--- conflicted
+++ resolved
@@ -1,29 +1,23 @@
-<<<<<<< HEAD
-﻿using System.Windows.Controls;
-using System.Windows.Input;
-=======
-﻿using System.Windows;
-using System.Windows.Controls;
->>>>>>> 27ef7c23
-
-namespace Vts.Gui.Silverlight.View
-{
-    // Since this is a control, we want dependency properties (or attached properties?)
-    // This really seems to make the ViewModel redundant (it's much more testable, but also more complex...two copies of OpticalProperties)
-    // todo: maybe these don't need ViewModels, and we just bind the to the ForwardSolverViewModel.OpticalProperties
-    // of course, that doesn't solve the scalability problem...
-    public partial class OpticalPropertyView : UserControl
-    {
-        public OpticalPropertyView()
-        {
-            InitializeComponent();
-        }
-
-        private void TextBox_KeyDown(object sender, KeyEventArgs e)
-        {
-            var tbx = sender as TextBox;
-            if (tbx != null && e.Key == Key.Enter)
-                tbx.GetBindingExpression(TextBox.TextProperty).UpdateSource();
-        }
-    }
-}
+﻿using System.Windows.Controls;
+
+namespace Vts.Gui.Silverlight.View
+{
+    // Since this is a control, we want dependency properties (or attached properties?)
+    // This really seems to make the ViewModel redundant (it's much more testable, but also more complex...two copies of OpticalProperties)
+    // todo: maybe these don't need ViewModels, and we just bind the to the ForwardSolverViewModel.OpticalProperties
+    // of course, that doesn't solve the scalability problem...
+    public partial class OpticalPropertyView : UserControl
+    {
+        public OpticalPropertyView()
+        {
+            InitializeComponent();
+        }
+
+        private void TextBox_KeyDown(object sender, KeyEventArgs e)
+        {
+            var tbx = sender as TextBox;
+            if (tbx != null && e.Key == Key.Enter)
+                tbx.GetBindingExpression(TextBox.TextProperty).UpdateSource();
+        }
+    }
+}