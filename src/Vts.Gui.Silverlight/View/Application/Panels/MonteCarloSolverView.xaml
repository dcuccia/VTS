--- conflicted
+++ resolved
@@ -1,275 +1,174 @@
-﻿<UserControl 
-    x:Class="Vts.Gui.Silverlight.View.MonteCarloSolverView"
-    xmlns="http://schemas.microsoft.com/winfx/2006/xaml/presentation" 
-    xmlns:x="http://schemas.microsoft.com/winfx/2006/xaml"
-    xmlns:v="clr-namespace:Vts.Gui.Silverlight.View"
-    xmlns:vm="clr-namespace:Vts.Gui.Silverlight.ViewModel"
-<<<<<<< HEAD
-    xmlns:controls="clr-namespace:System.Windows.Controls;assembly=System.Windows.Controls" 
-    xmlns:toolkit="clr-namespace:System.Windows.Controls;assembly=System.Windows.Controls.Input.Toolkit" 
-    xmlns:input="clr-namespace:SLExtensions.Input;assembly=SLExtensions"
-    xmlns:toolkit1="http://schemas.microsoft.com/winfx/2006/xaml/presentation/toolkit"
-    xmlns:client="clr-namespace:Microsoft.Silverlight.Testing.Client;assembly=Microsoft.Silverlight.Testing"
-=======
->>>>>>> c190804b
-    VerticalAlignment="Top">
-
-    <UserControl.DataContext>
-        <vm:MonteCarloSolverViewModel/>
-    </UserControl.DataContext>
-    <StackPanel Orientation="Vertical" VerticalAlignment="Top">
-        <TextBlock Text="Specify Inputs From File (recommended)" FontWeight="Bold"/>
-        <StackPanel Orientation="Horizontal" Margin="3,0,0,0">
-            <TextBlock Text="(Check out this useful " VerticalAlignment="Center"/>
-            <HyperlinkButton NavigateUri="http://www.jsoneditoronline.org/" TargetName="_blank">
-                <TextBlock Text="JSON" VerticalAlignment="Center" />
-            </HyperlinkButton>
-            <TextBlock Text=" manipulation tool)" VerticalAlignment="Center"/>
-        </StackPanel>
-
-        <StackPanel Orientation="Horizontal" >
-            <Button VerticalAlignment="Bottom" Command="{Binding LoadSimulationInputCommand}"
-                        Content="Load Input File"  
-                        Width="180" Height="30" Margin="5"/>
-            <Button VerticalAlignment="Bottom" Command="{Binding DownloadDefaultSimulationInputCommand}"
-                        Content="Download Prototype Input Files"  
-                        Width="180" Height="30" Margin="5"/>
-        </StackPanel>
-
-        <StackPanel DataContext="{Binding SimulationInputVM, Mode=TwoWay}">
-            <TextBlock Text="Basic Info" FontWeight="Bold"/>
-            <StackPanel Orientation="Horizontal" Margin="3,0,0,0">
-                <TextBlock Text="Number of Photons:" VerticalAlignment="Center"/>
-                <TextBox Text="{Binding N, Mode=TwoWay}" Width="100" Margin="2,0,0,0" KeyDown="TextBox_KeyDown"/>
-            </StackPanel>
-
-            <StackPanel Orientation="Vertical" DataContext="{Binding SimulationOptionsVM}">
-                <TextBlock Text="Simulation Options" FontWeight="Bold"/>
-                <StackPanel Orientation="Horizontal" HorizontalAlignment="Left" Margin="3,0,0,0">
-                    <CheckBox IsChecked="{Binding TallySecondMoment, Mode=TwoWay}" VerticalAlignment="Center"/>
-                    <TextBlock Text="Tally second moment" VerticalAlignment="Center" Margin="0,0,10,0"/>
-                    <CheckBox IsChecked="{Binding TrackStatistics, Mode=TwoWay}" VerticalAlignment="Center"/>
-                    <TextBlock Text="Track statistics" VerticalAlignment="Center" TextAlignment="Left" Margin="0,0,10,0"/>
-                    <TextBlock Text="Seed:" VerticalAlignment="Center"/>
-                    <TextBox Text="{Binding Seed, Mode=TwoWay}" Width="60" VerticalAlignment="Center" Margin="2,0,0,0" KeyDown="TextBox_KeyDown"/>
-                </StackPanel>
-                <StackPanel Orientation="Horizontal" Margin="3,0,0,0">
-                    <TextBlock Text="Absorption Weighting Type:" VerticalAlignment="Center"/>
-                    <v:RadioButtonOptionView DataContext="{Binding AbsorptionWeightingTypeVM, Mode=TwoWay}" />
-                </StackPanel>
-                <StackPanel Orientation="Horizontal" Visibility="Collapsed" Margin="3,0,0,0">
-                    <TextBlock Text="Random NumberGenerator Type:" VerticalAlignment="Center"/>
-                    <v:RadioButtonOptionView DataContext="{Binding RandomNumberGeneratorTypeVM, Mode=TwoWay}" />
-                </StackPanel>
-                <StackPanel Orientation="Horizontal" Margin="3,0,0,0">
-                    <TextBlock Text="Phase Function Type:" VerticalAlignment="Center" HorizontalAlignment="Left"/>
-                    <v:RadioButtonOptionView DataContext="{Binding PhaseFunctionTypeVM, Mode=TwoWay}" />
-                </StackPanel>
-            </StackPanel>
-<<<<<<< HEAD
-
-            <StackPanel Orientation="Vertical" DataContext="{Binding TissueInputVM, Mode=TwoWay}">
-                <TextBlock Text="Tissue Input" FontWeight="Bold"/>
-                <StackPanel Orientation="Horizontal" Margin="3,0,0,0">
-                    <TextBlock Text="Currently selected region:" VerticalAlignment="Center"/>
-                    <toolkit:NumericUpDown Name="nudRegionIndex"  Value="{Binding CurrentRegionIndex, Mode=TwoWay}" Minimum="{Binding MinimumRegionIndex}"  Maximum="{Binding MaximumRegionIndex}" Width="35" HorizontalAlignment="Left"  Margin="2,0,0,0"/>
-                </StackPanel>
-
-                <ListBox SelectedIndex="{Binding Value, ElementName=nudRegionIndex, Mode=TwoWay}"  ItemsSource="{Binding RegionsVM, Mode=TwoWay}" MaxHeight="150"  Margin="3,3,0,0">
-                    <!-- <ListBox SelectedIndex="{Binding Value, ElementName=nudRegionIndex, Mode=TwoWay}"  ItemsSource="{Binding LayerRegionsVM, Mode=TwoWay}" MaxHeight="150" Margin="5">-->
-                    <!-- <ListBox SelectedIndex="{Binding CurrentRegionIndex, Mode=TwoWay}" ItemsSource="{Binding LayerRegionsVM, Mode=TwoWay}" MaxHeight="150" Margin="5">-->
-                    <ListBox.ItemTemplate>
-                        <DataTemplate>
-                            <Border BorderBrush="Gray" BorderThickness="1">
-                                <StackPanel Orientation="Horizontal">
-                                    <client:LayoutTransformer Margin="2,2,4,2" UseLayoutRounding="True" VerticalAlignment="Center">
-                                        <client:LayoutTransformer.LayoutTransform>
-                                            <RotateTransform Angle="-90"/>
-                                        </client:LayoutTransformer.LayoutTransform>
-                                        <TextBlock Text="{Binding Name}" FontWeight="Bold"/>
-                                    </client:LayoutTransformer>
-                                    <StackPanel Orientation="Vertical">
-                                        <StackPanel Orientation="Horizontal" Visibility="{Binding IsLayer, Converter={StaticResource myBooleanToVisibilityConverter}}" >
-                                            <StackPanel VerticalAlignment="Center" HorizontalAlignment="Left">
-                                                <TextBlock Text="Layer Height" />
-                                                <TextBlock Text="Start/Stop:" />
-                                            </StackPanel>
-                                            <StackPanel >
-                                                <v:RangeView DataContext="{Binding ZRangeVM}" Margin="2,0,0,0"/>
-                                            </StackPanel>
-                                        </StackPanel>
-
-                                        <StackPanel Visibility="{Binding IsEllipsoid, Converter={StaticResource myBooleanToVisibilityConverter}}">
-                                            <StackPanel Orientation="Horizontal" VerticalAlignment="Top">
-                                                <StackPanel Orientation="Vertical" Margin="5,0,5,0" >
-                                                    <StackPanel Orientation="Horizontal" HorizontalAlignment="Center">
-                                                        <TextBlock Text="X ["/>
-                                                        <TextBlock Text="{Binding Units}" />
-                                                        <TextBlock Text="]"/>
-                                                    </StackPanel>
-                                                    <TextBox Width="40" Text="{Binding X, Mode=TwoWay}" HorizontalAlignment="Center"/>
-                                                </StackPanel>
-
-                                                <StackPanel Orientation="Vertical" Margin="5,0,5,0">
-                                                    <StackPanel Orientation="Horizontal" HorizontalAlignment="Center">
-                                                        <TextBlock Text="Y ["/>
-                                                        <TextBlock Text="{Binding Units}" />
-                                                        <TextBlock Text="]"/>
-                                                    </StackPanel>
-                                                    <TextBox Width="40" Text="{Binding Y, Mode=TwoWay}" HorizontalAlignment="Center"/>
-                                                </StackPanel>
-
-                                                <StackPanel Orientation="Vertical"  Margin="5,0,5,0" HorizontalAlignment="Center">
-                                                    <StackPanel Orientation="Horizontal" HorizontalAlignment="Center">
-                                                        <TextBlock Text="Z ["/>
-                                                        <TextBlock Text="{Binding Units}" />
-                                                        <TextBlock Text="]"/>
-                                                    </StackPanel>
-                                                    <TextBox Width="40" Text="{Binding Z, Mode=TwoWay}" HorizontalAlignment="Center"/>
-                                                </StackPanel>
-
-                                                <StackPanel Orientation="Vertical" Margin="5,0,5,0" >
-                                                    <StackPanel Orientation="Horizontal" HorizontalAlignment="Center">
-                                                        <TextBlock Text="Dx ["/>
-                                                        <TextBlock Text="{Binding Units}" />
-                                                        <TextBlock Text="]"/>
-                                                    </StackPanel>
-                                                    <TextBox Width="40" Text="{Binding Dx, Mode=TwoWay}" HorizontalAlignment="Center"/>
-                                                </StackPanel>
-
-                                                <StackPanel Orientation="Vertical" Margin="5,0,5,0">
-                                                    <StackPanel Orientation="Horizontal" HorizontalAlignment="Center">
-                                                        <TextBlock Text="Dy ["/>
-                                                        <TextBlock Text="{Binding Units}" />
-                                                        <TextBlock Text="]"/>
-                                                    </StackPanel>
-                                                    <TextBox Width="40" Text="{Binding Dy, Mode=TwoWay}" HorizontalAlignment="Center"/>
-                                                </StackPanel>
-
-                                                <StackPanel Orientation="Vertical"  Margin="5,0,5,0" HorizontalAlignment="Center">
-                                                    <StackPanel Orientation="Horizontal" HorizontalAlignment="Center">
-                                                        <TextBlock Text="Dz ["/>
-                                                        <TextBlock Text="{Binding Units}" />
-                                                        <TextBlock Text="]"/>
-                                                    </StackPanel>
-                                                    <TextBox Width="40" Text="{Binding Dz, Mode=TwoWay}" HorizontalAlignment="Center"/>
-                                                </StackPanel>
-                                            </StackPanel>
-                                        </StackPanel>
-
-                                        <StackPanel Orientation="Horizontal">
-                                            <StackPanel VerticalAlignment="Center" HorizontalAlignment="Center">
-                                                <TextBlock Text="Layer " />
-                                                <TextBlock Text="Opt. Prop." />
-                                            </StackPanel>
-                                            <v:OpticalPropertyView DataContext="{Binding OpticalPropertyVM}" Margin="2,0,0,0" VerticalAlignment="Top"/>
-                                        </StackPanel>
-                                    </StackPanel>
-                                </StackPanel>
-                            </Border>
-                        </DataTemplate>
-                    </ListBox.ItemTemplate>
-                </ListBox>
-            </StackPanel>
-=======
-            <v:MultiRegionOpticalPropertyView DataContext="{Binding TissueInputVM, Mode=TwoWay}"/>
-            
->>>>>>> c190804b
-        </StackPanel>
-
-        <StackPanel Orientation="Horizontal" HorizontalAlignment="Center">
-            <Button VerticalAlignment="Bottom" Command="{Binding ExecuteMonteCarloSolverCommand}"
-                Content="Run Simulation"  
-                Width="120" Height="30" Margin="5"/>
-            <Button VerticalAlignment="Bottom" Command="{Binding CancelMonteCarloSolverCommand}"
-                Content="Cancel Simulation"  
-                Width="120" Height="30" Margin="5"/>
-            <Button VerticalAlignment="Bottom" Command="{Binding SaveSimulationResultsCommand}"
-                    Content="Save Simulation Results"  
-                    Width="160" Height="30"  Margin="5"/>
-        </StackPanel>
-
-    </StackPanel>
-</UserControl>
-
-<!--<controls:TabControl>
-            <controls:TabItem Header="Input File Specification" >
-                    <StackPanel Orientation="Horizontal" >
-                        <Button VerticalAlignment="Bottom" Command="{Binding LoadSimulationInputCommand}"
-                            Background="{Binding StackPanel.Background}" Content="Load Input File"  
-                            Width="180" Height="30" Margin="5"/>
-                        <Button VerticalAlignment="Bottom" Command="{Binding DownloadDefaultSimulationInputCommand}"
-                            Background="{Binding StackPanel.Background}" Content="Download Default Input File"  
-                            Width="180" Height="30" Margin="5"/>
-                    </StackPanel>
-            </controls:TabItem>
-            <controls:TabItem Header="Simulation Input Visualization" DataContext="{Binding SimulationInputVM}">
-                <StackPanel>
-                    <StackPanel Orientation="Horizontal">
-                        <TextBlock Text="Number of Photons:"/>
-                        <TextBox Text="{Binding N, Mode=TwoWay}" Width="100"/>
-                    </StackPanel>
-                    <StackPanel Orientation="Vertical" DataContext="{Binding SimulationOptionsVM}">
-                        <TextBlock Text="Simulation Options" FontWeight="Bold"/>
-                        <StackPanel Orientation="Horizontal" HorizontalAlignment="Left">
-                            <CheckBox IsChecked="{Binding TallySecondMoment, Mode=TwoWay}" VerticalAlignment="Center" />
-                            <TextBlock Text="Tally second moment" VerticalAlignment="Center" Margin="0,0,10,0"/>
-                            <CheckBox IsChecked="{Binding TrackStatistics, Mode=TwoWay}" VerticalAlignment="Center" />
-                            <TextBlock Text="Track statistics" VerticalAlignment="Center" TextAlignment="Left" Margin="0,0,10,0"/>
-                            <TextBlock Text="Seed:" VerticalAlignment="Center"/>
-                            <TextBox Text="{Binding Seed, Mode=TwoWay}" Width="60" VerticalAlignment="Center"/>
-                        </StackPanel>
-                        <StackPanel Orientation="Horizontal">
-                            <TextBlock Text="Absorption Weighting Type: "/>
-                            <v:RadioButtonOptionView DataContext="{Binding AbsorptionWeightingTypeVM, Mode=TwoWay}" />
-                        </StackPanel>
-                        <StackPanel Orientation="Horizontal" Visibility="Collapsed">
-                            <TextBlock Text="Random NumberGenerator Type: "/>
-                            <v:RadioButtonOptionView DataContext="{Binding RandomNumberGeneratorTypeVM, Mode=TwoWay}" />
-                        </StackPanel>
-                        <StackPanel Orientation="Horizontal">
-                            <TextBlock Text="Phase Function Type: "/>
-                            <v:RadioButtonOptionView DataContext="{Binding PhaseFunctionTypeVM, Mode=TwoWay}" />
-                        </StackPanel>
-                    </StackPanel>
-                    <StackPanel Orientation="Vertical" DataContext="{Binding TissueInputVM, Mode=TwoWay}">
-                        <TextBlock Text="Tissue Input" FontWeight="Bold"/>
-                        <StackPanel Orientation="Horizontal" >
-                            <TextBlock Text="Currently selected region:" VerticalAlignment="Center"/>
-                            <toolkit:NumericUpDown Name="nudRegionIndex"  Value="{Binding CurrentRegionIndex, Mode=TwoWay}" Minimum="{Binding MinimumRegionIndex}"  Maximum="{Binding MaximumRegionIndex}" Width="35" HorizontalAlignment="Left"/>
-
-                        </StackPanel>
- 
-                        <ListBox SelectedIndex="{Binding Value, ElementName=nudRegionIndex, Mode=TwoWay}" ItemsSource="{Binding LayerRegionsVM, Mode=TwoWay}" MaxHeight="150" Margin="5">
-                            <ListBox.ItemTemplate>
-                                <DataTemplate>
-                                    <Border BorderBrush="Gray" BorderThickness="1.5">
-                                        <StackPanel Orientation="Vertical">
-                                            <StackPanel Orientation="Horizontal">
-                                                <TextBlock Text="{Binding Name}"/>
-                                            </StackPanel>
-                                            <StackPanel Orientation="Horizontal">
-                                                <StackPanel VerticalAlignment="Center" HorizontalAlignment="Center">
-                                                    <TextBlock Text="Layer Height" />
-                                                    <TextBlock Text="Start/Stop:" />
-                                                </StackPanel>
-                                                <v:RangeView DataContext="{Binding ZRangeVM}" Margin="1"/>
-                                            </StackPanel>
-                                            <StackPanel Orientation="Horizontal">
-                                                <StackPanel VerticalAlignment="Center" HorizontalAlignment="Center">
-                                                    <TextBlock Text="Layer " />
-                                                    <TextBlock Text="Opt. Prop." />
-                                                </StackPanel>
-                                                <v:OpticalPropertyView DataContext="{Binding OpticalPropertyVM}" Margin="1" VerticalAlignment="Top"/>
-                                            </StackPanel>
-                                        </StackPanel>
-
-                                    </Border>
-                                </DataTemplate>
-                            </ListBox.ItemTemplate>
-                        </ListBox>
-                    </StackPanel>
-                </StackPanel>
-                
-            </controls:TabItem>
-        </controls:TabControl>-->
+﻿<UserControl 
+    x:Class="Vts.Gui.Silverlight.View.MonteCarloSolverView"
+    xmlns="http://schemas.microsoft.com/winfx/2006/xaml/presentation" 
+    xmlns:x="http://schemas.microsoft.com/winfx/2006/xaml"
+    xmlns:v="clr-namespace:Vts.Gui.Silverlight.View"
+    xmlns:vm="clr-namespace:Vts.Gui.Silverlight.ViewModel"
+    xmlns:controls="clr-namespace:System.Windows.Controls;assembly=System.Windows.Controls" 
+    xmlns:toolkit="clr-namespace:System.Windows.Controls;assembly=System.Windows.Controls.Input.Toolkit" 
+    xmlns:input="clr-namespace:SLExtensions.Input;assembly=SLExtensions"
+    xmlns:toolkit1="http://schemas.microsoft.com/winfx/2006/xaml/presentation/toolkit"
+    xmlns:client="clr-namespace:Microsoft.Silverlight.Testing.Client;assembly=Microsoft.Silverlight.Testing"
+    VerticalAlignment="Top">
+
+    <UserControl.DataContext>
+        <vm:MonteCarloSolverViewModel/>
+    </UserControl.DataContext>
+    <StackPanel Orientation="Vertical" VerticalAlignment="Top">
+        <TextBlock Text="Specify Inputs From File (recommended)" FontWeight="Bold"/>
+        <StackPanel Orientation="Horizontal" Margin="3,0,0,0">
+            <TextBlock Text="(Check out this useful " VerticalAlignment="Center"/>
+            <HyperlinkButton NavigateUri="http://www.jsoneditoronline.org/" TargetName="_blank">
+                <TextBlock Text="JSON" VerticalAlignment="Center" />
+            </HyperlinkButton>
+            <TextBlock Text=" manipulation tool)" VerticalAlignment="Center"/>
+        </StackPanel>
+
+        <StackPanel Orientation="Horizontal" >
+            <Button VerticalAlignment="Bottom" Command="{Binding LoadSimulationInputCommand}"
+                        Content="Load Input File"  
+                        Width="180" Height="30" Margin="5"/>
+            <Button VerticalAlignment="Bottom" Command="{Binding DownloadDefaultSimulationInputCommand}"
+                        Content="Download Prototype Input Files"  
+                        Width="180" Height="30" Margin="5"/>
+        </StackPanel>
+
+        <StackPanel DataContext="{Binding SimulationInputVM, Mode=TwoWay}">
+            <TextBlock Text="Basic Info" FontWeight="Bold"/>
+            <StackPanel Orientation="Horizontal" Margin="3,0,0,0">
+                <TextBlock Text="Number of Photons:" VerticalAlignment="Center"/>
+                <TextBox Text="{Binding N, Mode=TwoWay}" Width="100" Margin="2,0,0,0" KeyDown="TextBox_KeyDown"/>
+            </StackPanel>
+
+            <StackPanel Orientation="Vertical" DataContext="{Binding SimulationOptionsVM}">
+                <TextBlock Text="Simulation Options" FontWeight="Bold"/>
+                <StackPanel Orientation="Horizontal" HorizontalAlignment="Left" Margin="3,0,0,0">
+                    <CheckBox IsChecked="{Binding TallySecondMoment, Mode=TwoWay}" VerticalAlignment="Center"/>
+                    <TextBlock Text="Tally second moment" VerticalAlignment="Center" Margin="0,0,10,0"/>
+                    <CheckBox IsChecked="{Binding TrackStatistics, Mode=TwoWay}" VerticalAlignment="Center"/>
+                    <TextBlock Text="Track statistics" VerticalAlignment="Center" TextAlignment="Left" Margin="0,0,10,0"/>
+                    <TextBlock Text="Seed:" VerticalAlignment="Center"/>
+                    <TextBox Text="{Binding Seed, Mode=TwoWay}" Width="60" VerticalAlignment="Center" Margin="2,0,0,0" KeyDown="TextBox_KeyDown"/>
+                </StackPanel>
+                <StackPanel Orientation="Horizontal" Margin="3,0,0,0">
+                    <TextBlock Text="Absorption Weighting Type:" VerticalAlignment="Center"/>
+                    <v:RadioButtonOptionView DataContext="{Binding AbsorptionWeightingTypeVM, Mode=TwoWay}" />
+                </StackPanel>
+                <StackPanel Orientation="Horizontal" Visibility="Collapsed" Margin="3,0,0,0">
+                    <TextBlock Text="Random NumberGenerator Type:" VerticalAlignment="Center"/>
+                    <v:RadioButtonOptionView DataContext="{Binding RandomNumberGeneratorTypeVM, Mode=TwoWay}" />
+                </StackPanel>
+                <StackPanel Orientation="Horizontal" Margin="3,0,0,0">
+                    <TextBlock Text="Phase Function Type:" VerticalAlignment="Center" HorizontalAlignment="Left"/>
+                    <v:RadioButtonOptionView DataContext="{Binding PhaseFunctionTypeVM, Mode=TwoWay}" />
+                </StackPanel>
+            </StackPanel>
+            <v:MultiRegionOpticalPropertyView DataContext="{Binding TissueInputVM, Mode=TwoWay}"/>
+            <!-- Move these to the MultiRegionOpticalPropertyView:
+                                                <client:LayoutTransformer Margin="2,2,4,2" UseLayoutRounding="True" VerticalAlignment="Center">
+                                        <client:LayoutTransformer.LayoutTransform>
+                                            <RotateTransform Angle="-90"/>
+                                        </client:LayoutTransformer.LayoutTransform>
+                                        <TextBlock Text="{Binding Name}" FontWeight="Bold"/>
+                                    </client:LayoutTransformer>
+                                    <StackPanel Orientation="Vertical">
+            -->
+
+        </StackPanel>
+
+        <StackPanel Orientation="Horizontal" HorizontalAlignment="Center">
+            <Button VerticalAlignment="Bottom" Command="{Binding ExecuteMonteCarloSolverCommand}"
+                Content="Run Simulation"  
+                Width="120" Height="30" Margin="5"/>
+            <Button VerticalAlignment="Bottom" Command="{Binding CancelMonteCarloSolverCommand}"
+                Content="Cancel Simulation"  
+                Width="120" Height="30" Margin="5"/>
+            <Button VerticalAlignment="Bottom" Command="{Binding SaveSimulationResultsCommand}"
+                    Content="Save Simulation Results"  
+                    Width="160" Height="30"  Margin="5"/>
+        </StackPanel>
+
+    </StackPanel>
+</UserControl>
+
+<!--<controls:TabControl>
+            <controls:TabItem Header="Input File Specification" >
+                    <StackPanel Orientation="Horizontal" >
+                        <Button VerticalAlignment="Bottom" Command="{Binding LoadSimulationInputCommand}"
+                            Background="{Binding StackPanel.Background}" Content="Load Input File"  
+                            Width="180" Height="30" Margin="5"/>
+                        <Button VerticalAlignment="Bottom" Command="{Binding DownloadDefaultSimulationInputCommand}"
+                            Background="{Binding StackPanel.Background}" Content="Download Default Input File"  
+                            Width="180" Height="30" Margin="5"/>
+                    </StackPanel>
+            </controls:TabItem>
+            <controls:TabItem Header="Simulation Input Visualization" DataContext="{Binding SimulationInputVM}">
+                <StackPanel>
+                    <StackPanel Orientation="Horizontal">
+                        <TextBlock Text="Number of Photons:"/>
+                        <TextBox Text="{Binding N, Mode=TwoWay}" Width="100"/>
+                    </StackPanel>
+                    <StackPanel Orientation="Vertical" DataContext="{Binding SimulationOptionsVM}">
+                        <TextBlock Text="Simulation Options" FontWeight="Bold"/>
+                        <StackPanel Orientation="Horizontal" HorizontalAlignment="Left">
+                            <CheckBox IsChecked="{Binding TallySecondMoment, Mode=TwoWay}" VerticalAlignment="Center" />
+                            <TextBlock Text="Tally second moment" VerticalAlignment="Center" Margin="0,0,10,0"/>
+                            <CheckBox IsChecked="{Binding TrackStatistics, Mode=TwoWay}" VerticalAlignment="Center" />
+                            <TextBlock Text="Track statistics" VerticalAlignment="Center" TextAlignment="Left" Margin="0,0,10,0"/>
+                            <TextBlock Text="Seed:" VerticalAlignment="Center"/>
+                            <TextBox Text="{Binding Seed, Mode=TwoWay}" Width="60" VerticalAlignment="Center"/>
+                        </StackPanel>
+                        <StackPanel Orientation="Horizontal">
+                            <TextBlock Text="Absorption Weighting Type: "/>
+                            <v:RadioButtonOptionView DataContext="{Binding AbsorptionWeightingTypeVM, Mode=TwoWay}" />
+                        </StackPanel>
+                        <StackPanel Orientation="Horizontal" Visibility="Collapsed">
+                            <TextBlock Text="Random NumberGenerator Type: "/>
+                            <v:RadioButtonOptionView DataContext="{Binding RandomNumberGeneratorTypeVM, Mode=TwoWay}" />
+                        </StackPanel>
+                        <StackPanel Orientation="Horizontal">
+                            <TextBlock Text="Phase Function Type: "/>
+                            <v:RadioButtonOptionView DataContext="{Binding PhaseFunctionTypeVM, Mode=TwoWay}" />
+                        </StackPanel>
+                    </StackPanel>
+                    <StackPanel Orientation="Vertical" DataContext="{Binding TissueInputVM, Mode=TwoWay}">
+                        <TextBlock Text="Tissue Input" FontWeight="Bold"/>
+                        <StackPanel Orientation="Horizontal" >
+                            <TextBlock Text="Currently selected region:" VerticalAlignment="Center"/>
+                            <toolkit:NumericUpDown Name="nudRegionIndex"  Value="{Binding CurrentRegionIndex, Mode=TwoWay}" Minimum="{Binding MinimumRegionIndex}"  Maximum="{Binding MaximumRegionIndex}" Width="35" HorizontalAlignment="Left"/>
+
+                        </StackPanel>
+ 
+                        <ListBox SelectedIndex="{Binding Value, ElementName=nudRegionIndex, Mode=TwoWay}" ItemsSource="{Binding LayerRegionsVM, Mode=TwoWay}" MaxHeight="150" Margin="5">
+                            <ListBox.ItemTemplate>
+                                <DataTemplate>
+                                    <Border BorderBrush="Gray" BorderThickness="1.5">
+                                        <StackPanel Orientation="Vertical">
+                                            <StackPanel Orientation="Horizontal">
+                                                <TextBlock Text="{Binding Name}"/>
+                                            </StackPanel>
+                                            <StackPanel Orientation="Horizontal">
+                                                <StackPanel VerticalAlignment="Center" HorizontalAlignment="Center">
+                                                    <TextBlock Text="Layer Height" />
+                                                    <TextBlock Text="Start/Stop:" />
+                                                </StackPanel>
+                                                <v:RangeView DataContext="{Binding ZRangeVM}" Margin="1"/>
+                                            </StackPanel>
+                                            <StackPanel Orientation="Horizontal">
+                                                <StackPanel VerticalAlignment="Center" HorizontalAlignment="Center">
+                                                    <TextBlock Text="Layer " />
+                                                    <TextBlock Text="Opt. Prop." />
+                                                </StackPanel>
+                                                <v:OpticalPropertyView DataContext="{Binding OpticalPropertyVM}" Margin="1" VerticalAlignment="Top"/>
+                                            </StackPanel>
+                                        </StackPanel>
+
+                                    </Border>
+                                </DataTemplate>
+                            </ListBox.ItemTemplate>
+                        </ListBox>
+                    </StackPanel>
+                </StackPanel>
+                
+            </controls:TabItem>
+        </controls:TabControl>-->