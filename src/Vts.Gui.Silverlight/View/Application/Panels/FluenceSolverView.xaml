--- conflicted
+++ resolved
@@ -1,89 +1,84 @@
-﻿<UserControl 
-    x:Class="Vts.Gui.Silverlight.View.FluenceSolverView"
-    xmlns="http://schemas.microsoft.com/winfx/2006/xaml/presentation" 
-    xmlns:x="http://schemas.microsoft.com/winfx/2006/xaml"
-    xmlns:v="clr-namespace:Vts.Gui.Silverlight.View"
-    xmlns:input="clr-namespace:SLExtensions.Input;assembly=SLExtensions" VerticalAlignment="Top">
-    <StackPanel Orientation="Vertical" VerticalAlignment="Top">
-        <!-- Solver Engine -->
-        <StackPanel Orientation="Horizontal">
-            <TextBlock Text="{Binding Path=MainResource.Label_ForwardSolver, Source={StaticResource LocalizedStrings }}" FontWeight="Bold" Width="75"/>
-            <v:ComboBoxOptionView  DataContext="{Binding ForwardSolverTypeOptionVM}" HorizontalAlignment="Left" VerticalAlignment="Top"/>
-        </StackPanel>
-        <!-- Map Type -->
-        <v:RadioButtonOptionView DataContext="{Binding MapTypeOptionVM}" HorizontalAlignment="Left" VerticalAlignment="Top"/>
-        <!-- Gaussian Beam Diameter -->
-        <StackPanel Orientation="Horizontal" Visibility="{Binding IsGaussianForwardModel, Converter={StaticResource myBooleanToVisibilityConverter}}" Margin="5">
-            <TextBlock Text="{Binding Path=MainResource.Label_GaussianBeam, Source={StaticResource LocalizedStrings}}" Margin="3" VerticalAlignment="Center"/>
-            <TextBox Width="40" Margin="3" Text="{Binding ForwardSolver.BeamDiameter, Mode=TwoWay}" VerticalAlignment="Center" KeyDown="TextBox_KeyDown"/>
-            <TextBlock Text="{Binding Path=MainResource.Measurement_mm, Source={StaticResource LocalizedStrings}}" Margin="3" VerticalAlignment="Center"/>
-        </StackPanel>
-        <!-- Solution Domains (One for each map type) -->
-        <!-- Fluence -->
-        <StackPanel
-            Visibility="{Binding IsFluence, Converter={StaticResource myBooleanToVisibilityConverter}}">
-            <v:FluenceSolutionDomainOptionView 
-                DataContext="{Binding FluenceSolutionDomainTypeOptionVM}" 
-                HorizontalAlignment="Left" VerticalAlignment="Top"/>
-        </StackPanel>
-        <!-- Absorbed Energy -->
-        <StackPanel
-            Visibility="{Binding IsAbsorbedEnergy, Converter={StaticResource myBooleanToVisibilityConverter}}">
-            <v:AbsorbedEnergySolutionDomainOptionView 
-            DataContext="{Binding AbsorbedEnergySolutionDomainTypeOptionVM}" 
-            HorizontalAlignment="Left" VerticalAlignment="Top"/>
-        </StackPanel>
-        <!-- Photon Hitting Density -->
-        <StackPanel
-                Visibility="{Binding IsPhotonHittingDensity, Converter={StaticResource myBooleanToVisibilityConverter}}">
-            <v:PhotonHittingDensitySolutionDomainOptionView
-                DataContext="{Binding PhotonHittingDensitySolutionDomainTypeOptionVM}" 
-                HorizontalAlignment="Left" VerticalAlignment="Top"/>
-        </StackPanel>
-        <!-- Source Detector Separation -->
-        <StackPanel Orientation="Horizontal" Visibility="{Binding IsPhotonHittingDensity, Converter={StaticResource myBooleanToVisibilityConverter}}" Margin="5">
-            <TextBlock Text="{Binding Path=MainResource.Label_SourceDetector, Source={StaticResource LocalizedStrings}}" Margin="3" VerticalAlignment="Center"/>
-            <TextBox Width="40" Margin="3" Text="{Binding SourceDetectorSeparation, Mode=TwoWay}" VerticalAlignment="Center" KeyDown="TextBox_KeyDown"/>
-            <TextBlock Text="{Binding Path=MainResource.Measurement_mm, Source={StaticResource LocalizedStrings}}" Margin="3" VerticalAlignment="Center"/>
-        </StackPanel>
-        <!-- Modulation Frequency -->
-        <StackPanel Orientation="Horizontal" Visibility="{Binding IsTimeFrequencyDomain, Converter={StaticResource myBooleanToVisibilityConverter}}" Margin="5">
-            <TextBlock Text="{Binding Path=MainResource.Label_ModulationFrequency, Source={StaticResource LocalizedStrings}}" Margin="3" VerticalAlignment="Center"/>
-            <TextBox Width="40" Margin="3" Text="{Binding TimeModulationFrequency, Mode=TwoWay}" VerticalAlignment="Center" KeyDown="TextBox_KeyDown"/>
-            <TextBlock Text="{Binding Path=MainResource.Measurement_GHz, Source={StaticResource LocalizedStrings}}" Margin="3" VerticalAlignment="Center"/>
-        </StackPanel>
-        <!-- Rho Range -->
-        <StackPanel Orientation="Horizontal" Margin="0,3,0,0">
-            <TextBlock Text="{Binding Path=MainResource.Label_RhoRange, Source={StaticResource LocalizedStrings}}" Margin="3,7,0,0" VerticalAlignment="Center"/>
-            <v:RangeView DataContext="{Binding RhoRangeVM}" HorizontalAlignment="Left" VerticalAlignment="Top"/>
-        </StackPanel>
-        <!-- z Range -->
-        <StackPanel Orientation="Horizontal" Margin="0,3,0,0">
-            <TextBlock Text="{Binding Path=MainResource.Label_zRange, Source={StaticResource LocalizedStrings}}" Margin="3,7,0,0" VerticalAlignment="Center"/>
-            <v:RangeView DataContext="{Binding ZRangeVM}" HorizontalAlignment="Left" VerticalAlignment="Top"/>
-        </StackPanel>
-<<<<<<< HEAD
-        <!-- Optical Properties -->
-        <v:OpticalPropertyView DataContext="{Binding OpticalPropertyVM}" HorizontalAlignment="Left" VerticalAlignment="Top" Margin="0,3,0,0"/>
-=======
-         <!-- Optical Properties (single- or multi-region property editor shown, depending on forward model type -->
-        <StackPanel Visibility="{Binding IsSemiInfinite, Converter={StaticResource myBooleanToVisibilityConverter}}">
-            <v:OpticalPropertyView Mua="1.0" DataContext="{Binding TissueInputVM}" HorizontalAlignment="Left" VerticalAlignment="Top"/>
-        </StackPanel>
-        <StackPanel Visibility="{Binding IsMultiRegion, Converter={StaticResource myBooleanToVisibilityConverter}}">
-            <v:MultiRegionOpticalPropertyView DataContext="{Binding TissueInputVM}" HorizontalAlignment="Left" VerticalAlignment="Top"  />
-        </StackPanel>
->>>>>>> c190804b
-        <StackPanel Orientation="Horizontal" HorizontalAlignment="Right" VerticalAlignment="Top">
-            <!-- This Radio button choice does not appear on the panel -->
-            <v:RadioButtonOptionView DataContext="{Binding ForwardAnalysisTypeOptionVM}" HorizontalAlignment="Left" VerticalAlignment="Top"/>
-            <!-- Button -->
-            <Button 
-                VerticalAlignment="Bottom"
-                HorizontalAlignment="Right"
-                Command="{Binding ExecuteFluenceSolverCommand}"
-                Content="{Binding Path=MainResource.Button_GenerateFluence, Source={StaticResource LocalizedStrings}}"  
-                Height="30" Margin="5"/>
-        </StackPanel>
-    </StackPanel>
+﻿<UserControl 
+    x:Class="Vts.Gui.Silverlight.View.FluenceSolverView"
+    xmlns="http://schemas.microsoft.com/winfx/2006/xaml/presentation" 
+    xmlns:x="http://schemas.microsoft.com/winfx/2006/xaml"
+    xmlns:v="clr-namespace:Vts.Gui.Silverlight.View"
+    xmlns:input="clr-namespace:SLExtensions.Input;assembly=SLExtensions" VerticalAlignment="Top">
+    <StackPanel Orientation="Vertical" VerticalAlignment="Top">
+        <!-- Solver Engine -->
+        <StackPanel Orientation="Horizontal">
+            <TextBlock Text="{Binding Path=MainResource.Label_ForwardSolver, Source={StaticResource LocalizedStrings }}" FontWeight="Bold" Width="75"/>
+            <v:ComboBoxOptionView  DataContext="{Binding ForwardSolverTypeOptionVM}" HorizontalAlignment="Left" VerticalAlignment="Top"/>
+        </StackPanel>
+        <!-- Map Type -->
+        <v:RadioButtonOptionView DataContext="{Binding MapTypeOptionVM}" HorizontalAlignment="Left" VerticalAlignment="Top"/>
+        <!-- Gaussian Beam Diameter -->
+        <StackPanel Orientation="Horizontal" Visibility="{Binding IsGaussianForwardModel, Converter={StaticResource myBooleanToVisibilityConverter}}" Margin="5">
+            <TextBlock Text="{Binding Path=MainResource.Label_GaussianBeam, Source={StaticResource LocalizedStrings}}" Margin="3" VerticalAlignment="Center"/>
+            <TextBox Width="40" Margin="3" Text="{Binding ForwardSolver.BeamDiameter, Mode=TwoWay}" VerticalAlignment="Center" KeyDown="TextBox_KeyDown"/>
+            <TextBlock Text="{Binding Path=MainResource.Measurement_mm, Source={StaticResource LocalizedStrings}}" Margin="3" VerticalAlignment="Center"/>
+        </StackPanel>
+        <!-- Solution Domains (One for each map type) -->
+        <!-- Fluence -->
+        <StackPanel
+            Visibility="{Binding IsFluence, Converter={StaticResource myBooleanToVisibilityConverter}}">
+            <v:FluenceSolutionDomainOptionView 
+                DataContext="{Binding FluenceSolutionDomainTypeOptionVM}" 
+                HorizontalAlignment="Left" VerticalAlignment="Top"/>
+        </StackPanel>
+        <!-- Absorbed Energy -->
+        <StackPanel
+            Visibility="{Binding IsAbsorbedEnergy, Converter={StaticResource myBooleanToVisibilityConverter}}">
+            <v:AbsorbedEnergySolutionDomainOptionView 
+            DataContext="{Binding AbsorbedEnergySolutionDomainTypeOptionVM}" 
+            HorizontalAlignment="Left" VerticalAlignment="Top"/>
+        </StackPanel>
+        <!-- Photon Hitting Density -->
+        <StackPanel
+                Visibility="{Binding IsPhotonHittingDensity, Converter={StaticResource myBooleanToVisibilityConverter}}">
+            <v:PhotonHittingDensitySolutionDomainOptionView
+                DataContext="{Binding PhotonHittingDensitySolutionDomainTypeOptionVM}" 
+                HorizontalAlignment="Left" VerticalAlignment="Top"/>
+        </StackPanel>
+        <!-- Source Detector Separation -->
+        <StackPanel Orientation="Horizontal" Visibility="{Binding IsPhotonHittingDensity, Converter={StaticResource myBooleanToVisibilityConverter}}" Margin="5">
+            <TextBlock Text="{Binding Path=MainResource.Label_SourceDetector, Source={StaticResource LocalizedStrings}}" Margin="3" VerticalAlignment="Center"/>
+            <TextBox Width="40" Margin="3" Text="{Binding SourceDetectorSeparation, Mode=TwoWay}" VerticalAlignment="Center" KeyDown="TextBox_KeyDown"/>
+            <TextBlock Text="{Binding Path=MainResource.Measurement_mm, Source={StaticResource LocalizedStrings}}" Margin="3" VerticalAlignment="Center"/>
+        </StackPanel>
+        <!-- Modulation Frequency -->
+        <StackPanel Orientation="Horizontal" Visibility="{Binding IsTimeFrequencyDomain, Converter={StaticResource myBooleanToVisibilityConverter}}" Margin="5">
+            <TextBlock Text="{Binding Path=MainResource.Label_ModulationFrequency, Source={StaticResource LocalizedStrings}}" Margin="3" VerticalAlignment="Center"/>
+            <TextBox Width="40" Margin="3" Text="{Binding TimeModulationFrequency, Mode=TwoWay}" VerticalAlignment="Center" KeyDown="TextBox_KeyDown"/>
+            <TextBlock Text="{Binding Path=MainResource.Measurement_GHz, Source={StaticResource LocalizedStrings}}" Margin="3" VerticalAlignment="Center"/>
+        </StackPanel>
+        <!-- Rho Range -->
+        <StackPanel Orientation="Horizontal" Margin="0,3,0,0">
+            <TextBlock Text="{Binding Path=MainResource.Label_RhoRange, Source={StaticResource LocalizedStrings}}" Margin="3,7,0,0" VerticalAlignment="Center"/>
+            <v:RangeView DataContext="{Binding RhoRangeVM}" HorizontalAlignment="Left" VerticalAlignment="Top"/>
+        </StackPanel>
+        <!-- z Range -->
+        <StackPanel Orientation="Horizontal" Margin="0,3,0,0">
+            <TextBlock Text="{Binding Path=MainResource.Label_zRange, Source={StaticResource LocalizedStrings}}" Margin="3,7,0,0" VerticalAlignment="Center"/>
+            <v:RangeView DataContext="{Binding ZRangeVM}" HorizontalAlignment="Left" VerticalAlignment="Top"/>
+        </StackPanel>
+         <!-- Optical Properties (single- or multi-region property editor shown, depending on forward model type -->
+        <StackPanel Visibility="{Binding IsSemiInfinite, Converter={StaticResource myBooleanToVisibilityConverter}}">
+            <v:OpticalPropertyView Mua="1.0" DataContext="{Binding TissueInputVM}" HorizontalAlignment="Left" VerticalAlignment="Top"/>
+        </StackPanel>
+        <StackPanel Visibility="{Binding IsMultiRegion, Converter={StaticResource myBooleanToVisibilityConverter}}">
+            <v:MultiRegionOpticalPropertyView DataContext="{Binding TissueInputVM}" HorizontalAlignment="Left" VerticalAlignment="Top"  />
+        </StackPanel>
+        <StackPanel Orientation="Horizontal" HorizontalAlignment="Right" VerticalAlignment="Top">
+            <!-- This Radio button choice does not appear on the panel -->
+            <v:RadioButtonOptionView DataContext="{Binding ForwardAnalysisTypeOptionVM}" HorizontalAlignment="Left" VerticalAlignment="Top"/>
+            <!-- Button -->
+            <Button 
+                VerticalAlignment="Bottom"
+                HorizontalAlignment="Right"
+                Command="{Binding ExecuteFluenceSolverCommand}"
+                Content="{Binding Path=MainResource.Button_GenerateFluence, Source={StaticResource LocalizedStrings}}"  
+                Height="30" Margin="5"/>
+        </StackPanel>
+    </StackPanel>
 </UserControl>