--- conflicted
+++ resolved
@@ -1,685 +1,677 @@
-﻿using System;
-using System.Collections.Generic;
-using System.Linq;
-using System.Numerics;
-using MathNet.Numerics;
-using System.Windows;
-using GalaSoft.MvvmLight.Command;
-using SLExtensions;
-using SLExtensions.Input;
-using Vts.Extensions;
-using Vts.Common;
-using Vts.Factories;
-using Vts.Gui.Silverlight.Extensions;
-using Vts.Gui.Silverlight.Input;
-using Vts.Gui.Silverlight.Model;
-using Vts.IO;
-using Vts.Modeling.ForwardSolvers;
-using Vts.MonteCarlo;
-using Vts.MonteCarlo.Tissues;
-#if WHITELIST
-using Vts.Gui.Silverlight.ViewModel.Application;
-#endif
-
-namespace Vts.Gui.Silverlight.ViewModel
-{
-    /// <summary>
-    /// View model implementing Forward Solver panel functionality
-    /// </summary>
-    public class ForwardSolverViewModel : BindableObject
-    {
-        private SolutionDomainOptionViewModel _SolutionDomainTypeOptionVM;
-        private OptionViewModel<ForwardSolverType> _ForwardSolverTypeOptionVM;
-        private OptionViewModel<ForwardAnalysisType> _ForwardAnalysisTypeOptionVM;
-        private RangeViewModel _RangeVM;
-        private RangeViewModel _RangeTwoVM;
-        private RangeViewModel _RangeThreeVM;
-        private RangeViewModel[] _allRangeVMs;
-
-        private bool _showOpticalProperties;
-        private bool _useSpectralPanelData;
-        private bool _showIndependentVariable;
-        private bool _showIndependentVariableTwo;
-        private bool _showIndependentVariableThree;
-        private object _tissueInputVM; // either an OpticalPropertyViewModel or a MultiRegionTissueViewModel is stored here, and dynamically displayed
-        
-        // private fields to cache created instances of tissue inputs, created on-demand in GetTissueInputVM (vs up-front in constructor)
-        private OpticalProperties _currentHomogeneousOpticalProperties;
-        private SemiInfiniteTissueInput _currentSemiInfiniteTissueInput;
-        private MultiLayerTissueInput _currentMultiLayerTissueInput;
-        private SingleEllipsoidTissueInput _currentSingleEllipsoidTissueInput;
-        
-        public ForwardSolverViewModel()
-        {
-            _showOpticalProperties = true;
-            _useSpectralPanelData = false;
-            _showIndependentVariable = true;
-            _showIndependentVariableTwo = false;
-            _showIndependentVariableThree = false;
-            
-            RangeVM = new RangeViewModel { Title = "Detection Parameters" };
-            _allRangeVMs = new[] {RangeVM};
-            //OpticalPropertyVM = new OpticalPropertyViewModel { Title = "Optical Properties" };
-            // right now, we're doing manual databinding to the selected item. need to enable databinding 
-            // confused, though - do we need to use strings? or, how to make generics work with dependency properties?
-#if WHITELIST 
-            ForwardSolverTypeOptionVM = new OptionViewModel<ForwardSolverType>("Forward Model",false, WhiteList.ForwardSolverTypes);
-#else
-            ForwardSolverTypeOptionVM = new OptionViewModel<ForwardSolverType>("Forward Model",false);
-#endif
-            ForwardSolverTypeOptionVM.PropertyChanged += (sender, args) =>
-            {
-                OnPropertyChanged("IsGaussianForwardModel");
-                OnPropertyChanged("ForwardSolver");
-
-                OnPropertyChanged("IsMultiRegion");
-                OnPropertyChanged("IsSemiInfinite");
-                TissueInputVM = GetTissueInputVM(IsMultiRegion ? "MultiLayer" : "SemiInfinite");
-            };
-            ForwardSolverTypeOptionVM.SelectedValue = ForwardSolverType.PointSourceSDA; // force the model choice here?
-
-            SolutionDomainTypeOptionVM = new SolutionDomainOptionViewModel("Solution Domain", SolutionDomainType.ROfRho);
-            Action<double> updateSolutionDomainWithWavelength = wv =>
-            {
-                if (SolutionDomainTypeOptionVM.ConstantAxisType == IndependentVariableAxis.Wavelength)
-                {
-                    SolutionDomainTypeOptionVM.ConstantAxisValue = wv;
-                }
-                else if (SolutionDomainTypeOptionVM.ConstantAxisTwoType == IndependentVariableAxis.Wavelength)
-                {
-                    SolutionDomainTypeOptionVM.ConstantAxisTwoValue = wv;
-                }
-            };
-            SolutionDomainTypeOptionVM.PropertyChanged += (sender, args) => 
-            {
-                if (args.PropertyName == "UseSpectralInputs")
-                {
-                    UseSpectralPanelData = SolutionDomainTypeOptionVM.UseSpectralInputs;
-                }
-                if (args.PropertyName == "IndependentAxisType" || args.PropertyName == "AllowMultiAxis" || args.PropertyName == "IndependentAxisTwoVisible" || args.PropertyName == "IndependentAxisThreeVisible")
-                {
-                    var useSpectralPanelDataAndNotNull = UseSpectralPanelData && SolverDemoViewModel.Current != null && SolverDemoViewModel.Current.SpectralMappingVM != null;
-                    if (SolutionDomainTypeOptionVM.IndependentVariableAxisOptionVM.SelectedValues.Length == 1)
-                    {
-                        RangeVM = useSpectralPanelDataAndNotNull && SolutionDomainTypeOptionVM.IndependentVariableAxisOptionVM.SelectedValues[0] == IndependentVariableAxis.Wavelength 
-                            ? SolverDemoViewModel.Current.SpectralMappingVM.WavelengthRangeVM // bind to same instance, not a copy
-                            : SolutionDomainTypeOptionVM.IndependentAxisType.GetDefaultIndependentAxisRange();
-                        
-                        ShowIndependentVariable = true;
-                        ShowIndependentVariableTwo = false;
-                        ShowIndependentVariableThree = false;
-
-                        _allRangeVMs = new[] {RangeVM};
-                    }
-
-                    if (SolutionDomainTypeOptionVM.IndependentVariableAxisOptionVM.SelectedValues.Length == 2)
-                    {
-                        RangeVM = useSpectralPanelDataAndNotNull && SolutionDomainTypeOptionVM.IndependentVariableAxisOptionVM.SelectedValues[1] == IndependentVariableAxis.Wavelength
-                            ? SolverDemoViewModel.Current.SpectralMappingVM.WavelengthRangeVM // bind to same instance, not a copy
-                            : SolutionDomainTypeOptionVM.IndependentAxisTwoType.GetDefaultIndependentAxisRange();
-
-                        RangeTwoVM = useSpectralPanelDataAndNotNull && SolutionDomainTypeOptionVM.IndependentVariableAxisOptionVM.SelectedValues[0] == IndependentVariableAxis.Wavelength
-                            ? SolverDemoViewModel.Current.SpectralMappingVM.WavelengthRangeVM // bind to same instance, not a copy
-                            : SolutionDomainTypeOptionVM.IndependentAxisType.GetDefaultIndependentAxisRange();
-
-                        ShowIndependentVariable = true;
-                        ShowIndependentVariableTwo = true;
-                        ShowIndependentVariableThree = false;
-
-                        _allRangeVMs = new[] { RangeVM, RangeTwoVM };
-                    }
-
-                    if (SolutionDomainTypeOptionVM.IndependentVariableAxisOptionVM.SelectedValues.Length == 3)
-                    {
-                        RangeVM = useSpectralPanelDataAndNotNull && SolutionDomainTypeOptionVM.IndependentVariableAxisOptionVM.SelectedValues[2] == IndependentVariableAxis.Wavelength
-                            ? SolverDemoViewModel.Current.SpectralMappingVM.WavelengthRangeVM // bind to same instance, not a copy
-                            : SolutionDomainTypeOptionVM.IndependentAxisThreeType.GetDefaultIndependentAxisRange();
-
-                        RangeTwoVM = useSpectralPanelDataAndNotNull && SolutionDomainTypeOptionVM.IndependentVariableAxisOptionVM.SelectedValues[1] == IndependentVariableAxis.Wavelength
-                            ? SolverDemoViewModel.Current.SpectralMappingVM.WavelengthRangeVM // bind to same instance, not a copy
-                            : SolutionDomainTypeOptionVM.IndependentAxisTwoType.GetDefaultIndependentAxisRange();
-
-                        RangeThreeVM = useSpectralPanelDataAndNotNull && SolutionDomainTypeOptionVM.IndependentVariableAxisOptionVM.SelectedValues[0] == IndependentVariableAxis.Wavelength
-                            ? SolverDemoViewModel.Current.SpectralMappingVM.WavelengthRangeVM // bind to same instance, not a copy
-                            : SolutionDomainTypeOptionVM.IndependentAxisType.GetDefaultIndependentAxisRange();
-
-                        ShowIndependentVariable = true;
-                        ShowIndependentVariableTwo = true;
-                        ShowIndependentVariableThree = true;
-
-                        _allRangeVMs = new[] { RangeVM, RangeTwoVM, RangeThreeVM };
-                    }
-
-                    // if the independent axis is wavelength, then hide optical properties (because they come from spectral panel)
-                    ShowOpticalProperties = !SolutionDomainTypeOptionVM.IndependentVariableAxisOptionVM.SelectedValues.Any(value => value == IndependentVariableAxis.Wavelength);
-
-                    // update solution domain wavelength constant if applicable
-                    if (useSpectralPanelDataAndNotNull && SolutionDomainTypeOptionVM.IndependentVariableAxisOptionVM.UnSelectedValues.Contains(IndependentVariableAxis.Wavelength))
-                    {
-                        updateSolutionDomainWithWavelength(SolverDemoViewModel.Current.SpectralMappingVM.Wavelength);
-                    }
-                }
-            };
-
-            ForwardAnalysisTypeOptionVM = new OptionViewModel<ForwardAnalysisType>("Model/Analysis Output", true);
-            
-            ExecuteForwardSolverCommand = new RelayCommand(() => ExecuteForwardSolver_Executed(null, null));
-
-            Commands.Spec_UpdateWavelength.Executed += (sender, args) =>
-            {
-                if (UseSpectralPanelData && SolverDemoViewModel.Current != null && SolverDemoViewModel.Current.SpectralMappingVM != null)
-                {
-                    updateSolutionDomainWithWavelength(SolverDemoViewModel.Current.SpectralMappingVM.Wavelength);
-                }
-            };
-            Commands.Spec_UpdateOpticalProperties.Executed += (sender, args) =>
-            {
-                if (UseSpectralPanelData && SolverDemoViewModel.Current != null && SolverDemoViewModel.Current.SpectralMappingVM != null)
-                {
-                    if (IsMultiRegion && MultiRegionTissueVM != null)
-                    {
-                        MultiRegionTissueVM.RegionsVM.ForEach(region =>
-                            ((dynamic)region).OpticalPropertyVM.SetOpticalProperties(
-                                SolverDemoViewModel.Current.SpectralMappingVM.OpticalProperties));
-                    }
-                    else if ( OpticalPropertyVM != null)
-                    {
-                        OpticalPropertyVM.SetOpticalProperties(SolverDemoViewModel.Current.SpectralMappingVM.OpticalProperties);
-                    }
-                }
-            };
-        }
-
-        public RelayCommand ExecuteForwardSolverCommand { get; set; }
-
-        public IForwardSolver ForwardSolver
-        {
-            get { return SolverFactory.GetForwardSolver(ForwardSolverTypeOptionVM.SelectedValue); }
-        }
-
-        public bool IsGaussianForwardModel
-        {
-            get { return ForwardSolverTypeOptionVM.SelectedValue.IsGaussianForwardModel(); }
-        }
-
-        public bool ShowOpticalProperties
-        {
-            get { return _showOpticalProperties; }
-            set
-            {
-                _showOpticalProperties = value;
-                OnPropertyChanged("ShowOpticalProperties");
-            }
-        }
-
-        public bool IsMultiRegion
-        {
-            get { return ForwardSolverTypeOptionVM.SelectedValue.IsMultiRegionForwardModel(); }
-        }
-                
-        public bool IsSemiInfinite
-        {
-            get { return !ForwardSolverTypeOptionVM.SelectedValue.IsMultiRegionForwardModel(); }
-        }
-
-        public bool UseSpectralPanelData
-        {
-            get { return _useSpectralPanelData; }
-            set
-            {
-                _useSpectralPanelData = value;
-                OnPropertyChanged("UseSpectralPanelData");
-            }
-        }
-
-        public bool ShowIndependentVariable
-        {
-            get { return _showIndependentVariable; }
-            set
-            {
-                _showIndependentVariable = value;
-                OnPropertyChanged("ShowIndependentVariable");
-            }
-        }
-
-        public bool ShowIndependentVariableTwo
-        {
-            get { return _showIndependentVariableTwo; }
-            set
-            {
-                _showIndependentVariableTwo = value;
-                OnPropertyChanged("ShowIndependentVariableTwo");
-            }
-        }
-
-        public bool ShowIndependentVariableThree
-        {
-            get { return _showIndependentVariableThree; }
-            set
-            {
-                _showIndependentVariableThree = value;
-                OnPropertyChanged("ShowIndependentVariableThree");
-            }
-        }
-
-        public SolutionDomainOptionViewModel SolutionDomainTypeOptionVM
-        {
-            get { return _SolutionDomainTypeOptionVM; }
-            set
-            {
-                _SolutionDomainTypeOptionVM = value;
-                OnPropertyChanged("SolutionDomainTypeOptionVM");
-            }
-        }
-
-        public OptionViewModel<ForwardSolverType> ForwardSolverTypeOptionVM
-        {
-            get { return _ForwardSolverTypeOptionVM; }
-            set
-            {
-                _ForwardSolverTypeOptionVM = value;
-                OnPropertyChanged("ForwardSolverTypeOptionVM");
-            }
-        }
-
-        public RangeViewModel RangeVM
-        {
-            get { return _RangeVM; }
-            set
-            {
-                _RangeVM = value;
-                OnPropertyChanged("RangeVM");
-            }
-        }
-
-        public RangeViewModel RangeTwoVM
-        {
-            get { return _RangeTwoVM; }
-            set
-            {
-                _RangeTwoVM = value;
-                OnPropertyChanged("RangeTwoVM");
-            }
-        }
-
-        public RangeViewModel RangeThreeVM
-        {
-            get { return _RangeThreeVM; }
-            set
-            {
-                _RangeThreeVM = value;
-                OnPropertyChanged("RangeThreeVM");
-            }
-        }
-
-        public object TissueInputVM
-        {
-            get { return _tissueInputVM; }
-            private set
-            {
-                _tissueInputVM = value;
-                OnPropertyChanged("TissueInputVM");
-            }
-        }
-
-        private OpticalPropertyViewModel OpticalPropertyVM
-        {
-            get { return _tissueInputVM as OpticalPropertyViewModel; }
-        }
-
-        private MultiRegionTissueViewModel MultiRegionTissueVM
-        {
-            get { return _tissueInputVM as MultiRegionTissueViewModel; }
-        }
-
-        public OptionViewModel<ForwardAnalysisType> ForwardAnalysisTypeOptionVM
-        {
-            get { return _ForwardAnalysisTypeOptionVM; }
-            set
-            {
-                _ForwardAnalysisTypeOptionVM = value;
-                OnPropertyChanged("ForwardAnalysisTypeOptionVM");
-            }
-        }
-
-        void ExecuteForwardSolver_Executed(object sender, ExecutedEventArgs e)
-        {
-            IDataPoint[][] points = ExecuteForwardSolver();
-            PlotAxesLabels axesLabels = GetPlotLabels();
-            Commands.Plot_SetAxesLabels.Execute(axesLabels);
-
-            string[] plotLabels = GetLegendLabels();
-            //if (ComputationFactory.IsComplexSolver(SolutionDomainTypeOptionVM.SelectedValue))
-            //{
-            //    var real = points[0];
-            //    var imag = points[1];
-            //    // convert Point to ComplexPoint
-            //    var complexPoints = new List<ComplexPoint>();
-            //    for (int i = 0; i < real.Length; i++)
-            //    {
-            //        complexPoints.Add(new ComplexPoint(real[i].X, new Complex(real[i].Y, imag[i].Y)));
-            //    }
-            //    Commands.Plot_PlotValues.Execute(new PlotData(new [] { complexPoints.ToArray() }, plotLabels));
-            //}
-            //else
-            //{
-                Commands.Plot_PlotValues.Execute(new PlotData(points, plotLabels));
-            //}
-
-            Commands.TextOutput_PostMessage.Execute("Forward Solver: " + TissueInputVM + "\r"); // todo: override ToString() for MultiRegionTissueViewModel
-        }
-
-        private PlotAxesLabels GetPlotLabels()
-        {
-            var sd = this.SolutionDomainTypeOptionVM;
-            PlotAxesLabels axesLabels = null;
-            if (sd.IndependentVariableAxisOptionVM.Options.Count > 1)
-            {
-                var axisType = RangeVM.AxisType;
-
-                if (sd.IndependentVariableAxisOptionVM.UnSelectedValues.Length > 1)
-                {
-                    axesLabels = new PlotAxesLabels(
-                        axisType.GetInternationalizedString(), axisType.GetUnits(), axisType,
-                        sd.SelectedDisplayName, sd.SelectedValue.GetUnits(),
-                        sd.ConstantAxisLabel, sd.ConstantAxisUnits, sd.ConstantAxisValue,
-                        sd.ConstantAxisTwoLabel, sd.ConstantAxisTwoUnits, sd.ConstantAxisTwoValue);
-                }
-                else
-                {
-                    axesLabels = new PlotAxesLabels(
-                        axisType.GetInternationalizedString(), axisType.GetUnits(), axisType,
-                        sd.SelectedDisplayName, sd.SelectedValue.GetUnits(),
-                        sd.ConstantAxisLabel, sd.ConstantAxisUnits, sd.ConstantAxisValue);
-                }
-                //axesLabels = new PlotAxesLabels(
-                //    sd.IndependentAxisLabel, sd.IndependentAxisUnits, axisType,
-                //    axisType.GetInternationalizedString(), axisType.GetUnits(),
-                //    sd.ConstantAxisLabel, sd.ConstantAxisUnits, sd.ConstantAxisValue,
-                //    sd.ConstantAxisTwoLabel, sd.ConstantAxisTwoUnits, sd.ConstantAxisTwoValue);
-            }
-            else
-            {
-                axesLabels = new PlotAxesLabels(sd.IndependentAxisLabel, sd.IndependentAxisUnits,
-                    sd.IndependentAxisType, sd.SelectedDisplayName, sd.SelectedValue.GetUnits());
-            }
-            return axesLabels;
-        }
-        
-        private object GetTissueInputVM(string tissueType)
-        {
-            // ops to use as the basis for instantiating multi-region tissues based on homogeneous values (for differential comparison)
-            if (_currentHomogeneousOpticalProperties == null)
-            {
-                _currentHomogeneousOpticalProperties = new OpticalProperties(0.01, 1, 0.8, 1.4);
-            }
-
-            switch (tissueType)
-            {
-                case "SemiInfinite":
-                    if (_currentSemiInfiniteTissueInput == null)
-                    {
-<<<<<<< HEAD
-                        _currentSemiInfiniteTissueInput = new SemiInfiniteTissueInput(new SemiInfiniteRegion(_currentHomogeneousOpticalProperties,"HenyeyGreensteinKey1"));
-=======
-                        _currentSemiInfiniteTissueInput = new SemiInfiniteTissueInput(new SemiInfiniteTissueRegion(_currentHomogeneousOpticalProperties));
->>>>>>> 01fb3655
-                    }
-                    return new OpticalPropertyViewModel(
-                        ((SemiInfiniteTissueInput)_currentSemiInfiniteTissueInput).Regions.First().RegionOP,
-                         IndependentVariableAxisUnits.InverseMM.GetInternationalizedString(),
-                        "Optical Properties:");
-                    break;
-                case "MultiLayer":
-                    if (_currentMultiLayerTissueInput == null)
-                    {
-                        _currentMultiLayerTissueInput = new MultiLayerTissueInput(new ITissueRegion[]
-                            { 
-                                new LayerTissueRegion(new DoubleRange(0, 2), _currentHomogeneousOpticalProperties.Clone() ), 
-                                new LayerTissueRegion(new DoubleRange(2, double.PositiveInfinity), _currentHomogeneousOpticalProperties.Clone() ), 
-                            });
-                    }
-                    return new MultiRegionTissueViewModel(_currentMultiLayerTissueInput);
-                case "SingleEllipsoid":
-                    if (_currentSingleEllipsoidTissueInput == null)
-                    {
-                        _currentSingleEllipsoidTissueInput = new SingleEllipsoidTissueInput(
-<<<<<<< HEAD
-                            new EllipsoidRegion(new Position(0, 0, 10), 5, 5, 5, new OpticalProperties(0.05, 1.0, 0.8, 1.4),"HenyeyGreensteinKey1"),
-=======
-                            new EllipsoidTissueRegion(new Position(0, 0, 10), 5, 5, 5, new OpticalProperties(0.05, 1.0, 0.8, 1.4)),
->>>>>>> 01fb3655
-                            new ITissueRegion[]
-                            { 
-                                new LayerTissueRegion(new DoubleRange(0, double.PositiveInfinity), _currentHomogeneousOpticalProperties.Clone()), 
-                            });
-                    }
-                    return new MultiRegionTissueViewModel(_currentSingleEllipsoidTissueInput);
-                default:
-                    throw new ArgumentOutOfRangeException();
-            }
-        }
-
-        // todo: rename? this was to get a concise name for the legend
-        private string[] GetLegendLabels()
-        {
-            string modelString = null;
-            switch (ForwardSolverTypeOptionVM.SelectedValue)
-            {
-                case ForwardSolverType.DistributedGaussianSourceSDA:
-                case ForwardSolverType.DistributedPointSourceSDA:
-                case ForwardSolverType.PointSourceSDA:
-                    modelString = "\rModel - SDA";
-                    break;
-                case ForwardSolverType.MonteCarlo:
-                    modelString = "\rModel - scaled MC";
-                    break;
-                case ForwardSolverType.Nurbs:
-                    modelString = "\rModel - nurbs";
-                    break;
-                case ForwardSolverType.TwoLayerSDA:
-                    modelString = "\rModel - 2 layer SDA";
-                    break;
-            }
-
-            string opString = null;
-            if (IsMultiRegion && MultiRegionTissueVM != null)
-            {
-                var regions = MultiRegionTissueVM.GetTissueInput().Regions;
-                opString = "\rμa1=" + regions[0].RegionOP.Mua.ToString("F4") + "\rμs'1=" + regions[0].RegionOP.Musp.ToString("F4") +
-                           "\rμa2=" + regions[1].RegionOP.Mua.ToString("F4") + "\rμs'2=" + regions[1].RegionOP.Musp.ToString("F4"); 
-            }
-            else
-            {
-                var opticalProperties = OpticalPropertyVM.GetOpticalProperties();
-                opString = "\rμa=" + opticalProperties.Mua.ToString("F4") + " \rμs'=" + opticalProperties.Musp.ToString("F4");
-            }
-
-            if (_allRangeVMs.Length > 1)
-            {
-                var isWavelengthPlot = _allRangeVMs.Any(vm => vm.AxisType == IndependentVariableAxis.Wavelength);
-                var secondaryRangeVM = isWavelengthPlot
-                    ? _allRangeVMs.Where(vm => vm.AxisType != IndependentVariableAxis.Wavelength).First()
-                    : _allRangeVMs.Where(vm => vm.AxisType != IndependentVariableAxis.Time && vm.AxisType != IndependentVariableAxis.Ft).First();
-
-                string[] secondaryAxesStrings = secondaryRangeVM.Values.Select(value => "\r" + secondaryRangeVM.AxisType.GetInternationalizedString() + " = " + value.ToString()).ToArray();
-                return secondaryAxesStrings.Select(sas => modelString + sas + (isWavelengthPlot ? "\r(spectral μa,μs')" : opString)).ToArray();
-            }
-
-            return new []{ modelString + opString };
-        }
-
-        public IDataPoint[][] ExecuteForwardSolver()
-        {
-            var opticalProperties = GetOpticalProperties();
-
-            var parameters = GetParametersInOrder(opticalProperties);
-
-            double[] reflectance = ComputationFactory.ComputeReflectance(                    
-                    ForwardSolverTypeOptionVM.SelectedValue,
-                    SolutionDomainTypeOptionVM.SelectedValue,
-                    ForwardAnalysisTypeOptionVM.SelectedValue,
-                    parameters.Values.ToArray());
-
-            var plotIsVsWavelength = _allRangeVMs.Any(vm => vm.AxisType == IndependentVariableAxis.Wavelength);
-            var isComplexPlot = ComputationFactory.IsComplexSolver(SolutionDomainTypeOptionVM.SelectedValue);
-            var primaryIdependentValues = RangeVM.Values.ToArray();
-            var numPointsPerCurve = primaryIdependentValues.Length;
-            var numForwardValues =  isComplexPlot ? reflectance.Length/2 : reflectance.Length; // complex reported as all reals, then all imaginaries
-            var numCurves = numForwardValues / numPointsPerCurve;
-
-            var points = new IDataPoint[numCurves][];
-            Func<int, int, IDataPoint> getReflectanceAtIndex = (i, j) =>
-            {
-                // man, this is getting hacky...
-                var index = plotIsVsWavelength
-                    ? i*numCurves + j
-                    : j*numPointsPerCurve + i;
-                return isComplexPlot
-                    ? (IDataPoint)new ComplexDataPoint(primaryIdependentValues[i], new Complex(reflectance[index], reflectance[index + numForwardValues]))
-                    : (IDataPoint)new DoubleDataPoint(primaryIdependentValues[i], reflectance[index]);
-            };
-            for (int j = 0; j < numCurves; j++)
-            {
-                points[j] = new IDataPoint[numPointsPerCurve];
-                for (int i = 0; i < numPointsPerCurve; i++)
-                {
-                    points[j][i] = getReflectanceAtIndex(i, j);
-                }
-            }
-            return points;
-        }
-
-        /// <summary>
-        /// Function to provide ordering information for assembling forward calls
-        /// </summary>
-        /// <param name="axis"></param>
-        /// <returns></returns>
-        private int GetParameterOrder(IndependentVariableAxis axis)
-        {
-            switch (axis)
-            {
-                case IndependentVariableAxis.Wavelength:
-                    return 0;
-                case IndependentVariableAxis.Rho:
-                    return 1;
-                case IndependentVariableAxis.Fx:
-                    return 1;
-                case IndependentVariableAxis.Time:
-                    return 2;
-                case IndependentVariableAxis.Ft:
-                    return 2;
-                case IndependentVariableAxis.Z:
-                    return 3;
-                default:
-                    throw new ArgumentOutOfRangeException("axis");
-            }
-        }
-
-        private double[] GetParameterValues(IndependentVariableAxis axis)
-        {
-            var isConstant = SolutionDomainTypeOptionVM.IndependentVariableAxisOptionVM.UnSelectedValues.Contains(axis);
-            if (isConstant)
-            {
-                var positionIndex =
-                    SolutionDomainTypeOptionVM.IndependentVariableAxisOptionVM.UnSelectedValues.IndexOf(axis);
-                switch (positionIndex)
-                {
-                    case 0:
-                    default:
-                        return new[] {SolutionDomainTypeOptionVM.ConstantAxisValue};
-                    case 1:
-                        return new[] {SolutionDomainTypeOptionVM.ConstantAxisTwoValue};
-                        //case 2:
-                        //    return new[] { SolutionDomainTypeOptionVM.ConstantAxisThreeValue };
-                }
-            }
-            else
-            {
-                var numAxes = SolutionDomainTypeOptionVM.IndependentVariableAxisOptionVM.SelectedValues.Length;
-                var positionIndex = SolutionDomainTypeOptionVM.IndependentVariableAxisOptionVM.SelectedValues.IndexOf(axis);
-                switch (numAxes)
-                {
-                    case 1:
-                    default:
-                        return RangeVM.Values.ToArray();
-                    case 2:
-                        switch (positionIndex)
-                        {
-                            case 0:
-                            default:
-                                return RangeTwoVM.Values.ToArray();
-                            case 1:
-                                return RangeVM.Values.ToArray();
-                        }
-                    case 3:
-                        switch (positionIndex)
-                        {
-                            case 0:
-                            default:
-                                return RangeThreeVM.Values.ToArray();
-                            case 1:
-                                return RangeTwoVM.Values.ToArray();
-                            case 2:
-                                return RangeVM.Values.ToArray();
-                        }
-                }
-            }
-        }
-
-        private IDictionary<IndependentVariableAxis, object> GetParametersInOrder(object opticalProperties)
-        {
-            // get all parameters to get arrays of
-            // then, for each one, decide if it's an IV or a constant
-            // then, call the appropriate parameter generator, defined above
-            var allParameters = from iv in Enumerable.Concat(
-                SolutionDomainTypeOptionVM.IndependentVariableAxisOptionVM.SelectedValues,
-                SolutionDomainTypeOptionVM.IndependentVariableAxisOptionVM.UnSelectedValues)
-                where iv != IndependentVariableAxis.Wavelength
-                orderby GetParameterOrder(iv) 
-                select new KeyValuePair<IndependentVariableAxis, object> (iv, GetParameterValues(iv));
-
-            // OPs are always first in the list
-            return (new KeyValuePair<IndependentVariableAxis, object>(IndependentVariableAxis.Wavelength, opticalProperties)).AsEnumerable()
-                .Concat(allParameters).ToDictionary();
-        }
-
-        private object GetOpticalProperties()
-        {     
-            if (SolutionDomainTypeOptionVM.IndependentVariableAxisOptionVM.SelectedValues.Contains(IndependentVariableAxis.Wavelength) &&
-                UseSpectralPanelData && 
-                SolverDemoViewModel.Current != null &&
-                SolverDemoViewModel.Current.SpectralMappingVM != null)
-            {
-                var tissue = SolverDemoViewModel.Current.SpectralMappingVM.SelectedTissue;
-                var wavelengths = GetParameterValues(IndependentVariableAxis.Wavelength);
-                var ops = tissue.GetOpticalProperties(wavelengths);
-
-                if(IsMultiRegion && MultiRegionTissueVM != null)
-                {
-                    return ops.Select(op =>
-                        {
-                            var regions = MultiRegionTissueVM.GetTissueInput().Regions.Select(region => (IOpticalPropertyRegion)region).ToArray();
-                            regions.ForEach(region =>
-                                {
-                                    region.RegionOP.Mua = op.Mua;
-                                    region.RegionOP.Musp = op.Musp;
-                                    region.RegionOP.G = op.G;
-                                    region.RegionOP.N = op.N;
-                                });
-                            return regions.ToArray();
-                        });
-                }
-
-                return ops;
-            }
-
-            if (IsMultiRegion && MultiRegionTissueVM != null)
-            {
-                return new[] { MultiRegionTissueVM.GetTissueInput().Regions.Select(region => (IOpticalPropertyRegion)region).ToArray() };
-            }
-
-            return new[] { OpticalPropertyVM.GetOpticalProperties() };
-        }
-    }
-}
+﻿using System;
+using System.Collections.Generic;
+using System.Linq;
+using System.Numerics;
+using MathNet.Numerics;
+using System.Windows;
+using GalaSoft.MvvmLight.Command;
+using SLExtensions;
+using SLExtensions.Input;
+using Vts.Extensions;
+using Vts.Common;
+using Vts.Factories;
+using Vts.Gui.Silverlight.Extensions;
+using Vts.Gui.Silverlight.Input;
+using Vts.Gui.Silverlight.Model;
+using Vts.IO;
+using Vts.Modeling.ForwardSolvers;
+using Vts.MonteCarlo;
+using Vts.MonteCarlo.Tissues;
+#if WHITELIST
+using Vts.Gui.Silverlight.ViewModel.Application;
+#endif
+
+namespace Vts.Gui.Silverlight.ViewModel
+{
+    /// <summary>
+    /// View model implementing Forward Solver panel functionality
+    /// </summary>
+    public class ForwardSolverViewModel : BindableObject
+    {
+        private SolutionDomainOptionViewModel _SolutionDomainTypeOptionVM;
+        private OptionViewModel<ForwardSolverType> _ForwardSolverTypeOptionVM;
+        private OptionViewModel<ForwardAnalysisType> _ForwardAnalysisTypeOptionVM;
+        private RangeViewModel _RangeVM;
+        private RangeViewModel _RangeTwoVM;
+        private RangeViewModel _RangeThreeVM;
+        private RangeViewModel[] _allRangeVMs;
+
+        private bool _showOpticalProperties;
+        private bool _useSpectralPanelData;
+        private bool _showIndependentVariable;
+        private bool _showIndependentVariableTwo;
+        private bool _showIndependentVariableThree;
+        private object _tissueInputVM; // either an OpticalPropertyViewModel or a MultiRegionTissueViewModel is stored here, and dynamically displayed
+        
+        // private fields to cache created instances of tissue inputs, created on-demand in GetTissueInputVM (vs up-front in constructor)
+        private OpticalProperties _currentHomogeneousOpticalProperties;
+        private SemiInfiniteTissueInput _currentSemiInfiniteTissueInput;
+        private MultiLayerTissueInput _currentMultiLayerTissueInput;
+        private SingleEllipsoidTissueInput _currentSingleEllipsoidTissueInput;
+        
+        public ForwardSolverViewModel()
+        {
+            _showOpticalProperties = true;
+            _useSpectralPanelData = false;
+            _showIndependentVariable = true;
+            _showIndependentVariableTwo = false;
+            _showIndependentVariableThree = false;
+            
+            RangeVM = new RangeViewModel { Title = "Detection Parameters" };
+            _allRangeVMs = new[] {RangeVM};
+            //OpticalPropertyVM = new OpticalPropertyViewModel { Title = "Optical Properties" };
+            // right now, we're doing manual databinding to the selected item. need to enable databinding 
+            // confused, though - do we need to use strings? or, how to make generics work with dependency properties?
+#if WHITELIST 
+            ForwardSolverTypeOptionVM = new OptionViewModel<ForwardSolverType>("Forward Model",false, WhiteList.ForwardSolverTypes);
+#else
+            ForwardSolverTypeOptionVM = new OptionViewModel<ForwardSolverType>("Forward Model",false);
+#endif
+            ForwardSolverTypeOptionVM.PropertyChanged += (sender, args) =>
+            {
+                OnPropertyChanged("IsGaussianForwardModel");
+                OnPropertyChanged("ForwardSolver");
+
+                OnPropertyChanged("IsMultiRegion");
+                OnPropertyChanged("IsSemiInfinite");
+                TissueInputVM = GetTissueInputVM(IsMultiRegion ? "MultiLayer" : "SemiInfinite");
+            };
+            ForwardSolverTypeOptionVM.SelectedValue = ForwardSolverType.PointSourceSDA; // force the model choice here?
+
+            SolutionDomainTypeOptionVM = new SolutionDomainOptionViewModel("Solution Domain", SolutionDomainType.ROfRho);
+            Action<double> updateSolutionDomainWithWavelength = wv =>
+            {
+                if (SolutionDomainTypeOptionVM.ConstantAxisType == IndependentVariableAxis.Wavelength)
+                {
+                    SolutionDomainTypeOptionVM.ConstantAxisValue = wv;
+                }
+                else if (SolutionDomainTypeOptionVM.ConstantAxisTwoType == IndependentVariableAxis.Wavelength)
+                {
+                    SolutionDomainTypeOptionVM.ConstantAxisTwoValue = wv;
+                }
+            };
+            SolutionDomainTypeOptionVM.PropertyChanged += (sender, args) => 
+            {
+                if (args.PropertyName == "UseSpectralInputs")
+                {
+                    UseSpectralPanelData = SolutionDomainTypeOptionVM.UseSpectralInputs;
+                }
+                if (args.PropertyName == "IndependentAxisType" || args.PropertyName == "AllowMultiAxis" || args.PropertyName == "IndependentAxisTwoVisible" || args.PropertyName == "IndependentAxisThreeVisible")
+                {
+                    var useSpectralPanelDataAndNotNull = UseSpectralPanelData && SolverDemoViewModel.Current != null && SolverDemoViewModel.Current.SpectralMappingVM != null;
+                    if (SolutionDomainTypeOptionVM.IndependentVariableAxisOptionVM.SelectedValues.Length == 1)
+                    {
+                        RangeVM = useSpectralPanelDataAndNotNull && SolutionDomainTypeOptionVM.IndependentVariableAxisOptionVM.SelectedValues[0] == IndependentVariableAxis.Wavelength 
+                            ? SolverDemoViewModel.Current.SpectralMappingVM.WavelengthRangeVM // bind to same instance, not a copy
+                            : SolutionDomainTypeOptionVM.IndependentAxisType.GetDefaultIndependentAxisRange();
+                        
+                        ShowIndependentVariable = true;
+                        ShowIndependentVariableTwo = false;
+                        ShowIndependentVariableThree = false;
+
+                        _allRangeVMs = new[] {RangeVM};
+                    }
+
+                    if (SolutionDomainTypeOptionVM.IndependentVariableAxisOptionVM.SelectedValues.Length == 2)
+                    {
+                        RangeVM = useSpectralPanelDataAndNotNull && SolutionDomainTypeOptionVM.IndependentVariableAxisOptionVM.SelectedValues[1] == IndependentVariableAxis.Wavelength
+                            ? SolverDemoViewModel.Current.SpectralMappingVM.WavelengthRangeVM // bind to same instance, not a copy
+                            : SolutionDomainTypeOptionVM.IndependentAxisTwoType.GetDefaultIndependentAxisRange();
+
+                        RangeTwoVM = useSpectralPanelDataAndNotNull && SolutionDomainTypeOptionVM.IndependentVariableAxisOptionVM.SelectedValues[0] == IndependentVariableAxis.Wavelength
+                            ? SolverDemoViewModel.Current.SpectralMappingVM.WavelengthRangeVM // bind to same instance, not a copy
+                            : SolutionDomainTypeOptionVM.IndependentAxisType.GetDefaultIndependentAxisRange();
+
+                        ShowIndependentVariable = true;
+                        ShowIndependentVariableTwo = true;
+                        ShowIndependentVariableThree = false;
+
+                        _allRangeVMs = new[] { RangeVM, RangeTwoVM };
+                    }
+
+                    if (SolutionDomainTypeOptionVM.IndependentVariableAxisOptionVM.SelectedValues.Length == 3)
+                    {
+                        RangeVM = useSpectralPanelDataAndNotNull && SolutionDomainTypeOptionVM.IndependentVariableAxisOptionVM.SelectedValues[2] == IndependentVariableAxis.Wavelength
+                            ? SolverDemoViewModel.Current.SpectralMappingVM.WavelengthRangeVM // bind to same instance, not a copy
+                            : SolutionDomainTypeOptionVM.IndependentAxisThreeType.GetDefaultIndependentAxisRange();
+
+                        RangeTwoVM = useSpectralPanelDataAndNotNull && SolutionDomainTypeOptionVM.IndependentVariableAxisOptionVM.SelectedValues[1] == IndependentVariableAxis.Wavelength
+                            ? SolverDemoViewModel.Current.SpectralMappingVM.WavelengthRangeVM // bind to same instance, not a copy
+                            : SolutionDomainTypeOptionVM.IndependentAxisTwoType.GetDefaultIndependentAxisRange();
+
+                        RangeThreeVM = useSpectralPanelDataAndNotNull && SolutionDomainTypeOptionVM.IndependentVariableAxisOptionVM.SelectedValues[0] == IndependentVariableAxis.Wavelength
+                            ? SolverDemoViewModel.Current.SpectralMappingVM.WavelengthRangeVM // bind to same instance, not a copy
+                            : SolutionDomainTypeOptionVM.IndependentAxisType.GetDefaultIndependentAxisRange();
+
+                        ShowIndependentVariable = true;
+                        ShowIndependentVariableTwo = true;
+                        ShowIndependentVariableThree = true;
+
+                        _allRangeVMs = new[] { RangeVM, RangeTwoVM, RangeThreeVM };
+                    }
+
+                    // if the independent axis is wavelength, then hide optical properties (because they come from spectral panel)
+                    ShowOpticalProperties = !SolutionDomainTypeOptionVM.IndependentVariableAxisOptionVM.SelectedValues.Any(value => value == IndependentVariableAxis.Wavelength);
+
+                    // update solution domain wavelength constant if applicable
+                    if (useSpectralPanelDataAndNotNull && SolutionDomainTypeOptionVM.IndependentVariableAxisOptionVM.UnSelectedValues.Contains(IndependentVariableAxis.Wavelength))
+                    {
+                        updateSolutionDomainWithWavelength(SolverDemoViewModel.Current.SpectralMappingVM.Wavelength);
+                    }
+                }
+            };
+
+            ForwardAnalysisTypeOptionVM = new OptionViewModel<ForwardAnalysisType>("Model/Analysis Output", true);
+            
+            ExecuteForwardSolverCommand = new RelayCommand(() => ExecuteForwardSolver_Executed(null, null));
+
+            Commands.Spec_UpdateWavelength.Executed += (sender, args) =>
+            {
+                if (UseSpectralPanelData && SolverDemoViewModel.Current != null && SolverDemoViewModel.Current.SpectralMappingVM != null)
+                {
+                    updateSolutionDomainWithWavelength(SolverDemoViewModel.Current.SpectralMappingVM.Wavelength);
+                }
+            };
+            Commands.Spec_UpdateOpticalProperties.Executed += (sender, args) =>
+            {
+                if (UseSpectralPanelData && SolverDemoViewModel.Current != null && SolverDemoViewModel.Current.SpectralMappingVM != null)
+                {
+                    if (IsMultiRegion && MultiRegionTissueVM != null)
+                    {
+                        MultiRegionTissueVM.RegionsVM.ForEach(region =>
+                            ((dynamic)region).OpticalPropertyVM.SetOpticalProperties(
+                                SolverDemoViewModel.Current.SpectralMappingVM.OpticalProperties));
+                    }
+                    else if ( OpticalPropertyVM != null)
+                    {
+                        OpticalPropertyVM.SetOpticalProperties(SolverDemoViewModel.Current.SpectralMappingVM.OpticalProperties);
+                    }
+                }
+            };
+        }
+
+        public RelayCommand ExecuteForwardSolverCommand { get; set; }
+
+        public IForwardSolver ForwardSolver
+        {
+            get { return SolverFactory.GetForwardSolver(ForwardSolverTypeOptionVM.SelectedValue); }
+        }
+
+        public bool IsGaussianForwardModel
+        {
+            get { return ForwardSolverTypeOptionVM.SelectedValue.IsGaussianForwardModel(); }
+        }
+
+        public bool ShowOpticalProperties
+        {
+            get { return _showOpticalProperties; }
+            set
+            {
+                _showOpticalProperties = value;
+                OnPropertyChanged("ShowOpticalProperties");
+            }
+        }
+
+        public bool IsMultiRegion
+        {
+            get { return ForwardSolverTypeOptionVM.SelectedValue.IsMultiRegionForwardModel(); }
+        }
+                
+        public bool IsSemiInfinite
+        {
+            get { return !ForwardSolverTypeOptionVM.SelectedValue.IsMultiRegionForwardModel(); }
+        }
+
+        public bool UseSpectralPanelData
+        {
+            get { return _useSpectralPanelData; }
+            set
+            {
+                _useSpectralPanelData = value;
+                OnPropertyChanged("UseSpectralPanelData");
+            }
+        }
+
+        public bool ShowIndependentVariable
+        {
+            get { return _showIndependentVariable; }
+            set
+            {
+                _showIndependentVariable = value;
+                OnPropertyChanged("ShowIndependentVariable");
+            }
+        }
+
+        public bool ShowIndependentVariableTwo
+        {
+            get { return _showIndependentVariableTwo; }
+            set
+            {
+                _showIndependentVariableTwo = value;
+                OnPropertyChanged("ShowIndependentVariableTwo");
+            }
+        }
+
+        public bool ShowIndependentVariableThree
+        {
+            get { return _showIndependentVariableThree; }
+            set
+            {
+                _showIndependentVariableThree = value;
+                OnPropertyChanged("ShowIndependentVariableThree");
+            }
+        }
+
+        public SolutionDomainOptionViewModel SolutionDomainTypeOptionVM
+        {
+            get { return _SolutionDomainTypeOptionVM; }
+            set
+            {
+                _SolutionDomainTypeOptionVM = value;
+                OnPropertyChanged("SolutionDomainTypeOptionVM");
+            }
+        }
+
+        public OptionViewModel<ForwardSolverType> ForwardSolverTypeOptionVM
+        {
+            get { return _ForwardSolverTypeOptionVM; }
+            set
+            {
+                _ForwardSolverTypeOptionVM = value;
+                OnPropertyChanged("ForwardSolverTypeOptionVM");
+            }
+        }
+
+        public RangeViewModel RangeVM
+        {
+            get { return _RangeVM; }
+            set
+            {
+                _RangeVM = value;
+                OnPropertyChanged("RangeVM");
+            }
+        }
+
+        public RangeViewModel RangeTwoVM
+        {
+            get { return _RangeTwoVM; }
+            set
+            {
+                _RangeTwoVM = value;
+                OnPropertyChanged("RangeTwoVM");
+            }
+        }
+
+        public RangeViewModel RangeThreeVM
+        {
+            get { return _RangeThreeVM; }
+            set
+            {
+                _RangeThreeVM = value;
+                OnPropertyChanged("RangeThreeVM");
+            }
+        }
+
+        public object TissueInputVM
+        {
+            get { return _tissueInputVM; }
+            private set
+            {
+                _tissueInputVM = value;
+                OnPropertyChanged("TissueInputVM");
+            }
+        }
+
+        private OpticalPropertyViewModel OpticalPropertyVM
+        {
+            get { return _tissueInputVM as OpticalPropertyViewModel; }
+        }
+
+        private MultiRegionTissueViewModel MultiRegionTissueVM
+        {
+            get { return _tissueInputVM as MultiRegionTissueViewModel; }
+        }
+
+        public OptionViewModel<ForwardAnalysisType> ForwardAnalysisTypeOptionVM
+        {
+            get { return _ForwardAnalysisTypeOptionVM; }
+            set
+            {
+                _ForwardAnalysisTypeOptionVM = value;
+                OnPropertyChanged("ForwardAnalysisTypeOptionVM");
+            }
+        }
+
+        void ExecuteForwardSolver_Executed(object sender, ExecutedEventArgs e)
+        {
+            IDataPoint[][] points = ExecuteForwardSolver();
+            PlotAxesLabels axesLabels = GetPlotLabels();
+            Commands.Plot_SetAxesLabels.Execute(axesLabels);
+
+            string[] plotLabels = GetLegendLabels();
+            //if (ComputationFactory.IsComplexSolver(SolutionDomainTypeOptionVM.SelectedValue))
+            //{
+            //    var real = points[0];
+            //    var imag = points[1];
+            //    // convert Point to ComplexPoint
+            //    var complexPoints = new List<ComplexPoint>();
+            //    for (int i = 0; i < real.Length; i++)
+            //    {
+            //        complexPoints.Add(new ComplexPoint(real[i].X, new Complex(real[i].Y, imag[i].Y)));
+            //    }
+            //    Commands.Plot_PlotValues.Execute(new PlotData(new [] { complexPoints.ToArray() }, plotLabels));
+            //}
+            //else
+            //{
+                Commands.Plot_PlotValues.Execute(new PlotData(points, plotLabels));
+            //}
+
+            Commands.TextOutput_PostMessage.Execute("Forward Solver: " + TissueInputVM + "\r"); // todo: override ToString() for MultiRegionTissueViewModel
+        }
+
+        private PlotAxesLabels GetPlotLabels()
+        {
+            var sd = this.SolutionDomainTypeOptionVM;
+            PlotAxesLabels axesLabels = null;
+            if (sd.IndependentVariableAxisOptionVM.Options.Count > 1)
+            {
+                var axisType = RangeVM.AxisType;
+
+                if (sd.IndependentVariableAxisOptionVM.UnSelectedValues.Length > 1)
+                {
+                    axesLabels = new PlotAxesLabels(
+                        axisType.GetInternationalizedString(), axisType.GetUnits(), axisType,
+                        sd.SelectedDisplayName, sd.SelectedValue.GetUnits(),
+                        sd.ConstantAxisLabel, sd.ConstantAxisUnits, sd.ConstantAxisValue,
+                        sd.ConstantAxisTwoLabel, sd.ConstantAxisTwoUnits, sd.ConstantAxisTwoValue);
+                }
+                else
+                {
+                    axesLabels = new PlotAxesLabels(
+                        axisType.GetInternationalizedString(), axisType.GetUnits(), axisType,
+                        sd.SelectedDisplayName, sd.SelectedValue.GetUnits(),
+                        sd.ConstantAxisLabel, sd.ConstantAxisUnits, sd.ConstantAxisValue);
+                }
+                //axesLabels = new PlotAxesLabels(
+                //    sd.IndependentAxisLabel, sd.IndependentAxisUnits, axisType,
+                //    axisType.GetInternationalizedString(), axisType.GetUnits(),
+                //    sd.ConstantAxisLabel, sd.ConstantAxisUnits, sd.ConstantAxisValue,
+                //    sd.ConstantAxisTwoLabel, sd.ConstantAxisTwoUnits, sd.ConstantAxisTwoValue);
+            }
+            else
+            {
+                axesLabels = new PlotAxesLabels(sd.IndependentAxisLabel, sd.IndependentAxisUnits,
+                    sd.IndependentAxisType, sd.SelectedDisplayName, sd.SelectedValue.GetUnits());
+            }
+            return axesLabels;
+        }
+        
+        private object GetTissueInputVM(string tissueType)
+        {
+            // ops to use as the basis for instantiating multi-region tissues based on homogeneous values (for differential comparison)
+            if (_currentHomogeneousOpticalProperties == null)
+            {
+                _currentHomogeneousOpticalProperties = new OpticalProperties(0.01, 1, 0.8, 1.4);
+            }
+
+            switch (tissueType)
+            {
+                case "SemiInfinite":
+                    if (_currentSemiInfiniteTissueInput == null)
+                    {
+                        _currentSemiInfiniteTissueInput = new SemiInfiniteTissueInput(new SemiInfiniteTissueRegion(_currentHomogeneousOpticalProperties));
+                    }
+                    return new OpticalPropertyViewModel(
+                        ((SemiInfiniteTissueInput)_currentSemiInfiniteTissueInput).Regions.First().RegionOP,
+                         IndependentVariableAxisUnits.InverseMM.GetInternationalizedString(),
+                        "Optical Properties:");
+                    break;
+                case "MultiLayer":
+                    if (_currentMultiLayerTissueInput == null)
+                    {
+                        _currentMultiLayerTissueInput = new MultiLayerTissueInput(new ITissueRegion[]
+                            { 
+                                new LayerTissueRegion(new DoubleRange(0, 2), _currentHomogeneousOpticalProperties.Clone() ), 
+                                new LayerTissueRegion(new DoubleRange(2, double.PositiveInfinity), _currentHomogeneousOpticalProperties.Clone() ), 
+                            });
+                    }
+                    return new MultiRegionTissueViewModel(_currentMultiLayerTissueInput);
+                case "SingleEllipsoid":
+                    if (_currentSingleEllipsoidTissueInput == null)
+                    {
+                        _currentSingleEllipsoidTissueInput = new SingleEllipsoidTissueInput(
+                            new EllipsoidTissueRegion(new Position(0, 0, 10), 5, 5, 5, new OpticalProperties(0.05, 1.0, 0.8, 1.4)),
+                            new ITissueRegion[]
+                            { 
+                                new LayerTissueRegion(new DoubleRange(0, double.PositiveInfinity), _currentHomogeneousOpticalProperties.Clone()), 
+                            });
+                    }
+                    return new MultiRegionTissueViewModel(_currentSingleEllipsoidTissueInput);
+                default:
+                    throw new ArgumentOutOfRangeException();
+            }
+        }
+
+        // todo: rename? this was to get a concise name for the legend
+        private string[] GetLegendLabels()
+        {
+            string modelString = null;
+            switch (ForwardSolverTypeOptionVM.SelectedValue)
+            {
+                case ForwardSolverType.DistributedGaussianSourceSDA:
+                case ForwardSolverType.DistributedPointSourceSDA:
+                case ForwardSolverType.PointSourceSDA:
+                    modelString = "\rModel - SDA";
+                    break;
+                case ForwardSolverType.MonteCarlo:
+                    modelString = "\rModel - scaled MC";
+                    break;
+                case ForwardSolverType.Nurbs:
+                    modelString = "\rModel - nurbs";
+                    break;
+                case ForwardSolverType.TwoLayerSDA:
+                    modelString = "\rModel - 2 layer SDA";
+                    break;
+            }
+
+            string opString = null;
+            if (IsMultiRegion && MultiRegionTissueVM != null)
+            {
+                var regions = MultiRegionTissueVM.GetTissueInput().Regions;
+                opString = "\rμa1=" + regions[0].RegionOP.Mua.ToString("F4") + "\rμs'1=" + regions[0].RegionOP.Musp.ToString("F4") +
+                           "\rμa2=" + regions[1].RegionOP.Mua.ToString("F4") + "\rμs'2=" + regions[1].RegionOP.Musp.ToString("F4"); 
+            }
+            else
+            {
+                var opticalProperties = OpticalPropertyVM.GetOpticalProperties();
+                opString = "\rμa=" + opticalProperties.Mua.ToString("F4") + " \rμs'=" + opticalProperties.Musp.ToString("F4");
+            }
+
+            if (_allRangeVMs.Length > 1)
+            {
+                var isWavelengthPlot = _allRangeVMs.Any(vm => vm.AxisType == IndependentVariableAxis.Wavelength);
+                var secondaryRangeVM = isWavelengthPlot
+                    ? _allRangeVMs.Where(vm => vm.AxisType != IndependentVariableAxis.Wavelength).First()
+                    : _allRangeVMs.Where(vm => vm.AxisType != IndependentVariableAxis.Time && vm.AxisType != IndependentVariableAxis.Ft).First();
+
+                string[] secondaryAxesStrings = secondaryRangeVM.Values.Select(value => "\r" + secondaryRangeVM.AxisType.GetInternationalizedString() + " = " + value.ToString()).ToArray();
+                return secondaryAxesStrings.Select(sas => modelString + sas + (isWavelengthPlot ? "\r(spectral μa,μs')" : opString)).ToArray();
+            }
+
+            return new []{ modelString + opString };
+        }
+
+        public IDataPoint[][] ExecuteForwardSolver()
+        {
+            var opticalProperties = GetOpticalProperties();
+
+            var parameters = GetParametersInOrder(opticalProperties);
+
+            double[] reflectance = ComputationFactory.ComputeReflectance(                    
+                    ForwardSolverTypeOptionVM.SelectedValue,
+                    SolutionDomainTypeOptionVM.SelectedValue,
+                    ForwardAnalysisTypeOptionVM.SelectedValue,
+                    parameters.Values.ToArray());
+
+            var plotIsVsWavelength = _allRangeVMs.Any(vm => vm.AxisType == IndependentVariableAxis.Wavelength);
+            var isComplexPlot = ComputationFactory.IsComplexSolver(SolutionDomainTypeOptionVM.SelectedValue);
+            var primaryIdependentValues = RangeVM.Values.ToArray();
+            var numPointsPerCurve = primaryIdependentValues.Length;
+            var numForwardValues =  isComplexPlot ? reflectance.Length/2 : reflectance.Length; // complex reported as all reals, then all imaginaries
+            var numCurves = numForwardValues / numPointsPerCurve;
+
+            var points = new IDataPoint[numCurves][];
+            Func<int, int, IDataPoint> getReflectanceAtIndex = (i, j) =>
+            {
+                // man, this is getting hacky...
+                var index = plotIsVsWavelength
+                    ? i*numCurves + j
+                    : j*numPointsPerCurve + i;
+                return isComplexPlot
+                    ? (IDataPoint)new ComplexDataPoint(primaryIdependentValues[i], new Complex(reflectance[index], reflectance[index + numForwardValues]))
+                    : (IDataPoint)new DoubleDataPoint(primaryIdependentValues[i], reflectance[index]);
+            };
+            for (int j = 0; j < numCurves; j++)
+            {
+                points[j] = new IDataPoint[numPointsPerCurve];
+                for (int i = 0; i < numPointsPerCurve; i++)
+                {
+                    points[j][i] = getReflectanceAtIndex(i, j);
+                }
+            }
+            return points;
+        }
+
+        /// <summary>
+        /// Function to provide ordering information for assembling forward calls
+        /// </summary>
+        /// <param name="axis"></param>
+        /// <returns></returns>
+        private int GetParameterOrder(IndependentVariableAxis axis)
+        {
+            switch (axis)
+            {
+                case IndependentVariableAxis.Wavelength:
+                    return 0;
+                case IndependentVariableAxis.Rho:
+                    return 1;
+                case IndependentVariableAxis.Fx:
+                    return 1;
+                case IndependentVariableAxis.Time:
+                    return 2;
+                case IndependentVariableAxis.Ft:
+                    return 2;
+                case IndependentVariableAxis.Z:
+                    return 3;
+                default:
+                    throw new ArgumentOutOfRangeException("axis");
+            }
+        }
+
+        private double[] GetParameterValues(IndependentVariableAxis axis)
+        {
+            var isConstant = SolutionDomainTypeOptionVM.IndependentVariableAxisOptionVM.UnSelectedValues.Contains(axis);
+            if (isConstant)
+            {
+                var positionIndex =
+                    SolutionDomainTypeOptionVM.IndependentVariableAxisOptionVM.UnSelectedValues.IndexOf(axis);
+                switch (positionIndex)
+                {
+                    case 0:
+                    default:
+                        return new[] {SolutionDomainTypeOptionVM.ConstantAxisValue};
+                    case 1:
+                        return new[] {SolutionDomainTypeOptionVM.ConstantAxisTwoValue};
+                        //case 2:
+                        //    return new[] { SolutionDomainTypeOptionVM.ConstantAxisThreeValue };
+                }
+            }
+            else
+            {
+                var numAxes = SolutionDomainTypeOptionVM.IndependentVariableAxisOptionVM.SelectedValues.Length;
+                var positionIndex = SolutionDomainTypeOptionVM.IndependentVariableAxisOptionVM.SelectedValues.IndexOf(axis);
+                switch (numAxes)
+                {
+                    case 1:
+                    default:
+                        return RangeVM.Values.ToArray();
+                    case 2:
+                        switch (positionIndex)
+                        {
+                            case 0:
+                            default:
+                                return RangeTwoVM.Values.ToArray();
+                            case 1:
+                                return RangeVM.Values.ToArray();
+                        }
+                    case 3:
+                        switch (positionIndex)
+                        {
+                            case 0:
+                            default:
+                                return RangeThreeVM.Values.ToArray();
+                            case 1:
+                                return RangeTwoVM.Values.ToArray();
+                            case 2:
+                                return RangeVM.Values.ToArray();
+                        }
+                }
+            }
+        }
+
+        private IDictionary<IndependentVariableAxis, object> GetParametersInOrder(object opticalProperties)
+        {
+            // get all parameters to get arrays of
+            // then, for each one, decide if it's an IV or a constant
+            // then, call the appropriate parameter generator, defined above
+            var allParameters = from iv in Enumerable.Concat(
+                SolutionDomainTypeOptionVM.IndependentVariableAxisOptionVM.SelectedValues,
+                SolutionDomainTypeOptionVM.IndependentVariableAxisOptionVM.UnSelectedValues)
+                where iv != IndependentVariableAxis.Wavelength
+                orderby GetParameterOrder(iv) 
+                select new KeyValuePair<IndependentVariableAxis, object> (iv, GetParameterValues(iv));
+
+            // OPs are always first in the list
+            return (new KeyValuePair<IndependentVariableAxis, object>(IndependentVariableAxis.Wavelength, opticalProperties)).AsEnumerable()
+                .Concat(allParameters).ToDictionary();
+        }
+
+        private object GetOpticalProperties()
+        {     
+            if (SolutionDomainTypeOptionVM.IndependentVariableAxisOptionVM.SelectedValues.Contains(IndependentVariableAxis.Wavelength) &&
+                UseSpectralPanelData && 
+                SolverDemoViewModel.Current != null &&
+                SolverDemoViewModel.Current.SpectralMappingVM != null)
+            {
+                var tissue = SolverDemoViewModel.Current.SpectralMappingVM.SelectedTissue;
+                var wavelengths = GetParameterValues(IndependentVariableAxis.Wavelength);
+                var ops = tissue.GetOpticalProperties(wavelengths);
+
+                if(IsMultiRegion && MultiRegionTissueVM != null)
+                {
+                    return ops.Select(op =>
+                        {
+                            var regions = MultiRegionTissueVM.GetTissueInput().Regions.Select(region => (IOpticalPropertyRegion)region).ToArray();
+                            regions.ForEach(region =>
+                                {
+                                    region.RegionOP.Mua = op.Mua;
+                                    region.RegionOP.Musp = op.Musp;
+                                    region.RegionOP.G = op.G;
+                                    region.RegionOP.N = op.N;
+                                });
+                            return regions.ToArray();
+                        });
+                }
+
+                return ops;
+            }
+
+            if (IsMultiRegion && MultiRegionTissueVM != null)
+            {
+                return new[] { MultiRegionTissueVM.GetTissueInput().Regions.Select(region => (IOpticalPropertyRegion)region).ToArray() };
+            }
+
+            return new[] { OpticalPropertyVM.GetOpticalProperties() };
+        }
+    }
+}