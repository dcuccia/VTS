﻿using System;
using System.Collections.Generic;
using System.Linq;
using System.Numerics;
using MathNet.Numerics;
using System.Windows;
using GalaSoft.MvvmLight.Command;
using SLExtensions;
using SLExtensions.Input;
<<<<<<< HEAD
using Vts.Extensions;
=======
using Vts.Common;
>>>>>>> c190804b
using Vts.Factories;
using Vts.Gui.Silverlight.Extensions;
using Vts.Gui.Silverlight.Input;
using Vts.Gui.Silverlight.Model;
<<<<<<< HEAD
=======
using Vts.IO;
using Vts.Modeling.ForwardSolvers;
using Vts.MonteCarlo;
using Vts.MonteCarlo.Tissues;

>>>>>>> c190804b
#if WHITELIST
using Vts.Gui.Silverlight.ViewModel.Application;
#endif

namespace Vts.Gui.Silverlight.ViewModel
{
    /// <summary>
    /// View model implementing Forward Solver panel functionality
    /// </summary>
    public class ForwardSolverViewModel : BindableObject
    {
        private SolutionDomainOptionViewModel _SolutionDomainTypeOptionVM;
        private OptionViewModel<ForwardSolverType> _ForwardSolverTypeOptionVM;
        private OptionViewModel<ForwardAnalysisType> _ForwardAnalysisTypeOptionVM;
        private RangeViewModel _RangeVM;
<<<<<<< HEAD
        private RangeViewModel _RangeTwoVM;
        private RangeViewModel _RangeThreeVM;
        private RangeViewModel[] _allRangeVMs;
        private OpticalPropertyViewModel _OpticalPropertyVM;

        private bool _showOpticalProperties;
        private bool _useSpectralPanelData;
        private bool _showIndependentVariable;
        private bool _showIndependentVariableTwo;
        private bool _showIndependentVariableThree;
=======
>>>>>>> c190804b

        private object _tissueInputVM; // either an OpticalPropertyViewModel or a MultiRegionTissueViewModel is stored here, and dynamically displayed
        
        // private fields to cache created instances of tissue inputs, created on-demand in GetTissueInputVM (vs up-front in constructor)
        private OpticalProperties _currentHomogeneousOpticalProperties;
        private SemiInfiniteTissueInput _currentSemiInfiniteTissueInput;
        private MultiLayerTissueInput _currentMultiLayerTissueInput;
        private SingleEllipsoidTissueInput _currentSingleEllipsoidTissueInput;
        
        public ForwardSolverViewModel()
        {
<<<<<<< HEAD
            _showOpticalProperties = true;
            _useSpectralPanelData = false;
            _showIndependentVariable = true;
            _showIndependentVariableTwo = false;
            _showIndependentVariableThree = false;

            RangeVM = new RangeViewModel { Title = "Detection Parameters" };
            _allRangeVMs = new[] {RangeVM};
            OpticalPropertyVM = new OpticalPropertyViewModel { Title = "Optical Properties" };
            // right now, we're doing manual databinding to the selected item. need to enable databinding 
            // confused, though - do we need to use strings? or, how to make generics work with dependency properties?
#if WHITELIST 
            ForwardSolverTypeOptionVM = new OptionViewModel<ForwardSolverType>("Forward Model",false, WhiteList.ForwardSolverTypes);
#else 
            ForwardSolverTypeOptionVM = new OptionViewModel<ForwardSolverType>("Forward Model",false);
=======
            RangeVM = new RangeViewModel { Title = "Detection Parameters:" };
            
            // right now, we're doing manual databinding to the selected item. need to enable databinding 
            // confused, though - do we need to use strings? or, how to make generics work with dependency properties?
#if WHITELIST 
            ForwardSolverTypeOptionVM = new OptionViewModel<ForwardSolverType>("Forward Model:",false, WhiteList.ForwardSolverTypes);
#else
            ForwardSolverTypeOptionVM = new OptionViewModel<ForwardSolverType>("Forward Model:", false);
>>>>>>> c190804b
#endif
            ForwardSolverTypeOptionVM.PropertyChanged += (sender, args) =>
            {
                OnPropertyChanged("IsGaussianForwardModel");
                OnPropertyChanged("ForwardSolver");

                OnPropertyChanged("IsMultiRegion");
                OnPropertyChanged("IsSemiInfinite");
                TissueInputVM = GetTissueInputVM(IsMultiRegion ? MonteCarlo.TissueType.MultiLayer : MonteCarlo.TissueType.SemiInfinite);
            };
            ForwardSolverTypeOptionVM.SelectedValue = ForwardSolverType.PointSourceSDA; // force the model choice here?

            SolutionDomainTypeOptionVM = new SolutionDomainOptionViewModel("Solution Domain", SolutionDomainType.ROfRho);
            Action<double> updateSolutionDomainWithWavelength = wv =>
            {
                if (SolutionDomainTypeOptionVM.ConstantAxisType == IndependentVariableAxis.Wavelength)
                {
                    SolutionDomainTypeOptionVM.ConstantAxisValue = wv;
                }
                else if (SolutionDomainTypeOptionVM.ConstantAxisTwoType == IndependentVariableAxis.Wavelength)
                {
                    SolutionDomainTypeOptionVM.ConstantAxisTwoValue = wv;
                }
            };
            SolutionDomainTypeOptionVM.PropertyChanged += (sender, args) => 
            {
                if (args.PropertyName == "UseSpectralInputs")
                {
                    UseSpectralPanelData = SolutionDomainTypeOptionVM.UseSpectralInputs;
                }
                if (args.PropertyName == "IndependentAxisType" || args.PropertyName == "AllowMultiAxis" || args.PropertyName == "IndependentAxisTwoVisible" || args.PropertyName == "IndependentAxisThreeVisible")
                {
                    var useSpectralPanelDataAndNotNull = UseSpectralPanelData && SolverDemoViewModel.Current != null && SolverDemoViewModel.Current.SpectralMappingVM != null;
                    if (SolutionDomainTypeOptionVM.IndependentVariableAxisOptionVM.SelectedValues.Length == 1)
                    {
                        RangeVM = useSpectralPanelDataAndNotNull && SolutionDomainTypeOptionVM.IndependentVariableAxisOptionVM.SelectedValues[0] == IndependentVariableAxis.Wavelength 
                            ? SolverDemoViewModel.Current.SpectralMappingVM.WavelengthRangeVM // bind to same instance, not a copy
                            : SolutionDomainTypeOptionVM.IndependentAxisType.GetDefaultIndependentAxisRange();
                        
                        ShowIndependentVariable = true;
                        ShowIndependentVariableTwo = false;
                        ShowIndependentVariableThree = false;

                        _allRangeVMs = new[] {RangeVM};
                    }

                    if (SolutionDomainTypeOptionVM.IndependentVariableAxisOptionVM.SelectedValues.Length == 2)
                    {
                        RangeVM = useSpectralPanelDataAndNotNull && SolutionDomainTypeOptionVM.IndependentVariableAxisOptionVM.SelectedValues[1] == IndependentVariableAxis.Wavelength
                            ? SolverDemoViewModel.Current.SpectralMappingVM.WavelengthRangeVM // bind to same instance, not a copy
                            : SolutionDomainTypeOptionVM.IndependentAxisTwoType.GetDefaultIndependentAxisRange();

                        RangeTwoVM = useSpectralPanelDataAndNotNull && SolutionDomainTypeOptionVM.IndependentVariableAxisOptionVM.SelectedValues[0] == IndependentVariableAxis.Wavelength
                            ? SolverDemoViewModel.Current.SpectralMappingVM.WavelengthRangeVM // bind to same instance, not a copy
                            : SolutionDomainTypeOptionVM.IndependentAxisType.GetDefaultIndependentAxisRange();

                        ShowIndependentVariable = true;
                        ShowIndependentVariableTwo = true;
                        ShowIndependentVariableThree = false;

                        _allRangeVMs = new[] { RangeVM, RangeTwoVM };
                    }

                    if (SolutionDomainTypeOptionVM.IndependentVariableAxisOptionVM.SelectedValues.Length == 3)
                    {
                        RangeVM = useSpectralPanelDataAndNotNull && SolutionDomainTypeOptionVM.IndependentVariableAxisOptionVM.SelectedValues[2] == IndependentVariableAxis.Wavelength
                            ? SolverDemoViewModel.Current.SpectralMappingVM.WavelengthRangeVM // bind to same instance, not a copy
                            : SolutionDomainTypeOptionVM.IndependentAxisThreeType.GetDefaultIndependentAxisRange();

<<<<<<< HEAD
                        RangeTwoVM = useSpectralPanelDataAndNotNull && SolutionDomainTypeOptionVM.IndependentVariableAxisOptionVM.SelectedValues[1] == IndependentVariableAxis.Wavelength
                            ? SolverDemoViewModel.Current.SpectralMappingVM.WavelengthRangeVM // bind to same instance, not a copy
                            : SolutionDomainTypeOptionVM.IndependentAxisTwoType.GetDefaultIndependentAxisRange();

                        RangeThreeVM = useSpectralPanelDataAndNotNull && SolutionDomainTypeOptionVM.IndependentVariableAxisOptionVM.SelectedValues[0] == IndependentVariableAxis.Wavelength
                            ? SolverDemoViewModel.Current.SpectralMappingVM.WavelengthRangeVM // bind to same instance, not a copy
                            : SolutionDomainTypeOptionVM.IndependentAxisType.GetDefaultIndependentAxisRange();

                        ShowIndependentVariable = true;
                        ShowIndependentVariableTwo = true;
                        ShowIndependentVariableThree = true;

                        _allRangeVMs = new[] { RangeVM, RangeTwoVM, RangeThreeVM };
                    }

                    // if the independent axis is wavelength, then hide optical properties (because they come from spectral panel)
                    ShowOpticalProperties = !SolutionDomainTypeOptionVM.IndependentVariableAxisOptionVM.SelectedValues.Any(value => value == IndependentVariableAxis.Wavelength);

                    // update solution domain wavelength constant if applicable
                    if (useSpectralPanelDataAndNotNull && SolutionDomainTypeOptionVM.IndependentVariableAxisOptionVM.UnSelectedValues.Contains(IndependentVariableAxis.Wavelength))
                    {
                        updateSolutionDomainWithWavelength(SolverDemoViewModel.Current.SpectralMappingVM.Wavelength);
                    }
                }
            };

            ForwardAnalysisTypeOptionVM = new OptionViewModel<ForwardAnalysisType>("Model/Analysis Output", true);
            
            ExecuteForwardSolverCommand = new RelayCommand(() => ExecuteForwardSolver_Executed(null, null));

            Commands.Spec_UpdateWavelength.Executed += (sender, args) =>
            {
                if (UseSpectralPanelData && SolverDemoViewModel.Current != null && SolverDemoViewModel.Current.SpectralMappingVM != null)
                {
                    updateSolutionDomainWithWavelength(SolverDemoViewModel.Current.SpectralMappingVM.Wavelength);
                }
            };
            Commands.Spec_UpdateOpticalProperties.Executed += (sender, args) =>
            {
                if (UseSpectralPanelData && SolverDemoViewModel.Current != null && SolverDemoViewModel.Current.SpectralMappingVM != null)
                {
                    OpticalPropertyVM.SetOpticalProperties(SolverDemoViewModel.Current.SpectralMappingVM.OpticalProperties);
                }
            };
        }

        public RelayCommand ExecuteForwardSolverCommand { get; set; }
        
=======
            SolutionDomainTypeOptionVM.SolverType = SolverType.Forward;

            Commands.FS_ExecuteForwardSolver.Executed += ExecuteForwardSolver_Executed;
            Commands.FS_SetIndependentVariableRange.Executed += SetIndependentVariableRange_Executed;
        }

>>>>>>> c190804b
        public IForwardSolver ForwardSolver
        {
            get { return SolverFactory.GetForwardSolver(ForwardSolverTypeOptionVM.SelectedValue); }
        }

        public bool IsGaussianForwardModel
        {
            get { return ForwardSolverTypeOptionVM.SelectedValue.IsGaussianForwardModel(); }
        }

<<<<<<< HEAD
        public bool ShowOpticalProperties
        {
            get { return _showOpticalProperties; }
            set
            {
                _showOpticalProperties = value;
                OnPropertyChanged("ShowOpticalProperties");
            }
        }

        public bool UseSpectralPanelData
        {
            get { return _useSpectralPanelData; }
            set
            {
                _useSpectralPanelData = value;
                OnPropertyChanged("UseSpectralPanelData");
            }
        }

        public bool ShowIndependentVariable
        {
            get { return _showIndependentVariable; }
            set
            {
                _showIndependentVariable = value;
                OnPropertyChanged("ShowIndependentVariable");
            }
        }

        public bool ShowIndependentVariableTwo
        {
            get { return _showIndependentVariableTwo; }
            set
            {
                _showIndependentVariableTwo = value;
                OnPropertyChanged("ShowIndependentVariableTwo");
            }
        }

        public bool ShowIndependentVariableThree
        {
            get { return _showIndependentVariableThree; }
            set
            {
                _showIndependentVariableThree = value;
                OnPropertyChanged("ShowIndependentVariableThree");
            }
=======
        public bool IsMultiRegion
        {
            get { return ForwardSolverTypeOptionVM.SelectedValue.IsMultiRegionForwardModel(); }
        }

        public bool IsSemiInfinite
        {
            get { return !ForwardSolverTypeOptionVM.SelectedValue.IsMultiRegionForwardModel(); }
>>>>>>> c190804b
        }

        public SolutionDomainOptionViewModel SolutionDomainTypeOptionVM
        {
            get { return _SolutionDomainTypeOptionVM; }
            set
            {
                _SolutionDomainTypeOptionVM = value;
                OnPropertyChanged("SolutionDomainTypeOptionVM");
            }
        }

        public OptionViewModel<ForwardSolverType> ForwardSolverTypeOptionVM
        {
            get { return _ForwardSolverTypeOptionVM; }
            set
            {
                _ForwardSolverTypeOptionVM = value;
                OnPropertyChanged("ForwardSolverTypeOptionVM");
            }
        }

        public RangeViewModel RangeVM
        {
            get { return _RangeVM; }
            set
            {
                _RangeVM = value;
                OnPropertyChanged("RangeVM");
            }
        }

<<<<<<< HEAD
        public RangeViewModel RangeTwoVM
        {
            get { return _RangeTwoVM; }
            set
            {
                _RangeTwoVM = value;
                OnPropertyChanged("RangeTwoVM");
            }
        }

        public RangeViewModel RangeThreeVM
        {
            get { return _RangeThreeVM; }
            set
            {
                _RangeThreeVM = value;
                OnPropertyChanged("RangeThreeVM");
            }
        }

        public OpticalPropertyViewModel OpticalPropertyVM
=======
        public object TissueInputVM
>>>>>>> c190804b
        {
            get { return _tissueInputVM; }
            private set
            {
                _tissueInputVM = value;
                OnPropertyChanged("TissueInputVM");
            }
        }

        public OptionViewModel<ForwardAnalysisType> ForwardAnalysisTypeOptionVM
        {
            get { return _ForwardAnalysisTypeOptionVM; }
            set
            {
                _ForwardAnalysisTypeOptionVM = value;
                OnPropertyChanged("ForwardAnalysisTypeOptionVM");
            }
        }
<<<<<<< HEAD
=======

        void SetIndependentVariableRange_Executed(object sender, ExecutedEventArgs e)
        {
            if (e.Parameter is RangeViewModel)
            {
                RangeVM = (RangeViewModel)e.Parameter;
            }
        }
>>>>>>> c190804b

        void ExecuteForwardSolver_Executed(object sender, ExecutedEventArgs e)
        {
            Point[][] points = ExecuteForwardSolver();
            PlotAxesLabels axesLabels = GetPlotLabels();
            Commands.Plot_SetAxesLabels.Execute(axesLabels);
<<<<<<< HEAD
            
            string[] plotLabels = GetLegendLabels();
=======

            string plotLabel = GetLegendLabel();
>>>>>>> c190804b
            if (ComputationFactory.IsComplexSolver(SolutionDomainTypeOptionVM.SelectedValue))
            {
                var real = points[0];
                var imag = points[1];
                // convert Point to ComplexPoint
                var complexPoints = new List<ComplexPoint>();
                for (int i = 0; i < real.Length; i++)
                {
                    complexPoints.Add(new ComplexPoint(real[i].X, new Complex(real[i].Y, imag[i].Y)));
                }
                Commands.Plot_PlotValues.Execute(new PlotData(new [] { complexPoints.ToArray() }, plotLabels));
            }
            else
            {
                Commands.Plot_PlotValues.Execute(new PlotData(points, plotLabels));
            }

            Commands.TextOutput_PostMessage.Execute("Forward Solver: " + TissueInputVM + "\r"); // todo: override ToString() for MultiRegionTissueViewModel
        }

        private PlotAxesLabels GetPlotLabels()
        {
            var sd = this.SolutionDomainTypeOptionVM;
            PlotAxesLabels axesLabels = null;
            if (sd.IndependentVariableAxisOptionVM.Options.Count > 1)
            {
                axesLabels = new PlotAxesLabels(
                    sd.IndependentAxisLabel, sd.IndependentAxisUnits, sd.IndependentAxisType,
                    sd.SelectedDisplayName, sd.SelectedValue.GetUnits(),
                    sd.ConstantAxisLabel, sd.ConstantAxisUnits, sd.ConstantAxisValue,
                    sd.ConstantAxisTwoLabel, sd.ConstantAxisTwoUnits, sd.ConstantAxisTwoValue);
            }
            else
            {
                axesLabels = new PlotAxesLabels(sd.IndependentAxisLabel, sd.IndependentAxisUnits,
                    sd.IndependentAxisType, sd.SelectedDisplayName, sd.SelectedValue.GetUnits());
            }
            return axesLabels;
        }
        
        private object GetTissueInputVM(Vts.MonteCarlo.TissueType tissueType)
        {
            // ops to use as the basis for instantiating multi-region tissues based on homogeneous values (for differential comparison)
            if (_currentHomogeneousOpticalProperties == null)
            {
                _currentHomogeneousOpticalProperties = new OpticalProperties(0.01, 1, 0.8, 1.4);
            }

            switch (tissueType)
            {
                case MonteCarlo.TissueType.SemiInfinite:
                    if (_currentSemiInfiniteTissueInput == null)
                    {
                        _currentSemiInfiniteTissueInput = new SemiInfiniteTissueInput(new SemiInfiniteRegion(_currentHomogeneousOpticalProperties));
                    }
                    return new OpticalPropertyViewModel(
                        ((SemiInfiniteTissueInput)_currentSemiInfiniteTissueInput).Regions.First().RegionOP,
                         IndependentVariableAxisUnits.InverseMM.GetInternationalizedString(),
                        "Optical Properties:");
                    break;
                case MonteCarlo.TissueType.MultiLayer:
                    if (_currentMultiLayerTissueInput == null)
                    {
                        _currentMultiLayerTissueInput = new MultiLayerTissueInput(new ITissueRegion[]
                            { 
                                new LayerRegion(new DoubleRange(0, 2), _currentHomogeneousOpticalProperties.Clone() ), 
                                new LayerRegion(new DoubleRange(2, double.PositiveInfinity), _currentHomogeneousOpticalProperties.Clone() ), 
                            });
                    }
                    return new MultiRegionTissueViewModel(_currentMultiLayerTissueInput);
                case MonteCarlo.TissueType.SingleEllipsoid:
                    if (_currentSingleEllipsoidTissueInput == null)
                    {
                        _currentSingleEllipsoidTissueInput = new SingleEllipsoidTissueInput(
                            new EllipsoidRegion(new Position(0, 0, 10), 5, 5, 5, new OpticalProperties(0.05, 1.0, 0.8, 1.4)),
                            new ITissueRegion[]
                            { 
                                new LayerRegion(new DoubleRange(0, double.PositiveInfinity), _currentHomogeneousOpticalProperties.Clone()), 
                            });
                    }
                    return new MultiRegionTissueViewModel(_currentSingleEllipsoidTissueInput);
                default:
                    throw new ArgumentOutOfRangeException();
            }
        }

        // todo: rename? this was to get a concise name for the legend
        private string[] GetLegendLabels()
        {
            string modelString = null;
            switch (ForwardSolverTypeOptionVM.SelectedValue)
            {
                case ForwardSolverType.DistributedGaussianSourceSDA:
                case ForwardSolverType.DistributedPointSourceSDA:
                case ForwardSolverType.PointSourceSDA:
                    modelString = "Model - SDA \r";
                    break;
                case ForwardSolverType.MonteCarlo:
                    modelString = "Model - scaled MC \r";
                    break;
                case ForwardSolverType.Nurbs:
                    modelString = "Model - nurbs \r";
                    break;
                case ForwardSolverType.TwoLayerSDA:
                    modelString = "Model - 2 layer SDA \r";
                    break;
            }
            string opString = null;

            if (IsMultiRegion)
            {
                ITissueRegion[] regions = null;
                if (ForwardSolver is TwoLayerSDAForwardSolver)
                {
                    regions = ((MultiRegionTissueViewModel)TissueInputVM).GetTissueInput().Regions;
                    opString =
                        "μa1=" + regions[0].RegionOP.Mua + " μs'1=" + regions[0].RegionOP.Musp + "\r" +
                        "μa2=" + regions[1].RegionOP.Mua + " μs'2=" + regions[1].RegionOP.Musp; 
                }
            }
            else
            {
                var opticalProperties = ((OpticalPropertyViewModel)TissueInputVM).GetOpticalProperties();
                opString = "μa=" + opticalProperties.Mua + " \rμs'=" + opticalProperties.Musp;
            }

            if (_allRangeVMs.Length > 1)
            {
                var isWavelengthPlot = _allRangeVMs.Any(vm => vm.AxisType == IndependentVariableAxis.Wavelength);
                var secondaryRangeVM = isWavelengthPlot
                    ? _allRangeVMs.Where(vm => vm.AxisType != IndependentVariableAxis.Wavelength).First()
                    : _allRangeVMs.Where(vm => vm.AxisType != IndependentVariableAxis.Time && vm.AxisType != IndependentVariableAxis.Ft).First();

                string[] secondaryAxesStrings = secondaryRangeVM.Values.Select(value => secondaryRangeVM.AxisType.GetInternationalizedString() + " = " + value.ToString() + secondaryRangeVM.AxisType.GetUnits()).ToArray();
                string opString = "μa=" + OpticalPropertyVM.Mua + " \rμs'=" + OpticalPropertyVM.Musp;
                return secondaryAxesStrings.Select(sas => modelString + sas + (isWavelengthPlot ? "(spectral μa,μs')" : "\r" + opString) + "\r").ToArray();
            }
            else
            {
                string opString = "μa=" + OpticalPropertyVM.Mua + " \rμs'=" + OpticalPropertyVM.Musp + "\r";
                return new []{ modelString + opString };
            }
        }

        public Point[][] ExecuteForwardSolver()
        {
<<<<<<< HEAD
            var parameters = GetParametersInOrder();

            double[] reflectance = ComputationFactory.ComputeReflectance(
                    ForwardSolverTypeOptionVM.SelectedValue,
                    SolutionDomainTypeOptionVM.SelectedValue,
                    ForwardAnalysisTypeOptionVM.SelectedValue,
                    parameters.Values.ToArray());

            var plotIsVsWavelength = _allRangeVMs.Any(vm => vm.AxisType == IndependentVariableAxis.Wavelength);

            //var plotVsTime = SolutionDomainTypeOptionVM.IndependentVariableAxisOptionVM.SelectedValues.Any( value => value == IndependentVariableAxis.Time) &&
            //                       ((OpticalProperties[]) parameters[IndependentVariableAxis.Time]).Length > 1 ||
            //                 SolutionDomainTypeOptionVM.IndependentVariableAxisOptionVM.SelectedValues.Any( value => value == IndependentVariableAxis.Ft) &&
            //                       ((OpticalProperties[]) parameters[IndependentVariableAxis.Ft]).Length > 1;
            //GetParameterValues( plotVsWavelength ? RangeVM

            var primaryIdependentValues = RangeVM.Values.ToArray();
            var numPointsPerCurve = primaryIdependentValues.Length;
            var numCurves =
                (ComputationFactory.IsComplexSolver(SolutionDomainTypeOptionVM.SelectedValue)
                    ? reflectance.Length/2 : reflectance.Length)
                / numPointsPerCurve;

            var points = new Point[numCurves][];
            for (int j = 0; j < numCurves; j++)
=======
            double[] independentValues = RangeVM.Values.ToArray(); // ToList() necessary?

            double[] constantValues =
                ComputationFactory.IsSolverWithConstantValues(SolutionDomainTypeOptionVM.SelectedValue)
                    ? new double[] { SolutionDomainTypeOptionVM.ConstantAxisValue } : new double[0];

            double[] query = null;
            if (IsMultiRegion)
            {
                ITissueRegion[] regions = null;
                if (ForwardSolver is TwoLayerSDAForwardSolver)
                {
                    regions = ((MultiRegionTissueViewModel) TissueInputVM).GetTissueInput().Regions;
                }

                if (regions == null)
                {
                    return null;
                }

                query = ComputationFactory.ComputeReflectance(
                        ForwardSolverTypeOptionVM.SelectedValue,
                        SolutionDomainTypeOptionVM.SelectedValue,
                        ForwardAnalysisTypeOptionVM.SelectedValue,
                        SolutionDomainTypeOptionVM.IndependentVariableAxisOptionVM.SelectedValue,
                        independentValues,
                        regions,
                        constantValues);
            }
            else
            {
                var opticalProperties = ((OpticalPropertyViewModel) TissueInputVM).GetOpticalProperties();
                query = ComputationFactory.ComputeReflectance(
                     ForwardSolverTypeOptionVM.SelectedValue,
                     SolutionDomainTypeOptionVM.SelectedValue,
                     ForwardAnalysisTypeOptionVM.SelectedValue,
                     SolutionDomainTypeOptionVM.IndependentVariableAxisOptionVM.SelectedValue,
                     independentValues,
                     opticalProperties,
                     constantValues);
            }

            // if it's reporting Real + Imaginary, we need two vectors
            if (ComputationFactory.IsComplexSolver(SolutionDomainTypeOptionVM.SelectedValue))
>>>>>>> c190804b
            {
                points[j] = new Point[numPointsPerCurve];
                if (plotIsVsWavelength) // man, this is getting hacky...
                {
                    for (int i = 0; i < numPointsPerCurve; i++)
                    {
                        points[j][i] = new Point(primaryIdependentValues[i], reflectance[i*numCurves + j]);
                    }
                }
                else
                {
                    for (int i = 0; i < numPointsPerCurve; i++)
                    {
                        points[j][i] = new Point(primaryIdependentValues[i], reflectance[j * numPointsPerCurve + i]);
                    }
                }
            }
            return points;
        }

        /// <summary>
        /// Function to provide ordering information for assembling forward calls
        /// </summary>
        /// <param name="axis"></param>
        /// <returns></returns>
        private int GetParameterOrder(IndependentVariableAxis axis)
        {
            switch (axis)
            {
                case IndependentVariableAxis.Wavelength:
                    return 0;
                case IndependentVariableAxis.Rho:
                    return 1;
                case IndependentVariableAxis.Fx:
                    return 1;
                case IndependentVariableAxis.Time:
                    return 2;
                case IndependentVariableAxis.Ft:
                    return 2;
                case IndependentVariableAxis.Z:
                    return 3;
                default:
                    throw new ArgumentOutOfRangeException("axis");
            }
        }

        private double[] GetParameterValues(IndependentVariableAxis axis)
        {
            var isConstant = SolutionDomainTypeOptionVM.IndependentVariableAxisOptionVM.UnSelectedValues.Contains(axis);
            if (isConstant)
            {
                var positionIndex =
                    SolutionDomainTypeOptionVM.IndependentVariableAxisOptionVM.UnSelectedValues.IndexOf(axis);
                switch (positionIndex)
                {
                    case 0:
                    default:
                        return new[] {SolutionDomainTypeOptionVM.ConstantAxisValue};
                    case 1:
                        return new[] {SolutionDomainTypeOptionVM.ConstantAxisTwoValue};
                        //case 2:
                        //    return new[] { SolutionDomainTypeOptionVM.ConstantAxisThreeValue };
                }
            }
            else
            {
                var numAxes = SolutionDomainTypeOptionVM.IndependentVariableAxisOptionVM.SelectedValues.Length;
                var positionIndex = SolutionDomainTypeOptionVM.IndependentVariableAxisOptionVM.SelectedValues.IndexOf(axis);
                switch (numAxes)
                {
                    case 1:
                    default:
                        return RangeVM.Values.ToArray();
                    case 2:
                        switch (positionIndex)
                        {
                            case 0:
                            default:
                                return RangeTwoVM.Values.ToArray();
                            case 1:
                                return RangeVM.Values.ToArray();
                        }
                    case 3:
                        switch (positionIndex)
                        {
                            case 0:
                            default:
                                return RangeThreeVM.Values.ToArray();
                            case 1:
                                return RangeTwoVM.Values.ToArray();
                            case 2:
                                return RangeVM.Values.ToArray();
                        }
                }
            }
        }

        private IDictionary<IndependentVariableAxis, object> GetParametersInOrder()
        {
            // get all parameters to get arrays of
            // then, for each one, decide if it's an IV or a constant
            // then, call the appropriate parameter generator, defined above
            var allParameters = from iv in Enumerable.Concat(
                SolutionDomainTypeOptionVM.IndependentVariableAxisOptionVM.SelectedValues,
                SolutionDomainTypeOptionVM.IndependentVariableAxisOptionVM.UnSelectedValues)
                where iv != IndependentVariableAxis.Wavelength
                orderby GetParameterOrder(iv) 
                select new KeyValuePair<IndependentVariableAxis, object> (iv, GetParameterValues(iv));

            // OPs are always first in the list
            return (new KeyValuePair<IndependentVariableAxis, object>(IndependentVariableAxis.Wavelength, GetOpticalProperties())).AsEnumerable()
                .Concat(allParameters).ToDictionary();
        }

        private OpticalProperties[] GetOpticalProperties()
        {
            if (SolutionDomainTypeOptionVM.IndependentVariableAxisOptionVM.SelectedValues.Contains(IndependentVariableAxis.Wavelength) &&
                UseSpectralPanelData && 
                SolverDemoViewModel.Current != null &&
                SolverDemoViewModel.Current.SpectralMappingVM != null)
            {
                var tissue = SolverDemoViewModel.Current.SpectralMappingVM.SelectedTissue;
                var wavelengths = GetParameterValues(IndependentVariableAxis.Wavelength);
                return tissue.GetOpticalProperties(wavelengths);
            }

            return new[] { OpticalPropertyVM.GetOpticalProperties() };
        }
    }
}
<|MERGE_RESOLUTION|>--- conflicted
+++ resolved
@@ -1,733 +1,659 @@
-﻿using System;
-using System.Collections.Generic;
-using System.Linq;
-using System.Numerics;
-using MathNet.Numerics;
-using System.Windows;
-using GalaSoft.MvvmLight.Command;
-using SLExtensions;
-using SLExtensions.Input;
-<<<<<<< HEAD
-using Vts.Extensions;
-=======
-using Vts.Common;
->>>>>>> c190804b
-using Vts.Factories;
-using Vts.Gui.Silverlight.Extensions;
-using Vts.Gui.Silverlight.Input;
-using Vts.Gui.Silverlight.Model;
-<<<<<<< HEAD
-=======
-using Vts.IO;
-using Vts.Modeling.ForwardSolvers;
-using Vts.MonteCarlo;
-using Vts.MonteCarlo.Tissues;
-
->>>>>>> c190804b
-#if WHITELIST
-using Vts.Gui.Silverlight.ViewModel.Application;
-#endif
-
-namespace Vts.Gui.Silverlight.ViewModel
-{
-    /// <summary>
-    /// View model implementing Forward Solver panel functionality
-    /// </summary>
-    public class ForwardSolverViewModel : BindableObject
-    {
-        private SolutionDomainOptionViewModel _SolutionDomainTypeOptionVM;
-        private OptionViewModel<ForwardSolverType> _ForwardSolverTypeOptionVM;
-        private OptionViewModel<ForwardAnalysisType> _ForwardAnalysisTypeOptionVM;
-        private RangeViewModel _RangeVM;
-<<<<<<< HEAD
-        private RangeViewModel _RangeTwoVM;
-        private RangeViewModel _RangeThreeVM;
-        private RangeViewModel[] _allRangeVMs;
-        private OpticalPropertyViewModel _OpticalPropertyVM;
-
-        private bool _showOpticalProperties;
-        private bool _useSpectralPanelData;
-        private bool _showIndependentVariable;
-        private bool _showIndependentVariableTwo;
-        private bool _showIndependentVariableThree;
-=======
->>>>>>> c190804b
-
-        private object _tissueInputVM; // either an OpticalPropertyViewModel or a MultiRegionTissueViewModel is stored here, and dynamically displayed
-        
-        // private fields to cache created instances of tissue inputs, created on-demand in GetTissueInputVM (vs up-front in constructor)
-        private OpticalProperties _currentHomogeneousOpticalProperties;
-        private SemiInfiniteTissueInput _currentSemiInfiniteTissueInput;
-        private MultiLayerTissueInput _currentMultiLayerTissueInput;
-        private SingleEllipsoidTissueInput _currentSingleEllipsoidTissueInput;
-        
-        public ForwardSolverViewModel()
-        {
-<<<<<<< HEAD
-            _showOpticalProperties = true;
-            _useSpectralPanelData = false;
-            _showIndependentVariable = true;
-            _showIndependentVariableTwo = false;
-            _showIndependentVariableThree = false;
-
-            RangeVM = new RangeViewModel { Title = "Detection Parameters" };
-            _allRangeVMs = new[] {RangeVM};
-            OpticalPropertyVM = new OpticalPropertyViewModel { Title = "Optical Properties" };
-            // right now, we're doing manual databinding to the selected item. need to enable databinding 
-            // confused, though - do we need to use strings? or, how to make generics work with dependency properties?
-#if WHITELIST 
-            ForwardSolverTypeOptionVM = new OptionViewModel<ForwardSolverType>("Forward Model",false, WhiteList.ForwardSolverTypes);
-#else 
-            ForwardSolverTypeOptionVM = new OptionViewModel<ForwardSolverType>("Forward Model",false);
-=======
-            RangeVM = new RangeViewModel { Title = "Detection Parameters:" };
-            
-            // right now, we're doing manual databinding to the selected item. need to enable databinding 
-            // confused, though - do we need to use strings? or, how to make generics work with dependency properties?
-#if WHITELIST 
-            ForwardSolverTypeOptionVM = new OptionViewModel<ForwardSolverType>("Forward Model:",false, WhiteList.ForwardSolverTypes);
-#else
-            ForwardSolverTypeOptionVM = new OptionViewModel<ForwardSolverType>("Forward Model:", false);
->>>>>>> c190804b
-#endif
-            ForwardSolverTypeOptionVM.PropertyChanged += (sender, args) =>
-            {
-                OnPropertyChanged("IsGaussianForwardModel");
-                OnPropertyChanged("ForwardSolver");
-
-                OnPropertyChanged("IsMultiRegion");
-                OnPropertyChanged("IsSemiInfinite");
-                TissueInputVM = GetTissueInputVM(IsMultiRegion ? MonteCarlo.TissueType.MultiLayer : MonteCarlo.TissueType.SemiInfinite);
-            };
-            ForwardSolverTypeOptionVM.SelectedValue = ForwardSolverType.PointSourceSDA; // force the model choice here?
-
-            SolutionDomainTypeOptionVM = new SolutionDomainOptionViewModel("Solution Domain", SolutionDomainType.ROfRho);
-            Action<double> updateSolutionDomainWithWavelength = wv =>
-            {
-                if (SolutionDomainTypeOptionVM.ConstantAxisType == IndependentVariableAxis.Wavelength)
-                {
-                    SolutionDomainTypeOptionVM.ConstantAxisValue = wv;
-                }
-                else if (SolutionDomainTypeOptionVM.ConstantAxisTwoType == IndependentVariableAxis.Wavelength)
-                {
-                    SolutionDomainTypeOptionVM.ConstantAxisTwoValue = wv;
-                }
-            };
-            SolutionDomainTypeOptionVM.PropertyChanged += (sender, args) => 
-            {
-                if (args.PropertyName == "UseSpectralInputs")
-                {
-                    UseSpectralPanelData = SolutionDomainTypeOptionVM.UseSpectralInputs;
-                }
-                if (args.PropertyName == "IndependentAxisType" || args.PropertyName == "AllowMultiAxis" || args.PropertyName == "IndependentAxisTwoVisible" || args.PropertyName == "IndependentAxisThreeVisible")
-                {
-                    var useSpectralPanelDataAndNotNull = UseSpectralPanelData && SolverDemoViewModel.Current != null && SolverDemoViewModel.Current.SpectralMappingVM != null;
-                    if (SolutionDomainTypeOptionVM.IndependentVariableAxisOptionVM.SelectedValues.Length == 1)
-                    {
-                        RangeVM = useSpectralPanelDataAndNotNull && SolutionDomainTypeOptionVM.IndependentVariableAxisOptionVM.SelectedValues[0] == IndependentVariableAxis.Wavelength 
-                            ? SolverDemoViewModel.Current.SpectralMappingVM.WavelengthRangeVM // bind to same instance, not a copy
-                            : SolutionDomainTypeOptionVM.IndependentAxisType.GetDefaultIndependentAxisRange();
-                        
-                        ShowIndependentVariable = true;
-                        ShowIndependentVariableTwo = false;
-                        ShowIndependentVariableThree = false;
-
-                        _allRangeVMs = new[] {RangeVM};
-                    }
-
-                    if (SolutionDomainTypeOptionVM.IndependentVariableAxisOptionVM.SelectedValues.Length == 2)
-                    {
-                        RangeVM = useSpectralPanelDataAndNotNull && SolutionDomainTypeOptionVM.IndependentVariableAxisOptionVM.SelectedValues[1] == IndependentVariableAxis.Wavelength
-                            ? SolverDemoViewModel.Current.SpectralMappingVM.WavelengthRangeVM // bind to same instance, not a copy
-                            : SolutionDomainTypeOptionVM.IndependentAxisTwoType.GetDefaultIndependentAxisRange();
-
-                        RangeTwoVM = useSpectralPanelDataAndNotNull && SolutionDomainTypeOptionVM.IndependentVariableAxisOptionVM.SelectedValues[0] == IndependentVariableAxis.Wavelength
-                            ? SolverDemoViewModel.Current.SpectralMappingVM.WavelengthRangeVM // bind to same instance, not a copy
-                            : SolutionDomainTypeOptionVM.IndependentAxisType.GetDefaultIndependentAxisRange();
-
-                        ShowIndependentVariable = true;
-                        ShowIndependentVariableTwo = true;
-                        ShowIndependentVariableThree = false;
-
-                        _allRangeVMs = new[] { RangeVM, RangeTwoVM };
-                    }
-
-                    if (SolutionDomainTypeOptionVM.IndependentVariableAxisOptionVM.SelectedValues.Length == 3)
-                    {
-                        RangeVM = useSpectralPanelDataAndNotNull && SolutionDomainTypeOptionVM.IndependentVariableAxisOptionVM.SelectedValues[2] == IndependentVariableAxis.Wavelength
-                            ? SolverDemoViewModel.Current.SpectralMappingVM.WavelengthRangeVM // bind to same instance, not a copy
-                            : SolutionDomainTypeOptionVM.IndependentAxisThreeType.GetDefaultIndependentAxisRange();
-
-<<<<<<< HEAD
-                        RangeTwoVM = useSpectralPanelDataAndNotNull && SolutionDomainTypeOptionVM.IndependentVariableAxisOptionVM.SelectedValues[1] == IndependentVariableAxis.Wavelength
-                            ? SolverDemoViewModel.Current.SpectralMappingVM.WavelengthRangeVM // bind to same instance, not a copy
-                            : SolutionDomainTypeOptionVM.IndependentAxisTwoType.GetDefaultIndependentAxisRange();
-
-                        RangeThreeVM = useSpectralPanelDataAndNotNull && SolutionDomainTypeOptionVM.IndependentVariableAxisOptionVM.SelectedValues[0] == IndependentVariableAxis.Wavelength
-                            ? SolverDemoViewModel.Current.SpectralMappingVM.WavelengthRangeVM // bind to same instance, not a copy
-                            : SolutionDomainTypeOptionVM.IndependentAxisType.GetDefaultIndependentAxisRange();
-
-                        ShowIndependentVariable = true;
-                        ShowIndependentVariableTwo = true;
-                        ShowIndependentVariableThree = true;
-
-                        _allRangeVMs = new[] { RangeVM, RangeTwoVM, RangeThreeVM };
-                    }
-
-                    // if the independent axis is wavelength, then hide optical properties (because they come from spectral panel)
-                    ShowOpticalProperties = !SolutionDomainTypeOptionVM.IndependentVariableAxisOptionVM.SelectedValues.Any(value => value == IndependentVariableAxis.Wavelength);
-
-                    // update solution domain wavelength constant if applicable
-                    if (useSpectralPanelDataAndNotNull && SolutionDomainTypeOptionVM.IndependentVariableAxisOptionVM.UnSelectedValues.Contains(IndependentVariableAxis.Wavelength))
-                    {
-                        updateSolutionDomainWithWavelength(SolverDemoViewModel.Current.SpectralMappingVM.Wavelength);
-                    }
-                }
-            };
-
-            ForwardAnalysisTypeOptionVM = new OptionViewModel<ForwardAnalysisType>("Model/Analysis Output", true);
-            
-            ExecuteForwardSolverCommand = new RelayCommand(() => ExecuteForwardSolver_Executed(null, null));
-
-            Commands.Spec_UpdateWavelength.Executed += (sender, args) =>
-            {
-                if (UseSpectralPanelData && SolverDemoViewModel.Current != null && SolverDemoViewModel.Current.SpectralMappingVM != null)
-                {
-                    updateSolutionDomainWithWavelength(SolverDemoViewModel.Current.SpectralMappingVM.Wavelength);
-                }
-            };
-            Commands.Spec_UpdateOpticalProperties.Executed += (sender, args) =>
-            {
-                if (UseSpectralPanelData && SolverDemoViewModel.Current != null && SolverDemoViewModel.Current.SpectralMappingVM != null)
-                {
-                    OpticalPropertyVM.SetOpticalProperties(SolverDemoViewModel.Current.SpectralMappingVM.OpticalProperties);
-                }
-            };
-        }
-
-        public RelayCommand ExecuteForwardSolverCommand { get; set; }
-        
-=======
-            SolutionDomainTypeOptionVM.SolverType = SolverType.Forward;
-
-            Commands.FS_ExecuteForwardSolver.Executed += ExecuteForwardSolver_Executed;
-            Commands.FS_SetIndependentVariableRange.Executed += SetIndependentVariableRange_Executed;
-        }
-
->>>>>>> c190804b
-        public IForwardSolver ForwardSolver
-        {
-            get { return SolverFactory.GetForwardSolver(ForwardSolverTypeOptionVM.SelectedValue); }
-        }
-
-        public bool IsGaussianForwardModel
-        {
-            get { return ForwardSolverTypeOptionVM.SelectedValue.IsGaussianForwardModel(); }
-        }
-
-<<<<<<< HEAD
-        public bool ShowOpticalProperties
-        {
-            get { return _showOpticalProperties; }
-            set
-            {
-                _showOpticalProperties = value;
-                OnPropertyChanged("ShowOpticalProperties");
-            }
-        }
-
-        public bool UseSpectralPanelData
-        {
-            get { return _useSpectralPanelData; }
-            set
-            {
-                _useSpectralPanelData = value;
-                OnPropertyChanged("UseSpectralPanelData");
-            }
-        }
-
-        public bool ShowIndependentVariable
-        {
-            get { return _showIndependentVariable; }
-            set
-            {
-                _showIndependentVariable = value;
-                OnPropertyChanged("ShowIndependentVariable");
-            }
-        }
-
-        public bool ShowIndependentVariableTwo
-        {
-            get { return _showIndependentVariableTwo; }
-            set
-            {
-                _showIndependentVariableTwo = value;
-                OnPropertyChanged("ShowIndependentVariableTwo");
-            }
-        }
-
-        public bool ShowIndependentVariableThree
-        {
-            get { return _showIndependentVariableThree; }
-            set
-            {
-                _showIndependentVariableThree = value;
-                OnPropertyChanged("ShowIndependentVariableThree");
-            }
-=======
-        public bool IsMultiRegion
-        {
-            get { return ForwardSolverTypeOptionVM.SelectedValue.IsMultiRegionForwardModel(); }
-        }
-
-        public bool IsSemiInfinite
-        {
-            get { return !ForwardSolverTypeOptionVM.SelectedValue.IsMultiRegionForwardModel(); }
->>>>>>> c190804b
-        }
-
-        public SolutionDomainOptionViewModel SolutionDomainTypeOptionVM
-        {
-            get { return _SolutionDomainTypeOptionVM; }
-            set
-            {
-                _SolutionDomainTypeOptionVM = value;
-                OnPropertyChanged("SolutionDomainTypeOptionVM");
-            }
-        }
-
-        public OptionViewModel<ForwardSolverType> ForwardSolverTypeOptionVM
-        {
-            get { return _ForwardSolverTypeOptionVM; }
-            set
-            {
-                _ForwardSolverTypeOptionVM = value;
-                OnPropertyChanged("ForwardSolverTypeOptionVM");
-            }
-        }
-
-        public RangeViewModel RangeVM
-        {
-            get { return _RangeVM; }
-            set
-            {
-                _RangeVM = value;
-                OnPropertyChanged("RangeVM");
-            }
-        }
-
-<<<<<<< HEAD
-        public RangeViewModel RangeTwoVM
-        {
-            get { return _RangeTwoVM; }
-            set
-            {
-                _RangeTwoVM = value;
-                OnPropertyChanged("RangeTwoVM");
-            }
-        }
-
-        public RangeViewModel RangeThreeVM
-        {
-            get { return _RangeThreeVM; }
-            set
-            {
-                _RangeThreeVM = value;
-                OnPropertyChanged("RangeThreeVM");
-            }
-        }
-
-        public OpticalPropertyViewModel OpticalPropertyVM
-=======
-        public object TissueInputVM
->>>>>>> c190804b
-        {
-            get { return _tissueInputVM; }
-            private set
-            {
-                _tissueInputVM = value;
-                OnPropertyChanged("TissueInputVM");
-            }
-        }
-
-        public OptionViewModel<ForwardAnalysisType> ForwardAnalysisTypeOptionVM
-        {
-            get { return _ForwardAnalysisTypeOptionVM; }
-            set
-            {
-                _ForwardAnalysisTypeOptionVM = value;
-                OnPropertyChanged("ForwardAnalysisTypeOptionVM");
-            }
-        }
-<<<<<<< HEAD
-=======
-
-        void SetIndependentVariableRange_Executed(object sender, ExecutedEventArgs e)
-        {
-            if (e.Parameter is RangeViewModel)
-            {
-                RangeVM = (RangeViewModel)e.Parameter;
-            }
-        }
->>>>>>> c190804b
-
-        void ExecuteForwardSolver_Executed(object sender, ExecutedEventArgs e)
-        {
-            Point[][] points = ExecuteForwardSolver();
-            PlotAxesLabels axesLabels = GetPlotLabels();
-            Commands.Plot_SetAxesLabels.Execute(axesLabels);
-<<<<<<< HEAD
-            
-            string[] plotLabels = GetLegendLabels();
-=======
-
-            string plotLabel = GetLegendLabel();
->>>>>>> c190804b
-            if (ComputationFactory.IsComplexSolver(SolutionDomainTypeOptionVM.SelectedValue))
-            {
-                var real = points[0];
-                var imag = points[1];
-                // convert Point to ComplexPoint
-                var complexPoints = new List<ComplexPoint>();
-                for (int i = 0; i < real.Length; i++)
-                {
-                    complexPoints.Add(new ComplexPoint(real[i].X, new Complex(real[i].Y, imag[i].Y)));
-                }
-                Commands.Plot_PlotValues.Execute(new PlotData(new [] { complexPoints.ToArray() }, plotLabels));
-            }
-            else
-            {
-                Commands.Plot_PlotValues.Execute(new PlotData(points, plotLabels));
-            }
-
-            Commands.TextOutput_PostMessage.Execute("Forward Solver: " + TissueInputVM + "\r"); // todo: override ToString() for MultiRegionTissueViewModel
-        }
-
-        private PlotAxesLabels GetPlotLabels()
-        {
-            var sd = this.SolutionDomainTypeOptionVM;
-            PlotAxesLabels axesLabels = null;
-            if (sd.IndependentVariableAxisOptionVM.Options.Count > 1)
-            {
-                axesLabels = new PlotAxesLabels(
-                    sd.IndependentAxisLabel, sd.IndependentAxisUnits, sd.IndependentAxisType,
-                    sd.SelectedDisplayName, sd.SelectedValue.GetUnits(),
-                    sd.ConstantAxisLabel, sd.ConstantAxisUnits, sd.ConstantAxisValue,
-                    sd.ConstantAxisTwoLabel, sd.ConstantAxisTwoUnits, sd.ConstantAxisTwoValue);
-            }
-            else
-            {
-                axesLabels = new PlotAxesLabels(sd.IndependentAxisLabel, sd.IndependentAxisUnits,
-                    sd.IndependentAxisType, sd.SelectedDisplayName, sd.SelectedValue.GetUnits());
-            }
-            return axesLabels;
-        }
-        
-        private object GetTissueInputVM(Vts.MonteCarlo.TissueType tissueType)
-        {
-            // ops to use as the basis for instantiating multi-region tissues based on homogeneous values (for differential comparison)
-            if (_currentHomogeneousOpticalProperties == null)
-            {
-                _currentHomogeneousOpticalProperties = new OpticalProperties(0.01, 1, 0.8, 1.4);
-            }
-
-            switch (tissueType)
-            {
-                case MonteCarlo.TissueType.SemiInfinite:
-                    if (_currentSemiInfiniteTissueInput == null)
-                    {
-                        _currentSemiInfiniteTissueInput = new SemiInfiniteTissueInput(new SemiInfiniteRegion(_currentHomogeneousOpticalProperties));
-                    }
-                    return new OpticalPropertyViewModel(
-                        ((SemiInfiniteTissueInput)_currentSemiInfiniteTissueInput).Regions.First().RegionOP,
-                         IndependentVariableAxisUnits.InverseMM.GetInternationalizedString(),
-                        "Optical Properties:");
-                    break;
-                case MonteCarlo.TissueType.MultiLayer:
-                    if (_currentMultiLayerTissueInput == null)
-                    {
-                        _currentMultiLayerTissueInput = new MultiLayerTissueInput(new ITissueRegion[]
-                            { 
-                                new LayerRegion(new DoubleRange(0, 2), _currentHomogeneousOpticalProperties.Clone() ), 
-                                new LayerRegion(new DoubleRange(2, double.PositiveInfinity), _currentHomogeneousOpticalProperties.Clone() ), 
-                            });
-                    }
-                    return new MultiRegionTissueViewModel(_currentMultiLayerTissueInput);
-                case MonteCarlo.TissueType.SingleEllipsoid:
-                    if (_currentSingleEllipsoidTissueInput == null)
-                    {
-                        _currentSingleEllipsoidTissueInput = new SingleEllipsoidTissueInput(
-                            new EllipsoidRegion(new Position(0, 0, 10), 5, 5, 5, new OpticalProperties(0.05, 1.0, 0.8, 1.4)),
-                            new ITissueRegion[]
-                            { 
-                                new LayerRegion(new DoubleRange(0, double.PositiveInfinity), _currentHomogeneousOpticalProperties.Clone()), 
-                            });
-                    }
-                    return new MultiRegionTissueViewModel(_currentSingleEllipsoidTissueInput);
-                default:
-                    throw new ArgumentOutOfRangeException();
-            }
-        }
-
-        // todo: rename? this was to get a concise name for the legend
-        private string[] GetLegendLabels()
-        {
-            string modelString = null;
-            switch (ForwardSolverTypeOptionVM.SelectedValue)
-            {
-                case ForwardSolverType.DistributedGaussianSourceSDA:
-                case ForwardSolverType.DistributedPointSourceSDA:
-                case ForwardSolverType.PointSourceSDA:
-                    modelString = "Model - SDA \r";
-                    break;
-                case ForwardSolverType.MonteCarlo:
-                    modelString = "Model - scaled MC \r";
-                    break;
-                case ForwardSolverType.Nurbs:
-                    modelString = "Model - nurbs \r";
-                    break;
-                case ForwardSolverType.TwoLayerSDA:
-                    modelString = "Model - 2 layer SDA \r";
-                    break;
-            }
-            string opString = null;
-
-            if (IsMultiRegion)
-            {
-                ITissueRegion[] regions = null;
-                if (ForwardSolver is TwoLayerSDAForwardSolver)
-                {
-                    regions = ((MultiRegionTissueViewModel)TissueInputVM).GetTissueInput().Regions;
-                    opString =
-                        "μa1=" + regions[0].RegionOP.Mua + " μs'1=" + regions[0].RegionOP.Musp + "\r" +
-                        "μa2=" + regions[1].RegionOP.Mua + " μs'2=" + regions[1].RegionOP.Musp; 
-                }
-            }
-            else
-            {
-                var opticalProperties = ((OpticalPropertyViewModel)TissueInputVM).GetOpticalProperties();
-                opString = "μa=" + opticalProperties.Mua + " \rμs'=" + opticalProperties.Musp;
-            }
-
-            if (_allRangeVMs.Length > 1)
-            {
-                var isWavelengthPlot = _allRangeVMs.Any(vm => vm.AxisType == IndependentVariableAxis.Wavelength);
-                var secondaryRangeVM = isWavelengthPlot
-                    ? _allRangeVMs.Where(vm => vm.AxisType != IndependentVariableAxis.Wavelength).First()
-                    : _allRangeVMs.Where(vm => vm.AxisType != IndependentVariableAxis.Time && vm.AxisType != IndependentVariableAxis.Ft).First();
-
-                string[] secondaryAxesStrings = secondaryRangeVM.Values.Select(value => secondaryRangeVM.AxisType.GetInternationalizedString() + " = " + value.ToString() + secondaryRangeVM.AxisType.GetUnits()).ToArray();
-                string opString = "μa=" + OpticalPropertyVM.Mua + " \rμs'=" + OpticalPropertyVM.Musp;
-                return secondaryAxesStrings.Select(sas => modelString + sas + (isWavelengthPlot ? "(spectral μa,μs')" : "\r" + opString) + "\r").ToArray();
-            }
-            else
-            {
-                string opString = "μa=" + OpticalPropertyVM.Mua + " \rμs'=" + OpticalPropertyVM.Musp + "\r";
-                return new []{ modelString + opString };
-            }
-        }
-
-        public Point[][] ExecuteForwardSolver()
-        {
-<<<<<<< HEAD
-            var parameters = GetParametersInOrder();
-
-            double[] reflectance = ComputationFactory.ComputeReflectance(
-                    ForwardSolverTypeOptionVM.SelectedValue,
-                    SolutionDomainTypeOptionVM.SelectedValue,
-                    ForwardAnalysisTypeOptionVM.SelectedValue,
-                    parameters.Values.ToArray());
-
-            var plotIsVsWavelength = _allRangeVMs.Any(vm => vm.AxisType == IndependentVariableAxis.Wavelength);
-
-            //var plotVsTime = SolutionDomainTypeOptionVM.IndependentVariableAxisOptionVM.SelectedValues.Any( value => value == IndependentVariableAxis.Time) &&
-            //                       ((OpticalProperties[]) parameters[IndependentVariableAxis.Time]).Length > 1 ||
-            //                 SolutionDomainTypeOptionVM.IndependentVariableAxisOptionVM.SelectedValues.Any( value => value == IndependentVariableAxis.Ft) &&
-            //                       ((OpticalProperties[]) parameters[IndependentVariableAxis.Ft]).Length > 1;
-            //GetParameterValues( plotVsWavelength ? RangeVM
-
-            var primaryIdependentValues = RangeVM.Values.ToArray();
-            var numPointsPerCurve = primaryIdependentValues.Length;
-            var numCurves =
-                (ComputationFactory.IsComplexSolver(SolutionDomainTypeOptionVM.SelectedValue)
-                    ? reflectance.Length/2 : reflectance.Length)
-                / numPointsPerCurve;
-
-            var points = new Point[numCurves][];
-            for (int j = 0; j < numCurves; j++)
-=======
-            double[] independentValues = RangeVM.Values.ToArray(); // ToList() necessary?
-
-            double[] constantValues =
-                ComputationFactory.IsSolverWithConstantValues(SolutionDomainTypeOptionVM.SelectedValue)
-                    ? new double[] { SolutionDomainTypeOptionVM.ConstantAxisValue } : new double[0];
-
-            double[] query = null;
-            if (IsMultiRegion)
-            {
-                ITissueRegion[] regions = null;
-                if (ForwardSolver is TwoLayerSDAForwardSolver)
-                {
-                    regions = ((MultiRegionTissueViewModel) TissueInputVM).GetTissueInput().Regions;
-                }
-
-                if (regions == null)
-                {
-                    return null;
-                }
-
-                query = ComputationFactory.ComputeReflectance(
-                        ForwardSolverTypeOptionVM.SelectedValue,
-                        SolutionDomainTypeOptionVM.SelectedValue,
-                        ForwardAnalysisTypeOptionVM.SelectedValue,
-                        SolutionDomainTypeOptionVM.IndependentVariableAxisOptionVM.SelectedValue,
-                        independentValues,
-                        regions,
-                        constantValues);
-            }
-            else
-            {
-                var opticalProperties = ((OpticalPropertyViewModel) TissueInputVM).GetOpticalProperties();
-                query = ComputationFactory.ComputeReflectance(
-                     ForwardSolverTypeOptionVM.SelectedValue,
-                     SolutionDomainTypeOptionVM.SelectedValue,
-                     ForwardAnalysisTypeOptionVM.SelectedValue,
-                     SolutionDomainTypeOptionVM.IndependentVariableAxisOptionVM.SelectedValue,
-                     independentValues,
-                     opticalProperties,
-                     constantValues);
-            }
-
-            // if it's reporting Real + Imaginary, we need two vectors
-            if (ComputationFactory.IsComplexSolver(SolutionDomainTypeOptionVM.SelectedValue))
->>>>>>> c190804b
-            {
-                points[j] = new Point[numPointsPerCurve];
-                if (plotIsVsWavelength) // man, this is getting hacky...
-                {
-                    for (int i = 0; i < numPointsPerCurve; i++)
-                    {
-                        points[j][i] = new Point(primaryIdependentValues[i], reflectance[i*numCurves + j]);
-                    }
-                }
-                else
-                {
-                    for (int i = 0; i < numPointsPerCurve; i++)
-                    {
-                        points[j][i] = new Point(primaryIdependentValues[i], reflectance[j * numPointsPerCurve + i]);
-                    }
-                }
-            }
-            return points;
-        }
-
-        /// <summary>
-        /// Function to provide ordering information for assembling forward calls
-        /// </summary>
-        /// <param name="axis"></param>
-        /// <returns></returns>
-        private int GetParameterOrder(IndependentVariableAxis axis)
-        {
-            switch (axis)
-            {
-                case IndependentVariableAxis.Wavelength:
-                    return 0;
-                case IndependentVariableAxis.Rho:
-                    return 1;
-                case IndependentVariableAxis.Fx:
-                    return 1;
-                case IndependentVariableAxis.Time:
-                    return 2;
-                case IndependentVariableAxis.Ft:
-                    return 2;
-                case IndependentVariableAxis.Z:
-                    return 3;
-                default:
-                    throw new ArgumentOutOfRangeException("axis");
-            }
-        }
-
-        private double[] GetParameterValues(IndependentVariableAxis axis)
-        {
-            var isConstant = SolutionDomainTypeOptionVM.IndependentVariableAxisOptionVM.UnSelectedValues.Contains(axis);
-            if (isConstant)
-            {
-                var positionIndex =
-                    SolutionDomainTypeOptionVM.IndependentVariableAxisOptionVM.UnSelectedValues.IndexOf(axis);
-                switch (positionIndex)
-                {
-                    case 0:
-                    default:
-                        return new[] {SolutionDomainTypeOptionVM.ConstantAxisValue};
-                    case 1:
-                        return new[] {SolutionDomainTypeOptionVM.ConstantAxisTwoValue};
-                        //case 2:
-                        //    return new[] { SolutionDomainTypeOptionVM.ConstantAxisThreeValue };
-                }
-            }
-            else
-            {
-                var numAxes = SolutionDomainTypeOptionVM.IndependentVariableAxisOptionVM.SelectedValues.Length;
-                var positionIndex = SolutionDomainTypeOptionVM.IndependentVariableAxisOptionVM.SelectedValues.IndexOf(axis);
-                switch (numAxes)
-                {
-                    case 1:
-                    default:
-                        return RangeVM.Values.ToArray();
-                    case 2:
-                        switch (positionIndex)
-                        {
-                            case 0:
-                            default:
-                                return RangeTwoVM.Values.ToArray();
-                            case 1:
-                                return RangeVM.Values.ToArray();
-                        }
-                    case 3:
-                        switch (positionIndex)
-                        {
-                            case 0:
-                            default:
-                                return RangeThreeVM.Values.ToArray();
-                            case 1:
-                                return RangeTwoVM.Values.ToArray();
-                            case 2:
-                                return RangeVM.Values.ToArray();
-                        }
-                }
-            }
-        }
-
-        private IDictionary<IndependentVariableAxis, object> GetParametersInOrder()
-        {
-            // get all parameters to get arrays of
-            // then, for each one, decide if it's an IV or a constant
-            // then, call the appropriate parameter generator, defined above
-            var allParameters = from iv in Enumerable.Concat(
-                SolutionDomainTypeOptionVM.IndependentVariableAxisOptionVM.SelectedValues,
-                SolutionDomainTypeOptionVM.IndependentVariableAxisOptionVM.UnSelectedValues)
-                where iv != IndependentVariableAxis.Wavelength
-                orderby GetParameterOrder(iv) 
-                select new KeyValuePair<IndependentVariableAxis, object> (iv, GetParameterValues(iv));
-
-            // OPs are always first in the list
-            return (new KeyValuePair<IndependentVariableAxis, object>(IndependentVariableAxis.Wavelength, GetOpticalProperties())).AsEnumerable()
-                .Concat(allParameters).ToDictionary();
-        }
-
-        private OpticalProperties[] GetOpticalProperties()
-        {
-            if (SolutionDomainTypeOptionVM.IndependentVariableAxisOptionVM.SelectedValues.Contains(IndependentVariableAxis.Wavelength) &&
-                UseSpectralPanelData && 
-                SolverDemoViewModel.Current != null &&
-                SolverDemoViewModel.Current.SpectralMappingVM != null)
-            {
-                var tissue = SolverDemoViewModel.Current.SpectralMappingVM.SelectedTissue;
-                var wavelengths = GetParameterValues(IndependentVariableAxis.Wavelength);
-                return tissue.GetOpticalProperties(wavelengths);
-            }
-
-            return new[] { OpticalPropertyVM.GetOpticalProperties() };
-        }
-    }
-}
+﻿using System;
+using System.Collections.Generic;
+using System.Linq;
+using System.Numerics;
+using MathNet.Numerics;
+using System.Windows;
+using GalaSoft.MvvmLight.Command;
+using SLExtensions;
+using SLExtensions.Input;
+using Vts.Extensions;
+using Vts.Common;
+using Vts.Factories;
+using Vts.Gui.Silverlight.Extensions;
+using Vts.Gui.Silverlight.Input;
+using Vts.Gui.Silverlight.Model;
+using Vts.IO;
+using Vts.Modeling.ForwardSolvers;
+using Vts.MonteCarlo;
+using Vts.MonteCarlo.Tissues;
+#if WHITELIST
+using Vts.Gui.Silverlight.ViewModel.Application;
+#endif
+
+namespace Vts.Gui.Silverlight.ViewModel
+{
+    /// <summary>
+    /// View model implementing Forward Solver panel functionality
+    /// </summary>
+    public class ForwardSolverViewModel : BindableObject
+    {
+        private SolutionDomainOptionViewModel _SolutionDomainTypeOptionVM;
+        private OptionViewModel<ForwardSolverType> _ForwardSolverTypeOptionVM;
+        private OptionViewModel<ForwardAnalysisType> _ForwardAnalysisTypeOptionVM;
+        private RangeViewModel _RangeVM;
+        private RangeViewModel _RangeTwoVM;
+        private RangeViewModel _RangeThreeVM;
+        private RangeViewModel[] _allRangeVMs;
+
+        private bool _showOpticalProperties;
+        private bool _useSpectralPanelData;
+        private bool _showIndependentVariable;
+        private bool _showIndependentVariableTwo;
+        private bool _showIndependentVariableThree;
+        private object _tissueInputVM; // either an OpticalPropertyViewModel or a MultiRegionTissueViewModel is stored here, and dynamically displayed
+        
+        // private fields to cache created instances of tissue inputs, created on-demand in GetTissueInputVM (vs up-front in constructor)
+        private OpticalProperties _currentHomogeneousOpticalProperties;
+        private SemiInfiniteTissueInput _currentSemiInfiniteTissueInput;
+        private MultiLayerTissueInput _currentMultiLayerTissueInput;
+        private SingleEllipsoidTissueInput _currentSingleEllipsoidTissueInput;
+        
+        public ForwardSolverViewModel()
+        {
+            _showOpticalProperties = true;
+            _useSpectralPanelData = false;
+            _showIndependentVariable = true;
+            _showIndependentVariableTwo = false;
+            _showIndependentVariableThree = false;
+            
+            RangeVM = new RangeViewModel { Title = "Detection Parameters" };
+            _allRangeVMs = new[] {RangeVM};
+            OpticalPropertyVM = new OpticalPropertyViewModel { Title = "Optical Properties" };
+            // right now, we're doing manual databinding to the selected item. need to enable databinding 
+            // confused, though - do we need to use strings? or, how to make generics work with dependency properties?
+#if WHITELIST 
+            ForwardSolverTypeOptionVM = new OptionViewModel<ForwardSolverType>("Forward Model",false, WhiteList.ForwardSolverTypes);
+#else
+            ForwardSolverTypeOptionVM = new OptionViewModel<ForwardSolverType>("Forward Model",false);
+#endif
+            ForwardSolverTypeOptionVM.PropertyChanged += (sender, args) =>
+            {
+                OnPropertyChanged("IsGaussianForwardModel");
+                OnPropertyChanged("ForwardSolver");
+
+                OnPropertyChanged("IsMultiRegion");
+                OnPropertyChanged("IsSemiInfinite");
+                TissueInputVM = GetTissueInputVM(IsMultiRegion ? MonteCarlo.TissueType.MultiLayer : MonteCarlo.TissueType.SemiInfinite);
+            };
+            ForwardSolverTypeOptionVM.SelectedValue = ForwardSolverType.PointSourceSDA; // force the model choice here?
+
+            SolutionDomainTypeOptionVM = new SolutionDomainOptionViewModel("Solution Domain", SolutionDomainType.ROfRho);
+            Action<double> updateSolutionDomainWithWavelength = wv =>
+            {
+                if (SolutionDomainTypeOptionVM.ConstantAxisType == IndependentVariableAxis.Wavelength)
+                {
+                    SolutionDomainTypeOptionVM.ConstantAxisValue = wv;
+                }
+                else if (SolutionDomainTypeOptionVM.ConstantAxisTwoType == IndependentVariableAxis.Wavelength)
+                {
+                    SolutionDomainTypeOptionVM.ConstantAxisTwoValue = wv;
+                }
+            };
+            SolutionDomainTypeOptionVM.PropertyChanged += (sender, args) => 
+            {
+                if (args.PropertyName == "UseSpectralInputs")
+                {
+                    UseSpectralPanelData = SolutionDomainTypeOptionVM.UseSpectralInputs;
+                }
+                if (args.PropertyName == "IndependentAxisType" || args.PropertyName == "AllowMultiAxis" || args.PropertyName == "IndependentAxisTwoVisible" || args.PropertyName == "IndependentAxisThreeVisible")
+                {
+                    var useSpectralPanelDataAndNotNull = UseSpectralPanelData && SolverDemoViewModel.Current != null && SolverDemoViewModel.Current.SpectralMappingVM != null;
+                    if (SolutionDomainTypeOptionVM.IndependentVariableAxisOptionVM.SelectedValues.Length == 1)
+                    {
+                        RangeVM = useSpectralPanelDataAndNotNull && SolutionDomainTypeOptionVM.IndependentVariableAxisOptionVM.SelectedValues[0] == IndependentVariableAxis.Wavelength 
+                            ? SolverDemoViewModel.Current.SpectralMappingVM.WavelengthRangeVM // bind to same instance, not a copy
+                            : SolutionDomainTypeOptionVM.IndependentAxisType.GetDefaultIndependentAxisRange();
+                        
+                        ShowIndependentVariable = true;
+                        ShowIndependentVariableTwo = false;
+                        ShowIndependentVariableThree = false;
+
+                        _allRangeVMs = new[] {RangeVM};
+                    }
+
+                    if (SolutionDomainTypeOptionVM.IndependentVariableAxisOptionVM.SelectedValues.Length == 2)
+                    {
+                        RangeVM = useSpectralPanelDataAndNotNull && SolutionDomainTypeOptionVM.IndependentVariableAxisOptionVM.SelectedValues[1] == IndependentVariableAxis.Wavelength
+                            ? SolverDemoViewModel.Current.SpectralMappingVM.WavelengthRangeVM // bind to same instance, not a copy
+                            : SolutionDomainTypeOptionVM.IndependentAxisTwoType.GetDefaultIndependentAxisRange();
+
+                        RangeTwoVM = useSpectralPanelDataAndNotNull && SolutionDomainTypeOptionVM.IndependentVariableAxisOptionVM.SelectedValues[0] == IndependentVariableAxis.Wavelength
+                            ? SolverDemoViewModel.Current.SpectralMappingVM.WavelengthRangeVM // bind to same instance, not a copy
+                            : SolutionDomainTypeOptionVM.IndependentAxisType.GetDefaultIndependentAxisRange();
+
+                        ShowIndependentVariable = true;
+                        ShowIndependentVariableTwo = true;
+                        ShowIndependentVariableThree = false;
+
+                        _allRangeVMs = new[] { RangeVM, RangeTwoVM };
+                    }
+
+                    if (SolutionDomainTypeOptionVM.IndependentVariableAxisOptionVM.SelectedValues.Length == 3)
+                    {
+                        RangeVM = useSpectralPanelDataAndNotNull && SolutionDomainTypeOptionVM.IndependentVariableAxisOptionVM.SelectedValues[2] == IndependentVariableAxis.Wavelength
+                            ? SolverDemoViewModel.Current.SpectralMappingVM.WavelengthRangeVM // bind to same instance, not a copy
+                            : SolutionDomainTypeOptionVM.IndependentAxisThreeType.GetDefaultIndependentAxisRange();
+
+                        RangeTwoVM = useSpectralPanelDataAndNotNull && SolutionDomainTypeOptionVM.IndependentVariableAxisOptionVM.SelectedValues[1] == IndependentVariableAxis.Wavelength
+                            ? SolverDemoViewModel.Current.SpectralMappingVM.WavelengthRangeVM // bind to same instance, not a copy
+                            : SolutionDomainTypeOptionVM.IndependentAxisTwoType.GetDefaultIndependentAxisRange();
+
+                        RangeThreeVM = useSpectralPanelDataAndNotNull && SolutionDomainTypeOptionVM.IndependentVariableAxisOptionVM.SelectedValues[0] == IndependentVariableAxis.Wavelength
+                            ? SolverDemoViewModel.Current.SpectralMappingVM.WavelengthRangeVM // bind to same instance, not a copy
+                            : SolutionDomainTypeOptionVM.IndependentAxisType.GetDefaultIndependentAxisRange();
+
+                        ShowIndependentVariable = true;
+                        ShowIndependentVariableTwo = true;
+                        ShowIndependentVariableThree = true;
+
+                        _allRangeVMs = new[] { RangeVM, RangeTwoVM, RangeThreeVM };
+                    }
+
+                    // if the independent axis is wavelength, then hide optical properties (because they come from spectral panel)
+                    ShowOpticalProperties = !SolutionDomainTypeOptionVM.IndependentVariableAxisOptionVM.SelectedValues.Any(value => value == IndependentVariableAxis.Wavelength);
+
+                    // update solution domain wavelength constant if applicable
+                    if (useSpectralPanelDataAndNotNull && SolutionDomainTypeOptionVM.IndependentVariableAxisOptionVM.UnSelectedValues.Contains(IndependentVariableAxis.Wavelength))
+                    {
+                        updateSolutionDomainWithWavelength(SolverDemoViewModel.Current.SpectralMappingVM.Wavelength);
+                    }
+                }
+            };
+
+            ForwardAnalysisTypeOptionVM = new OptionViewModel<ForwardAnalysisType>("Model/Analysis Output", true);
+            
+            ExecuteForwardSolverCommand = new RelayCommand(() => ExecuteForwardSolver_Executed(null, null));
+
+            Commands.Spec_UpdateWavelength.Executed += (sender, args) =>
+            {
+                if (UseSpectralPanelData && SolverDemoViewModel.Current != null && SolverDemoViewModel.Current.SpectralMappingVM != null)
+                {
+                    updateSolutionDomainWithWavelength(SolverDemoViewModel.Current.SpectralMappingVM.Wavelength);
+                }
+            };
+            Commands.Spec_UpdateOpticalProperties.Executed += (sender, args) =>
+            {
+                if (UseSpectralPanelData && SolverDemoViewModel.Current != null && SolverDemoViewModel.Current.SpectralMappingVM != null)
+                {
+                    OpticalPropertyVM.SetOpticalProperties(SolverDemoViewModel.Current.SpectralMappingVM.OpticalProperties);
+                }
+            };
+        }
+
+        public RelayCommand ExecuteForwardSolverCommand { get; set; }
+
+        public IForwardSolver ForwardSolver
+        {
+            get { return SolverFactory.GetForwardSolver(ForwardSolverTypeOptionVM.SelectedValue); }
+        }
+
+        public bool IsGaussianForwardModel
+        {
+            get { return ForwardSolverTypeOptionVM.SelectedValue.IsGaussianForwardModel(); }
+        }
+
+        public bool ShowOpticalProperties
+        {
+            get { return _showOpticalProperties; }
+            set
+            {
+                _showOpticalProperties = value;
+                OnPropertyChanged("ShowOpticalProperties");
+            }
+        }
+
+        public bool IsMultiRegion
+        {
+            get { return ForwardSolverTypeOptionVM.SelectedValue.IsMultiRegionForwardModel(); }
+        }
+                
+        public bool IsSemiInfinite
+        {
+            get { return !ForwardSolverTypeOptionVM.SelectedValue.IsMultiRegionForwardModel(); }
+        }
+
+        public bool UseSpectralPanelData
+        {
+            get { return _useSpectralPanelData; }
+            set
+            {
+                _useSpectralPanelData = value;
+                OnPropertyChanged("UseSpectralPanelData");
+            }
+        }
+
+        public bool ShowIndependentVariable
+        {
+            get { return _showIndependentVariable; }
+            set
+            {
+                _showIndependentVariable = value;
+                OnPropertyChanged("ShowIndependentVariable");
+            }
+        }
+
+        public bool ShowIndependentVariableTwo
+        {
+            get { return _showIndependentVariableTwo; }
+            set
+            {
+                _showIndependentVariableTwo = value;
+                OnPropertyChanged("ShowIndependentVariableTwo");
+            }
+        }
+
+        public bool ShowIndependentVariableThree
+        {
+            get { return _showIndependentVariableThree; }
+            set
+            {
+                _showIndependentVariableThree = value;
+                OnPropertyChanged("ShowIndependentVariableThree");
+            }
+        }
+
+        public SolutionDomainOptionViewModel SolutionDomainTypeOptionVM
+        {
+            get { return _SolutionDomainTypeOptionVM; }
+            set
+            {
+                _SolutionDomainTypeOptionVM = value;
+                OnPropertyChanged("SolutionDomainTypeOptionVM");
+            }
+        }
+
+        public OptionViewModel<ForwardSolverType> ForwardSolverTypeOptionVM
+        {
+            get { return _ForwardSolverTypeOptionVM; }
+            set
+            {
+                _ForwardSolverTypeOptionVM = value;
+                OnPropertyChanged("ForwardSolverTypeOptionVM");
+            }
+        }
+
+        public RangeViewModel RangeVM
+        {
+            get { return _RangeVM; }
+            set
+            {
+                _RangeVM = value;
+                OnPropertyChanged("RangeVM");
+            }
+        }
+
+        public RangeViewModel RangeTwoVM
+        {
+            get { return _RangeTwoVM; }
+            set
+            {
+                _RangeTwoVM = value;
+                OnPropertyChanged("RangeTwoVM");
+            }
+        }
+
+        public RangeViewModel RangeThreeVM
+        {
+            get { return _RangeThreeVM; }
+            set
+            {
+                _RangeThreeVM = value;
+                OnPropertyChanged("RangeThreeVM");
+            }
+        }
+
+        public object TissueInputVM
+        {
+            get { return _tissueInputVM; }
+            private set
+            {
+                _tissueInputVM = value;
+                OnPropertyChanged("TissueInputVM");
+            }
+        }
+
+        public OptionViewModel<ForwardAnalysisType> ForwardAnalysisTypeOptionVM
+        {
+            get { return _ForwardAnalysisTypeOptionVM; }
+            set
+            {
+                _ForwardAnalysisTypeOptionVM = value;
+                OnPropertyChanged("ForwardAnalysisTypeOptionVM");
+            }
+        }
+
+        void ExecuteForwardSolver_Executed(object sender, ExecutedEventArgs e)
+        {
+            Point[][] points = ExecuteForwardSolver();
+            PlotAxesLabels axesLabels = GetPlotLabels();
+            Commands.Plot_SetAxesLabels.Execute(axesLabels);
+
+            string[] plotLabels = GetLegendLabels();
+            if (ComputationFactory.IsComplexSolver(SolutionDomainTypeOptionVM.SelectedValue))
+            {
+                var real = points[0];
+                var imag = points[1];
+                // convert Point to ComplexPoint
+                var complexPoints = new List<ComplexPoint>();
+                for (int i = 0; i < real.Length; i++)
+                {
+                    complexPoints.Add(new ComplexPoint(real[i].X, new Complex(real[i].Y, imag[i].Y)));
+                }
+                Commands.Plot_PlotValues.Execute(new PlotData(new [] { complexPoints.ToArray() }, plotLabels));
+            }
+            else
+            {
+                Commands.Plot_PlotValues.Execute(new PlotData(points, plotLabels));
+            }
+
+            Commands.TextOutput_PostMessage.Execute("Forward Solver: " + TissueInputVM + "\r"); // todo: override ToString() for MultiRegionTissueViewModel
+        }
+
+        private PlotAxesLabels GetPlotLabels()
+        {
+            var sd = this.SolutionDomainTypeOptionVM;
+            PlotAxesLabels axesLabels = null;
+            if (sd.IndependentVariableAxisOptionVM.Options.Count > 1)
+            {
+                axesLabels = new PlotAxesLabels(
+                    sd.IndependentAxisLabel, sd.IndependentAxisUnits, sd.IndependentAxisType,
+                    sd.SelectedDisplayName, sd.SelectedValue.GetUnits(),
+                    sd.ConstantAxisLabel, sd.ConstantAxisUnits, sd.ConstantAxisValue,
+                    sd.ConstantAxisTwoLabel, sd.ConstantAxisTwoUnits, sd.ConstantAxisTwoValue);
+            }
+            else
+            {
+                axesLabels = new PlotAxesLabels(sd.IndependentAxisLabel, sd.IndependentAxisUnits,
+                    sd.IndependentAxisType, sd.SelectedDisplayName, sd.SelectedValue.GetUnits());
+            }
+            return axesLabels;
+        }
+        
+        private object GetTissueInputVM(Vts.MonteCarlo.TissueType tissueType)
+        {
+            // ops to use as the basis for instantiating multi-region tissues based on homogeneous values (for differential comparison)
+            if (_currentHomogeneousOpticalProperties == null)
+            {
+                _currentHomogeneousOpticalProperties = new OpticalProperties(0.01, 1, 0.8, 1.4);
+            }
+
+            switch (tissueType)
+            {
+                case MonteCarlo.TissueType.SemiInfinite:
+                    if (_currentSemiInfiniteTissueInput == null)
+                    {
+                        _currentSemiInfiniteTissueInput = new SemiInfiniteTissueInput(new SemiInfiniteRegion(_currentHomogeneousOpticalProperties));
+                    }
+                    return new OpticalPropertyViewModel(
+                        ((SemiInfiniteTissueInput)_currentSemiInfiniteTissueInput).Regions.First().RegionOP,
+                         IndependentVariableAxisUnits.InverseMM.GetInternationalizedString(),
+                        "Optical Properties:");
+                    break;
+                case MonteCarlo.TissueType.MultiLayer:
+                    if (_currentMultiLayerTissueInput == null)
+                    {
+                        _currentMultiLayerTissueInput = new MultiLayerTissueInput(new ITissueRegion[]
+                            { 
+                                new LayerRegion(new DoubleRange(0, 2), _currentHomogeneousOpticalProperties.Clone() ), 
+                                new LayerRegion(new DoubleRange(2, double.PositiveInfinity), _currentHomogeneousOpticalProperties.Clone() ), 
+                            });
+                    }
+                    return new MultiRegionTissueViewModel(_currentMultiLayerTissueInput);
+                case MonteCarlo.TissueType.SingleEllipsoid:
+                    if (_currentSingleEllipsoidTissueInput == null)
+                    {
+                        _currentSingleEllipsoidTissueInput = new SingleEllipsoidTissueInput(
+                            new EllipsoidRegion(new Position(0, 0, 10), 5, 5, 5, new OpticalProperties(0.05, 1.0, 0.8, 1.4)),
+                            new ITissueRegion[]
+                            { 
+                                new LayerRegion(new DoubleRange(0, double.PositiveInfinity), _currentHomogeneousOpticalProperties.Clone()), 
+                            });
+                    }
+                    return new MultiRegionTissueViewModel(_currentSingleEllipsoidTissueInput);
+                default:
+                    throw new ArgumentOutOfRangeException();
+            }
+        }
+
+        // todo: rename? this was to get a concise name for the legend
+        private string[] GetLegendLabels()
+        {
+            string modelString = null;
+            switch (ForwardSolverTypeOptionVM.SelectedValue)
+            {
+                case ForwardSolverType.DistributedGaussianSourceSDA:
+                case ForwardSolverType.DistributedPointSourceSDA:
+                case ForwardSolverType.PointSourceSDA:
+                    modelString = "Model - SDA \r";
+                    break;
+                case ForwardSolverType.MonteCarlo:
+                    modelString = "Model - scaled MC \r";
+                    break;
+                case ForwardSolverType.Nurbs:
+                    modelString = "Model - nurbs \r";
+                    break;
+                case ForwardSolverType.TwoLayerSDA:
+                    modelString = "Model - 2 layer SDA \r";
+                    break;
+            }
+            string opString = null;
+
+            if (IsMultiRegion)
+            {
+                ITissueRegion[] regions = null;
+                if (ForwardSolver is TwoLayerSDAForwardSolver)
+                {
+                    regions = ((MultiRegionTissueViewModel)TissueInputVM).GetTissueInput().Regions;
+                    opString =
+                        "μa1=" + regions[0].RegionOP.Mua + " μs'1=" + regions[0].RegionOP.Musp + "\r" +
+                        "μa2=" + regions[1].RegionOP.Mua + " μs'2=" + regions[1].RegionOP.Musp; 
+                }
+            }
+            else
+            {
+                var opticalProperties = ((OpticalPropertyViewModel)TissueInputVM).GetOpticalProperties();
+                opString = "μa=" + opticalProperties.Mua + " \rμs'=" + opticalProperties.Musp;
+            }
+
+            if (_allRangeVMs.Length > 1)
+            {
+                var isWavelengthPlot = _allRangeVMs.Any(vm => vm.AxisType == IndependentVariableAxis.Wavelength);
+                var secondaryRangeVM = isWavelengthPlot
+                    ? _allRangeVMs.Where(vm => vm.AxisType != IndependentVariableAxis.Wavelength).First()
+                    : _allRangeVMs.Where(vm => vm.AxisType != IndependentVariableAxis.Time && vm.AxisType != IndependentVariableAxis.Ft).First();
+
+                string[] secondaryAxesStrings = secondaryRangeVM.Values.Select(value => secondaryRangeVM.AxisType.GetInternationalizedString() + " = " + value.ToString() + secondaryRangeVM.AxisType.GetUnits()).ToArray();
+                string opString = "μa=" + OpticalPropertyVM.Mua + " \rμs'=" + OpticalPropertyVM.Musp;
+                return secondaryAxesStrings.Select(sas => modelString + sas + (isWavelengthPlot ? "(spectral μa,μs')" : "\r" + opString) + "\r").ToArray();
+            }
+            else
+            {
+                string opString = "μa=" + OpticalPropertyVM.Mua + " \rμs'=" + OpticalPropertyVM.Musp + "\r";
+                return new []{ modelString + opString };
+            }
+        }
+
+        public Point[][] ExecuteForwardSolver()
+        {
+            var parameters = GetParametersInOrder();
+
+            double[] reflectance = null;
+            if (IsMultiRegion)
+            {
+                ITissueRegion[] regions = null;
+                if (ForwardSolver is TwoLayerSDAForwardSolver)
+                {
+                    regions = ((MultiRegionTissueViewModel) TissueInputVM).GetTissueInput().Regions;
+                }
+
+                if (regions == null)
+                {
+                    return null;
+                }
+
+                reflectance = ComputationFactory.ComputeReflectance(
+                        ForwardSolverTypeOptionVM.SelectedValue,
+                        SolutionDomainTypeOptionVM.SelectedValue,
+                        ForwardAnalysisTypeOptionVM.SelectedValue,
+                        SolutionDomainTypeOptionVM.IndependentVariableAxisOptionVM.SelectedValue,
+                        independentValues,
+                        regions,
+                        constantValues);
+            }
+            else
+            { 
+                reflectance = ComputationFactory.ComputeReflectance(                    
+                    ForwardSolverTypeOptionVM.SelectedValue,
+                    SolutionDomainTypeOptionVM.SelectedValue,
+                    ForwardAnalysisTypeOptionVM.SelectedValue,
+                    parameters.Values.ToArray());
+            }
+
+            var plotIsVsWavelength = _allRangeVMs.Any(vm => vm.AxisType == IndependentVariableAxis.Wavelength);
+
+            //var plotVsTime = SolutionDomainTypeOptionVM.IndependentVariableAxisOptionVM.SelectedValues.Any( value => value == IndependentVariableAxis.Time) &&
+            //                       ((OpticalProperties[]) parameters[IndependentVariableAxis.Time]).Length > 1 ||
+            //                 SolutionDomainTypeOptionVM.IndependentVariableAxisOptionVM.SelectedValues.Any( value => value == IndependentVariableAxis.Ft) &&
+            //                       ((OpticalProperties[]) parameters[IndependentVariableAxis.Ft]).Length > 1;
+            //GetParameterValues( plotVsWavelength ? RangeVM
+
+            var primaryIdependentValues = RangeVM.Values.ToArray();
+            var numPointsPerCurve = primaryIdependentValues.Length;
+            var numCurves =
+                (ComputationFactory.IsComplexSolver(SolutionDomainTypeOptionVM.SelectedValue)
+                    ? reflectance.Length/2 : reflectance.Length)
+                / numPointsPerCurve;
+
+            var points = new Point[numCurves][];
+            for (int j = 0; j < numCurves; j++)
+            {
+                points[j] = new Point[numPointsPerCurve];
+                if (plotIsVsWavelength) // man, this is getting hacky...
+                {
+                    for (int i = 0; i < numPointsPerCurve; i++)
+                    {
+                        points[j][i] = new Point(primaryIdependentValues[i], reflectance[i*numCurves + j]);
+                    }
+                }
+                else
+                {
+                    for (int i = 0; i < numPointsPerCurve; i++)
+                    {
+                        points[j][i] = new Point(primaryIdependentValues[i], reflectance[j * numPointsPerCurve + i]);
+                    }
+                }
+            }
+            return points;
+        }
+
+        /// <summary>
+        /// Function to provide ordering information for assembling forward calls
+        /// </summary>
+        /// <param name="axis"></param>
+        /// <returns></returns>
+        private int GetParameterOrder(IndependentVariableAxis axis)
+        {
+            switch (axis)
+            {
+                case IndependentVariableAxis.Wavelength:
+                    return 0;
+                case IndependentVariableAxis.Rho:
+                    return 1;
+                case IndependentVariableAxis.Fx:
+                    return 1;
+                case IndependentVariableAxis.Time:
+                    return 2;
+                case IndependentVariableAxis.Ft:
+                    return 2;
+                case IndependentVariableAxis.Z:
+                    return 3;
+                default:
+                    throw new ArgumentOutOfRangeException("axis");
+            }
+        }
+
+        private double[] GetParameterValues(IndependentVariableAxis axis)
+        {
+            var isConstant = SolutionDomainTypeOptionVM.IndependentVariableAxisOptionVM.UnSelectedValues.Contains(axis);
+            if (isConstant)
+            {
+                var positionIndex =
+                    SolutionDomainTypeOptionVM.IndependentVariableAxisOptionVM.UnSelectedValues.IndexOf(axis);
+                switch (positionIndex)
+                {
+                    case 0:
+                    default:
+                        return new[] {SolutionDomainTypeOptionVM.ConstantAxisValue};
+                    case 1:
+                        return new[] {SolutionDomainTypeOptionVM.ConstantAxisTwoValue};
+                        //case 2:
+                        //    return new[] { SolutionDomainTypeOptionVM.ConstantAxisThreeValue };
+                }
+            }
+            else
+            {
+                var numAxes = SolutionDomainTypeOptionVM.IndependentVariableAxisOptionVM.SelectedValues.Length;
+                var positionIndex = SolutionDomainTypeOptionVM.IndependentVariableAxisOptionVM.SelectedValues.IndexOf(axis);
+                switch (numAxes)
+                {
+                    case 1:
+                    default:
+                        return RangeVM.Values.ToArray();
+                    case 2:
+                        switch (positionIndex)
+                        {
+                            case 0:
+                            default:
+                                return RangeTwoVM.Values.ToArray();
+                            case 1:
+                                return RangeVM.Values.ToArray();
+                        }
+                    case 3:
+                        switch (positionIndex)
+                        {
+                            case 0:
+                            default:
+                                return RangeThreeVM.Values.ToArray();
+                            case 1:
+                                return RangeTwoVM.Values.ToArray();
+                            case 2:
+                                return RangeVM.Values.ToArray();
+                        }
+                }
+            }
+        }
+
+        private IDictionary<IndependentVariableAxis, object> GetParametersInOrder()
+        {
+            // get all parameters to get arrays of
+            // then, for each one, decide if it's an IV or a constant
+            // then, call the appropriate parameter generator, defined above
+            var allParameters = from iv in Enumerable.Concat(
+                SolutionDomainTypeOptionVM.IndependentVariableAxisOptionVM.SelectedValues,
+                SolutionDomainTypeOptionVM.IndependentVariableAxisOptionVM.UnSelectedValues)
+                where iv != IndependentVariableAxis.Wavelength
+                orderby GetParameterOrder(iv) 
+                select new KeyValuePair<IndependentVariableAxis, object> (iv, GetParameterValues(iv));
+
+            // OPs are always first in the list
+            return (new KeyValuePair<IndependentVariableAxis, object>(IndependentVariableAxis.Wavelength, GetOpticalProperties())).AsEnumerable()
+                .Concat(allParameters).ToDictionary();
+        }
+
+        private OpticalProperties[] GetOpticalProperties()
+        {
+            if (SolutionDomainTypeOptionVM.IndependentVariableAxisOptionVM.SelectedValues.Contains(IndependentVariableAxis.Wavelength) &&
+                UseSpectralPanelData && 
+                SolverDemoViewModel.Current != null &&
+                SolverDemoViewModel.Current.SpectralMappingVM != null)
+            {
+                var tissue = SolverDemoViewModel.Current.SpectralMappingVM.SelectedTissue;
+                var wavelengths = GetParameterValues(IndependentVariableAxis.Wavelength);
+                return tissue.GetOpticalProperties(wavelengths);
+            }
+
+            return new[] { OpticalPropertyVM.GetOpticalProperties() };
+        }
+    }
+}