--- conflicted
+++ resolved
@@ -1,841 +1,774 @@
-using System;
-using System.Collections.Generic;
-using System.Linq;
-using System.Numerics;
-using MathNet.Numerics;
-using System.Windows;
-using GalaSoft.MvvmLight.Command;
-using SLExtensions;
-using SLExtensions.Input;
-using Vts.Extensions;
-using Vts.Factories;
-using Vts.Gui.Silverlight.Extensions;
-using Vts.Gui.Silverlight.Input;
-using Vts.Gui.Silverlight.Model;
-#if WHITELIST
-using Vts.Gui.Silverlight.ViewModel.Application;
-#endif
-
-namespace Vts.Gui.Silverlight.ViewModel
-{
-    /// <summary>
-    /// View model implementing Inverse Solver panel functionality
-    /// </summary>
-    public class InverseSolverViewModel : BindableObject
-    {
-        private SolutionDomainOptionViewModel _SolutionDomainTypeOptionVM;
-        private RangeViewModel _RangeVM;
-        private OptionViewModel<ForwardSolverType> _MeasuredForwardSolverTypeVM;
-        private OptionViewModel<MeasuredDataType> _MeasuredDataTypeVM;
-        private OptionViewModel<ForwardSolverType> _InverseForwardSolverTypeVM;
-        private OptionViewModel<OptimizerType> _OptimizerTypeVM;
-        private OptionViewModel<InverseFitType> _InverseFitTypeVM;
-
-        private OpticalPropertyViewModel _MeasuredOpticalPropertyVM;
-        private OpticalPropertyViewModel _InitialGuessOpticalPropertyVM;
-        private OpticalPropertyViewModel _ResultOpticalPropertyVM;
-
-        private double _PercentNoise;
-        private double[] _MeasuredDataValues;
-        private double[] _InitialGuessDataValues;
-        private double[] _ResultDataValues;
-
-        private bool _showOpticalProperties;
-        private bool _useSpectralPanelData;
-
-        public InverseSolverViewModel()
-        {
-            _showOpticalProperties = true;
-            _useSpectralPanelData = false;
-
-            RangeVM = new RangeViewModel { Title = "" };
-
-            SolutionDomainTypeOptionVM = new SolutionDomainOptionViewModel("Solution Domain", SolutionDomainType.ROfRho)
-            {
-                EnableMultiAxis = false,
-            };
-
-            Action<double> updateSolutionDomainWithWavelength = wv =>
-            {
-                if (SolutionDomainTypeOptionVM.ConstantAxesVMs[0].AxisType == IndependentVariableAxis.Wavelength)
-                {
-                    SolutionDomainTypeOptionVM.ConstantAxesVMs[0].AxisValue = wv;
-                }
-                else if (SolutionDomainTypeOptionVM.ConstantAxesVMs[1].AxisType == IndependentVariableAxis.Wavelength)
-                {
-                    SolutionDomainTypeOptionVM.ConstantAxesVMs[1].AxisValue = wv;
-                }
-            };
-            SolutionDomainTypeOptionVM.PropertyChanged += (sender, args) =>
-            {
-                if (args.PropertyName == "UseSpectralInputs")
-                {
-                    if (SolutionDomainTypeOptionVM.UseSpectralInputs)
-                    {
-                        UseSpectralPanelData = true;
-                    }
-                    else
-                    {
-                        UseSpectralPanelData = false;
-                    }
-                }
-                if (args.PropertyName == "IndependentAxisType")
-                {
-                    // if using spectral panel inputs, assign RangeVM, tissue, etc, accordingly
-                    if (UseSpectralPanelData && SolverDemoViewModel.Current != null && SolverDemoViewModel.Current.SpectralMappingVM != null)
-                    {
-                        //// if the independent axis is wavelength, then hide optical properties (because they come from spectral panel)
-                        if (SolutionDomainTypeOptionVM.IndependentAxesVMs[0].AxisType == IndependentVariableAxis.Wavelength)
-                        {
-                            ShowOpticalProperties = false; // don't show optical properties at all
-                            RangeVM = SolverDemoViewModel.Current.SpectralMappingVM.WavelengthRangeVM; // bind to same instance, not a copy
-                        }
-                        else // still show optical properties and wavelength, but link them to spectral panel and pull wavelength
-                        {
-                            ShowOpticalProperties = true;
-                            RangeVM = SolutionDomainTypeOptionVM.IndependentAxesVMs[0].AxisRangeVM;
-                            updateSolutionDomainWithWavelength(SolverDemoViewModel.Current.SpectralMappingVM.Wavelength);
-                        }
-                        //_spectralPanelTissue = SolverDemoViewModel.Current.SpectralMappingVM.SelectedTissue; ... (or, do this at execution time?)s
-                    }
-                    else
-                    {
-                        ShowOpticalProperties = true;
-                        RangeVM = SolutionDomainTypeOptionVM.IndependentAxesVMs[0].AxisRangeVM;
-                    }
-                }
-            };
-
-#if WHITELIST
-            MeasuredForwardSolverTypeOptionVM = new OptionViewModel<ForwardSolverType>(
-                "Forward Model Engine",false, WhiteList.InverseForwardSolverTypes);
-#else
-             MeasuredForwardSolverTypeOptionVM = new OptionViewModel<ForwardSolverType>(
-                "Forward Model Engine",false);
-#endif
-
-            MeasuredDataTypeOptionVM = new OptionViewModel<MeasuredDataType>("Measured Data Type");
-            MeasuredDataTypeOptionVM.PropertyChanged += (sender, args) =>
-                OnPropertyChanged("MeasuredForwardSolver");
-
-#if WHITELIST 
-            InverseForwardSolverTypeOptionVM = new OptionViewModel<ForwardSolverType>("Inverse Model Engine",false, WhiteList.InverseForwardSolverTypes);
-#else
-            InverseForwardSolverTypeOptionVM = new OptionViewModel<ForwardSolverType>("Inverse Model Engine", false);
-#endif
-            InverseForwardSolverTypeOptionVM.PropertyChanged += (sender, args) =>
-                OnPropertyChanged("InverseForwardSolver");
-
-            OptimizerTypeOptionVM = new OptionViewModel<OptimizerType>("Optimizer Type", true);
-            OptimizerTypeOptionVM.PropertyChanged += (sender, args) =>
-                OnPropertyChanged("Optimizer");
-
-            InverseFitTypeOptionVM = new OptionViewModel<InverseFitType>("Optimization Parameters", true);
-
-            MeasuredOpticalPropertyVM = new OpticalPropertyViewModel() { Title = "" };
-            InitialGuessOpticalPropertyVM = new OpticalPropertyViewModel() { Title = "" };
-            ResultOpticalPropertyVM = new OpticalPropertyViewModel() { Title = "" };
-
-            SimulateMeasuredDataCommand = new RelayCommand(() => SimulateMeasuredDataCommand_Executed(null, null));
-            CalculateInitialGuessCommand = new RelayCommand(() => CalculateInitialGuessCommand_Executed(null, null));
-            SolveInverseCommand = new RelayCommand(() => SolveInverseCommand_Executed(null, null));
-
-            Commands.Spec_UpdateWavelength.Executed += (sender, args) =>
-            {
-                if (UseSpectralPanelData && SolverDemoViewModel.Current != null && SolverDemoViewModel.Current.SpectralMappingVM != null)
-                {
-                    updateSolutionDomainWithWavelength(SolverDemoViewModel.Current.SpectralMappingVM.Wavelength);
-                }
-            };
-            Commands.Spec_UpdateOpticalProperties.Executed += (sender, args) =>
-            {
-                if (UseSpectralPanelData && SolverDemoViewModel.Current != null && SolverDemoViewModel.Current.SpectralMappingVM != null)
-                {
-                    MeasuredOpticalPropertyVM.SetOpticalProperties(SolverDemoViewModel.Current.SpectralMappingVM.OpticalProperties);
-                }
-            };
-        }
-
-        public RelayCommand SimulateMeasuredDataCommand { get; set; }
-        public RelayCommand CalculateInitialGuessCommand { get; set; }
-        public RelayCommand SolveInverseCommand { get; set; }
-        
-        public SolutionDomainOptionViewModel SolutionDomainTypeOptionVM
-        {
-            get { return _SolutionDomainTypeOptionVM; }
-            set
-            {
-                _SolutionDomainTypeOptionVM = value;
-                OnPropertyChanged("SolutionDomainTypeOptionVM");
-            }
-        }
-
-        public RangeViewModel RangeVM
-        {
-            get { return _RangeVM; }
-            set
-            {
-                _RangeVM = value;
-                OnPropertyChanged("RangeVM");
-            }
-        }
-
-        public OptionViewModel<ForwardSolverType> MeasuredForwardSolverTypeOptionVM
-        {
-            get { return _MeasuredForwardSolverTypeVM; }
-            set
-            {
-                _MeasuredForwardSolverTypeVM = value;
-                OnPropertyChanged("MeasuredForwardSolverTypeOptionVM");
-            }
-        }
-
-        public OptionViewModel<MeasuredDataType> MeasuredDataTypeOptionVM
-        {
-            get { return _MeasuredDataTypeVM; }
-            set
-            {
-                _MeasuredDataTypeVM = value;
-                OnPropertyChanged("MeasuredDataTypeOptionVM");
-            }
-        }
-
-        public OptionViewModel<ForwardSolverType> InverseForwardSolverTypeOptionVM
-        {
-            get { return _InverseForwardSolverTypeVM; }
-            set
-            {
-                _InverseForwardSolverTypeVM = value;
-                OnPropertyChanged("InverseForwardSolverTypeOptionVM");
-            }
-        }
-
-        public OptionViewModel<OptimizerType> OptimizerTypeOptionVM
-        {
-            get { return _OptimizerTypeVM; }
-            set
-            {
-                _OptimizerTypeVM = value;
-                OnPropertyChanged("OptimizerTypeOptionVM");
-            }
-        }
-
-        public OptionViewModel<InverseFitType> InverseFitTypeOptionVM
-        {
-            get { return _InverseFitTypeVM; }
-            set
-            {
-                _InverseFitTypeVM = value;
-                OnPropertyChanged("InverseFitTypeOptionVM");
-            }
-        }
-
-        public OpticalPropertyViewModel MeasuredOpticalPropertyVM
-        {
-            get { return _MeasuredOpticalPropertyVM; }
-            set
-            {
-                _MeasuredOpticalPropertyVM = value;
-                OnPropertyChanged("MeasuredOpticalPropertyVM");
-            }
-        }
-
-        public bool UseSpectralPanelData // for measured data
-        {
-            get { return _useSpectralPanelData; }
-            set
-            {
-                _useSpectralPanelData = value;
-                OnPropertyChanged("UseSpectralPanelData");
-            }
-        }
-
-        public bool ShowOpticalProperties // for measured data
-        {
-            get { return _showOpticalProperties; }
-            set
-            {
-                _showOpticalProperties = value;
-                OnPropertyChanged("ShowOpticalProperties");
-            }
-        }
-
-        public OpticalPropertyViewModel InitialGuessOpticalPropertyVM
-        {
-            get { return _InitialGuessOpticalPropertyVM; }
-            set
-            {
-                _InitialGuessOpticalPropertyVM = value;
-                OnPropertyChanged("InitialGuessOpticalPropertyVM");
-            }
-        }
-
-        public OpticalPropertyViewModel ResultOpticalPropertyVM
-        {
-            get { return _ResultOpticalPropertyVM; }
-            set
-            {
-                _ResultOpticalPropertyVM = value;
-                OnPropertyChanged("ResultOpticalPropertyVM");
-            }
-        }
-
-        public double PercentNoise
-        {
-            get { return _PercentNoise; }
-            set
-            {
-                _PercentNoise = value;
-                OnPropertyChanged("PercentNoise");
-            }
-        }
-
-        public IForwardSolver MeasuredForwardSolver
-        {
-            get{ return SolverFactory.GetForwardSolver(MeasuredForwardSolverTypeOptionVM.SelectedValue); }
-        }
-
-        public IForwardSolver InverseForwardSolver
-        {
-            get{ return SolverFactory.GetForwardSolver(InverseForwardSolverTypeOptionVM.SelectedValue); }
-        }
-
-        public IOptimizer Optimizer
-        {
-            get { return SolverFactory.GetOptimizer(OptimizerTypeOptionVM.SelectedValue); }
-        }
-        
-        public Point[][] MeasuredDataPoints
-        {
-            get { return GetPoints(RangeVM.Values.ToArray(), MeasuredDataValues, ComputationFactory.IsComplexSolver(SolutionDomainTypeOptionVM.SelectedValue)); }
-        }
-
-        public double[] MeasuredDataValues
-        {
-            get { return _MeasuredDataValues; }
-            set
-            {
-                _MeasuredDataValues = value; 
-                OnPropertyChanged("MeasuredDataValues");
-            }
-        }
-
-        public Point[][] InitialGuessDataPoints
-        {
-            get { return GetPoints(RangeVM.Values.ToArray(), InitialGuessDataValues, ComputationFactory.IsComplexSolver(SolutionDomainTypeOptionVM.SelectedValue)); }
-        }
-
-        public double[] InitialGuessDataValues
-        {
-            get { return _InitialGuessDataValues; }
-            set
-            {
-                _InitialGuessDataValues = value; 
-                OnPropertyChanged("InitialGuessDataValues");
-            }
-        }
-
-        public Point[][] ResultDataPoints
-        {
-            get { return GetPoints(RangeVM.Values.ToArray(), ResultDataValues, ComputationFactory.IsComplexSolver(SolutionDomainTypeOptionVM.SelectedValue)); }
-        }
-
-        private static Point[][] GetPoints(double[] rangeValues, double[] results, bool isComplex)
-        {
-            // if it's reporting Real + Imaginary, we need a vector twice as long
-            if (isComplex)
-            {
-                var numValues = rangeValues.Length;
-                var real = results.Take(numValues);
-                var imag = results.Skip(numValues).Take(numValues);
-                return new[] {
-                        new Point[numValues].PopulateFromEnumerable2(Enumerable.Zip(
-                            rangeValues, real, (x, y) => new Point(x, y))),
-                        new Point[numValues].PopulateFromEnumerable2(Enumerable.Zip(
-                            rangeValues, imag, (x, y) => new Point(x, y)))
-                    };
-            }
-
-            return new[] { new Point[rangeValues.Length].PopulateFromEnumerable2(Enumerable.Zip(rangeValues, results, (x, y) => new Point(x, y))) };
-        }
-
-        public double[] ResultDataValues
-        {
-            get { return _ResultDataValues; }
-            set
-            {
-                _ResultDataValues = value; 
-                OnPropertyChanged("ResultDataValues");
-            }
-        }
-
-        void SetIndependentVariableRange_Executed(object sender, ExecutedEventArgs e) // todo: delete? (who used to use this?)
-        {
-            if (e.Parameter is RangeViewModel)
-            {
-                RangeVM = (RangeViewModel)e.Parameter;
-            }
-        }
-
-        void SimulateMeasuredDataCommand_Executed(object sender, ExecutedEventArgs e)
-        {
-            MeasuredDataValues = CalculateMeasuredData();
-            PlotAxesLabels axesLabels = GetPlotLabels();
-            Commands.Plot_SetAxesLabels.Execute(axesLabels);
-
-            PlotValues(MeasuredDataPoints, PlotDataType.Simulated);
-            Commands.TextOutput_PostMessage.Execute("Simulated Measured Data: " + MeasuredOpticalPropertyVM + "\r");
-        }
-
-        private enum PlotDataType { Simulated, Guess, Calculated }
-
-        private string GetLegendLabel(PlotDataType datatype)
-        {
-            string solverString = null;
-            string modelString = null;
-            OpticalPropertyViewModel op;
-            string opString = "";
-            switch (datatype)
-            {
-                case PlotDataType.Simulated:
-                    solverString = "Simulated: \r";
-                    modelString =
-                        MeasuredForwardSolverTypeOptionVM.SelectedValue == ForwardSolverType.DistributedPointSourceSDA ||
-                        MeasuredForwardSolverTypeOptionVM.SelectedValue == ForwardSolverType.PointSourceSDA ||
-                        MeasuredForwardSolverTypeOptionVM.SelectedValue == ForwardSolverType.DistributedGaussianSourceSDA
-                        ? "Model - SDA \r" : "Model - MC \r";
-                    op = MeasuredOpticalPropertyVM;
-                    break;
-                case PlotDataType.Calculated:
-                    solverString = "Calculated:\r";
-                    modelString =
-                        InverseForwardSolverTypeOptionVM.SelectedValue == ForwardSolverType.DistributedPointSourceSDA ||
-                        InverseForwardSolverTypeOptionVM.SelectedValue == ForwardSolverType.PointSourceSDA ||
-                        InverseForwardSolverTypeOptionVM.SelectedValue == ForwardSolverType.DistributedGaussianSourceSDA
-                        ? "Model - SDA \r" : "Model - MC \r";
-                    op = ResultOpticalPropertyVM;
-                    break;
-                case PlotDataType.Guess:
-                    solverString = "Guess:\r";
-                    modelString =
-                        InverseForwardSolverTypeOptionVM.SelectedValue == ForwardSolverType.DistributedPointSourceSDA ||
-                        InverseForwardSolverTypeOptionVM.SelectedValue == ForwardSolverType.PointSourceSDA ||
-                        InverseForwardSolverTypeOptionVM.SelectedValue == ForwardSolverType.DistributedGaussianSourceSDA
-                        ? "Model - SDA \r" : "Model - MC \r";
-                    op = InitialGuessOpticalPropertyVM;
-                    break;
-                default:
-                    solverString = "";
-                    modelString = "";
-                    opString = "";
-                    break;
-            }
-
-            return solverString + modelString + opString;
-        }
-
-        private PlotAxesLabels GetPlotLabels()
-        {
-            var sd = this.SolutionDomainTypeOptionVM;
-            PlotAxesLabels axesLabels = new PlotAxesLabels(
-                sd.SelectedDisplayName, sd.SelectedValue.GetUnits(), 
-                sd.IndependentAxesVMs.First(),
-                sd.ConstantAxesVMs);
-            return axesLabels;
-        }
-
-        void CalculateInitialGuessCommand_Executed(object sender, ExecutedEventArgs e)
-        {
-            InitialGuessDataValues = CalculateInitialGuess();
-            PlotAxesLabels axesLabels = GetPlotLabels();
-            Commands.Plot_SetAxesLabels.Execute(axesLabels);
-
-            PlotValues(InitialGuessDataPoints, PlotDataType.Guess);
-            Commands.TextOutput_PostMessage.Execute("Initial Guess: " + InitialGuessOpticalPropertyVM + " \r");
-        }
-
-        void SolveInverseCommand_Executed(object sender, ExecutedEventArgs e)
-        {
-            // Report inverse solver setup and results
-            Commands.TextOutput_PostMessage.Execute("Inverse Solution Results: \r");
-            Commands.TextOutput_PostMessage.Execute("   Optimization parameter(s): " + InverseFitTypeOptionVM.SelectedValue + " \r");
-            Commands.TextOutput_PostMessage.Execute("   Exact: " + MeasuredOpticalPropertyVM + " \r");
-            Commands.TextOutput_PostMessage.Execute("   Initial Guess: " + InitialGuessOpticalPropertyVM + " \r");
-
-            SolveInverse();
-
-            //Report the results
-            PlotValues(ResultDataPoints, PlotDataType.Calculated);
-            Commands.TextOutput_PostMessage.Execute("   At Converged Values: " + ResultOpticalPropertyVM + " \r");
-        }
-
-        void PlotValues(Point[][] points, PlotDataType dataType)
-        {
-            string plotLabel = GetLegendLabel(dataType);
-<<<<<<< HEAD
-            if (SolutionDomainTypeOptionVM.IndependentAxesVMs[0].AxisType == IndependentVariableAxis.Ft)
-=======
-            if (ComputationFactory.IsComplexSolver(SolutionDomainTypeOptionVM.SelectedValue))
->>>>>>> 6d35a44f
-            {
-                var real = points[0];
-                var imag = points[1];
-                // convert Point to ComplexPoint
-                var complexPoints = new ComplexDataPoint[real.Length];
-                for (int i = 0; i < real.Length; i++)
-                {
-                    complexPoints[i] = new ComplexDataPoint(real[i].X, new Complex(real[i].Y, imag[i].Y));
-                }
-                Commands.Plot_PlotValues.Execute(new PlotData(new []{ complexPoints.ToArray() }, new []{ plotLabel }));
-            }
-            else
-            {
-                Commands.Plot_PlotValues.Execute(new PlotData(points, new []{ plotLabel }));
-            }
-        }
-
-        public double[] CalculateMeasuredData()
-        {
-            switch (MeasuredDataTypeOptionVM.SelectedValue)
-            {
-                case MeasuredDataType.Simulated:
-                    return GetSimulatedMeasuredData();
-                    break;
-                case MeasuredDataType.FromFile:
-                    return GetMeasuredDataFromFile();
-                    break;
-                default:
-                    throw new ArgumentException("SelectedValue");
-            }
-        }
-
-        private double[] GetSimulatedMeasuredData()
-        {
-            var opticalProperties = GetMeasuredOpticalProperties();
-
-            var parameters = GetParametersInOrder(opticalProperties);
-
-            var measuredData = ComputationFactory.ComputeReflectance(
-                MeasuredForwardSolverTypeOptionVM.SelectedValue,
-                SolutionDomainTypeOptionVM.SelectedValue,
-                ForwardAnalysisType.R,
-                parameters.Values.ToArray());
-
-            return measuredData.AddNoise(PercentNoise);
-        }
-
-        //private object[] GetParametersInOrder(OpticalProperties[] opticalProperties)
-        //{
-        //    var parameters = new List<object>
-        //    {
-        //        opticalProperties
-        //    };
-
-        //    switch (SolutionDomainTypeOptionVM.SelectedValue)
-        //    {
-        //        case SolutionDomainType.ROfRho:
-        //        case SolutionDomainType.ROfFx:
-        //            switch (SolutionDomainTypeOptionVM.IndependentAxisType)
-        //            {
-        //                case IndependentVariableAxis.Rho:
-        //                case IndependentVariableAxis.Fx:
-        //                    parameters.Add(RangeVM.Values.ToArray());
-        //                    break;
-        //                case IndependentVariableAxis.Wavelength:
-        //                    parameters.Add(new[] { SolutionDomainTypeOptionVM.ConstantAxisValue });
-        //                    break;
-        //                default:
-        //                    throw new ArgumentOutOfRangeException();
-        //            }
-        //            break;
-        //        case SolutionDomainType.ROfRhoAndTime:
-        //        case SolutionDomainType.ROfFxAndTime:
-        //        case SolutionDomainType.ROfRhoAndFt:
-        //        case SolutionDomainType.ROfFxAndFt:
-        //            switch (SolutionDomainTypeOptionVM.IndependentAxisType)
-        //            {
-        //                case IndependentVariableAxis.Rho:
-        //                case IndependentVariableAxis.Fx:
-        //                    parameters.Add(RangeVM.Values.ToArray());
-        //                    parameters.Add(new[] { SolutionDomainTypeOptionVM.ConstantAxisValue });
-        //                    break;
-        //                case IndependentVariableAxis.Time:
-        //                case IndependentVariableAxis.Ft:
-        //                    parameters.Add(new[] { SolutionDomainTypeOptionVM.ConstantAxisValue });
-        //                    parameters.Add(RangeVM.Values.ToArray());
-        //                    break;
-        //                case IndependentVariableAxis.Wavelength:
-        //                    parameters.Add(new[] { SolutionDomainTypeOptionVM.ConstantAxisValue });
-        //                    parameters.Add(new[] { SolutionDomainTypeOptionVM.ConstantAxisTwoValue });
-        //                    break;
-        //                default:
-        //                    throw new ArgumentOutOfRangeException();
-        //            }
-        //            break;
-        //        default:
-        //            throw new ArgumentOutOfRangeException();
-        //    }
-
-        //    return parameters.ToArray();
-        //}
-
-        private object GetMeasuredOpticalProperties()
-        {
-            if (SolutionDomainTypeOptionVM.IndependentAxisType == IndependentVariableAxis.Wavelength &&
-                UseSpectralPanelData &&
-                SolverDemoViewModel.Current != null &&
-                SolverDemoViewModel.Current.SpectralMappingVM != null)
-            {
-<<<<<<< HEAD
-                case SolutionDomainType.ROfRho:
-                case SolutionDomainType.ROfFx:
-                    switch (SolutionDomainTypeOptionVM.IndependentAxesVMs[0].AxisType)
-                    {
-                        case IndependentVariableAxis.Rho:
-                        case IndependentVariableAxis.Fx:
-                            parameters.Add(RangeVM.Values.ToArray());
-                            break;
-                        case IndependentVariableAxis.Wavelength:
-                            parameters.Add(new[] { SolutionDomainTypeOptionVM.ConstantAxesVMs[0].AxisValue });
-                            break;
-                        default:
-                            throw new ArgumentOutOfRangeException();
-                    }
-                    break;
-                case SolutionDomainType.ROfRhoAndTime:
-                case SolutionDomainType.ROfFxAndTime:
-                case SolutionDomainType.ROfRhoAndFt:
-                case SolutionDomainType.ROfFxAndFt:
-                    switch (SolutionDomainTypeOptionVM.IndependentAxesVMs[0].AxisType)
-                    {
-                        case IndependentVariableAxis.Rho:
-                        case IndependentVariableAxis.Fx:
-                            parameters.Add(RangeVM.Values.ToArray());
-                            parameters.Add(new[] { SolutionDomainTypeOptionVM.ConstantAxesVMs[0].AxisValue });
-                            break;
-                        case IndependentVariableAxis.Time:
-                        case IndependentVariableAxis.Ft:
-                            parameters.Add(new[] { SolutionDomainTypeOptionVM.ConstantAxesVMs[0].AxisValue });
-                            parameters.Add(RangeVM.Values.ToArray());
-                            break;
-                        case IndependentVariableAxis.Wavelength:
-                            parameters.Add(new[] { SolutionDomainTypeOptionVM.ConstantAxesVMs[0].AxisValue });
-                            parameters.Add(new[] { SolutionDomainTypeOptionVM.ConstantAxesVMs[1].AxisValue });
-                            break;
-                        default:
-                            throw new ArgumentOutOfRangeException();
-                    }
-                    break;
-                default:
-                    throw new ArgumentOutOfRangeException();
-=======
-                var tissue = SolverDemoViewModel.Current.SpectralMappingVM.SelectedTissue;
-                return tissue.GetOpticalProperties(RangeVM.Values.ToArray());
->>>>>>> 6d35a44f
-            }
-
-            return new[] { MeasuredOpticalPropertyVM.GetOpticalProperties() };
-        }
-
-        private object GetInitialGuessOpticalProperties()
-        {
-            if (SolutionDomainTypeOptionVM.IndependentAxesVMs[0].AxisType == IndependentVariableAxis.Wavelength &&
-                UseSpectralPanelData &&
-                SolverDemoViewModel.Current != null &&
-                SolverDemoViewModel.Current.SpectralMappingVM != null)
-            {
-                var tissue = SolverDemoViewModel.Current.SpectralMappingVM.SelectedTissue;
-                return tissue.GetOpticalProperties(RangeVM.Values.ToArray());
-            }
-
-            return new[] { InitialGuessOpticalPropertyVM.GetOpticalProperties() };
-        }
-
-        private double[] GetMeasuredDataFromFile()
-        {
-            return RangeVM.Values.ToArray().AddNoise(PercentNoise);
-        }
-
-        public double[] CalculateInitialGuess()
-        {
-            var opticalProperties = GetInitialGuessOpticalProperties();
-
-            var parameters = GetParametersInOrder(opticalProperties);
-
-            return ComputationFactory.ComputeReflectance(
-                InverseForwardSolverTypeOptionVM.SelectedValue,
-                SolutionDomainTypeOptionVM.SelectedValue,
-                ForwardAnalysisType.R,
-                parameters.Values.ToArray());
-        }
-
-        public void SolveInverse()
-        {
-            MeasuredDataValues = GetSimulatedMeasuredData();
-
-            var independentValues = RangeVM.Values.ToArray();
-            var dependentValues = MeasuredDataValues.ToArray();
-            
-            double[] constantValues = ComputationFactory.IsSolverWithConstantValues(SolutionDomainTypeOptionVM.SelectedValue)
-                ? (UseSpectralPanelData ? new[] { SolutionDomainTypeOptionVM.ConstantAxesVMs[0].AxisValue, SolutionDomainTypeOptionVM.ConstantAxesVMs[1].AxisValue } : new[] { SolutionDomainTypeOptionVM.ConstantAxesVMs[0].AxisValue })
-                : (UseSpectralPanelData ? new[] { SolutionDomainTypeOptionVM.ConstantAxesVMs[0].AxisValue } : new double[0]);
-
-
-            var opticalProperties = GetInitialGuessOpticalProperties();
-
-            var paramters = GetParametersInOrder(opticalProperties);
-
-            double[] fit = ComputationFactory.SolveInverse(
-                InverseForwardSolverTypeOptionVM.SelectedValue,
-                OptimizerTypeOptionVM.SelectedValue,
-                SolutionDomainTypeOptionVM.SelectedValue,
-                dependentValues,
-                dependentValues, // set standard deviation, sd, to measured (works w/ or w/o noise)
-                InverseFitTypeOptionVM.SelectedValue,
-                paramters.Values.ToArray());
-
-            ResultOpticalPropertyVM.Mua = fit[0];
-            ResultOpticalPropertyVM.Musp = fit[1];
-            ResultOpticalPropertyVM.G = fit[2];
-            ResultOpticalPropertyVM.N = fit[3];
-
-<<<<<<< HEAD
-            var opticalProperties = ResultOpticalPropertyVM;
-            // todo: refactor and re-use this code via method-call
-            var parameters = ComputationFactory.IsSolverWithConstantValues(SolutionDomainTypeOptionVM.SelectedValue)
-                             && SolutionDomainTypeOptionVM.IndependentAxesVMs[0].AxisType.IsTemporalAxis()
-                ? new object[]
-                  {
-                      ResultOpticalPropertyVM,
-                      new [] { SolutionDomainTypeOptionVM.ConstantAxesVMs[0].AxisValue },
-                      independentValues,
-                  }
-                : new object[]
-                  {
-                      opticalProperties,
-                      independentValues,
-                      new [] { SolutionDomainTypeOptionVM.ConstantAxesVMs[0].AxisValue },
-                  };
-=======
-            var fitOpticalProperties = new[] { ResultOpticalPropertyVM.GetOpticalProperties() };
-            //// todo: refactor and re-use this code via method-call
-            //var parameters = ComputationFactory.IsSolverWithConstantValues(SolutionDomainTypeOptionVM.SelectedValue)
-            //                 && SolutionDomainTypeOptionVM.IndependentAxisType.IsTemporalAxis()
-            //    ? new object[]
-            //      {
-            //          opticalProperties,
-            //          new [] { SolutionDomainTypeOptionVM.ConstantAxisValue },
-            //          independentValues,
-            //      }
-            //    : new object[]
-            //      {
-            //          opticalProperties,
-            //          independentValues,
-            //          new [] { SolutionDomainTypeOptionVM.ConstantAxisValue },
-            //      };
-
-            var parameters = GetParametersInOrder(fitOpticalProperties);
->>>>>>> 6d35a44f
-
-            ResultDataValues = ComputationFactory.ComputeReflectance(
-                InverseForwardSolverTypeOptionVM.SelectedValue,
-                SolutionDomainTypeOptionVM.SelectedValue,
-                ForwardAnalysisType.R,
-                parameters.Values.ToArray());
-        }
-
-
-        private IDictionary<IndependentVariableAxis, object> GetParametersInOrder(object opticalProperties)
-        {
-            // get all parameters to get arrays of
-            // then, for each one, decide if it's an IV or a constant
-            // then, call the appropriate parameter generator, defined above
-            var allParameters = from iv in Enumerable.Concat(
-                SolutionDomainTypeOptionVM.IndependentVariableAxisOptionVM.SelectedValues,
-                SolutionDomainTypeOptionVM.IndependentVariableAxisOptionVM.UnSelectedValues)
-                                where iv != IndependentVariableAxis.Wavelength
-                                orderby GetParameterOrder(iv)
-                                select new KeyValuePair<IndependentVariableAxis, object>(iv, GetParameterValues(iv));
-
-            // OPs are always first in the list
-            return (new KeyValuePair<IndependentVariableAxis, object>(IndependentVariableAxis.Wavelength, opticalProperties)).AsEnumerable()
-                .Concat(allParameters).ToDictionary();
-        }
-
-        /// <summary>
-        /// Function to provide ordering information for assembling forward calls
-        /// </summary>
-        /// <param name="axis"></param>
-        /// <returns></returns>
-        private int GetParameterOrder(IndependentVariableAxis axis)
-        {
-            switch (axis)
-            {
-                case IndependentVariableAxis.Wavelength:
-                    return 0;
-                case IndependentVariableAxis.Rho:
-                    return 1;
-                case IndependentVariableAxis.Fx:
-                    return 1;
-                case IndependentVariableAxis.Time:
-                    return 2;
-                case IndependentVariableAxis.Ft:
-                    return 2;
-                case IndependentVariableAxis.Z:
-                    return 3;
-                default:
-                    throw new ArgumentOutOfRangeException("axis");
-            }
-        }
-
-        private double[] GetParameterValues(IndependentVariableAxis axis)
-        {
-            var isConstant = SolutionDomainTypeOptionVM.IndependentVariableAxisOptionVM.UnSelectedValues.Contains(axis);
-            if (isConstant)
-            {
-                var positionIndex = SolutionDomainTypeOptionVM.IndependentVariableAxisOptionVM.UnSelectedValues.IndexOf(axis);
-                switch (positionIndex)
-                {
-                    case 0:
-                    default:
-                        return new[] { SolutionDomainTypeOptionVM.ConstantAxisValue };
-                    case 1:
-                        return new[] { SolutionDomainTypeOptionVM.ConstantAxisTwoValue };
-                    //case 2:
-                    //    return new[] { SolutionDomainTypeOptionVM.ConstantAxisThreeValue };
-                }
-            }
-            else
-            {
-                var numAxes = SolutionDomainTypeOptionVM.IndependentVariableAxisOptionVM.SelectedValues.Length;
-                var positionIndex = SolutionDomainTypeOptionVM.IndependentVariableAxisOptionVM.SelectedValues.IndexOf(axis);
-                switch (numAxes)
-                {
-                    case 1:
-                    default:
-                        return RangeVM.Values.ToArray();
-                    //case 2:
-                    //    switch (positionIndex)
-                    //    {
-                    //        case 0:
-                    //        default:
-                    //            return RangeTwoVM.Values.ToArray();
-                    //        case 1:
-                    //            return RangeVM.Values.ToArray();
-                    //    }
-                    //case 3:
-                    //    switch (positionIndex)
-                    //    {
-                    //        case 0:
-                    //        default:
-                    //            return RangeThreeVM.Values.ToArray();
-                    //        case 1:
-                    //            return RangeTwoVM.Values.ToArray();
-                    //        case 2:
-                    //            return RangeVM.Values.ToArray();
-                    //    }
-                }
-            }
-        }
-    }
-}
+using System;
+using System.Collections.Generic;
+using System.Linq;
+using System.Numerics;
+using MathNet.Numerics;
+using System.Windows;
+using GalaSoft.MvvmLight.Command;
+using SLExtensions;
+using SLExtensions.Input;
+using Vts.Extensions;
+using Vts.Factories;
+using Vts.Gui.Silverlight.Extensions;
+using Vts.Gui.Silverlight.Input;
+using Vts.Gui.Silverlight.Model;
+#if WHITELIST
+using Vts.Gui.Silverlight.ViewModel.Application;
+#endif
+
+namespace Vts.Gui.Silverlight.ViewModel
+{
+    /// <summary>
+    /// View model implementing Inverse Solver panel functionality
+    /// </summary>
+    public class InverseSolverViewModel : BindableObject
+    {
+        private SolutionDomainOptionViewModel _SolutionDomainTypeOptionVM;
+        private RangeViewModel _RangeVM;
+        private OptionViewModel<ForwardSolverType> _MeasuredForwardSolverTypeVM;
+        private OptionViewModel<MeasuredDataType> _MeasuredDataTypeVM;
+        private OptionViewModel<ForwardSolverType> _InverseForwardSolverTypeVM;
+        private OptionViewModel<OptimizerType> _OptimizerTypeVM;
+        private OptionViewModel<InverseFitType> _InverseFitTypeVM;
+
+        private OpticalPropertyViewModel _MeasuredOpticalPropertyVM;
+        private OpticalPropertyViewModel _InitialGuessOpticalPropertyVM;
+        private OpticalPropertyViewModel _ResultOpticalPropertyVM;
+
+        private double _PercentNoise;
+        private double[] _MeasuredDataValues;
+        private double[] _InitialGuessDataValues;
+        private double[] _ResultDataValues;
+
+        private bool _showOpticalProperties;
+        private bool _useSpectralPanelData;
+
+        public InverseSolverViewModel()
+        {
+            _showOpticalProperties = true;
+            _useSpectralPanelData = false;
+
+            RangeVM = new RangeViewModel { Title = "" };
+
+            SolutionDomainTypeOptionVM = new SolutionDomainOptionViewModel("Solution Domain", SolutionDomainType.ROfRho)
+            {
+                EnableMultiAxis = false,
+            };
+
+            Action<double> updateSolutionDomainWithWavelength = wv =>
+            {
+                if (SolutionDomainTypeOptionVM.ConstantAxesVMs[0].AxisType == IndependentVariableAxis.Wavelength)
+                {
+                    SolutionDomainTypeOptionVM.ConstantAxesVMs[0].AxisValue = wv;
+                }
+                else if (SolutionDomainTypeOptionVM.ConstantAxesVMs[1].AxisType == IndependentVariableAxis.Wavelength)
+                {
+                    SolutionDomainTypeOptionVM.ConstantAxesVMs[1].AxisValue = wv;
+                }
+            };
+            SolutionDomainTypeOptionVM.PropertyChanged += (sender, args) =>
+            {
+                if (args.PropertyName == "UseSpectralInputs")
+                {
+                    if (SolutionDomainTypeOptionVM.UseSpectralInputs)
+                    {
+                        UseSpectralPanelData = true;
+                    }
+                    else
+                    {
+                        UseSpectralPanelData = false;
+                    }
+                }
+                if (args.PropertyName == "IndependentAxisType")
+                {
+                    // if using spectral panel inputs, assign RangeVM, tissue, etc, accordingly
+                    if (UseSpectralPanelData && SolverDemoViewModel.Current != null && SolverDemoViewModel.Current.SpectralMappingVM != null)
+                    {
+                        //// if the independent axis is wavelength, then hide optical properties (because they come from spectral panel)
+                        if (SolutionDomainTypeOptionVM.IndependentAxesVMs[0].AxisType == IndependentVariableAxis.Wavelength)
+                        {
+                            ShowOpticalProperties = false; // don't show optical properties at all
+                            RangeVM = SolverDemoViewModel.Current.SpectralMappingVM.WavelengthRangeVM; // bind to same instance, not a copy
+                        }
+                        else // still show optical properties and wavelength, but link them to spectral panel and pull wavelength
+                        {
+                            ShowOpticalProperties = true;
+                            RangeVM = SolutionDomainTypeOptionVM.IndependentAxesVMs[0].AxisRangeVM;
+                            updateSolutionDomainWithWavelength(SolverDemoViewModel.Current.SpectralMappingVM.Wavelength);
+                        }
+                        //_spectralPanelTissue = SolverDemoViewModel.Current.SpectralMappingVM.SelectedTissue; ... (or, do this at execution time?)s
+                    }
+                    else
+                    {
+                        ShowOpticalProperties = true;
+                        RangeVM = SolutionDomainTypeOptionVM.IndependentAxesVMs[0].AxisRangeVM;
+                    }
+                }
+            };
+
+#if WHITELIST
+            MeasuredForwardSolverTypeOptionVM = new OptionViewModel<ForwardSolverType>(
+                "Forward Model Engine",false, WhiteList.InverseForwardSolverTypes);
+#else
+             MeasuredForwardSolverTypeOptionVM = new OptionViewModel<ForwardSolverType>(
+                "Forward Model Engine",false);
+#endif
+
+            MeasuredDataTypeOptionVM = new OptionViewModel<MeasuredDataType>("Measured Data Type");
+            MeasuredDataTypeOptionVM.PropertyChanged += (sender, args) =>
+                OnPropertyChanged("MeasuredForwardSolver");
+
+#if WHITELIST 
+            InverseForwardSolverTypeOptionVM = new OptionViewModel<ForwardSolverType>("Inverse Model Engine",false, WhiteList.InverseForwardSolverTypes);
+#else
+            InverseForwardSolverTypeOptionVM = new OptionViewModel<ForwardSolverType>("Inverse Model Engine", false);
+#endif
+            InverseForwardSolverTypeOptionVM.PropertyChanged += (sender, args) =>
+                OnPropertyChanged("InverseForwardSolver");
+
+            OptimizerTypeOptionVM = new OptionViewModel<OptimizerType>("Optimizer Type", true);
+            OptimizerTypeOptionVM.PropertyChanged += (sender, args) =>
+                OnPropertyChanged("Optimizer");
+
+            InverseFitTypeOptionVM = new OptionViewModel<InverseFitType>("Optimization Parameters", true);
+
+            MeasuredOpticalPropertyVM = new OpticalPropertyViewModel() { Title = "" };
+            InitialGuessOpticalPropertyVM = new OpticalPropertyViewModel() { Title = "" };
+            ResultOpticalPropertyVM = new OpticalPropertyViewModel() { Title = "" };
+
+            SimulateMeasuredDataCommand = new RelayCommand(() => SimulateMeasuredDataCommand_Executed(null, null));
+            CalculateInitialGuessCommand = new RelayCommand(() => CalculateInitialGuessCommand_Executed(null, null));
+            SolveInverseCommand = new RelayCommand(() => SolveInverseCommand_Executed(null, null));
+
+            Commands.Spec_UpdateWavelength.Executed += (sender, args) =>
+            {
+                if (UseSpectralPanelData && SolverDemoViewModel.Current != null && SolverDemoViewModel.Current.SpectralMappingVM != null)
+                {
+                    updateSolutionDomainWithWavelength(SolverDemoViewModel.Current.SpectralMappingVM.Wavelength);
+                }
+            };
+            Commands.Spec_UpdateOpticalProperties.Executed += (sender, args) =>
+            {
+                if (UseSpectralPanelData && SolverDemoViewModel.Current != null && SolverDemoViewModel.Current.SpectralMappingVM != null)
+                {
+                    MeasuredOpticalPropertyVM.SetOpticalProperties(SolverDemoViewModel.Current.SpectralMappingVM.OpticalProperties);
+                }
+            };
+        }
+
+        public RelayCommand SimulateMeasuredDataCommand { get; set; }
+        public RelayCommand CalculateInitialGuessCommand { get; set; }
+        public RelayCommand SolveInverseCommand { get; set; }
+        
+        public SolutionDomainOptionViewModel SolutionDomainTypeOptionVM
+        {
+            get { return _SolutionDomainTypeOptionVM; }
+            set
+            {
+                _SolutionDomainTypeOptionVM = value;
+                OnPropertyChanged("SolutionDomainTypeOptionVM");
+            }
+        }
+
+        public RangeViewModel RangeVM
+        {
+            get { return _RangeVM; }
+            set
+            {
+                _RangeVM = value;
+                OnPropertyChanged("RangeVM");
+            }
+        }
+
+        public OptionViewModel<ForwardSolverType> MeasuredForwardSolverTypeOptionVM
+        {
+            get { return _MeasuredForwardSolverTypeVM; }
+            set
+            {
+                _MeasuredForwardSolverTypeVM = value;
+                OnPropertyChanged("MeasuredForwardSolverTypeOptionVM");
+            }
+        }
+
+        public OptionViewModel<MeasuredDataType> MeasuredDataTypeOptionVM
+        {
+            get { return _MeasuredDataTypeVM; }
+            set
+            {
+                _MeasuredDataTypeVM = value;
+                OnPropertyChanged("MeasuredDataTypeOptionVM");
+            }
+        }
+
+        public OptionViewModel<ForwardSolverType> InverseForwardSolverTypeOptionVM
+        {
+            get { return _InverseForwardSolverTypeVM; }
+            set
+            {
+                _InverseForwardSolverTypeVM = value;
+                OnPropertyChanged("InverseForwardSolverTypeOptionVM");
+            }
+        }
+
+        public OptionViewModel<OptimizerType> OptimizerTypeOptionVM
+        {
+            get { return _OptimizerTypeVM; }
+            set
+            {
+                _OptimizerTypeVM = value;
+                OnPropertyChanged("OptimizerTypeOptionVM");
+            }
+        }
+
+        public OptionViewModel<InverseFitType> InverseFitTypeOptionVM
+        {
+            get { return _InverseFitTypeVM; }
+            set
+            {
+                _InverseFitTypeVM = value;
+                OnPropertyChanged("InverseFitTypeOptionVM");
+            }
+        }
+
+        public OpticalPropertyViewModel MeasuredOpticalPropertyVM
+        {
+            get { return _MeasuredOpticalPropertyVM; }
+            set
+            {
+                _MeasuredOpticalPropertyVM = value;
+                OnPropertyChanged("MeasuredOpticalPropertyVM");
+            }
+        }
+
+        public bool UseSpectralPanelData // for measured data
+        {
+            get { return _useSpectralPanelData; }
+            set
+            {
+                _useSpectralPanelData = value;
+                OnPropertyChanged("UseSpectralPanelData");
+            }
+        }
+
+        public bool ShowOpticalProperties // for measured data
+        {
+            get { return _showOpticalProperties; }
+            set
+            {
+                _showOpticalProperties = value;
+                OnPropertyChanged("ShowOpticalProperties");
+            }
+        }
+
+        public OpticalPropertyViewModel InitialGuessOpticalPropertyVM
+        {
+            get { return _InitialGuessOpticalPropertyVM; }
+            set
+            {
+                _InitialGuessOpticalPropertyVM = value;
+                OnPropertyChanged("InitialGuessOpticalPropertyVM");
+            }
+        }
+
+        public OpticalPropertyViewModel ResultOpticalPropertyVM
+        {
+            get { return _ResultOpticalPropertyVM; }
+            set
+            {
+                _ResultOpticalPropertyVM = value;
+                OnPropertyChanged("ResultOpticalPropertyVM");
+            }
+        }
+
+        public double PercentNoise
+        {
+            get { return _PercentNoise; }
+            set
+            {
+                _PercentNoise = value;
+                OnPropertyChanged("PercentNoise");
+            }
+        }
+
+        public IForwardSolver MeasuredForwardSolver
+        {
+            get{ return SolverFactory.GetForwardSolver(MeasuredForwardSolverTypeOptionVM.SelectedValue); }
+        }
+
+        public IForwardSolver InverseForwardSolver
+        {
+            get{ return SolverFactory.GetForwardSolver(InverseForwardSolverTypeOptionVM.SelectedValue); }
+        }
+
+        public IOptimizer Optimizer
+        {
+            get { return SolverFactory.GetOptimizer(OptimizerTypeOptionVM.SelectedValue); }
+        }
+        
+        public Point[][] MeasuredDataPoints
+        {
+            get { return GetPoints(RangeVM.Values.ToArray(), MeasuredDataValues, ComputationFactory.IsComplexSolver(SolutionDomainTypeOptionVM.SelectedValue)); }
+        }
+
+        public double[] MeasuredDataValues
+        {
+            get { return _MeasuredDataValues; }
+            set
+            {
+                _MeasuredDataValues = value; 
+                OnPropertyChanged("MeasuredDataValues");
+            }
+        }
+
+        public Point[][] InitialGuessDataPoints
+        {
+            get { return GetPoints(RangeVM.Values.ToArray(), InitialGuessDataValues, ComputationFactory.IsComplexSolver(SolutionDomainTypeOptionVM.SelectedValue)); }
+        }
+
+        public double[] InitialGuessDataValues
+        {
+            get { return _InitialGuessDataValues; }
+            set
+            {
+                _InitialGuessDataValues = value; 
+                OnPropertyChanged("InitialGuessDataValues");
+            }
+        }
+
+        public Point[][] ResultDataPoints
+        {
+            get { return GetPoints(RangeVM.Values.ToArray(), ResultDataValues, ComputationFactory.IsComplexSolver(SolutionDomainTypeOptionVM.SelectedValue)); }
+        }
+
+        private static Point[][] GetPoints(double[] rangeValues, double[] results, bool isComplex)
+        {
+            // if it's reporting Real + Imaginary, we need a vector twice as long
+            if (isComplex)
+            {
+                var numValues = rangeValues.Length;
+                var real = results.Take(numValues);
+                var imag = results.Skip(numValues).Take(numValues);
+                return new[] {
+                        new Point[numValues].PopulateFromEnumerable2(Enumerable.Zip(
+                            rangeValues, real, (x, y) => new Point(x, y))),
+                        new Point[numValues].PopulateFromEnumerable2(Enumerable.Zip(
+                            rangeValues, imag, (x, y) => new Point(x, y)))
+                    };
+            }
+
+            return new[] { new Point[rangeValues.Length].PopulateFromEnumerable2(Enumerable.Zip(rangeValues, results, (x, y) => new Point(x, y))) };
+        }
+
+        public double[] ResultDataValues
+        {
+            get { return _ResultDataValues; }
+            set
+            {
+                _ResultDataValues = value; 
+                OnPropertyChanged("ResultDataValues");
+            }
+        }
+
+        void SetIndependentVariableRange_Executed(object sender, ExecutedEventArgs e) // todo: delete? (who used to use this?)
+        {
+            if (e.Parameter is RangeViewModel)
+            {
+                RangeVM = (RangeViewModel)e.Parameter;
+            }
+        }
+
+        void SimulateMeasuredDataCommand_Executed(object sender, ExecutedEventArgs e)
+        {
+            MeasuredDataValues = CalculateMeasuredData();
+            PlotAxesLabels axesLabels = GetPlotLabels();
+            Commands.Plot_SetAxesLabels.Execute(axesLabels);
+
+            PlotValues(MeasuredDataPoints, PlotDataType.Simulated);
+            Commands.TextOutput_PostMessage.Execute("Simulated Measured Data: " + MeasuredOpticalPropertyVM + "\r");
+        }
+
+        private enum PlotDataType { Simulated, Guess, Calculated }
+
+        private string GetLegendLabel(PlotDataType datatype)
+        {
+            string solverString = null;
+            string modelString = null;
+            OpticalPropertyViewModel op;
+            string opString = "";
+            switch (datatype)
+            {
+                case PlotDataType.Simulated:
+                    solverString = "Simulated: \r";
+                    modelString =
+                        MeasuredForwardSolverTypeOptionVM.SelectedValue == ForwardSolverType.DistributedPointSourceSDA ||
+                        MeasuredForwardSolverTypeOptionVM.SelectedValue == ForwardSolverType.PointSourceSDA ||
+                        MeasuredForwardSolverTypeOptionVM.SelectedValue == ForwardSolverType.DistributedGaussianSourceSDA
+                        ? "Model - SDA \r" : "Model - MC \r";
+                    op = MeasuredOpticalPropertyVM;
+                    break;
+                case PlotDataType.Calculated:
+                    solverString = "Calculated:\r";
+                    modelString =
+                        InverseForwardSolverTypeOptionVM.SelectedValue == ForwardSolverType.DistributedPointSourceSDA ||
+                        InverseForwardSolverTypeOptionVM.SelectedValue == ForwardSolverType.PointSourceSDA ||
+                        InverseForwardSolverTypeOptionVM.SelectedValue == ForwardSolverType.DistributedGaussianSourceSDA
+                        ? "Model - SDA \r" : "Model - MC \r";
+                    op = ResultOpticalPropertyVM;
+                    break;
+                case PlotDataType.Guess:
+                    solverString = "Guess:\r";
+                    modelString =
+                        InverseForwardSolverTypeOptionVM.SelectedValue == ForwardSolverType.DistributedPointSourceSDA ||
+                        InverseForwardSolverTypeOptionVM.SelectedValue == ForwardSolverType.PointSourceSDA ||
+                        InverseForwardSolverTypeOptionVM.SelectedValue == ForwardSolverType.DistributedGaussianSourceSDA
+                        ? "Model - SDA \r" : "Model - MC \r";
+                    op = InitialGuessOpticalPropertyVM;
+                    break;
+                default:
+                    solverString = "";
+                    modelString = "";
+                    opString = "";
+                    break;
+            }
+
+            return solverString + modelString + opString;
+        }
+
+        private PlotAxesLabels GetPlotLabels()
+        {
+            var sd = this.SolutionDomainTypeOptionVM;
+            PlotAxesLabels axesLabels = new PlotAxesLabels(
+                sd.SelectedDisplayName, sd.SelectedValue.GetUnits(), 
+                sd.IndependentAxesVMs.First(),
+                sd.ConstantAxesVMs);
+            return axesLabels;
+        }
+
+        void CalculateInitialGuessCommand_Executed(object sender, ExecutedEventArgs e)
+        {
+            InitialGuessDataValues = CalculateInitialGuess();
+            PlotAxesLabels axesLabels = GetPlotLabels();
+            Commands.Plot_SetAxesLabels.Execute(axesLabels);
+
+            PlotValues(InitialGuessDataPoints, PlotDataType.Guess);
+            Commands.TextOutput_PostMessage.Execute("Initial Guess: " + InitialGuessOpticalPropertyVM + " \r");
+        }
+
+        void SolveInverseCommand_Executed(object sender, ExecutedEventArgs e)
+        {
+            // Report inverse solver setup and results
+            Commands.TextOutput_PostMessage.Execute("Inverse Solution Results: \r");
+            Commands.TextOutput_PostMessage.Execute("   Optimization parameter(s): " + InverseFitTypeOptionVM.SelectedValue + " \r");
+            Commands.TextOutput_PostMessage.Execute("   Exact: " + MeasuredOpticalPropertyVM + " \r");
+            Commands.TextOutput_PostMessage.Execute("   Initial Guess: " + InitialGuessOpticalPropertyVM + " \r");
+
+            SolveInverse();
+
+            //Report the results
+            PlotValues(ResultDataPoints, PlotDataType.Calculated);
+            Commands.TextOutput_PostMessage.Execute("   At Converged Values: " + ResultOpticalPropertyVM + " \r");
+        }
+
+        void PlotValues(Point[][] points, PlotDataType dataType)
+        {
+            string plotLabel = GetLegendLabel(dataType);
+            if (ComputationFactory.IsComplexSolver(SolutionDomainTypeOptionVM.SelectedValue))
+            {
+                var real = points[0];
+                var imag = points[1];
+                // convert Point to ComplexPoint
+                var complexPoints = new ComplexDataPoint[real.Length];
+                for (int i = 0; i < real.Length; i++)
+                {
+                    complexPoints[i] = new ComplexDataPoint(real[i].X, new Complex(real[i].Y, imag[i].Y));
+                }
+                Commands.Plot_PlotValues.Execute(new PlotData(new []{ complexPoints.ToArray() }, new []{ plotLabel }));
+            }
+            else
+            {
+                Commands.Plot_PlotValues.Execute(new PlotData(points, new []{ plotLabel }));
+            }
+        }
+
+        public double[] CalculateMeasuredData()
+        {
+            switch (MeasuredDataTypeOptionVM.SelectedValue)
+            {
+                case MeasuredDataType.Simulated:
+                    return GetSimulatedMeasuredData();
+                    break;
+                case MeasuredDataType.FromFile:
+                    return GetMeasuredDataFromFile();
+                    break;
+                default:
+                    throw new ArgumentException("SelectedValue");
+            }
+        }
+
+        private double[] GetSimulatedMeasuredData()
+        {
+            var opticalProperties = GetMeasuredOpticalProperties();
+
+            var parameters = GetParametersInOrder(opticalProperties);
+
+            var measuredData = ComputationFactory.ComputeReflectance(
+                MeasuredForwardSolverTypeOptionVM.SelectedValue,
+                SolutionDomainTypeOptionVM.SelectedValue,
+                ForwardAnalysisType.R,
+                parameters.Values.ToArray());
+
+            return measuredData.AddNoise(PercentNoise);
+        }
+
+        //private object[] GetParametersInOrder(OpticalProperties[] opticalProperties)
+        //{
+        //    var parameters = new List<object>
+        //    {
+        //        opticalProperties
+        //    };
+
+        //    switch (SolutionDomainTypeOptionVM.SelectedValue)
+        //    {
+        //        case SolutionDomainType.ROfRho:
+        //        case SolutionDomainType.ROfFx:
+        //            switch (SolutionDomainTypeOptionVM.IndependentAxisType)
+        //            {
+        //                case IndependentVariableAxis.Rho:
+        //                case IndependentVariableAxis.Fx:
+        //                    parameters.Add(RangeVM.Values.ToArray());
+        //                    break;
+        //                case IndependentVariableAxis.Wavelength:
+        //                    parameters.Add(new[] { SolutionDomainTypeOptionVM.ConstantAxisValue });
+        //                    break;
+        //                default:
+        //                    throw new ArgumentOutOfRangeException();
+        //            }
+        //            break;
+        //        case SolutionDomainType.ROfRhoAndTime:
+        //        case SolutionDomainType.ROfFxAndTime:
+        //        case SolutionDomainType.ROfRhoAndFt:
+        //        case SolutionDomainType.ROfFxAndFt:
+        //            switch (SolutionDomainTypeOptionVM.IndependentAxisType)
+        //            {
+        //                case IndependentVariableAxis.Rho:
+        //                case IndependentVariableAxis.Fx:
+        //                    parameters.Add(RangeVM.Values.ToArray());
+        //                    parameters.Add(new[] { SolutionDomainTypeOptionVM.ConstantAxisValue });
+        //                    break;
+        //                case IndependentVariableAxis.Time:
+        //                case IndependentVariableAxis.Ft:
+        //                    parameters.Add(new[] { SolutionDomainTypeOptionVM.ConstantAxisValue });
+        //                    parameters.Add(RangeVM.Values.ToArray());
+        //                    break;
+        //                case IndependentVariableAxis.Wavelength:
+        //                    parameters.Add(new[] { SolutionDomainTypeOptionVM.ConstantAxisValue });
+        //                    parameters.Add(new[] { SolutionDomainTypeOptionVM.ConstantAxisTwoValue });
+        //                    break;
+        //                default:
+        //                    throw new ArgumentOutOfRangeException();
+        //            }
+        //            break;
+        //        default:
+        //            throw new ArgumentOutOfRangeException();
+        //    }
+
+        //    return parameters.ToArray();
+        //}
+        
+        private object GetMeasuredOpticalProperties()
+        {
+            if (SolutionDomainTypeOptionVM.IndependentAxisType == IndependentVariableAxis.Wavelength &&
+                UseSpectralPanelData &&
+                SolverDemoViewModel.Current != null &&
+                SolverDemoViewModel.Current.SpectralMappingVM != null)
+            {
+                var tissue = SolverDemoViewModel.Current.SpectralMappingVM.SelectedTissue;
+                return tissue.GetOpticalProperties(RangeVM.Values.ToArray());
+            }
+
+            return new[] { MeasuredOpticalPropertyVM.GetOpticalProperties() };
+        }
+
+        private object GetInitialGuessOpticalProperties()
+        {
+            if (SolutionDomainTypeOptionVM.IndependentAxesVMs[0].AxisType == IndependentVariableAxis.Wavelength &&
+                UseSpectralPanelData &&
+                SolverDemoViewModel.Current != null &&
+                SolverDemoViewModel.Current.SpectralMappingVM != null)
+            {
+                var tissue = SolverDemoViewModel.Current.SpectralMappingVM.SelectedTissue;
+                return tissue.GetOpticalProperties(RangeVM.Values.ToArray());
+            }
+
+            return new[] { InitialGuessOpticalPropertyVM.GetOpticalProperties() };
+        }
+
+        private double[] GetMeasuredDataFromFile()
+        {
+            return RangeVM.Values.ToArray().AddNoise(PercentNoise);
+        }
+
+        public double[] CalculateInitialGuess()
+        {
+            var opticalProperties = GetInitialGuessOpticalProperties();
+
+            var parameters = GetParametersInOrder(opticalProperties);
+
+            return ComputationFactory.ComputeReflectance(
+                InverseForwardSolverTypeOptionVM.SelectedValue,
+                SolutionDomainTypeOptionVM.SelectedValue,
+                ForwardAnalysisType.R,
+                parameters.Values.ToArray());
+        }
+
+        public void SolveInverse()
+        {
+            MeasuredDataValues = GetSimulatedMeasuredData();
+
+            var independentValues = RangeVM.Values.ToArray();
+            var dependentValues = MeasuredDataValues.ToArray();
+            
+            double[] constantValues = ComputationFactory.IsSolverWithConstantValues(SolutionDomainTypeOptionVM.SelectedValue)
+                ? (UseSpectralPanelData ? new[] { SolutionDomainTypeOptionVM.ConstantAxesVMs[0].AxisValue, SolutionDomainTypeOptionVM.ConstantAxesVMs[1].AxisValue } : new[] { SolutionDomainTypeOptionVM.ConstantAxesVMs[0].AxisValue })
+                : (UseSpectralPanelData ? new[] { SolutionDomainTypeOptionVM.ConstantAxesVMs[0].AxisValue } : new double[0]);
+
+
+            var opticalProperties = GetInitialGuessOpticalProperties();
+
+            var paramters = GetParametersInOrder(opticalProperties);
+
+            double[] fit = ComputationFactory.SolveInverse(
+                InverseForwardSolverTypeOptionVM.SelectedValue,
+                OptimizerTypeOptionVM.SelectedValue,
+                SolutionDomainTypeOptionVM.SelectedValue,
+                dependentValues,
+                dependentValues, // set standard deviation, sd, to measured (works w/ or w/o noise)
+                InverseFitTypeOptionVM.SelectedValue,
+                paramters.Values.ToArray());
+
+            ResultOpticalPropertyVM.Mua = fit[0];
+            ResultOpticalPropertyVM.Musp = fit[1];
+            ResultOpticalPropertyVM.G = fit[2];
+            ResultOpticalPropertyVM.N = fit[3];
+
+            var fitOpticalProperties = new[] { ResultOpticalPropertyVM.GetOpticalProperties() };
+            //// todo: refactor and re-use this code via method-call
+            //var parameters = ComputationFactory.IsSolverWithConstantValues(SolutionDomainTypeOptionVM.SelectedValue)
+            //                 && SolutionDomainTypeOptionVM.IndependentAxisType.IsTemporalAxis()
+            //    ? new object[]
+            //      {
+            //          opticalProperties,
+            //          new [] { SolutionDomainTypeOptionVM.ConstantAxisValue },
+            //          independentValues,
+            //      }
+            //    : new object[]
+            //      {
+            //          opticalProperties,
+            //          independentValues,
+            //          new [] { SolutionDomainTypeOptionVM.ConstantAxisValue },
+            //      };
+
+            var parameters = GetParametersInOrder(fitOpticalProperties);
+
+            ResultDataValues = ComputationFactory.ComputeReflectance(
+                InverseForwardSolverTypeOptionVM.SelectedValue,
+                SolutionDomainTypeOptionVM.SelectedValue,
+                ForwardAnalysisType.R,
+                parameters.Values.ToArray());
+        }
+
+
+        private IDictionary<IndependentVariableAxis, object> GetParametersInOrder(object opticalProperties)
+        {
+            // get all parameters to get arrays of
+            // then, for each one, decide if it's an IV or a constant
+            // then, call the appropriate parameter generator, defined above
+            var allParameters = from iv in Enumerable.Concat(
+                SolutionDomainTypeOptionVM.IndependentVariableAxisOptionVM.SelectedValues,
+                SolutionDomainTypeOptionVM.IndependentVariableAxisOptionVM.UnSelectedValues)
+                                where iv != IndependentVariableAxis.Wavelength
+                                orderby GetParameterOrder(iv)
+                                select new KeyValuePair<IndependentVariableAxis, object>(iv, GetParameterValues(iv));
+
+            // OPs are always first in the list
+            return (new KeyValuePair<IndependentVariableAxis, object>(IndependentVariableAxis.Wavelength, opticalProperties)).AsEnumerable()
+                .Concat(allParameters).ToDictionary();
+        }
+
+        /// <summary>
+        /// Function to provide ordering information for assembling forward calls
+        /// </summary>
+        /// <param name="axis"></param>
+        /// <returns></returns>
+        private int GetParameterOrder(IndependentVariableAxis axis)
+        {
+            switch (axis)
+            {
+                case IndependentVariableAxis.Wavelength:
+                    return 0;
+                case IndependentVariableAxis.Rho:
+                    return 1;
+                case IndependentVariableAxis.Fx:
+                    return 1;
+                case IndependentVariableAxis.Time:
+                    return 2;
+                case IndependentVariableAxis.Ft:
+                    return 2;
+                case IndependentVariableAxis.Z:
+                    return 3;
+                default:
+                    throw new ArgumentOutOfRangeException("axis");
+            }
+        }
+
+        private double[] GetParameterValues(IndependentVariableAxis axis)
+        {
+            var isConstant = SolutionDomainTypeOptionVM.IndependentVariableAxisOptionVM.UnSelectedValues.Contains(axis);
+            if (isConstant)
+            {
+                var positionIndex = SolutionDomainTypeOptionVM.IndependentVariableAxisOptionVM.UnSelectedValues.IndexOf(axis);
+                switch (positionIndex)
+                {
+                    case 0:
+                    default:
+                        return new[] { SolutionDomainTypeOptionVM.ConstantAxisValue };
+                    case 1:
+                        return new[] { SolutionDomainTypeOptionVM.ConstantAxisTwoValue };
+                    //case 2:
+                    //    return new[] { SolutionDomainTypeOptionVM.ConstantAxisThreeValue };
+                }
+            }
+            else
+            {
+                var numAxes = SolutionDomainTypeOptionVM.IndependentVariableAxisOptionVM.SelectedValues.Length;
+                var positionIndex = SolutionDomainTypeOptionVM.IndependentVariableAxisOptionVM.SelectedValues.IndexOf(axis);
+                switch (numAxes)
+                {
+                    case 1:
+                    default:
+                        return RangeVM.Values.ToArray();
+                    //case 2:
+                    //    switch (positionIndex)
+                    //    {
+                    //        case 0:
+                    //        default:
+                    //            return RangeTwoVM.Values.ToArray();
+                    //        case 1:
+                    //            return RangeVM.Values.ToArray();
+                    //    }
+                    //case 3:
+                    //    switch (positionIndex)
+                    //    {
+                    //        case 0:
+                    //        default:
+                    //            return RangeThreeVM.Values.ToArray();
+                    //        case 1:
+                    //            return RangeTwoVM.Values.ToArray();
+                    //        case 2:
+                    //            return RangeVM.Values.ToArray();
+                    //    }
+                }
+            }
+        }
+    }
+}