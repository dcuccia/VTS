--- conflicted
+++ resolved
@@ -1,300 +1,297 @@
-using System;
-using System.IO;
-using System.Linq;
-using System.Windows.Media.Imaging;
-<<<<<<< HEAD
-using GalaSoft.MvvmLight.Command;
-=======
-using Vts.Extensions;
->>>>>>> 27ef7c23
-using Vts.Gui.Silverlight.Input;
-using Vts.Gui.Silverlight.Model;
-using Vts.Gui.Silverlight.View;
-using Vts.IO;
-
-namespace Vts.Gui.Silverlight.ViewModel
-{
-    public class MeshViewModel : BindableObject
-    {
-        private double _MinValue;
-        private double _MaxValue;
-        private bool _AutoScale;
-
-        private OptionViewModel<ColormapType> _ColormapTypeOptionVM;
-        private OptionViewModel<ScalingType> _ScalingTypeOptionVM;
-
-        private MapData _mapData;
-        private Colormap _colormap;
-
-        public MeshViewModel()
-        {
-            MinValue = 1E-9;
-            MaxValue = 50.0;
-            AutoScale = false;
-
-            ScalingTypeOptionVM = new OptionViewModel<ScalingType>("Scaling Type:", false);
-            ScalingTypeOptionVM.PropertyChanged += (sender, args) => UpdateImages();
-
-            ColormapTypeOptionVM = new OptionViewModel<ColormapType>("Colormap Type:");
-            _colormap = new Colormap(ColormapTypeOptionVM.SelectedValue);
-            ColormapTypeOptionVM.PropertyChanged += (sender, args) =>
-            {
-                _colormap = new Colormap(ColormapTypeOptionVM.SelectedValue);
-                UpdateImages();
-            };
-
-            ExportDataCommand = new RelayCommand(() => ExportData_Executed(null, null));
-
-            Commands.Mesh_PlotMap.Executed += Mesh_PlotMap_Executed;
-        }
-
-        public RelayCommand ExportDataCommand { get; set; }
-
-        public WriteableBitmap Bitmap { get; private set; }
-        public WriteableBitmap ColorBar { get; private set; }
-        public double YExpectationValue { get; private set; }
-
-        // todo: ready for updating to automatic properties and IAutoNotifyProperty changed
-        public double MinValue
-        {
-            get { return _MinValue; }
-            set
-            {
-                _MinValue = value;
-                this.OnPropertyChanged("MinValue");
-            }
-        }
-
-        public double MaxValue
-        {
-            get { return _MaxValue; }
-            set
-            {
-                _MaxValue = value;
-                this.OnPropertyChanged("MaxValue");
-            }
-        }
-
-        public bool AutoScale
-        {
-            get { return _AutoScale; }
-            set
-            {
-                _AutoScale = value;
-                this.OnPropertyChanged("AutoScale");
-            }
-        }
-
-        public OptionViewModel<ScalingType> ScalingTypeOptionVM
-        {
-            get { return _ScalingTypeOptionVM; }
-            set
-            {
-                _ScalingTypeOptionVM = value;
-                this.OnPropertyChanged("ScalingTypeOptionVM");
-            }
-        }
-
-        public OptionViewModel<ColormapType> ColormapTypeOptionVM
-        {
-            get { return _ColormapTypeOptionVM; }
-            set
-            {
-                _ColormapTypeOptionVM = value;
-                this.OnPropertyChanged("ColormapTypeOptionVM");
-            }
-        }
-
-        protected override void AfterPropertyChanged(string propertyName)
-        {
-            if (propertyName == "MinValue" || propertyName == "MaxValue")
-            {
-                UpdateImages();
-            }
-            else if (propertyName == "AutoScale")
-            {
-                UpdateStats();
-                UpdateImages();
-            }
-        }
-
-        void Mesh_PlotMap_Executed(object sender, SLExtensions.Input.ExecutedEventArgs e)
-        {
-            var mapData = e.Parameter as MapData;
-            if (mapData != null)
-            {
-                SetBitmapData(mapData);
-                UpdateImages(); // why is this called separately?
-            }
-        }
-
-        private void ExportData_Executed(object sender, SLExtensions.Input.ExecutedEventArgs e)
-        {
-            if (_mapData != null && _mapData.RawData != null && _mapData.XValues != null && _mapData.YValues != null)
-            {
-                using (var stream = StreamFinder.GetLocalFilestreamFromSaveFileDialog(".txt"))
-                {
-                    if (stream != null)
-                    {
-                        using (StreamWriter sw = new StreamWriter(stream))
-                        {
-                            sw.Write("% X Values:\t");
-                            _mapData.XValues.ForEach(x => sw.Write(x + "\t"));
-                            sw.WriteLine();
-                            sw.Write("% Y Values:\t");
-                            _mapData.YValues.ForEach(y => sw.Write(y + "\t"));
-                            sw.WriteLine();
-                            sw.Write("% Map Values:\t");
-                            _mapData.RawData.ForEach(val => sw.Write(val + "\t"));
-                            sw.WriteLine();
-                        }
-                    }
-                }
-            }
-        }
-
-        public void SetBitmapData(MapData bitmapData)
-        {
-            _mapData = bitmapData;
-            UpdateStats();
-        }
-
-        private void UpdateStats()
-        {
-            if (AutoScale)
-            {
-                MinValue = _mapData.Min;
-                MaxValue = _mapData.Max;
-            }
-        }
-
-        public void UpdateImages()
-        {
-            if (_mapData == null) return;
-
-            int width = _mapData.Width;
-            int height = _mapData.Height;
-
-            if (Bitmap == null ||
-                Bitmap.PixelHeight != height ||
-                Bitmap.PixelWidth != width)
-            {
-                Bitmap = new WriteableBitmap(width, height);
-            }
-
-            if (ColorBar == null)
-            {
-                ColorBar = new WriteableBitmap(256, 1);
-            }
-            switch (ScalingTypeOptionVM.SelectedValue)
-            {
-                case ScalingType.Linear:
-                    for (int i = 0; i < _mapData.RawData.Length; i++)
-                    {
-                        Bitmap.Pixels[i] = GetGrayscaleColor(_mapData.RawData[i], _MinValue, _MaxValue);
-                    }
-                    break;
-                case ScalingType.Log:
-                default:
-                    if (_MinValue <= 0.0) _MinValue = 10E-9;
-                    if (_MaxValue <= 0.0) _MaxValue = 10E2;
-                    for (int i = 0; i < _mapData.RawData.Length; i++)
-                    {
-                        if (_mapData.RawData[i] >= 0)
-                        {
-                            Bitmap.Pixels[i] = GetGrayscaleColor(Math.Log10(_mapData.RawData[i]), Math.Log10(_MinValue), Math.Log10(_MaxValue));
-                        }
-                        else // clamp to Log10(min) if the value goes negative
-                        {
-                            Bitmap.Pixels[i] = GetGrayscaleColor(Math.Log10(_MinValue), Math.Log10(_MinValue), Math.Log10(_MaxValue));
-                        }
-                    }
-                    break;
-            }
-            Bitmap.Invalidate(); //refreshes the image
-
-            for (int i = 0; i < ColorBar.PixelWidth; i++)
-            {
-                ColorBar.Pixels[i] = GetGrayscaleColor(i, 0, ColorBar.PixelWidth - 1);
-            }
-            ColorBar.Invalidate();
-
-            YExpectationValue = _mapData.YExpectationValue;
-
-            this.OnPropertyChanged("Bitmap");
-            this.OnPropertyChanged("ColorBar");
-            this.OnPropertyChanged("YExpectationValue");
-
-        }
-
-        /// <summary>
-        /// This will return an int that represents a color of a pixel. Each byte in an int represents 
-        /// a different part of a color "vector". Any color is represented as {blue, green, red, alpha} 
-        /// with {0, 0, 0, 255} being the deepest black
-        /// </summary>
-        /// <param name="input"></param>
-        /// <param name="min"></param>
-        /// <param name="max"></param>
-        /// <returns></returns>
-        private int GetGrayscaleColor(double input, double min, double max)
-        {
-            if (input > max) input = max;
-            if (input < min) input = min;
-
-            double factor = max > min ? (input - min) / (max - min) : 0.0;
-
-            int value = (int)(Math.Floor(factor * 255));
-
-            a = 255;
-            r = _colormap.RedByte[value];
-            g = _colormap.GreenByte[value];
-            b = _colormap.BlueByte[value];
-
-            //r = (byte)value;
-            //g = (byte)value;
-            //b = (byte)value;
-
-            return a << 24 | r << 16 | g << 8 | b;
-        }
-        private static byte a = 0, r = 0, g = 0, b = 0;
-
-        /// <summary>
-        /// An internal class that separates out the providing of sample (test) data.
-        /// </summary>
-        /// <remarks> Helps to separate desired behavior of above class from any data-specific concerns. </remarks>
-        private static class SampleBitmapDataProvider
-        {
-            private static double _xPhase = 0.0;
-            private static double _yPhase = Math.PI;
-
-            public static MapData GetSampleBitmapData()
-            {
-                double[,] tempData = new double[600, 600];
-
-                _xPhase -= 21 / 180.0 * Math.PI;
-                _yPhase += 7 / 180.0 * Math.PI;
-
-                int width = tempData.GetLength(0);
-                int height = tempData.GetLength(1);
-                for (int col = 0; col < height; col++)
-                {
-                    for (int row = 0; row < width; row++)
-                    {
-                        double x = .01 * col;
-                        double y = .02 * row;
-
-                        tempData[row, col] =
-                            (Math.Sin(Math.Pow(_yPhase / Math.PI * x, 2) - Math.Pow(_xPhase / Math.PI * y, 2)) + _xPhase + _yPhase) *
-                            Math.Cos(x + _xPhase) * Math.Sin(y + _yPhase);
-                    }
-                }
-
-                return MapData.Create(tempData,
-                    Enumerable.Range(0, width).Select(i => (double)i).ToArray(),
-                    Enumerable.Range(0, height).Select(i => (double)i).ToArray(),
-                    Enumerable.Range(0, width).Select(i => 1D).ToArray(),
-                    Enumerable.Range(0, height).Select(i => 1D).ToArray());
-            }
-        }
-    }
-}
+using System;
+using System.IO;
+using System.Linq;
+using System.Windows.Media.Imaging;
+using GalaSoft.MvvmLight.Command;
+using Vts.Extensions;
+using Vts.Gui.Silverlight.Input;
+using Vts.Gui.Silverlight.Model;
+using Vts.Gui.Silverlight.View;
+using Vts.IO;
+
+namespace Vts.Gui.Silverlight.ViewModel
+{
+    public class MeshViewModel : BindableObject
+    {
+        private double _MinValue;
+        private double _MaxValue;
+        private bool _AutoScale;
+
+        private OptionViewModel<ColormapType> _ColormapTypeOptionVM;
+        private OptionViewModel<ScalingType> _ScalingTypeOptionVM;
+
+        private MapData _mapData;
+        private Colormap _colormap;
+
+        public MeshViewModel()
+        {
+            MinValue = 1E-9;
+            MaxValue = 50.0;
+            AutoScale = false;
+
+            ScalingTypeOptionVM = new OptionViewModel<ScalingType>("Scaling Type:", false);
+            ScalingTypeOptionVM.PropertyChanged += (sender, args) => UpdateImages();
+
+            ColormapTypeOptionVM = new OptionViewModel<ColormapType>("Colormap Type:");
+            _colormap = new Colormap(ColormapTypeOptionVM.SelectedValue);
+            ColormapTypeOptionVM.PropertyChanged += (sender, args) =>
+            {
+                _colormap = new Colormap(ColormapTypeOptionVM.SelectedValue);
+                UpdateImages();
+            };
+
+            ExportDataCommand = new RelayCommand(() => ExportData_Executed(null, null));
+
+            Commands.Mesh_PlotMap.Executed += Mesh_PlotMap_Executed;
+        }
+
+        public RelayCommand ExportDataCommand { get; set; }
+
+        public WriteableBitmap Bitmap { get; private set; }
+        public WriteableBitmap ColorBar { get; private set; }
+        public double YExpectationValue { get; private set; }
+
+        // todo: ready for updating to automatic properties and IAutoNotifyProperty changed
+        public double MinValue
+        {
+            get { return _MinValue; }
+            set
+            {
+                _MinValue = value;
+                this.OnPropertyChanged("MinValue");
+            }
+        }
+
+        public double MaxValue
+        {
+            get { return _MaxValue; }
+            set
+            {
+                _MaxValue = value;
+                this.OnPropertyChanged("MaxValue");
+            }
+        }
+
+        public bool AutoScale
+        {
+            get { return _AutoScale; }
+            set
+            {
+                _AutoScale = value;
+                this.OnPropertyChanged("AutoScale");
+            }
+        }
+
+        public OptionViewModel<ScalingType> ScalingTypeOptionVM
+        {
+            get { return _ScalingTypeOptionVM; }
+            set
+            {
+                _ScalingTypeOptionVM = value;
+                this.OnPropertyChanged("ScalingTypeOptionVM");
+            }
+        }
+
+        public OptionViewModel<ColormapType> ColormapTypeOptionVM
+        {
+            get { return _ColormapTypeOptionVM; }
+            set
+            {
+                _ColormapTypeOptionVM = value;
+                this.OnPropertyChanged("ColormapTypeOptionVM");
+            }
+        }
+
+        protected override void AfterPropertyChanged(string propertyName)
+        {
+            if (propertyName == "MinValue" || propertyName == "MaxValue")
+            {
+                UpdateImages();
+            }
+            else if (propertyName == "AutoScale")
+            {
+                UpdateStats();
+                UpdateImages();
+            }
+        }
+
+        void Mesh_PlotMap_Executed(object sender, SLExtensions.Input.ExecutedEventArgs e)
+        {
+            var mapData = e.Parameter as MapData;
+            if (mapData != null)
+            {
+                SetBitmapData(mapData);
+                UpdateImages(); // why is this called separately?
+            }
+        }
+
+        private void ExportData_Executed(object sender, SLExtensions.Input.ExecutedEventArgs e)
+        {
+            if (_mapData != null && _mapData.RawData != null && _mapData.XValues != null && _mapData.YValues != null)
+            {
+                using (var stream = StreamFinder.GetLocalFilestreamFromSaveFileDialog(".txt"))
+                {
+                    if (stream != null)
+                    {
+                        using (StreamWriter sw = new StreamWriter(stream))
+                        {
+                            sw.Write("% X Values:\t");
+                            _mapData.XValues.ForEach(x => sw.Write(x + "\t"));
+                            sw.WriteLine();
+                            sw.Write("% Y Values:\t");
+                            _mapData.YValues.ForEach(y => sw.Write(y + "\t"));
+                            sw.WriteLine();
+                            sw.Write("% Map Values:\t");
+                            _mapData.RawData.ForEach(val => sw.Write(val + "\t"));
+                            sw.WriteLine();
+                        }
+                    }
+                }
+            }
+        }
+
+        public void SetBitmapData(MapData bitmapData)
+        {
+            _mapData = bitmapData;
+            UpdateStats();
+        }
+
+        private void UpdateStats()
+        {
+            if (AutoScale)
+            {
+                MinValue = _mapData.Min;
+                MaxValue = _mapData.Max;
+            }
+        }
+
+        public void UpdateImages()
+        {
+            if (_mapData == null) return;
+
+            int width = _mapData.Width;
+            int height = _mapData.Height;
+
+            if (Bitmap == null ||
+                Bitmap.PixelHeight != height ||
+                Bitmap.PixelWidth != width)
+            {
+                Bitmap = new WriteableBitmap(width, height);
+            }
+
+            if (ColorBar == null)
+            {
+                ColorBar = new WriteableBitmap(256, 1);
+            }
+            switch (ScalingTypeOptionVM.SelectedValue)
+            {
+                case ScalingType.Linear:
+                    for (int i = 0; i < _mapData.RawData.Length; i++)
+                    {
+                        Bitmap.Pixels[i] = GetGrayscaleColor(_mapData.RawData[i], _MinValue, _MaxValue);
+                    }
+                    break;
+                case ScalingType.Log:
+                default:
+                    if (_MinValue <= 0.0) _MinValue = 10E-9;
+                    if (_MaxValue <= 0.0) _MaxValue = 10E2;
+                    for (int i = 0; i < _mapData.RawData.Length; i++)
+                    {
+                        if (_mapData.RawData[i] >= 0)
+                        {
+                            Bitmap.Pixels[i] = GetGrayscaleColor(Math.Log10(_mapData.RawData[i]), Math.Log10(_MinValue), Math.Log10(_MaxValue));
+                        }
+                        else // clamp to Log10(min) if the value goes negative
+                        {
+                            Bitmap.Pixels[i] = GetGrayscaleColor(Math.Log10(_MinValue), Math.Log10(_MinValue), Math.Log10(_MaxValue));
+                        }
+                    }
+                    break;
+            }
+            Bitmap.Invalidate(); //refreshes the image
+
+            for (int i = 0; i < ColorBar.PixelWidth; i++)
+            {
+                ColorBar.Pixels[i] = GetGrayscaleColor(i, 0, ColorBar.PixelWidth - 1);
+            }
+            ColorBar.Invalidate();
+
+            YExpectationValue = _mapData.YExpectationValue;
+
+            this.OnPropertyChanged("Bitmap");
+            this.OnPropertyChanged("ColorBar");
+            this.OnPropertyChanged("YExpectationValue");
+
+        }
+
+        /// <summary>
+        /// This will return an int that represents a color of a pixel. Each byte in an int represents 
+        /// a different part of a color "vector". Any color is represented as {blue, green, red, alpha} 
+        /// with {0, 0, 0, 255} being the deepest black
+        /// </summary>
+        /// <param name="input"></param>
+        /// <param name="min"></param>
+        /// <param name="max"></param>
+        /// <returns></returns>
+        private int GetGrayscaleColor(double input, double min, double max)
+        {
+            if (input > max) input = max;
+            if (input < min) input = min;
+
+            double factor = max > min ? (input - min) / (max - min) : 0.0;
+
+            int value = (int)(Math.Floor(factor * 255));
+
+            a = 255;
+            r = _colormap.RedByte[value];
+            g = _colormap.GreenByte[value];
+            b = _colormap.BlueByte[value];
+
+            //r = (byte)value;
+            //g = (byte)value;
+            //b = (byte)value;
+
+            return a << 24 | r << 16 | g << 8 | b;
+        }
+        private static byte a = 0, r = 0, g = 0, b = 0;
+
+        /// <summary>
+        /// An internal class that separates out the providing of sample (test) data.
+        /// </summary>
+        /// <remarks> Helps to separate desired behavior of above class from any data-specific concerns. </remarks>
+        private static class SampleBitmapDataProvider
+        {
+            private static double _xPhase = 0.0;
+            private static double _yPhase = Math.PI;
+
+            public static MapData GetSampleBitmapData()
+            {
+                double[,] tempData = new double[600, 600];
+
+                _xPhase -= 21 / 180.0 * Math.PI;
+                _yPhase += 7 / 180.0 * Math.PI;
+
+                int width = tempData.GetLength(0);
+                int height = tempData.GetLength(1);
+                for (int col = 0; col < height; col++)
+                {
+                    for (int row = 0; row < width; row++)
+                    {
+                        double x = .01 * col;
+                        double y = .02 * row;
+
+                        tempData[row, col] =
+                            (Math.Sin(Math.Pow(_yPhase / Math.PI * x, 2) - Math.Pow(_xPhase / Math.PI * y, 2)) + _xPhase + _yPhase) *
+                            Math.Cos(x + _xPhase) * Math.Sin(y + _yPhase);
+                    }
+                }
+
+                return MapData.Create(tempData,
+                    Enumerable.Range(0, width).Select(i => (double)i).ToArray(),
+                    Enumerable.Range(0, height).Select(i => (double)i).ToArray(),
+                    Enumerable.Range(0, width).Select(i => 1D).ToArray(),
+                    Enumerable.Range(0, height).Select(i => 1D).ToArray());
+            }
+        }
+    }
+}