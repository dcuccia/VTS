--- conflicted
+++ resolved
@@ -1,620 +1,566 @@
-﻿using System;
-using System.Collections.Generic;
-using System.ComponentModel;
-using System.Linq;
-using System.Numerics;
-using GalaSoft.MvvmLight.Command;
-using SLExtensions.Input;
-using Vts.Common;
-using Vts.IO;
-using Vts.Modeling.ForwardSolvers;
-using Vts.MonteCarlo;
-using Vts.MonteCarlo.Tissues;
-using Vts.Factories;
-using Vts.Gui.Silverlight.Extensions;
-using Vts.Gui.Silverlight.Input;
-using Vts.Gui.Silverlight.Model;
-
-namespace Vts.Gui.Silverlight.ViewModel
-{
-    /// <summary>
-    /// View model implementing Fluence Solver panel functionality
-    /// </summary>
-    public class FluenceSolverViewModel : BindableObject
-    {
-        private OptionViewModel<MapType> _MapTypeOptionVM;
-        private FluenceSolutionDomainOptionViewModel _FluenceSolutionDomainTypeOptionVM;
-        private FluenceSolutionDomainOptionViewModel _AbsorbedEnergySolutionDomainTypeOptionVM;
-        private FluenceSolutionDomainOptionViewModel _PhotonHittingDensitySolutionDomainTypeOptionVM;
-        private OptionViewModel<ForwardSolverType> _ForwardSolverTypeOptionVM;
-        //private OptionViewModel<ForwardAnalysisType> _ForwardAnalysisTypeOptionVM;
-
-        private RangeViewModel _RhoRangeVM;
-        private RangeViewModel _ZRangeVM;
-        private double _SourceDetectorSeparation;
-        private double _TimeModulationFrequency;
-
-        private OpticalPropertyViewModel _OpticalPropertyVM;
-
-        private object _tissueInputVM; // either an OpticalPropertyViewModel or a MultiRegionTissueViewModel is stored here, and dynamically displayed
-
-        // private fields to cache created instances of tissue inputs, created on-demand in GetTissueInputVM (vs up-front in constructor)
-        private OpticalProperties _currentHomogeneousOpticalProperties;
-        private SemiInfiniteTissueInput _currentSemiInfiniteTissueInput;
-        private MultiLayerTissueInput _currentMultiLayerTissueInput;
-        private SingleEllipsoidTissueInput _currentSingleEllipsoidTissueInput;
-
-        public FluenceSolverViewModel()
-        {
-            RhoRangeVM = new RangeViewModel(new DoubleRange(0.1, 19.9, 100), "mm", IndependentVariableAxis.Rho, "");
-            ZRangeVM = new RangeViewModel(new DoubleRange(0.1, 19.9, 100), "mm", IndependentVariableAxis.Z, "");
-            SourceDetectorSeparation = 10.0;
-            TimeModulationFrequency = 0.1;
-            _tissueInputVM = new OpticalPropertyViewModel();
-
-            OpticalPropertyVM = new OpticalPropertyViewModel() { Title = "Optical Properties:" };
-
-            // right now, we're doing manual databinding to the selected item. need to enable databinding 
-            // confused, though - do we need to use strings? or, how to make generics work with dependency properties?
-            ForwardSolverTypeOptionVM = new OptionViewModel<ForwardSolverType>(
-                "Forward Model:",
-                false,
-                new[]
-                {
-                    ForwardSolverType.DistributedPointSourceSDA,
-                    ForwardSolverType.PointSourceSDA,
-                    ForwardSolverType.DistributedGaussianSourceSDA,
-                    ForwardSolverType.TwoLayerSDA
-                }); // explicitly enabling these for the workshop;
-
-            FluenceSolutionDomainTypeOptionVM = new FluenceSolutionDomainOptionViewModel("Fluence Solution Domain", FluenceSolutionDomainType.FluenceOfRhoAndZ);
-            AbsorbedEnergySolutionDomainTypeOptionVM = new FluenceSolutionDomainOptionViewModel("Absorbed Energy Solution Domain", FluenceSolutionDomainType.FluenceOfRhoAndZ);
-            PhotonHittingDensitySolutionDomainTypeOptionVM = new FluenceSolutionDomainOptionViewModel("PHD Solution Domain", FluenceSolutionDomainType.FluenceOfRhoAndZ);
-            PropertyChangedEventHandler updateSolutionDomain = (sender, args) => 
-            {
-                if (args.PropertyName == "IndependentAxisType")
-                {
-                    RhoRangeVM = ((FluenceSolutionDomainOptionViewModel)sender).IndependentAxisType.GetDefaultIndependentAxisRange();
-                }
-                // todo: must this fire on ANY property, or is there a specific one we can listen to, as above?
-                this.OnPropertyChanged("IsTimeFrequencyDomain");
-            };
-            FluenceSolutionDomainTypeOptionVM.PropertyChanged += updateSolutionDomain;
-            AbsorbedEnergySolutionDomainTypeOptionVM.PropertyChanged += updateSolutionDomain;
-            PhotonHittingDensitySolutionDomainTypeOptionVM.PropertyChanged += updateSolutionDomain;
-
-            MapTypeOptionVM = new OptionViewModel<MapType>(
-                "Map Type", 
-                new[]
-                {
-                    MapType.Fluence, 
-                    MapType.AbsorbedEnergy, 
-                    MapType.PhotonHittingDensity
-                });
-
-            MapTypeOptionVM.PropertyChanged += (sender, args) =>
-            {
-                this.OnPropertyChanged("IsFluence");
-                this.OnPropertyChanged("IsAbsorbedEnergy");
-                this.OnPropertyChanged("IsPhotonHittingDensity");
-                this.OnPropertyChanged("IsTimeFrequencyDomain");
-            };
-
-            ForwardSolverTypeOptionVM.PropertyChanged += (sender, args) =>
-                    {
-                        OnPropertyChanged("ForwardSolver");
-                        OnPropertyChanged("IsGaussianForwardModel");
-
-                        OnPropertyChanged("IsMultiRegion");
-                        OnPropertyChanged("IsSemiInfinite");
-                        TissueInputVM = GetTissueInputVM(IsMultiRegion ? MonteCarlo.TissueType.MultiLayer : MonteCarlo.TissueType.SemiInfinite);
-                    };
-
-            ExecuteFluenceSolverCommand = new RelayCommand(() => ExecuteFluenceSolver_Executed(null, null));
-        }
-
-        public RelayCommand ExecuteFluenceSolverCommand { get; set; }
-
-        public IForwardSolver ForwardSolver
-        {
-            get
-            {
-                return SolverFactory.GetForwardSolver(
-                    ForwardSolverTypeOptionVM.SelectedValue);
-            }
-        }
-
-        public bool IsGaussianForwardModel
-        {
-            get { return ForwardSolverTypeOptionVM.SelectedValue.IsGaussianForwardModel(); }
-        }
-        public bool IsMultiRegion
-        {
-            get { return ForwardSolverTypeOptionVM.SelectedValue.IsMultiRegionForwardModel(); }
-        }
-
-        public bool IsSemiInfinite
-        {
-            get { return !ForwardSolverTypeOptionVM.SelectedValue.IsMultiRegionForwardModel(); }
-        }
-
-        public bool IsFluence { get { return MapTypeOptionVM.SelectedValue == MapType.Fluence; } }
-        public bool IsAbsorbedEnergy { get { return MapTypeOptionVM.SelectedValue == MapType.AbsorbedEnergy; } }
-        public bool IsPhotonHittingDensity { get { return MapTypeOptionVM.SelectedValue == MapType.PhotonHittingDensity; } }
-        public bool IsTimeFrequencyDomain 
-        { 
-            get 
-            { 
-                return 
-                    (MapTypeOptionVM.SelectedValue == MapType.Fluence && 
-                     FluenceSolutionDomainTypeOptionVM.SelectedValue == FluenceSolutionDomainType.FluenceOfRhoAndZAndFt) || 
-                    (MapTypeOptionVM.SelectedValue == MapType.AbsorbedEnergy && 
-                     AbsorbedEnergySolutionDomainTypeOptionVM.SelectedValue == FluenceSolutionDomainType.FluenceOfRhoAndZAndFt) || 
-                    (MapTypeOptionVM.SelectedValue == MapType.PhotonHittingDensity &&
-                     PhotonHittingDensitySolutionDomainTypeOptionVM.SelectedValue == FluenceSolutionDomainType.FluenceOfRhoAndZAndFt); 
-            } 
-        }
-
-        public OptionViewModel<MapType> MapTypeOptionVM
-        {
-            get { return _MapTypeOptionVM; }
-            set
-            {
-                _MapTypeOptionVM = value;
-                OnPropertyChanged("MapTypeOptionVM");
-            }
-        }
-        public FluenceSolutionDomainOptionViewModel FluenceSolutionDomainTypeOptionVM
-        {
-            get { return _FluenceSolutionDomainTypeOptionVM; }
-            set
-            {
-                _FluenceSolutionDomainTypeOptionVM = value;
-                OnPropertyChanged("FluenceSolutionDomainTypeOptionVM");
-            }
-        }
-        public FluenceSolutionDomainOptionViewModel AbsorbedEnergySolutionDomainTypeOptionVM
-        {
-            get { return _AbsorbedEnergySolutionDomainTypeOptionVM; }
-            set
-            {
-                _AbsorbedEnergySolutionDomainTypeOptionVM = value;
-                OnPropertyChanged("AbsorbedEnergySolutionDomainTypeOptionVM");
-            }
-        }
-        public FluenceSolutionDomainOptionViewModel PhotonHittingDensitySolutionDomainTypeOptionVM
-        {
-            get { return _PhotonHittingDensitySolutionDomainTypeOptionVM; }
-            set
-            {
-                _PhotonHittingDensitySolutionDomainTypeOptionVM = value;
-                OnPropertyChanged("PhotonHittingDensitySolutionDomainTypeOptionVM");
-            }
-        }
-        public OptionViewModel<ForwardSolverType> ForwardSolverTypeOptionVM
-        {
-            get { return _ForwardSolverTypeOptionVM; }
-            set
-            {
-                _ForwardSolverTypeOptionVM = value;
-                OnPropertyChanged("ForwardSolverTypeOptionVM");
-            }
-        }
-        public RangeViewModel RhoRangeVM
-        {
-            get { return _RhoRangeVM; }
-            set
-            {
-                _RhoRangeVM = value;
-                OnPropertyChanged("RhoRangeVM");
-            }
-        }
-        public double SourceDetectorSeparation
-        {
-            get { return _SourceDetectorSeparation; }
-            set
-            {
-                _SourceDetectorSeparation = value;
-                OnPropertyChanged("SourceDetectorSeparation");
-            }
-        }
-        public double TimeModulationFrequency
-        {
-            get { return _TimeModulationFrequency; }
-            set
-            {
-                _TimeModulationFrequency = value;
-                OnPropertyChanged("TimeModulationFrequency");
-            }
-        }
-        public RangeViewModel ZRangeVM
-        {
-            get { return _ZRangeVM; }
-            set
-            {
-                _ZRangeVM = value;
-                OnPropertyChanged("ZRangeVM");
-            }
-        }
-
-        public OpticalPropertyViewModel OpticalPropertyVM
-        {
-            get { return _OpticalPropertyVM; }
-            set
-            {
-                _OpticalPropertyVM = value;
-                OnPropertyChanged("OpticalPropertyVM");
-            }
-        }
-<<<<<<< HEAD
-=======
-        public object TissueInputVM
-        {
-            get { return _tissueInputVM; }
-            private set
-            {
-                _tissueInputVM = value;
-                OnPropertyChanged("TissueInputVM");
-            }
-        }
-        void SetIndependentVariableRange_Executed(object sender, ExecutedEventArgs e)
-        {
-            if (e.Parameter is RangeViewModel)
-            {
-                RhoRangeVM = (RangeViewModel)e.Parameter;
-            }
-        }
->>>>>>> c190804b
-
-        void ExecuteFluenceSolver_Executed(object sender, ExecutedEventArgs e)
-        {
-            var mapData = ExecuteForwardSolver();
-
-            Commands.Maps_PlotMap.Execute(mapData);
-
-            //PlotAxesLabels axesLabels = GetPlotLabels();
-            //Commands.Plot_SetAxesLabels.Execute(axesLabels);
-
-            //string plotLabel = GetLegendLabel();
-            //Commands.Plot_PlotValues.Execute(new PlotData(points, plotLabel));
-
-            Commands.TextOutput_PostMessage.Execute("Fluence Solver: " + OpticalPropertyVM + "\r");
-        }
-
-        private PlotAxesLabels GetPlotLabels()
-        {
-            var sd = GetSelectedSolutionDomain();
-            PlotAxesLabels axesLabels = null;
-            if (sd.IndependentVariableAxisOptionVM.Options.Count > 1)
-            {
-                axesLabels = new PlotAxesLabels(
-                    sd.IndependentAxisLabel, sd.IndependentAxisUnits, sd.IndependentAxisType,
-                    sd.SelectedDisplayName, sd.SelectedValue.GetUnits(),
-                    sd.ConstantAxisLabel, sd.ConstantAxisUnits, sd.ConstantAxisValue,
-                    "", "", 0);// sd.ConstantAxisTwoLabel, sd.ConstantAxisTwoUnits, sd.ConstantAxisTwoValue); // wavelength-dependence not implemented for fluence
-                    
-            }
-            else
-            {
-                axesLabels = new PlotAxesLabels(sd.IndependentAxisLabel, sd.IndependentAxisUnits, 
-                    sd.IndependentAxisType, sd.SelectedDisplayName, sd.SelectedValue.GetUnits());
-            }
-            return axesLabels;
-        }
-
-        private object GetTissueInputVM(Vts.MonteCarlo.TissueType tissueType)
-        {
-            // ops to use as the basis for instantiating multi-region tissues based on homogeneous values (for differential comparison)
-            if (_currentHomogeneousOpticalProperties == null)
-            {
-                _currentHomogeneousOpticalProperties = new OpticalProperties(0.01, 1, 0.8, 1.4);
-            }
-
-            switch (tissueType)
-            {
-                case MonteCarlo.TissueType.SemiInfinite:
-                    if (_currentSemiInfiniteTissueInput == null)
-                    {
-                        _currentSemiInfiniteTissueInput = new SemiInfiniteTissueInput(new SemiInfiniteRegion(_currentHomogeneousOpticalProperties));
-                    }
-                    return new OpticalPropertyViewModel(
-                        ((SemiInfiniteTissueInput)_currentSemiInfiniteTissueInput).Regions.First().RegionOP,
-                         IndependentVariableAxisUnits.InverseMM.GetInternationalizedString(),
-                        "Optical Properties:");
-                    break;
-                case MonteCarlo.TissueType.MultiLayer:
-                    if (_currentMultiLayerTissueInput == null)
-                    {
-                        _currentMultiLayerTissueInput = new MultiLayerTissueInput(new ITissueRegion[]
-                            { 
-                                new LayerRegion(new DoubleRange(0, 2), _currentHomogeneousOpticalProperties.Clone() ), 
-                                new LayerRegion(new DoubleRange(2, double.PositiveInfinity), _currentHomogeneousOpticalProperties.Clone() ), 
-                            });
-                    }
-                    return new MultiRegionTissueViewModel(_currentMultiLayerTissueInput);
-                case MonteCarlo.TissueType.SingleEllipsoid:
-                    if (_currentSingleEllipsoidTissueInput == null)
-                    {
-                        _currentSingleEllipsoidTissueInput = new SingleEllipsoidTissueInput(
-                            new EllipsoidRegion(new Position(0, 0, 10), 5, 5, 5, new OpticalProperties(0.05, 1.0, 0.8, 1.4)),
-                            new ITissueRegion[]
-                            { 
-                                new LayerRegion(new DoubleRange(0, double.PositiveInfinity), _currentHomogeneousOpticalProperties.Clone()), 
-                            });
-                    }
-                    return new MultiRegionTissueViewModel(_currentSingleEllipsoidTissueInput);
-                default:
-                    throw new ArgumentOutOfRangeException();
-            }
-        }
-        // todo: rename? this was to get a concise name for the legend
-        private string GetLegendLabel()
-        {
-            string modelString =
-                ForwardSolverTypeOptionVM.SelectedValue == ForwardSolverType.DistributedPointSourceSDA ||
-                ForwardSolverTypeOptionVM.SelectedValue == ForwardSolverType.PointSourceSDA ||
-                ForwardSolverTypeOptionVM.SelectedValue == ForwardSolverType.DistributedGaussianSourceSDA
-                ? "Model - SDA\r" : "Model - MC scaled\r";
-            string opString = "μa=" + OpticalPropertyVM.Mua + "\rμs'=" + OpticalPropertyVM.Musp;
-            if (IsMultiRegion)
-            {
-                ITissueRegion[] regions = null;
-                if (ForwardSolver is TwoLayerSDAForwardSolver)
-                {
-                    regions = ((MultiRegionTissueViewModel)TissueInputVM).GetTissueInput().Regions;
-                    opString =
-                        "μa1=" + regions[0].RegionOP.Mua + " μs'1=" + regions[0].RegionOP.Musp + "\r" +
-                        "μa2=" + regions[1].RegionOP.Mua + " μs'2=" + regions[1].RegionOP.Musp;
-                }
-            }
-            else
-            {
-                var opticalProperties = ((OpticalPropertyViewModel)TissueInputVM).GetOpticalProperties();
-                opString = "μa=" + opticalProperties.Mua + " \rμs'=" + opticalProperties.Musp;
-            }
-
-            return modelString + opString;
-        }
-
-        public MapData ExecuteForwardSolver()
-        {
-            //double[] rhos = RhoRangeVM.Values.Reverse().Concat(RhoRangeVM.Values).ToArray();
-            double[] rhos = RhoRangeVM.Values.Reverse().Select(rho => -rho).Concat(RhoRangeVM.Values).ToArray();
-            double[] zs = ZRangeVM.Values.ToArray();
-
-            double[][] independentValues = new[] { rhos, zs };
-
-            var sd = GetSelectedSolutionDomain();
-            // todo: too much thinking at the VM layer?
-            double[] constantValues =
-                ComputationFactory.IsSolverWithConstantValues(sd.SelectedValue)
-                    ? new double[] { sd.ConstantAxisValue } : new double[0];
-
-            IndependentVariableAxis[] independentAxes = 
-                GetIndependentVariableAxesInOrder(
-                    sd.IndependentVariableAxisOptionVM.SelectedValue,
-                    IndependentVariableAxis.Z);
-
-            double[] results = null;
-            if (ComputationFactory.IsComplexSolver(sd.SelectedValue))
-            {
-
-               Complex[] fluence =
-                    ComputationFactory.ComputeFluenceComplex(
-                        ForwardSolverTypeOptionVM.SelectedValue,
-                        sd.SelectedValue,
-                        independentAxes,
-                        independentValues,
-                        OpticalPropertyVM.GetOpticalProperties(),
-                        constantValues);
-
-                switch (MapTypeOptionVM.SelectedValue)
-                {
-                    case MapType.Fluence:
-                        results = fluence.Select(f=>f.Magnitude).ToArray();
-                        break;
-                    case MapType.AbsorbedEnergy:
-                        results = ComputationFactory.GetAbsorbedEnergy(fluence, OpticalPropertyVM.GetOpticalProperties().Mua).Select(a => a.Magnitude).ToArray(); // todo: is this correct?? DC 12/08/12
-                        break;
-                    case MapType.PhotonHittingDensity:
-                        switch (PhotonHittingDensitySolutionDomainTypeOptionVM.SelectedValue)
-                        {
-                            case FluenceSolutionDomainType.FluenceOfRhoAndZAndFt:
-                                results = ComputationFactory.GetPHD(
-                                    ForwardSolverTypeOptionVM.SelectedValue,
-                                    fluence.ToArray(),
-                                    SourceDetectorSeparation,
-                                    TimeModulationFrequency,
-                                    new[] { OpticalPropertyVM.GetOpticalProperties() },
-                                    independentValues[0],
-                                    independentValues[1]).ToArray();
-                                break;
-                            case FluenceSolutionDomainType.FluenceOfFxAndZAndFt:
-                                break;
-                            default:
-                                throw new ArgumentOutOfRangeException("FluenceSolutionDomainType");
-                        }
-                        break;
-                    default:
-                        throw new ArgumentOutOfRangeException("MapType");
-                }
-
-            }
-            else
-            {
-<<<<<<< HEAD
-                double[] fluence =
-                    ComputationFactory.ComputeFluence(
-                        ForwardSolverTypeOptionVM.SelectedValue,
-                        sd.SelectedValue,
-                        independentAxes,
-                        independentValues,
-                        OpticalPropertyVM.GetOpticalProperties(),
-                        constantValues).ToArray();
-
-                switch (MapTypeOptionVM.SelectedValue)
-                {
-                    case MapType.Fluence:
-                        results = fluence;
-                        break;
-                    case MapType.AbsorbedEnergy:
-                        results = ComputationFactory.GetAbsorbedEnergy(fluence, OpticalPropertyVM.GetOpticalProperties().Mua).ToArray();
-                        break;
-                    case MapType.PhotonHittingDensity:
-                        switch (PhotonHittingDensitySolutionDomainTypeOptionVM.SelectedValue)
-                        {
-                            case FluenceSolutionDomainType.FluenceOfRhoAndZ:
-                                results = ComputationFactory.GetPHD(
-                                    ForwardSolverTypeOptionVM.SelectedValue,
-                                    fluence,
-                                    SourceDetectorSeparation,
-                                    new[] { OpticalPropertyVM.GetOpticalProperties() },
-                                    independentValues[0],
-                                    independentValues[1]).ToArray();
-                                break;
-                            case FluenceSolutionDomainType.FluenceOfFxAndZ:
-                                break;
-                            case FluenceSolutionDomainType.FluenceOfRhoAndZAndTime:
-                                break;
-                            case FluenceSolutionDomainType.FluenceOfFxAndZAndTime:
-                                break;
-                            default:
-                                throw new ArgumentOutOfRangeException("PhotonHittingDensitySolutionDomainTypeOptionVM.SelectedValue");
-                        }
-                        break;
-                    default:
-                        throw new ArgumentOutOfRangeException("MapTypeOptionVM.SelectedValue");
-=======
-                double[] fluence;
-                if (IsMultiRegion)
-                {
-                    IOpticalPropertyRegion[] regions = null;
-                    if (ForwardSolver is TwoLayerSDAForwardSolver)
-                    {
-                        regions = ((MultiRegionTissueViewModel) TissueInputVM).GetTissueInput().Regions
-                            .Select(region => (IOpticalPropertyRegion)region).ToArray();
-                    }
-
-                    if (regions == null)
-                    {
-                        return null;
-                    }
-                    fluence = ComputationFactory.ComputeFluence(
-                            ForwardSolverTypeOptionVM.SelectedValue,
-                            sd.SelectedValue,
-                            independentAxes,
-                            independentValues,
-                            regions,
-                            constantValues).ToArray();
-                }
-                else
-                {
-                    fluence = ComputationFactory.ComputeFluence(
-                            ForwardSolverTypeOptionVM.SelectedValue,
-                            sd.SelectedValue,
-                            independentAxes,
-                            independentValues,
-                            OpticalPropertyVM.GetOpticalProperties(),
-                            constantValues).ToArray();
->>>>>>> c190804b
-                }
-
-                switch (MapTypeOptionVM.SelectedValue)
-                    {
-                        case MapType.Fluence:
-                        default:
-                            results = fluence;
-                            break;
-                        case MapType.AbsorbedEnergy:
-                            if (IsMultiRegion)
-                            {
-                                if (ForwardSolver is TwoLayerSDAForwardSolver)
-                                {
-                                    var regions = ((MultiRegionTissueViewModel)TissueInputVM).GetTissueInput().Regions
-                                        .Select(region => (ILayerOpticalPropertyRegion)region).ToArray();
-                                    var muas = ComputationFactory.getRhoZMuaArrayFromLayerRegions(regions, rhos, zs);
-                                    results = ComputationFactory.GetAbsorbedEnergy(fluence, muas).ToArray();
-                                }
-                                else
-                                {
-                                    return null;
-                                }
-                            }
-                            else
-                            {
-                                // Note: the line below was originally overwriting the multi-region results. I think this was a bug (DJC 7/11/14)
-                                results = ComputationFactory.GetAbsorbedEnergy(fluence, OpticalPropertyVM.GetOpticalProperties().Mua).ToArray(); 
-                            }
-                            break;
-                        case MapType.PhotonHittingDensity:
-                            switch (PhotonHittingDensitySolutionDomainTypeOptionVM.SelectedValue)
-                            {
-                                case FluenceSolutionDomainType.FluenceOfRhoAndZ:
-                                    results = ComputationFactory.GetPHD(
-                                        ForwardSolverTypeOptionVM.SelectedValue,
-                                        fluence,
-                                        SourceDetectorSeparation,
-                                        new[] { OpticalPropertyVM.GetOpticalProperties() },
-                                        independentValues[0],
-                                        independentValues[1]).ToArray();
-                                    break;
-                                case FluenceSolutionDomainType.FluenceOfFxAndZ:
-                                    break;
-                                case FluenceSolutionDomainType.FluenceOfRhoAndZAndTime:
-                                    break;
-                                case FluenceSolutionDomainType.FluenceOfFxAndZAndTime:
-                                    break;
-                                default:
-                                    throw new ArgumentOutOfRangeException();
-                            }
-                            break;
-                    }  
-                }
-
-            // flip the array (since it goes over zs and then rhos, while map wants rhos and then zs
-            double[] destinationArray = new double[results.Length];
-            long index = 0;
-            for (int rhoi = 0; rhoi < rhos.Length; rhoi++)
-            {
-                for (int zi = 0; zi < zs.Length; zi++)
-                {
-                    destinationArray[rhoi + rhos.Length * zi] = results[index++];
-                }
-            }
-
-            var dRho = 1D;
-            var dZ = 1D;
-            var dRhos = Enumerable.Select(rhos, rho => 2 * Math.PI * Math.Abs(rho) * dRho).ToArray();
-            var dZs = Enumerable.Select(zs, z => dZ).ToArray();
-            //var twoRhos = Enumerable.Concat(rhos.Reverse(), rhos).ToArray();
-            //var twoDRhos = Enumerable.Concat(dRhos.Reverse(), dRhos).ToArray();
-
-            return new MapData(destinationArray, rhos, zs, dRhos, dZs);
-        }
-
-        private static IndependentVariableAxis[] GetIndependentVariableAxesInOrder(params IndependentVariableAxis[] axes)
-        {
-            if (axes.Length <= 0)
-                throw new ArgumentNullException("axes");
-
-            var sortedAxes = axes.OrderBy(ax => ax.GetMaxArgumentLocation()).ToArray();
-
-            return sortedAxes;
-        }
-
-        private FluenceSolutionDomainOptionViewModel GetSelectedSolutionDomain()
-        {
-            switch (MapTypeOptionVM.SelectedValue)
-            {
-                case MapType.Fluence:
-                    return this.FluenceSolutionDomainTypeOptionVM;
-                case MapType.AbsorbedEnergy:
-                    return AbsorbedEnergySolutionDomainTypeOptionVM;
-                case MapType.PhotonHittingDensity:
-                    return PhotonHittingDensitySolutionDomainTypeOptionVM;
-                default:
-                    throw new ArgumentException("No solution domain of the specified type exists.", "MapTypeOptionVM.SelectedValue");
-            }
-        }
-    }
-}
+﻿using System;
+using System.Collections.Generic;
+using System.ComponentModel;
+using System.Linq;
+using System.Numerics;
+using GalaSoft.MvvmLight.Command;
+using SLExtensions.Input;
+using Vts.Common;
+using Vts.IO;
+using Vts.Modeling.ForwardSolvers;
+using Vts.MonteCarlo;
+using Vts.MonteCarlo.Tissues;
+using Vts.Factories;
+using Vts.Gui.Silverlight.Extensions;
+using Vts.Gui.Silverlight.Input;
+using Vts.Gui.Silverlight.Model;
+
+namespace Vts.Gui.Silverlight.ViewModel
+{
+    /// <summary>
+    /// View model implementing Fluence Solver panel functionality
+    /// </summary>
+    public class FluenceSolverViewModel : BindableObject
+    {
+        private OptionViewModel<MapType> _MapTypeOptionVM;
+        private FluenceSolutionDomainOptionViewModel _FluenceSolutionDomainTypeOptionVM;
+        private FluenceSolutionDomainOptionViewModel _AbsorbedEnergySolutionDomainTypeOptionVM;
+        private FluenceSolutionDomainOptionViewModel _PhotonHittingDensitySolutionDomainTypeOptionVM;
+        private OptionViewModel<ForwardSolverType> _ForwardSolverTypeOptionVM;
+        //private OptionViewModel<ForwardAnalysisType> _ForwardAnalysisTypeOptionVM;
+
+        private RangeViewModel _RhoRangeVM;
+        private RangeViewModel _ZRangeVM;
+        private double _SourceDetectorSeparation;
+        private double _TimeModulationFrequency;
+
+        private OpticalPropertyViewModel _OpticalPropertyVM;
+
+        private object _tissueInputVM; // either an OpticalPropertyViewModel or a MultiRegionTissueViewModel is stored here, and dynamically displayed
+
+        // private fields to cache created instances of tissue inputs, created on-demand in GetTissueInputVM (vs up-front in constructor)
+        private OpticalProperties _currentHomogeneousOpticalProperties;
+        private SemiInfiniteTissueInput _currentSemiInfiniteTissueInput;
+        private MultiLayerTissueInput _currentMultiLayerTissueInput;
+        private SingleEllipsoidTissueInput _currentSingleEllipsoidTissueInput;
+
+        public FluenceSolverViewModel()
+        {
+            RhoRangeVM = new RangeViewModel(new DoubleRange(0.1, 19.9, 100), "mm", IndependentVariableAxis.Rho, "");
+            ZRangeVM = new RangeViewModel(new DoubleRange(0.1, 19.9, 100), "mm", IndependentVariableAxis.Z, "");
+            SourceDetectorSeparation = 10.0;
+            TimeModulationFrequency = 0.1;
+            _tissueInputVM = new OpticalPropertyViewModel();
+
+            OpticalPropertyVM = new OpticalPropertyViewModel() { Title = "Optical Properties:" };
+
+            // right now, we're doing manual databinding to the selected item. need to enable databinding 
+            // confused, though - do we need to use strings? or, how to make generics work with dependency properties?
+            ForwardSolverTypeOptionVM = new OptionViewModel<ForwardSolverType>(
+                "Forward Model:",
+                false,
+                new[]
+                {
+                    ForwardSolverType.DistributedPointSourceSDA,
+                    ForwardSolverType.PointSourceSDA,
+                    ForwardSolverType.DistributedGaussianSourceSDA,
+                    ForwardSolverType.TwoLayerSDA
+                }); // explicitly enabling these for the workshop;
+
+            FluenceSolutionDomainTypeOptionVM = new FluenceSolutionDomainOptionViewModel("Fluence Solution Domain", FluenceSolutionDomainType.FluenceOfRhoAndZ);
+            AbsorbedEnergySolutionDomainTypeOptionVM = new FluenceSolutionDomainOptionViewModel("Absorbed Energy Solution Domain", FluenceSolutionDomainType.FluenceOfRhoAndZ);
+            PhotonHittingDensitySolutionDomainTypeOptionVM = new FluenceSolutionDomainOptionViewModel("PHD Solution Domain", FluenceSolutionDomainType.FluenceOfRhoAndZ);
+            PropertyChangedEventHandler updateSolutionDomain = (sender, args) => 
+            {
+                if (args.PropertyName == "IndependentAxisType")
+                {
+                    RhoRangeVM = ((FluenceSolutionDomainOptionViewModel)sender).IndependentAxisType.GetDefaultIndependentAxisRange();
+                }
+                // todo: must this fire on ANY property, or is there a specific one we can listen to, as above?
+                this.OnPropertyChanged("IsTimeFrequencyDomain");
+            };
+            FluenceSolutionDomainTypeOptionVM.PropertyChanged += updateSolutionDomain;
+            AbsorbedEnergySolutionDomainTypeOptionVM.PropertyChanged += updateSolutionDomain;
+            PhotonHittingDensitySolutionDomainTypeOptionVM.PropertyChanged += updateSolutionDomain;
+
+            MapTypeOptionVM = new OptionViewModel<MapType>(
+                "Map Type", 
+                new[]
+                {
+                    MapType.Fluence, 
+                    MapType.AbsorbedEnergy, 
+                    MapType.PhotonHittingDensity
+                });
+
+            MapTypeOptionVM.PropertyChanged += (sender, args) =>
+            {
+                this.OnPropertyChanged("IsFluence");
+                this.OnPropertyChanged("IsAbsorbedEnergy");
+                this.OnPropertyChanged("IsPhotonHittingDensity");
+                this.OnPropertyChanged("IsTimeFrequencyDomain");
+            };
+
+            ForwardSolverTypeOptionVM.PropertyChanged += (sender, args) =>
+                    {
+                        OnPropertyChanged("ForwardSolver");
+                        OnPropertyChanged("IsGaussianForwardModel");
+
+                        OnPropertyChanged("IsMultiRegion");
+                        OnPropertyChanged("IsSemiInfinite");
+                        TissueInputVM = GetTissueInputVM(IsMultiRegion ? MonteCarlo.TissueType.MultiLayer : MonteCarlo.TissueType.SemiInfinite);
+                    };
+
+            ExecuteFluenceSolverCommand = new RelayCommand(() => ExecuteFluenceSolver_Executed(null, null));
+        }
+
+        public RelayCommand ExecuteFluenceSolverCommand { get; set; }
+
+        public IForwardSolver ForwardSolver
+        {
+            get
+            {
+                return SolverFactory.GetForwardSolver(
+                    ForwardSolverTypeOptionVM.SelectedValue);
+            }
+        }
+
+        public bool IsGaussianForwardModel
+        {
+            get { return ForwardSolverTypeOptionVM.SelectedValue.IsGaussianForwardModel(); }
+        }
+        public bool IsMultiRegion
+        {
+            get { return ForwardSolverTypeOptionVM.SelectedValue.IsMultiRegionForwardModel(); }
+        }
+
+        public bool IsSemiInfinite
+        {
+            get { return !ForwardSolverTypeOptionVM.SelectedValue.IsMultiRegionForwardModel(); }
+        }
+
+        public bool IsFluence { get { return MapTypeOptionVM.SelectedValue == MapType.Fluence; } }
+        public bool IsAbsorbedEnergy { get { return MapTypeOptionVM.SelectedValue == MapType.AbsorbedEnergy; } }
+        public bool IsPhotonHittingDensity { get { return MapTypeOptionVM.SelectedValue == MapType.PhotonHittingDensity; } }
+        public bool IsTimeFrequencyDomain 
+        { 
+            get 
+            { 
+                return 
+                    (MapTypeOptionVM.SelectedValue == MapType.Fluence && 
+                     FluenceSolutionDomainTypeOptionVM.SelectedValue == FluenceSolutionDomainType.FluenceOfRhoAndZAndFt) || 
+                    (MapTypeOptionVM.SelectedValue == MapType.AbsorbedEnergy && 
+                     AbsorbedEnergySolutionDomainTypeOptionVM.SelectedValue == FluenceSolutionDomainType.FluenceOfRhoAndZAndFt) || 
+                    (MapTypeOptionVM.SelectedValue == MapType.PhotonHittingDensity &&
+                     PhotonHittingDensitySolutionDomainTypeOptionVM.SelectedValue == FluenceSolutionDomainType.FluenceOfRhoAndZAndFt); 
+            } 
+        }
+
+        public OptionViewModel<MapType> MapTypeOptionVM
+        {
+            get { return _MapTypeOptionVM; }
+            set
+            {
+                _MapTypeOptionVM = value;
+                OnPropertyChanged("MapTypeOptionVM");
+            }
+        }
+        public FluenceSolutionDomainOptionViewModel FluenceSolutionDomainTypeOptionVM
+        {
+            get { return _FluenceSolutionDomainTypeOptionVM; }
+            set
+            {
+                _FluenceSolutionDomainTypeOptionVM = value;
+                OnPropertyChanged("FluenceSolutionDomainTypeOptionVM");
+            }
+        }
+        public FluenceSolutionDomainOptionViewModel AbsorbedEnergySolutionDomainTypeOptionVM
+        {
+            get { return _AbsorbedEnergySolutionDomainTypeOptionVM; }
+            set
+            {
+                _AbsorbedEnergySolutionDomainTypeOptionVM = value;
+                OnPropertyChanged("AbsorbedEnergySolutionDomainTypeOptionVM");
+            }
+        }
+        public FluenceSolutionDomainOptionViewModel PhotonHittingDensitySolutionDomainTypeOptionVM
+        {
+            get { return _PhotonHittingDensitySolutionDomainTypeOptionVM; }
+            set
+            {
+                _PhotonHittingDensitySolutionDomainTypeOptionVM = value;
+                OnPropertyChanged("PhotonHittingDensitySolutionDomainTypeOptionVM");
+            }
+        }
+        public OptionViewModel<ForwardSolverType> ForwardSolverTypeOptionVM
+        {
+            get { return _ForwardSolverTypeOptionVM; }
+            set
+            {
+                _ForwardSolverTypeOptionVM = value;
+                OnPropertyChanged("ForwardSolverTypeOptionVM");
+            }
+        }
+        public RangeViewModel RhoRangeVM
+        {
+            get { return _RhoRangeVM; }
+            set
+            {
+                _RhoRangeVM = value;
+                OnPropertyChanged("RhoRangeVM");
+            }
+        }
+        public double SourceDetectorSeparation
+        {
+            get { return _SourceDetectorSeparation; }
+            set
+            {
+                _SourceDetectorSeparation = value;
+                OnPropertyChanged("SourceDetectorSeparation");
+            }
+        }
+        public double TimeModulationFrequency
+        {
+            get { return _TimeModulationFrequency; }
+            set
+            {
+                _TimeModulationFrequency = value;
+                OnPropertyChanged("TimeModulationFrequency");
+            }
+        }
+        public RangeViewModel ZRangeVM
+        {
+            get { return _ZRangeVM; }
+            set
+            {
+                _ZRangeVM = value;
+                OnPropertyChanged("ZRangeVM");
+            }
+        }
+
+        public OpticalPropertyViewModel OpticalPropertyVM
+        {
+            get { return _OpticalPropertyVM; }
+            set
+            {
+                _OpticalPropertyVM = value;
+                OnPropertyChanged("OpticalPropertyVM");
+            }
+        }
+        public object TissueInputVM
+        {
+            get { return _tissueInputVM; }
+            private set
+            {
+                _tissueInputVM = value;
+                OnPropertyChanged("TissueInputVM");
+            }
+        }
+
+        void ExecuteFluenceSolver_Executed(object sender, ExecutedEventArgs e)
+        {
+            var mapData = ExecuteForwardSolver();
+
+            Commands.Maps_PlotMap.Execute(mapData);
+
+            //PlotAxesLabels axesLabels = GetPlotLabels();
+            //Commands.Plot_SetAxesLabels.Execute(axesLabels);
+
+            //string plotLabel = GetLegendLabel();
+            //Commands.Plot_PlotValues.Execute(new PlotData(points, plotLabel));
+
+            Commands.TextOutput_PostMessage.Execute("Fluence Solver: " + OpticalPropertyVM + "\r");
+        }
+
+        private PlotAxesLabels GetPlotLabels()
+        {
+            var sd = GetSelectedSolutionDomain();
+            PlotAxesLabels axesLabels = null;
+            if (sd.IndependentVariableAxisOptionVM.Options.Count > 1)
+            {
+                axesLabels = new PlotAxesLabels(
+                    sd.IndependentAxisLabel, sd.IndependentAxisUnits, sd.IndependentAxisType,
+                    sd.SelectedDisplayName, sd.SelectedValue.GetUnits(),
+                    sd.ConstantAxisLabel, sd.ConstantAxisUnits, sd.ConstantAxisValue,
+                    "", "", 0);// sd.ConstantAxisTwoLabel, sd.ConstantAxisTwoUnits, sd.ConstantAxisTwoValue); // wavelength-dependence not implemented for fluence
+                    
+            }
+            else
+            {
+                axesLabels = new PlotAxesLabels(sd.IndependentAxisLabel, sd.IndependentAxisUnits, 
+                    sd.IndependentAxisType, sd.SelectedDisplayName, sd.SelectedValue.GetUnits());
+            }
+            return axesLabels;
+        }
+
+        private object GetTissueInputVM(Vts.MonteCarlo.TissueType tissueType)
+        {
+            // ops to use as the basis for instantiating multi-region tissues based on homogeneous values (for differential comparison)
+            if (_currentHomogeneousOpticalProperties == null)
+            {
+                _currentHomogeneousOpticalProperties = new OpticalProperties(0.01, 1, 0.8, 1.4);
+            }
+
+            switch (tissueType)
+            {
+                case MonteCarlo.TissueType.SemiInfinite:
+                    if (_currentSemiInfiniteTissueInput == null)
+                    {
+                        _currentSemiInfiniteTissueInput = new SemiInfiniteTissueInput(new SemiInfiniteRegion(_currentHomogeneousOpticalProperties));
+                    }
+                    return new OpticalPropertyViewModel(
+                        ((SemiInfiniteTissueInput)_currentSemiInfiniteTissueInput).Regions.First().RegionOP,
+                         IndependentVariableAxisUnits.InverseMM.GetInternationalizedString(),
+                        "Optical Properties:");
+                    break;
+                case MonteCarlo.TissueType.MultiLayer:
+                    if (_currentMultiLayerTissueInput == null)
+                    {
+                        _currentMultiLayerTissueInput = new MultiLayerTissueInput(new ITissueRegion[]
+                            { 
+                                new LayerRegion(new DoubleRange(0, 2), _currentHomogeneousOpticalProperties.Clone() ), 
+                                new LayerRegion(new DoubleRange(2, double.PositiveInfinity), _currentHomogeneousOpticalProperties.Clone() ), 
+                            });
+                    }
+                    return new MultiRegionTissueViewModel(_currentMultiLayerTissueInput);
+                case MonteCarlo.TissueType.SingleEllipsoid:
+                    if (_currentSingleEllipsoidTissueInput == null)
+                    {
+                        _currentSingleEllipsoidTissueInput = new SingleEllipsoidTissueInput(
+                            new EllipsoidRegion(new Position(0, 0, 10), 5, 5, 5, new OpticalProperties(0.05, 1.0, 0.8, 1.4)),
+                            new ITissueRegion[]
+                            { 
+                                new LayerRegion(new DoubleRange(0, double.PositiveInfinity), _currentHomogeneousOpticalProperties.Clone()), 
+                            });
+                    }
+                    return new MultiRegionTissueViewModel(_currentSingleEllipsoidTissueInput);
+                default:
+                    throw new ArgumentOutOfRangeException();
+            }
+        }
+        // todo: rename? this was to get a concise name for the legend
+        private string GetLegendLabel()
+        {
+            string modelString =
+                ForwardSolverTypeOptionVM.SelectedValue == ForwardSolverType.DistributedPointSourceSDA ||
+                ForwardSolverTypeOptionVM.SelectedValue == ForwardSolverType.PointSourceSDA ||
+                ForwardSolverTypeOptionVM.SelectedValue == ForwardSolverType.DistributedGaussianSourceSDA
+                ? "Model - SDA\r" : "Model - MC scaled\r";
+            string opString = "μa=" + OpticalPropertyVM.Mua + "\rμs'=" + OpticalPropertyVM.Musp;
+            if (IsMultiRegion)
+            {
+                ITissueRegion[] regions = null;
+                if (ForwardSolver is TwoLayerSDAForwardSolver)
+                {
+                    regions = ((MultiRegionTissueViewModel)TissueInputVM).GetTissueInput().Regions;
+                    opString =
+                        "μa1=" + regions[0].RegionOP.Mua + " μs'1=" + regions[0].RegionOP.Musp + "\r" +
+                        "μa2=" + regions[1].RegionOP.Mua + " μs'2=" + regions[1].RegionOP.Musp;
+                }
+            }
+            else
+            {
+                var opticalProperties = ((OpticalPropertyViewModel)TissueInputVM).GetOpticalProperties();
+                opString = "μa=" + opticalProperties.Mua + " \rμs'=" + opticalProperties.Musp;
+            }
+
+            return modelString + opString;
+        }
+
+        public MapData ExecuteForwardSolver()
+        {
+            //double[] rhos = RhoRangeVM.Values.Reverse().Concat(RhoRangeVM.Values).ToArray();
+            double[] rhos = RhoRangeVM.Values.Reverse().Select(rho => -rho).Concat(RhoRangeVM.Values).ToArray();
+            double[] zs = ZRangeVM.Values.ToArray();
+
+            double[][] independentValues = new[] { rhos, zs };
+
+            var sd = GetSelectedSolutionDomain();
+            // todo: too much thinking at the VM layer?
+            double[] constantValues =
+                ComputationFactory.IsSolverWithConstantValues(sd.SelectedValue)
+                    ? new double[] { sd.ConstantAxisValue } : new double[0];
+
+            IndependentVariableAxis[] independentAxes = 
+                GetIndependentVariableAxesInOrder(
+                    sd.IndependentVariableAxisOptionVM.SelectedValue,
+                    IndependentVariableAxis.Z);
+
+            double[] results = null;
+            if (ComputationFactory.IsComplexSolver(sd.SelectedValue))
+            {
+
+               Complex[] fluence =
+                    ComputationFactory.ComputeFluenceComplex(
+                        ForwardSolverTypeOptionVM.SelectedValue,
+                        sd.SelectedValue,
+                        independentAxes,
+                        independentValues,
+                        OpticalPropertyVM.GetOpticalProperties(),
+                        constantValues);
+
+                switch (MapTypeOptionVM.SelectedValue)
+                {
+                    case MapType.Fluence:
+                        results = fluence.Select(f=>f.Magnitude).ToArray();
+                        break;
+                    case MapType.AbsorbedEnergy:
+                        results = ComputationFactory.GetAbsorbedEnergy(fluence, OpticalPropertyVM.GetOpticalProperties().Mua).Select(a => a.Magnitude).ToArray(); // todo: is this correct?? DC 12/08/12
+                        break;
+                    case MapType.PhotonHittingDensity:
+                        switch (PhotonHittingDensitySolutionDomainTypeOptionVM.SelectedValue)
+                        {
+                            case FluenceSolutionDomainType.FluenceOfRhoAndZAndFt:
+                                results = ComputationFactory.GetPHD(
+                                    ForwardSolverTypeOptionVM.SelectedValue,
+                                    fluence.ToArray(),
+                                    SourceDetectorSeparation,
+                                    TimeModulationFrequency,
+                                    new[] { OpticalPropertyVM.GetOpticalProperties() },
+                                    independentValues[0],
+                                    independentValues[1]).ToArray();
+                                break;
+                            case FluenceSolutionDomainType.FluenceOfFxAndZAndFt:
+                                break;
+                            default:
+                                throw new ArgumentOutOfRangeException("FluenceSolutionDomainType");
+                        }
+                        break;
+                    default:
+                        throw new ArgumentOutOfRangeException("MapType");
+                }
+
+            }
+            else
+            {
+                double[] fluence;
+                if (IsMultiRegion)
+                {
+                    IOpticalPropertyRegion[] regions = null;
+                    if (ForwardSolver is TwoLayerSDAForwardSolver)
+                    {
+                        regions = ((MultiRegionTissueViewModel) TissueInputVM).GetTissueInput().Regions
+                            .Select(region => (IOpticalPropertyRegion)region).ToArray();
+                    }
+                    if (regions == null)
+                    {
+                        return null;
+                    }
+                    fluence = ComputationFactory.ComputeFluence(
+                            ForwardSolverTypeOptionVM.SelectedValue,
+                            sd.SelectedValue,
+                            independentAxes,
+                            independentValues,
+                            regions,
+                            constantValues).ToArray();
+                }
+                else
+                {
+                    fluence = ComputationFactory.ComputeFluence(
+                            ForwardSolverTypeOptionVM.SelectedValue,
+                            sd.SelectedValue,
+                            independentAxes,
+                            independentValues,
+                            OpticalPropertyVM.GetOpticalProperties(),
+                            constantValues).ToArray();
+                }
+
+                switch (MapTypeOptionVM.SelectedValue)
+                    {
+                        case MapType.Fluence:
+                            results = fluence;
+                            break;
+                        case MapType.AbsorbedEnergy:
+                            if (IsMultiRegion)
+                            {
+                                if (ForwardSolver is TwoLayerSDAForwardSolver)
+                                {
+                                    var regions = ((MultiRegionTissueViewModel)TissueInputVM).GetTissueInput().Regions
+                                        .Select(region => (ILayerOpticalPropertyRegion)region).ToArray();
+                                    var muas = ComputationFactory.getRhoZMuaArrayFromLayerRegions(regions, rhos, zs);
+                                    results = ComputationFactory.GetAbsorbedEnergy(fluence, muas).ToArray();
+                                }
+                                else
+                                {
+                                    return null;
+                                }
+                            }
+                            else
+                            {
+                                // Note: the line below was originally overwriting the multi-region results. I think this was a bug (DJC 7/11/14)
+                                results = ComputationFactory.GetAbsorbedEnergy(fluence, OpticalPropertyVM.GetOpticalProperties().Mua).ToArray(); 
+                            }
+                            break;
+                        case MapType.PhotonHittingDensity:
+                            switch (PhotonHittingDensitySolutionDomainTypeOptionVM.SelectedValue)
+                            {
+                                case FluenceSolutionDomainType.FluenceOfRhoAndZ:
+                                    results = ComputationFactory.GetPHD(
+                                        ForwardSolverTypeOptionVM.SelectedValue,
+                                        fluence,
+                                        SourceDetectorSeparation,
+                                        new[] { OpticalPropertyVM.GetOpticalProperties() },
+                                        independentValues[0],
+                                        independentValues[1]).ToArray();
+                                    break;
+                                case FluenceSolutionDomainType.FluenceOfFxAndZ:
+                                    break;
+                                case FluenceSolutionDomainType.FluenceOfRhoAndZAndTime:
+                                    break;
+                                case FluenceSolutionDomainType.FluenceOfFxAndZAndTime:
+                                    break;
+                                default:
+                                throw new ArgumentOutOfRangeException("PhotonHittingDensitySolutionDomainTypeOptionVM.SelectedValue");
+                            }
+                            break;
+                    default:
+                        throw new ArgumentOutOfRangeException("MapTypeOptionVM.SelectedValue");
+                    }  
+                }
+
+            // flip the array (since it goes over zs and then rhos, while map wants rhos and then zs
+            double[] destinationArray = new double[results.Length];
+            long index = 0;
+            for (int rhoi = 0; rhoi < rhos.Length; rhoi++)
+            {
+                for (int zi = 0; zi < zs.Length; zi++)
+                {
+                    destinationArray[rhoi + rhos.Length * zi] = results[index++];
+                }
+            }
+
+            var dRho = 1D;
+            var dZ = 1D;
+            var dRhos = Enumerable.Select(rhos, rho => 2 * Math.PI * Math.Abs(rho) * dRho).ToArray();
+            var dZs = Enumerable.Select(zs, z => dZ).ToArray();
+            //var twoRhos = Enumerable.Concat(rhos.Reverse(), rhos).ToArray();
+            //var twoDRhos = Enumerable.Concat(dRhos.Reverse(), dRhos).ToArray();
+
+            return new MapData(destinationArray, rhos, zs, dRhos, dZs);
+        }
+
+        private static IndependentVariableAxis[] GetIndependentVariableAxesInOrder(params IndependentVariableAxis[] axes)
+        {
+            if (axes.Length <= 0)
+                throw new ArgumentNullException("axes");
+
+            var sortedAxes = axes.OrderBy(ax => ax.GetMaxArgumentLocation()).ToArray();
+
+            return sortedAxes;
+        }
+
+        private FluenceSolutionDomainOptionViewModel GetSelectedSolutionDomain()
+        {
+            switch (MapTypeOptionVM.SelectedValue)
+            {
+                case MapType.Fluence:
+                    return this.FluenceSolutionDomainTypeOptionVM;
+                case MapType.AbsorbedEnergy:
+                    return AbsorbedEnergySolutionDomainTypeOptionVM;
+                case MapType.PhotonHittingDensity:
+                    return PhotonHittingDensitySolutionDomainTypeOptionVM;
+                default:
+                    throw new ArgumentException("No solution domain of the specified type exists.", "MapTypeOptionVM.SelectedValue");
+            }
+        }
+    }
+}