﻿<?xml version="1.0" encoding="utf-8"?>
<Project ToolsVersion="4.0" DefaultTargets="Build" xmlns="http://schemas.microsoft.com/developer/msbuild/2003">
  <PropertyGroup>
    <Configuration Condition=" '$(Configuration)' == '' ">Debug</Configuration>
    <Platform Condition=" '$(Platform)' == '' ">AnyCPU</Platform>
    <ProductVersion>8.0.30703</ProductVersion>
    <SchemaVersion>2.0</SchemaVersion>
    <ProjectGuid>{36DE9584-F033-4EC0-A18F-1AE60EE55754}</ProjectGuid>
    <OutputType>Library</OutputType>
    <AppDesignerFolder>Properties</AppDesignerFolder>
    <RootNamespace>Vts.MonteCarlo.CommandLineApplication.Test</RootNamespace>
    <AssemblyName>Vts.MonteCarlo.CommandLineApplication.Test</AssemblyName>
    <FileAlignment>512</FileAlignment>
  </PropertyGroup>
  <PropertyGroup Condition=" '$(Configuration)|$(Platform)' == 'Debug|AnyCPU' ">
    <DebugSymbols>true</DebugSymbols>
    <DebugType>full</DebugType>
    <Optimize>false</Optimize>
    <OutputPath>bin\Debug\</OutputPath>
    <DefineConstants>DEBUG;TRACE</DefineConstants>
    <ErrorReport>prompt</ErrorReport>
    <WarningLevel>4</WarningLevel>
  </PropertyGroup>
  <PropertyGroup Condition=" '$(Configuration)|$(Platform)' == 'Release|AnyCPU' ">
    <DebugType>pdbonly</DebugType>
    <Optimize>true</Optimize>
    <OutputPath>bin\Release\</OutputPath>
    <DefineConstants>TRACE</DefineConstants>
    <ErrorReport>prompt</ErrorReport>
    <WarningLevel>4</WarningLevel>
  </PropertyGroup>
  <ItemGroup>
    <Reference Include="nunit.framework, Version=2.5.3.9345, Culture=neutral, PublicKeyToken=96d09a1eb7f44a77, processorArchitecture=MSIL">
      <SpecificVersion>False</SpecificVersion>
      <HintPath>..\..\tools\nunit\Desktop\framework\nunit.framework.dll</HintPath>
    </Reference>
    <Reference Include="System" />
    <Reference Include="System.Core" />
  </ItemGroup>
  <ItemGroup>
    <Compile Include="ProgramTest.cs" />
    <Compile Include="Properties\AssemblyInfo.cs" />
  </ItemGroup>
  <ItemGroup>
    <ProjectReference Include="..\Vts.MonteCarlo.CommandLineApplication\Vts.MonteCarlo.CommandLineApplication.csproj">
      <Project>{8E45BF42-5B0B-4AEF-9E63-B2966622FC23}</Project>
      <Name>Vts.MonteCarlo.CommandLineApplication</Name>
    </ProjectReference>
  </ItemGroup>
  <ItemGroup>
<<<<<<< HEAD
    <Service Include="{82A7F48D-3B50-4B1E-B82E-3ADA8210C358}" />
=======
    <None Include="app.config" />
>>>>>>> 1248568a
  </ItemGroup>
  <Import Project="$(MSBuildToolsPath)\Microsoft.CSharp.targets" />
  <!-- To modify your build process, add your task inside one of the targets below and uncomment it. 
       Other similar extension points exist, see Microsoft.Common.targets.
  <Target Name="BeforeBuild">
  </Target>
  <Target Name="AfterBuild">
  </Target>
  -->
</Project><|MERGE_RESOLUTION|>--- conflicted
+++ resolved
@@ -1,65 +1,64 @@
-﻿<?xml version="1.0" encoding="utf-8"?>
-<Project ToolsVersion="4.0" DefaultTargets="Build" xmlns="http://schemas.microsoft.com/developer/msbuild/2003">
-  <PropertyGroup>
-    <Configuration Condition=" '$(Configuration)' == '' ">Debug</Configuration>
-    <Platform Condition=" '$(Platform)' == '' ">AnyCPU</Platform>
-    <ProductVersion>8.0.30703</ProductVersion>
-    <SchemaVersion>2.0</SchemaVersion>
-    <ProjectGuid>{36DE9584-F033-4EC0-A18F-1AE60EE55754}</ProjectGuid>
-    <OutputType>Library</OutputType>
-    <AppDesignerFolder>Properties</AppDesignerFolder>
-    <RootNamespace>Vts.MonteCarlo.CommandLineApplication.Test</RootNamespace>
-    <AssemblyName>Vts.MonteCarlo.CommandLineApplication.Test</AssemblyName>
-    <FileAlignment>512</FileAlignment>
-  </PropertyGroup>
-  <PropertyGroup Condition=" '$(Configuration)|$(Platform)' == 'Debug|AnyCPU' ">
-    <DebugSymbols>true</DebugSymbols>
-    <DebugType>full</DebugType>
-    <Optimize>false</Optimize>
-    <OutputPath>bin\Debug\</OutputPath>
-    <DefineConstants>DEBUG;TRACE</DefineConstants>
-    <ErrorReport>prompt</ErrorReport>
-    <WarningLevel>4</WarningLevel>
-  </PropertyGroup>
-  <PropertyGroup Condition=" '$(Configuration)|$(Platform)' == 'Release|AnyCPU' ">
-    <DebugType>pdbonly</DebugType>
-    <Optimize>true</Optimize>
-    <OutputPath>bin\Release\</OutputPath>
-    <DefineConstants>TRACE</DefineConstants>
-    <ErrorReport>prompt</ErrorReport>
-    <WarningLevel>4</WarningLevel>
-  </PropertyGroup>
-  <ItemGroup>
-    <Reference Include="nunit.framework, Version=2.5.3.9345, Culture=neutral, PublicKeyToken=96d09a1eb7f44a77, processorArchitecture=MSIL">
-      <SpecificVersion>False</SpecificVersion>
-      <HintPath>..\..\tools\nunit\Desktop\framework\nunit.framework.dll</HintPath>
-    </Reference>
-    <Reference Include="System" />
-    <Reference Include="System.Core" />
-  </ItemGroup>
-  <ItemGroup>
-    <Compile Include="ProgramTest.cs" />
-    <Compile Include="Properties\AssemblyInfo.cs" />
-  </ItemGroup>
-  <ItemGroup>
-    <ProjectReference Include="..\Vts.MonteCarlo.CommandLineApplication\Vts.MonteCarlo.CommandLineApplication.csproj">
-      <Project>{8E45BF42-5B0B-4AEF-9E63-B2966622FC23}</Project>
-      <Name>Vts.MonteCarlo.CommandLineApplication</Name>
-    </ProjectReference>
-  </ItemGroup>
-  <ItemGroup>
-<<<<<<< HEAD
-    <Service Include="{82A7F48D-3B50-4B1E-B82E-3ADA8210C358}" />
-=======
-    <None Include="app.config" />
->>>>>>> 1248568a
-  </ItemGroup>
-  <Import Project="$(MSBuildToolsPath)\Microsoft.CSharp.targets" />
-  <!-- To modify your build process, add your task inside one of the targets below and uncomment it. 
-       Other similar extension points exist, see Microsoft.Common.targets.
-  <Target Name="BeforeBuild">
-  </Target>
-  <Target Name="AfterBuild">
-  </Target>
-  -->
+﻿<?xml version="1.0" encoding="utf-8"?>
+<Project ToolsVersion="4.0" DefaultTargets="Build" xmlns="http://schemas.microsoft.com/developer/msbuild/2003">
+  <PropertyGroup>
+    <Configuration Condition=" '$(Configuration)' == '' ">Debug</Configuration>
+    <Platform Condition=" '$(Platform)' == '' ">AnyCPU</Platform>
+    <ProductVersion>8.0.30703</ProductVersion>
+    <SchemaVersion>2.0</SchemaVersion>
+    <ProjectGuid>{36DE9584-F033-4EC0-A18F-1AE60EE55754}</ProjectGuid>
+    <OutputType>Library</OutputType>
+    <AppDesignerFolder>Properties</AppDesignerFolder>
+    <RootNamespace>Vts.MonteCarlo.CommandLineApplication.Test</RootNamespace>
+    <AssemblyName>Vts.MonteCarlo.CommandLineApplication.Test</AssemblyName>
+    <FileAlignment>512</FileAlignment>
+  </PropertyGroup>
+  <PropertyGroup Condition=" '$(Configuration)|$(Platform)' == 'Debug|AnyCPU' ">
+    <DebugSymbols>true</DebugSymbols>
+    <DebugType>full</DebugType>
+    <Optimize>false</Optimize>
+    <OutputPath>bin\Debug\</OutputPath>
+    <DefineConstants>DEBUG;TRACE</DefineConstants>
+    <ErrorReport>prompt</ErrorReport>
+    <WarningLevel>4</WarningLevel>
+  </PropertyGroup>
+  <PropertyGroup Condition=" '$(Configuration)|$(Platform)' == 'Release|AnyCPU' ">
+    <DebugType>pdbonly</DebugType>
+    <Optimize>true</Optimize>
+    <OutputPath>bin\Release\</OutputPath>
+    <DefineConstants>TRACE</DefineConstants>
+    <ErrorReport>prompt</ErrorReport>
+    <WarningLevel>4</WarningLevel>
+  </PropertyGroup>
+  <ItemGroup>
+    <Reference Include="nunit.framework, Version=2.5.3.9345, Culture=neutral, PublicKeyToken=96d09a1eb7f44a77, processorArchitecture=MSIL">
+      <SpecificVersion>False</SpecificVersion>
+      <HintPath>..\..\tools\nunit\Desktop\framework\nunit.framework.dll</HintPath>
+    </Reference>
+    <Reference Include="System" />
+    <Reference Include="System.Core" />
+  </ItemGroup>
+  <ItemGroup>
+    <Compile Include="ProgramTest.cs" />
+    <Compile Include="Properties\AssemblyInfo.cs" />
+  </ItemGroup>
+  <ItemGroup>
+    <ProjectReference Include="..\Vts.MonteCarlo.CommandLineApplication\Vts.MonteCarlo.CommandLineApplication.csproj">
+      <Project>{8E45BF42-5B0B-4AEF-9E63-B2966622FC23}</Project>
+      <Name>Vts.MonteCarlo.CommandLineApplication</Name>
+    </ProjectReference>
+  </ItemGroup>
+  <ItemGroup>
+    <None Include="app.config" />
+  </ItemGroup>
+  <ItemGroup>
+    <Service Include="{82A7F48D-3B50-4B1E-B82E-3ADA8210C358}" />
+  </ItemGroup>
+  <Import Project="$(MSBuildToolsPath)\Microsoft.CSharp.targets" />
+  <!-- To modify your build process, add your task inside one of the targets below and uncomment it. 
+       Other similar extension points exist, see Microsoft.Common.targets.
+  <Target Name="BeforeBuild">
+  </Target>
+  <Target Name="AfterBuild">
+  </Target>
+  -->
 </Project>