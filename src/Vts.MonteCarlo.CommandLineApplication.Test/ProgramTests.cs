﻿
using System;
using System.Collections.Generic;
using System.IO;
using System.Reflection;
using NUnit.Framework;
using Vts.IO;

namespace Vts.MonteCarlo.CommandLineApplication.Test
{
    [TestFixture]
    public class ProgramTests
    {
        // Note: needs to be kept current with SimulationInputProvider.  If an infile is added there,
        // it should be added here.  Also! make sure ProgramTests.cs for MCPP listOfInfiles agrees so
        // that unit tests clean up after themselves.
        List<string> listOfInfiles = new List<string>()
        {
            "ellip_FluenceOfRhoAndZ",
<<<<<<< HEAD
            "infinite_cylinder_AOfXAndYAndZ",
=======
            "infinite_cylinder_AOfRhoAndZ",
>>>>>>> b387231b
            "embeddedDirectionalCircularSourceEllipTissue",
            "Flat_2D_source_one_layer_ROfRho",
            "Gaussian_2D_source_one_layer_ROfRho",
            "Gaussian_line_source_one_layer_ROfRho",
            "one_layer_all_detectors",
            "one_layer_FluenceOfRhoAndZ_RadianceOfRhoAndZAndAngle",
            "one_layer_ROfRho_FluenceOfRhoAndZ",
            "pMC_one_layer_ROfRho_DAW",
            "three_layer_ReflectedTimeOfRhoAndSubregionHist",
            "two_layer_momentum_transfer_detectors",
            "two_layer_ROfRho",
            "two_layer_ROfRho_with_db",
            "voxel_ROfXAndY_FluenceOfXAndYAndZ",
<<<<<<< HEAD
        };
        private List<string> listOfInfileThatRequireExistingResultsToRun = new List<string>()
        {
            "fluorescenceEmissionAOfXAndYAndZSourceInfiniteCylinder",
=======
>>>>>>> b387231b
        };

        private List<string> listOfInfilesInResources = new List<string>()
        {
            "unit_test_one_layer_ROfRho_Mus_only",
            "unit_test_one_layer_ROfRho_Musp_only",
            "unit_test_one_layer_ROfRho_Musp_and_Mus_inconsistent"
        };

        /// <summary>
        /// clear all previously generated folders and files, then regenerate sample infiles using "geninfiles" option.
        /// </summary>
        [OneTimeSetUp]
        public void setup()
        {
            clear_folders_and_files();
            // generate sample infiles because unit tests below rely on infiles being generated
            string[] arguments = new string[] {"geninfiles"};
            Program.Main(arguments);
        }

        /// <summary>
        /// clear all previously generated folders and files.
        /// </summary>
        [OneTimeTearDown]
        public void clear_folders_and_files()
        {
            // delete any previously generated infiles to test that "geninfiles" option creates them
            foreach (var infile in listOfInfiles)
            {
                if (File.Exists("infile_" + infile + ".txt"))
                {
                    File.Delete("infile_" + infile + ".txt");
                }

                if (Directory.Exists(infile))
                {
                    Directory.Delete(infile, true);
                }
            }
            foreach (var infile in listOfInfileThatRequireExistingResultsToRun)
            {
                if (File.Exists("infile_" + infile + ".txt"))
                {
                    File.Delete("infile_" + infile + ".txt");
                }

                if (Directory.Exists(infile))
                {
                    Directory.Delete(infile, true);
                }
            }
            foreach (var infile in listOfInfilesInResources)
            {
                if (File.Exists("infile_" + infile + ".txt"))
                {
                    File.Delete("infile_" + infile + ".txt");
                }

                if (Directory.Exists(infile))
                {
                    Directory.Delete(infile, true);
                }
            }

            if (Directory.Exists("one_layer_ROfRho_FluenceOfRhoAndZ_mua1_0.01"))
            {
                Directory.Delete("one_layer_ROfRho_FluenceOfRhoAndZ_mua1_0.01", true);
            }

            if (Directory.Exists("one_layer_ROfRho_FluenceOfRhoAndZ_mua1_0.02"))
            {
                Directory.Delete("one_layer_ROfRho_FluenceOfRhoAndZ_mua1_0.02", true);
            }

            if (Directory.Exists("one_layer_ROfRho_FluenceOfRhoAndZ_mua1_0.03"))
            {
                Directory.Delete("one_layer_ROfRho_FluenceOfRhoAndZ_mua1_0.03", true);
            }

            if (Directory.Exists("one_layer_ROfRho_FluenceOfRhoAndZ_mua1_0.01_mus1_1"))
            {
                Directory.Delete("one_layer_ROfRho_FluenceOfRhoAndZ_mua1_0.01_mus1_1", true);
            }

            if (Directory.Exists("one_layer_ROfRho_FluenceOfRhoAndZ_mua1_0.03_mus1_1"))
            {
                Directory.Delete("one_layer_ROfRho_FluenceOfRhoAndZ_mua1_0.03_mus1_1", true);
            }

            if (Directory.Exists("one_layer_ROfRho_FluenceOfRhoAndZ_mua1_0.01_mus1_1.2"))
            {
                Directory.Delete("one_layer_ROfRho_FluenceOfRhoAndZ_mua1_0.01_mus1_1.2", true);
            }

            if (Directory.Exists("one_layer_ROfRho_FluenceOfRhoAndZ_mua1_0.03_mus1_1.2"))
            {
                Directory.Delete("one_layer_ROfRho_FluenceOfRhoAndZ_mua1_0.03_mus1_1.2", true);
            }

            if (Directory.Exists("one_layer_ROfRho_FluenceOfRhoAndZ_nphot_10"))
            {
                Directory.Delete("one_layer_ROfRho_FluenceOfRhoAndZ_nphot_10", true);
            }

            if (Directory.Exists("one_layer_ROfRho_FluenceOfRhoAndZ_nphot_20"))
            {
                Directory.Delete("one_layer_ROfRho_FluenceOfRhoAndZ_nphot_20", true);
            }

            if (Directory.Exists("myResults_mua1_0.01"))
            {
                Directory.Delete("myResults_mua1_0.01", true);
            }

            if (Directory.Exists("myResults_mua1_0.02"))
            {
                Directory.Delete("myResults_mua1_0.02", true);
            }

            if (Directory.Exists("myResults_mua1_0.03"))
            {
                Directory.Delete("myResults_mua1_0.03", true);
            }

            if (Directory.Exists("one_layer_ROfRho_Mus_only"))
            {
                Directory.Delete("one_layer_ROfRho_Mus_only", true);
            }
        }

        /// <summary>
        /// test to verify "geninfiles" option works successfully. 
        /// </summary>
        [Test]
        public void validate_geninfiles_option_generates_all_infiles()
        {
            foreach (var infile in listOfInfiles)
            {
                Assert.IsTrue(File.Exists("infile_" + infile + ".txt"));
            }
        }

        /// <summary>
        /// test to verify infiles generated run successfully
        /// </summary>
        [Test]
        public void validate_infiles_generated_using_geninfiles_option_run_successfully()
        {
            foreach (var infile in listOfInfiles)
            {
                string[] arguments = new string[] {"infile=" + "infile_" + infile + ".txt"};

                var result = Program.Main(arguments);
                Assert.IsTrue(result == 0);
            }
        }

        /// <summary>
        /// test to verify correct folder name created for output
        /// </summary>
        [Test]
        public void validate_output_folder_name_when_using_geninfile_infile()
        {
            string[] arguments = new string[] {"infile=infile_one_layer_ROfRho_FluenceOfRhoAndZ.txt"};
            Program.Main(arguments);
            Assert.IsTrue(Directory.Exists("one_layer_ROfRho_FluenceOfRhoAndZ"));
            // verify infile gets written to output folder
            Assert.IsTrue(File.Exists("one_layer_ROfRho_FluenceOfRhoAndZ/one_layer_ROfRho_FluenceOfRhoAndZ.txt"));
        }

        /// <summary>
        /// test to verify correct parameter sweep folder names created for output
        /// </summary>
        [Test]
        public void validate_parameter_sweep_folder_names_when_using_geninfile_infile_and_paramsweep()
        {
            // the following string does not work because it sweeps 0.01, 0.03 due to round
            // off error in MonteCarloSetup
            //string[] arguments = new string[] { "paramsweepdelta=mua1,0.01,0.03,0.01" };
            string[] arguments = new string[]
                {"infile=infile_one_layer_ROfRho_FluenceOfRhoAndZ.txt", "paramsweep=mua1,0.01,0.03,3"};
            // use the following string to check smaller parameter values
            //string[] arguments = new string[]
            //    {"infile=infile_one_layer_ROfRho_FluenceOfRhoAndZ.txt", "paramsweep=mus1,0.0001,0.0003,3"};
            Program.Main(arguments);
            // the default infile.txt that is used has OutputName="results"
            Assert.IsTrue(Directory.Exists("one_layer_ROfRho_FluenceOfRhoAndZ_mua1_0.01"));
            Assert.IsTrue(Directory.Exists("one_layer_ROfRho_FluenceOfRhoAndZ_mua1_0.02"));
            Assert.IsTrue(Directory.Exists("one_layer_ROfRho_FluenceOfRhoAndZ_mua1_0.03"));
        }

        /// <summary>
        /// test to verify correct parameter sweep folder names created for output when paramsweeplist is used
        /// </summary>
        [Test]
        public void validate_parameter_sweep_folder_names_when_using_genfile_infile_and_paramsweeplist()
        {
            // the following string does not work because it sweeps 0.01, 0.03 due to round
            // off error in MonteCarloSetup
            //string[] arguments = new string[] { "paramsweepdelta=mua1,0.01,0.03,0.01" };
            string[] arguments = new string[]
                {"infile=infile_one_layer_ROfRho_FluenceOfRhoAndZ.txt", "paramsweeplist=mua1,3,0.01,0.02,0.03"};
            Program.Main(arguments);
            // the default infile.txt that is used has OutputName="results"
            Assert.IsTrue(Directory.Exists("one_layer_ROfRho_FluenceOfRhoAndZ_mua1_0.01"));
            Assert.IsTrue(Directory.Exists("one_layer_ROfRho_FluenceOfRhoAndZ_mua1_0.02"));
            Assert.IsTrue(Directory.Exists("one_layer_ROfRho_FluenceOfRhoAndZ_mua1_0.03"));
        }

        /// <summary>
        /// test to verify 2D parameter sweep works correctly.
        /// Note, 3D parameter sweeps work correctly too, no unit test yet.
        /// </summary>
        [Test]
        public void validate_parameter_sweep_folder_names_for_2D_parameter_sweep()
        {
            string[] arguments = new string[]
            {
                "infile=infile_one_layer_ROfRho_FluenceOfRhoAndZ.txt", "paramsweep=mua1,0.01,0.03,2",
                "paramsweep=mus1,1.0,1.2,2"
            };
            Program.Main(arguments);
            Assert.IsTrue(Directory.Exists("one_layer_ROfRho_FluenceOfRhoAndZ_mua1_0.01_mus1_1"));
            Assert.IsTrue(Directory.Exists("one_layer_ROfRho_FluenceOfRhoAndZ_mua1_0.03_mus1_1"));
            Assert.IsTrue(Directory.Exists("one_layer_ROfRho_FluenceOfRhoAndZ_mua1_0.01_mus1_1.2"));
            Assert.IsTrue(Directory.Exists("one_layer_ROfRho_FluenceOfRhoAndZ_mua1_0.03_mus1_1.2"));
        }

        /// <summary>
        /// test to verify N sweep
        /// </summary>
        [Test]
        public void validate_parameter_sweep_folder_names_for_parameter_sweep_of_N()
        {
            string[] arguments = new string[]
            {
                "infile=infile_one_layer_ROfRho_FluenceOfRhoAndZ.txt", "paramsweep=nphot,10,20,2"
            };
            Program.Main(arguments);
            Assert.IsTrue(Directory.Exists("one_layer_ROfRho_FluenceOfRhoAndZ_nphot_10"));
            Assert.IsTrue(Directory.Exists("one_layer_ROfRho_FluenceOfRhoAndZ_nphot_20"));
        }

        /// <summary>
        /// test to verify correct parameter sweep folder names created for output
        /// </summary>
        [Test]
        public void validate_parameter_sweep_folder_names_when_specifying_outname()
        {
            // have to break up arg. strings, otherwise outname taken to be "myResults paramsweep..."
            string[] arguments = new string[]
            {
                "infile=infile_one_layer_ROfRho_FluenceOfRhoAndZ.txt", "outname=myResults",
                "paramsweep=mua1,0.01,0.03,3"
            };
            Program.Main(arguments);
            // the default infile.txt that is used has OutputName="results" 
            // so following tests verify that that name got overwritten
            Assert.IsTrue(Directory.Exists("myResults_mua1_0.01"));
            Assert.IsTrue(Directory.Exists("myResults_mua1_0.02"));
            Assert.IsTrue(Directory.Exists("myResults_mua1_0.03"));
        }

        /// <summary>
        /// test to verify database gets generated for post-processing
        /// </summary>
        //can't get following to work because of the string problem
        [Test]
        public void validate_database_generation()
        {
            // have to break up arg. strings, otherwise outname taken to be "myResults paramsweep..."
            string[] arguments = new string[] {"infile=infile_pMC_one_layer_ROfRho_DAW.txt"};
            Program.Main(arguments);
            Assert.IsTrue(Directory.Exists("pMC_one_layer_ROfRho_DAW"));
            Assert.IsTrue(File.Exists("pMC_one_layer_ROfRho_DAW/DiffuseReflectanceDatabase"));
            Assert.IsTrue(File.Exists("pMC_one_layer_ROfRho_DAW/DiffuseReflectanceDatabase.txt"));
            Assert.IsTrue(File.Exists("pMC_one_layer_ROfRho_DAW/CollisionInfoDatabase"));
            Assert.IsTrue(File.Exists("pMC_one_layer_ROfRho_DAW/CollisionInfoDatabase.txt"));
        }

        /// <summary>
        /// Test to verify that change (Jan 2019) to deserialization of infile to handle specification of
        /// 1) Mus only (no Musp)
        /// 2) Musp only (no Mus)
        /// 3) Mus and Musp specified but inconsistent
        /// </summary>
        [Test]
        public void validate_deserialization_of_infile_for_Mus_only_specification()
        {
            var name = Assembly.GetExecutingAssembly().FullName;
            var assemblyName = new AssemblyName(name).Name;
            FileIO.CopyFileFromEmbeddedResources(
                assemblyName + ".Resources.infile_unit_test_one_layer_ROfRho_Mus_only.txt",
                "infile_unit_test_one_layer_ROfRho_Mus_only.txt", name);
            string[] arguments = new string[] {"infile=infile_unit_test_one_layer_ROfRho_Mus_only.txt"};
            Program.Main(arguments);
            Assert.IsTrue(Directory.Exists("unit_test_one_layer_ROfRho_Mus_only"));
        }

        [Test]
        public void validate_deserialization_of_infile_for_Musp_only_specification()
        {
            var name = Assembly.GetExecutingAssembly().FullName;
            var assemblyName = new AssemblyName(name).Name;
            FileIO.CopyFileFromEmbeddedResources(
                assemblyName + ".Resources.infile_unit_test_one_layer_ROfRho_Musp_only.txt",
                "infile_unit_test_one_layer_ROfRho_Musp_only.txt", name);
            string[] arguments = new string[] {"infile=infile_unit_test_one_layer_ROfRho_Musp_only.txt"};
            Program.Main(arguments);
            Assert.IsTrue(Directory.Exists("unit_test_one_layer_ROfRho_Musp_only"));
        }

        [Test]
        public void validate_deserialization_of_infile_for_Mus_and_Musp_inconsistent_specification()
        {
            var name = Assembly.GetExecutingAssembly().FullName;
            var assemblyName = new AssemblyName(name).Name;
            FileIO.CopyFileFromEmbeddedResources(
                assemblyName + ".Resources.infile_unit_test_one_layer_ROfRho_Musp_and_Mus_inconsistent.txt",
                "infile_unit_test_one_layer_ROfRho_Musp_and_Mus_inconsistent.txt", name);
            string[] arguments = new string[]
                {"infile=infile_unit_test_one_layer_ROfRho_Musp_and_Mus_inconsistent.txt"};
            Program.Main(arguments);
            Assert.IsTrue(Directory.Exists("unit_test_one_layer_ROfRho_Musp_and_Mus_inconsistent"));
            var writtenInfile = SimulationInput.FromFile(
                "unit_test_one_layer_ROfRho_Musp_and_Mus_inconsistent/unit_test_one_layer_ROfRho_Musp_and_Mus_inconsistent.txt");
            // infile specifies Mus=5.0 and Musp=1.2 with g=0.8
            // when there is inconsistency in Mus and Musp specification, code modifies Mus to conform to Musp
            // the following test verifies that Mus was modified accordingly
            Assert.Less(Math.Abs(writtenInfile.TissueInput.Regions[1].RegionOP.Mus - 6.0), 1e-6);
        }
        /// <summary>
        /// Test to verify fluorescence emission infile runs successfully.  Test first runs MCCL with
        /// infile_infinite_cylinder_AOfXAndYAndZ.txt to generate absorbed energy result.  Then
        /// runs infile_fluorescenceEmissionAOfXAndYAndZSourceInfiniteCylinder.txt to read AOfXAndYAndZ
        /// results and generate emission source
        /// </summary>
        [Test]
        public void validate_fluorescence_emission_infile_runs_successfully()
        {
            // run excitation simulation
            string[] arguments = new string[] { "infile=infile_infinite_cylinder_AOfXAndYAndZ.txt" };
            Program.Main(arguments);
            Assert.IsTrue(Directory.Exists("infinite_cylinder_AOfXAndYAndZ"));
            // verify infile and detector results gets written to output folder
            Assert.IsTrue(File.Exists("infinite_cylinder_AOfXAndYAndZ/infinite_cylinder_AOfXAndYAndZ.txt"));
            Assert.IsTrue(File.Exists("infinite_cylinder_AOfXAndYAndZ/AOfXAndYAndZ"));
            // run emission simulation
            arguments = new string[] { "infile=infile_fluorescenceEmissionAOfXAndYAndZSourceInfiniteCylinder.txt" };
            Program.Main(arguments);
            Assert.IsTrue(Directory.Exists("fluorescenceEmissionAOfXAndYAndZSourceInfiniteCylinder"));
            Assert.IsTrue(File.Exists("fluorescenceEmissionAOfXAndYAndZSourceInfiniteCylinder/ROfXAndY"));
        }
        // removed because not a good way to text whether MCCL is taking longer to execute.
        ///// <summary>
        ///// Test to keep an eye on if the MC execution time is growing.
        ///// First test simple infile with 
        ///// </summary>
        //[Test]
        //public void verify_timing_of_execution()
        //{
        //    string[] arguments = new string[] { "infile=infile_infinite_cylinder_ROfRho_FluenceOfRhoAndZ.txt" };
        //    Stopwatch stopwatch = Stopwatch.StartNew();
        //    Program.Main(arguments);
        //    stopwatch.Stop();
        //    // verify infile gets written to output folder
        //    Assert.Less(stopwatch.ElapsedMilliseconds, 9000);
        //}
    }
}
<|MERGE_RESOLUTION|>--- conflicted
+++ resolved
@@ -1,415 +1,408 @@
-﻿
-using System;
-using System.Collections.Generic;
-using System.IO;
-using System.Reflection;
-using NUnit.Framework;
-using Vts.IO;
-
-namespace Vts.MonteCarlo.CommandLineApplication.Test
-{
-    [TestFixture]
-    public class ProgramTests
-    {
-        // Note: needs to be kept current with SimulationInputProvider.  If an infile is added there,
-        // it should be added here.  Also! make sure ProgramTests.cs for MCPP listOfInfiles agrees so
-        // that unit tests clean up after themselves.
-        List<string> listOfInfiles = new List<string>()
-        {
-            "ellip_FluenceOfRhoAndZ",
-<<<<<<< HEAD
-            "infinite_cylinder_AOfXAndYAndZ",
-=======
-            "infinite_cylinder_AOfRhoAndZ",
->>>>>>> b387231b
-            "embeddedDirectionalCircularSourceEllipTissue",
-            "Flat_2D_source_one_layer_ROfRho",
-            "Gaussian_2D_source_one_layer_ROfRho",
-            "Gaussian_line_source_one_layer_ROfRho",
-            "one_layer_all_detectors",
-            "one_layer_FluenceOfRhoAndZ_RadianceOfRhoAndZAndAngle",
-            "one_layer_ROfRho_FluenceOfRhoAndZ",
-            "pMC_one_layer_ROfRho_DAW",
-            "three_layer_ReflectedTimeOfRhoAndSubregionHist",
-            "two_layer_momentum_transfer_detectors",
-            "two_layer_ROfRho",
-            "two_layer_ROfRho_with_db",
-            "voxel_ROfXAndY_FluenceOfXAndYAndZ",
-<<<<<<< HEAD
-        };
-        private List<string> listOfInfileThatRequireExistingResultsToRun = new List<string>()
-        {
-            "fluorescenceEmissionAOfXAndYAndZSourceInfiniteCylinder",
-=======
->>>>>>> b387231b
-        };
-
-        private List<string> listOfInfilesInResources = new List<string>()
-        {
-            "unit_test_one_layer_ROfRho_Mus_only",
-            "unit_test_one_layer_ROfRho_Musp_only",
-            "unit_test_one_layer_ROfRho_Musp_and_Mus_inconsistent"
-        };
-
-        /// <summary>
-        /// clear all previously generated folders and files, then regenerate sample infiles using "geninfiles" option.
-        /// </summary>
-        [OneTimeSetUp]
-        public void setup()
-        {
-            clear_folders_and_files();
-            // generate sample infiles because unit tests below rely on infiles being generated
-            string[] arguments = new string[] {"geninfiles"};
-            Program.Main(arguments);
-        }
-
-        /// <summary>
-        /// clear all previously generated folders and files.
-        /// </summary>
-        [OneTimeTearDown]
-        public void clear_folders_and_files()
-        {
-            // delete any previously generated infiles to test that "geninfiles" option creates them
-            foreach (var infile in listOfInfiles)
-            {
-                if (File.Exists("infile_" + infile + ".txt"))
-                {
-                    File.Delete("infile_" + infile + ".txt");
-                }
-
-                if (Directory.Exists(infile))
-                {
-                    Directory.Delete(infile, true);
-                }
-            }
-            foreach (var infile in listOfInfileThatRequireExistingResultsToRun)
-            {
-                if (File.Exists("infile_" + infile + ".txt"))
-                {
-                    File.Delete("infile_" + infile + ".txt");
-                }
-
-                if (Directory.Exists(infile))
-                {
-                    Directory.Delete(infile, true);
-                }
-            }
-            foreach (var infile in listOfInfilesInResources)
-            {
-                if (File.Exists("infile_" + infile + ".txt"))
-                {
-                    File.Delete("infile_" + infile + ".txt");
-                }
-
-                if (Directory.Exists(infile))
-                {
-                    Directory.Delete(infile, true);
-                }
-            }
-
-            if (Directory.Exists("one_layer_ROfRho_FluenceOfRhoAndZ_mua1_0.01"))
-            {
-                Directory.Delete("one_layer_ROfRho_FluenceOfRhoAndZ_mua1_0.01", true);
-            }
-
-            if (Directory.Exists("one_layer_ROfRho_FluenceOfRhoAndZ_mua1_0.02"))
-            {
-                Directory.Delete("one_layer_ROfRho_FluenceOfRhoAndZ_mua1_0.02", true);
-            }
-
-            if (Directory.Exists("one_layer_ROfRho_FluenceOfRhoAndZ_mua1_0.03"))
-            {
-                Directory.Delete("one_layer_ROfRho_FluenceOfRhoAndZ_mua1_0.03", true);
-            }
-
-            if (Directory.Exists("one_layer_ROfRho_FluenceOfRhoAndZ_mua1_0.01_mus1_1"))
-            {
-                Directory.Delete("one_layer_ROfRho_FluenceOfRhoAndZ_mua1_0.01_mus1_1", true);
-            }
-
-            if (Directory.Exists("one_layer_ROfRho_FluenceOfRhoAndZ_mua1_0.03_mus1_1"))
-            {
-                Directory.Delete("one_layer_ROfRho_FluenceOfRhoAndZ_mua1_0.03_mus1_1", true);
-            }
-
-            if (Directory.Exists("one_layer_ROfRho_FluenceOfRhoAndZ_mua1_0.01_mus1_1.2"))
-            {
-                Directory.Delete("one_layer_ROfRho_FluenceOfRhoAndZ_mua1_0.01_mus1_1.2", true);
-            }
-
-            if (Directory.Exists("one_layer_ROfRho_FluenceOfRhoAndZ_mua1_0.03_mus1_1.2"))
-            {
-                Directory.Delete("one_layer_ROfRho_FluenceOfRhoAndZ_mua1_0.03_mus1_1.2", true);
-            }
-
-            if (Directory.Exists("one_layer_ROfRho_FluenceOfRhoAndZ_nphot_10"))
-            {
-                Directory.Delete("one_layer_ROfRho_FluenceOfRhoAndZ_nphot_10", true);
-            }
-
-            if (Directory.Exists("one_layer_ROfRho_FluenceOfRhoAndZ_nphot_20"))
-            {
-                Directory.Delete("one_layer_ROfRho_FluenceOfRhoAndZ_nphot_20", true);
-            }
-
-            if (Directory.Exists("myResults_mua1_0.01"))
-            {
-                Directory.Delete("myResults_mua1_0.01", true);
-            }
-
-            if (Directory.Exists("myResults_mua1_0.02"))
-            {
-                Directory.Delete("myResults_mua1_0.02", true);
-            }
-
-            if (Directory.Exists("myResults_mua1_0.03"))
-            {
-                Directory.Delete("myResults_mua1_0.03", true);
-            }
-
-            if (Directory.Exists("one_layer_ROfRho_Mus_only"))
-            {
-                Directory.Delete("one_layer_ROfRho_Mus_only", true);
-            }
-        }
-
-        /// <summary>
-        /// test to verify "geninfiles" option works successfully. 
-        /// </summary>
-        [Test]
-        public void validate_geninfiles_option_generates_all_infiles()
-        {
-            foreach (var infile in listOfInfiles)
-            {
-                Assert.IsTrue(File.Exists("infile_" + infile + ".txt"));
-            }
-        }
-
-        /// <summary>
-        /// test to verify infiles generated run successfully
-        /// </summary>
-        [Test]
-        public void validate_infiles_generated_using_geninfiles_option_run_successfully()
-        {
-            foreach (var infile in listOfInfiles)
-            {
-                string[] arguments = new string[] {"infile=" + "infile_" + infile + ".txt"};
-
-                var result = Program.Main(arguments);
-                Assert.IsTrue(result == 0);
-            }
-        }
-
-        /// <summary>
-        /// test to verify correct folder name created for output
-        /// </summary>
-        [Test]
-        public void validate_output_folder_name_when_using_geninfile_infile()
-        {
-            string[] arguments = new string[] {"infile=infile_one_layer_ROfRho_FluenceOfRhoAndZ.txt"};
-            Program.Main(arguments);
-            Assert.IsTrue(Directory.Exists("one_layer_ROfRho_FluenceOfRhoAndZ"));
-            // verify infile gets written to output folder
-            Assert.IsTrue(File.Exists("one_layer_ROfRho_FluenceOfRhoAndZ/one_layer_ROfRho_FluenceOfRhoAndZ.txt"));
-        }
-
-        /// <summary>
-        /// test to verify correct parameter sweep folder names created for output
-        /// </summary>
-        [Test]
-        public void validate_parameter_sweep_folder_names_when_using_geninfile_infile_and_paramsweep()
-        {
-            // the following string does not work because it sweeps 0.01, 0.03 due to round
-            // off error in MonteCarloSetup
-            //string[] arguments = new string[] { "paramsweepdelta=mua1,0.01,0.03,0.01" };
-            string[] arguments = new string[]
-                {"infile=infile_one_layer_ROfRho_FluenceOfRhoAndZ.txt", "paramsweep=mua1,0.01,0.03,3"};
-            // use the following string to check smaller parameter values
-            //string[] arguments = new string[]
-            //    {"infile=infile_one_layer_ROfRho_FluenceOfRhoAndZ.txt", "paramsweep=mus1,0.0001,0.0003,3"};
-            Program.Main(arguments);
-            // the default infile.txt that is used has OutputName="results"
-            Assert.IsTrue(Directory.Exists("one_layer_ROfRho_FluenceOfRhoAndZ_mua1_0.01"));
-            Assert.IsTrue(Directory.Exists("one_layer_ROfRho_FluenceOfRhoAndZ_mua1_0.02"));
-            Assert.IsTrue(Directory.Exists("one_layer_ROfRho_FluenceOfRhoAndZ_mua1_0.03"));
-        }
-
-        /// <summary>
-        /// test to verify correct parameter sweep folder names created for output when paramsweeplist is used
-        /// </summary>
-        [Test]
-        public void validate_parameter_sweep_folder_names_when_using_genfile_infile_and_paramsweeplist()
-        {
-            // the following string does not work because it sweeps 0.01, 0.03 due to round
-            // off error in MonteCarloSetup
-            //string[] arguments = new string[] { "paramsweepdelta=mua1,0.01,0.03,0.01" };
-            string[] arguments = new string[]
-                {"infile=infile_one_layer_ROfRho_FluenceOfRhoAndZ.txt", "paramsweeplist=mua1,3,0.01,0.02,0.03"};
-            Program.Main(arguments);
-            // the default infile.txt that is used has OutputName="results"
-            Assert.IsTrue(Directory.Exists("one_layer_ROfRho_FluenceOfRhoAndZ_mua1_0.01"));
-            Assert.IsTrue(Directory.Exists("one_layer_ROfRho_FluenceOfRhoAndZ_mua1_0.02"));
-            Assert.IsTrue(Directory.Exists("one_layer_ROfRho_FluenceOfRhoAndZ_mua1_0.03"));
-        }
-
-        /// <summary>
-        /// test to verify 2D parameter sweep works correctly.
-        /// Note, 3D parameter sweeps work correctly too, no unit test yet.
-        /// </summary>
-        [Test]
-        public void validate_parameter_sweep_folder_names_for_2D_parameter_sweep()
-        {
-            string[] arguments = new string[]
-            {
-                "infile=infile_one_layer_ROfRho_FluenceOfRhoAndZ.txt", "paramsweep=mua1,0.01,0.03,2",
-                "paramsweep=mus1,1.0,1.2,2"
-            };
-            Program.Main(arguments);
-            Assert.IsTrue(Directory.Exists("one_layer_ROfRho_FluenceOfRhoAndZ_mua1_0.01_mus1_1"));
-            Assert.IsTrue(Directory.Exists("one_layer_ROfRho_FluenceOfRhoAndZ_mua1_0.03_mus1_1"));
-            Assert.IsTrue(Directory.Exists("one_layer_ROfRho_FluenceOfRhoAndZ_mua1_0.01_mus1_1.2"));
-            Assert.IsTrue(Directory.Exists("one_layer_ROfRho_FluenceOfRhoAndZ_mua1_0.03_mus1_1.2"));
-        }
-
-        /// <summary>
-        /// test to verify N sweep
-        /// </summary>
-        [Test]
-        public void validate_parameter_sweep_folder_names_for_parameter_sweep_of_N()
-        {
-            string[] arguments = new string[]
-            {
-                "infile=infile_one_layer_ROfRho_FluenceOfRhoAndZ.txt", "paramsweep=nphot,10,20,2"
-            };
-            Program.Main(arguments);
-            Assert.IsTrue(Directory.Exists("one_layer_ROfRho_FluenceOfRhoAndZ_nphot_10"));
-            Assert.IsTrue(Directory.Exists("one_layer_ROfRho_FluenceOfRhoAndZ_nphot_20"));
-        }
-
-        /// <summary>
-        /// test to verify correct parameter sweep folder names created for output
-        /// </summary>
-        [Test]
-        public void validate_parameter_sweep_folder_names_when_specifying_outname()
-        {
-            // have to break up arg. strings, otherwise outname taken to be "myResults paramsweep..."
-            string[] arguments = new string[]
-            {
-                "infile=infile_one_layer_ROfRho_FluenceOfRhoAndZ.txt", "outname=myResults",
-                "paramsweep=mua1,0.01,0.03,3"
-            };
-            Program.Main(arguments);
-            // the default infile.txt that is used has OutputName="results" 
-            // so following tests verify that that name got overwritten
-            Assert.IsTrue(Directory.Exists("myResults_mua1_0.01"));
-            Assert.IsTrue(Directory.Exists("myResults_mua1_0.02"));
-            Assert.IsTrue(Directory.Exists("myResults_mua1_0.03"));
-        }
-
-        /// <summary>
-        /// test to verify database gets generated for post-processing
-        /// </summary>
-        //can't get following to work because of the string problem
-        [Test]
-        public void validate_database_generation()
-        {
-            // have to break up arg. strings, otherwise outname taken to be "myResults paramsweep..."
-            string[] arguments = new string[] {"infile=infile_pMC_one_layer_ROfRho_DAW.txt"};
-            Program.Main(arguments);
-            Assert.IsTrue(Directory.Exists("pMC_one_layer_ROfRho_DAW"));
-            Assert.IsTrue(File.Exists("pMC_one_layer_ROfRho_DAW/DiffuseReflectanceDatabase"));
-            Assert.IsTrue(File.Exists("pMC_one_layer_ROfRho_DAW/DiffuseReflectanceDatabase.txt"));
-            Assert.IsTrue(File.Exists("pMC_one_layer_ROfRho_DAW/CollisionInfoDatabase"));
-            Assert.IsTrue(File.Exists("pMC_one_layer_ROfRho_DAW/CollisionInfoDatabase.txt"));
-        }
-
-        /// <summary>
-        /// Test to verify that change (Jan 2019) to deserialization of infile to handle specification of
-        /// 1) Mus only (no Musp)
-        /// 2) Musp only (no Mus)
-        /// 3) Mus and Musp specified but inconsistent
-        /// </summary>
-        [Test]
-        public void validate_deserialization_of_infile_for_Mus_only_specification()
-        {
-            var name = Assembly.GetExecutingAssembly().FullName;
-            var assemblyName = new AssemblyName(name).Name;
-            FileIO.CopyFileFromEmbeddedResources(
-                assemblyName + ".Resources.infile_unit_test_one_layer_ROfRho_Mus_only.txt",
-                "infile_unit_test_one_layer_ROfRho_Mus_only.txt", name);
-            string[] arguments = new string[] {"infile=infile_unit_test_one_layer_ROfRho_Mus_only.txt"};
-            Program.Main(arguments);
-            Assert.IsTrue(Directory.Exists("unit_test_one_layer_ROfRho_Mus_only"));
-        }
-
-        [Test]
-        public void validate_deserialization_of_infile_for_Musp_only_specification()
-        {
-            var name = Assembly.GetExecutingAssembly().FullName;
-            var assemblyName = new AssemblyName(name).Name;
-            FileIO.CopyFileFromEmbeddedResources(
-                assemblyName + ".Resources.infile_unit_test_one_layer_ROfRho_Musp_only.txt",
-                "infile_unit_test_one_layer_ROfRho_Musp_only.txt", name);
-            string[] arguments = new string[] {"infile=infile_unit_test_one_layer_ROfRho_Musp_only.txt"};
-            Program.Main(arguments);
-            Assert.IsTrue(Directory.Exists("unit_test_one_layer_ROfRho_Musp_only"));
-        }
-
-        [Test]
-        public void validate_deserialization_of_infile_for_Mus_and_Musp_inconsistent_specification()
-        {
-            var name = Assembly.GetExecutingAssembly().FullName;
-            var assemblyName = new AssemblyName(name).Name;
-            FileIO.CopyFileFromEmbeddedResources(
-                assemblyName + ".Resources.infile_unit_test_one_layer_ROfRho_Musp_and_Mus_inconsistent.txt",
-                "infile_unit_test_one_layer_ROfRho_Musp_and_Mus_inconsistent.txt", name);
-            string[] arguments = new string[]
-                {"infile=infile_unit_test_one_layer_ROfRho_Musp_and_Mus_inconsistent.txt"};
-            Program.Main(arguments);
-            Assert.IsTrue(Directory.Exists("unit_test_one_layer_ROfRho_Musp_and_Mus_inconsistent"));
-            var writtenInfile = SimulationInput.FromFile(
-                "unit_test_one_layer_ROfRho_Musp_and_Mus_inconsistent/unit_test_one_layer_ROfRho_Musp_and_Mus_inconsistent.txt");
-            // infile specifies Mus=5.0 and Musp=1.2 with g=0.8
-            // when there is inconsistency in Mus and Musp specification, code modifies Mus to conform to Musp
-            // the following test verifies that Mus was modified accordingly
-            Assert.Less(Math.Abs(writtenInfile.TissueInput.Regions[1].RegionOP.Mus - 6.0), 1e-6);
-        }
-        /// <summary>
-        /// Test to verify fluorescence emission infile runs successfully.  Test first runs MCCL with
-        /// infile_infinite_cylinder_AOfXAndYAndZ.txt to generate absorbed energy result.  Then
-        /// runs infile_fluorescenceEmissionAOfXAndYAndZSourceInfiniteCylinder.txt to read AOfXAndYAndZ
-        /// results and generate emission source
-        /// </summary>
-        [Test]
-        public void validate_fluorescence_emission_infile_runs_successfully()
-        {
-            // run excitation simulation
-            string[] arguments = new string[] { "infile=infile_infinite_cylinder_AOfXAndYAndZ.txt" };
-            Program.Main(arguments);
-            Assert.IsTrue(Directory.Exists("infinite_cylinder_AOfXAndYAndZ"));
-            // verify infile and detector results gets written to output folder
-            Assert.IsTrue(File.Exists("infinite_cylinder_AOfXAndYAndZ/infinite_cylinder_AOfXAndYAndZ.txt"));
-            Assert.IsTrue(File.Exists("infinite_cylinder_AOfXAndYAndZ/AOfXAndYAndZ"));
-            // run emission simulation
-            arguments = new string[] { "infile=infile_fluorescenceEmissionAOfXAndYAndZSourceInfiniteCylinder.txt" };
-            Program.Main(arguments);
-            Assert.IsTrue(Directory.Exists("fluorescenceEmissionAOfXAndYAndZSourceInfiniteCylinder"));
-            Assert.IsTrue(File.Exists("fluorescenceEmissionAOfXAndYAndZSourceInfiniteCylinder/ROfXAndY"));
-        }
-        // removed because not a good way to text whether MCCL is taking longer to execute.
-        ///// <summary>
-        ///// Test to keep an eye on if the MC execution time is growing.
-        ///// First test simple infile with 
-        ///// </summary>
-        //[Test]
-        //public void verify_timing_of_execution()
-        //{
-        //    string[] arguments = new string[] { "infile=infile_infinite_cylinder_ROfRho_FluenceOfRhoAndZ.txt" };
-        //    Stopwatch stopwatch = Stopwatch.StartNew();
-        //    Program.Main(arguments);
-        //    stopwatch.Stop();
-        //    // verify infile gets written to output folder
-        //    Assert.Less(stopwatch.ElapsedMilliseconds, 9000);
-        //}
-    }
-}
+﻿
+using System;
+using System.Collections.Generic;
+using System.IO;
+using System.Reflection;
+using NUnit.Framework;
+using Vts.IO;
+
+namespace Vts.MonteCarlo.CommandLineApplication.Test
+{
+    [TestFixture]
+    public class ProgramTests
+    {
+        // Note: needs to be kept current with SimulationInputProvider.  If an infile is added there,
+        // it should be added here.  Also! make sure ProgramTests.cs for MCPP listOfInfiles agrees so
+        // that unit tests clean up after themselves.
+        List<string> listOfInfiles = new List<string>()
+        {
+            "ellip_FluenceOfRhoAndZ",
+            "infinite_cylinder_AOfXAndYAndZ",
+            "embeddedDirectionalCircularSourceEllipTissue",
+            "Flat_2D_source_one_layer_ROfRho",
+            "Gaussian_2D_source_one_layer_ROfRho",
+            "Gaussian_line_source_one_layer_ROfRho",
+            "one_layer_all_detectors",
+            "one_layer_FluenceOfRhoAndZ_RadianceOfRhoAndZAndAngle",
+            "one_layer_ROfRho_FluenceOfRhoAndZ",
+            "pMC_one_layer_ROfRho_DAW",
+            "three_layer_ReflectedTimeOfRhoAndSubregionHist",
+            "two_layer_momentum_transfer_detectors",
+            "two_layer_ROfRho",
+            "two_layer_ROfRho_with_db",
+            "voxel_ROfXAndY_FluenceOfXAndYAndZ",
+        };
+        private List<string> listOfInfilesThatRequireExistingResultsToRun = new List<string>()
+        {
+            "fluorescenceEmissionAOfXAndYAndZSourceInfiniteCylinder",
+        };
+
+        private List<string> listOfInfilesInResources = new List<string>()
+        {
+            "unit_test_one_layer_ROfRho_Mus_only",
+            "unit_test_one_layer_ROfRho_Musp_only",
+            "unit_test_one_layer_ROfRho_Musp_and_Mus_inconsistent"
+        };
+
+        /// <summary>
+        /// clear all previously generated folders and files, then regenerate sample infiles using "geninfiles" option.
+        /// </summary>
+        [OneTimeSetUp]
+        public void setup()
+        {
+            clear_folders_and_files();
+            // generate sample infiles because unit tests below rely on infiles being generated
+            string[] arguments = new string[] {"geninfiles"};
+            Program.Main(arguments);
+        }
+
+        /// <summary>
+        /// clear all previously generated folders and files.
+        /// </summary>
+        [OneTimeTearDown]
+        public void clear_folders_and_files()
+        {
+            // delete any previously generated infiles to test that "geninfiles" option creates them
+            foreach (var infile in listOfInfiles)
+            {
+                if (File.Exists("infile_" + infile + ".txt"))
+                {
+                    File.Delete("infile_" + infile + ".txt");
+                }
+
+                if (Directory.Exists(infile))
+                {
+                    Directory.Delete(infile, true);
+                }
+            }
+            foreach (var infile in listOfInfilesThatRequireExistingResultsToRun)
+            {
+                if (File.Exists("infile_" + infile + ".txt"))
+                {
+                    File.Delete("infile_" + infile + ".txt");
+                }
+
+                if (Directory.Exists(infile))
+                {
+                    Directory.Delete(infile, true);
+                }
+            }
+            foreach (var infile in listOfInfilesInResources)
+            {
+                if (File.Exists("infile_" + infile + ".txt"))
+                {
+                    File.Delete("infile_" + infile + ".txt");
+                }
+
+                if (Directory.Exists(infile))
+                {
+                    Directory.Delete(infile, true);
+                }
+            }
+
+            if (Directory.Exists("one_layer_ROfRho_FluenceOfRhoAndZ_mua1_0.01"))
+            {
+                Directory.Delete("one_layer_ROfRho_FluenceOfRhoAndZ_mua1_0.01", true);
+            }
+
+            if (Directory.Exists("one_layer_ROfRho_FluenceOfRhoAndZ_mua1_0.02"))
+            {
+                Directory.Delete("one_layer_ROfRho_FluenceOfRhoAndZ_mua1_0.02", true);
+            }
+
+            if (Directory.Exists("one_layer_ROfRho_FluenceOfRhoAndZ_mua1_0.03"))
+            {
+                Directory.Delete("one_layer_ROfRho_FluenceOfRhoAndZ_mua1_0.03", true);
+            }
+
+            if (Directory.Exists("one_layer_ROfRho_FluenceOfRhoAndZ_mua1_0.01_mus1_1"))
+            {
+                Directory.Delete("one_layer_ROfRho_FluenceOfRhoAndZ_mua1_0.01_mus1_1", true);
+            }
+
+            if (Directory.Exists("one_layer_ROfRho_FluenceOfRhoAndZ_mua1_0.03_mus1_1"))
+            {
+                Directory.Delete("one_layer_ROfRho_FluenceOfRhoAndZ_mua1_0.03_mus1_1", true);
+            }
+
+            if (Directory.Exists("one_layer_ROfRho_FluenceOfRhoAndZ_mua1_0.01_mus1_1.2"))
+            {
+                Directory.Delete("one_layer_ROfRho_FluenceOfRhoAndZ_mua1_0.01_mus1_1.2", true);
+            }
+
+            if (Directory.Exists("one_layer_ROfRho_FluenceOfRhoAndZ_mua1_0.03_mus1_1.2"))
+            {
+                Directory.Delete("one_layer_ROfRho_FluenceOfRhoAndZ_mua1_0.03_mus1_1.2", true);
+            }
+
+            if (Directory.Exists("one_layer_ROfRho_FluenceOfRhoAndZ_nphot_10"))
+            {
+                Directory.Delete("one_layer_ROfRho_FluenceOfRhoAndZ_nphot_10", true);
+            }
+
+            if (Directory.Exists("one_layer_ROfRho_FluenceOfRhoAndZ_nphot_20"))
+            {
+                Directory.Delete("one_layer_ROfRho_FluenceOfRhoAndZ_nphot_20", true);
+            }
+
+            if (Directory.Exists("myResults_mua1_0.01"))
+            {
+                Directory.Delete("myResults_mua1_0.01", true);
+            }
+
+            if (Directory.Exists("myResults_mua1_0.02"))
+            {
+                Directory.Delete("myResults_mua1_0.02", true);
+            }
+
+            if (Directory.Exists("myResults_mua1_0.03"))
+            {
+                Directory.Delete("myResults_mua1_0.03", true);
+            }
+
+            if (Directory.Exists("one_layer_ROfRho_Mus_only"))
+            {
+                Directory.Delete("one_layer_ROfRho_Mus_only", true);
+            }
+        }
+
+        /// <summary>
+        /// test to verify "geninfiles" option works successfully. 
+        /// </summary>
+        [Test]
+        public void validate_geninfiles_option_generates_all_infiles()
+        {
+            foreach (var infile in listOfInfiles)
+            {
+                Assert.IsTrue(File.Exists("infile_" + infile + ".txt"));
+            }
+        }
+
+        /// <summary>
+        /// test to verify infiles generated run successfully
+        /// </summary>
+        [Test]
+        public void validate_infiles_generated_using_geninfiles_option_run_successfully()
+        {
+            foreach (var infile in listOfInfiles)
+            {
+                string[] arguments = new string[] {"infile=" + "infile_" + infile + ".txt"};
+
+                var result = Program.Main(arguments);
+                Assert.IsTrue(result == 0);
+            }
+        }
+
+        /// <summary>
+        /// test to verify correct folder name created for output
+        /// </summary>
+        [Test]
+        public void validate_output_folder_name_when_using_geninfile_infile()
+        {
+            string[] arguments = new string[] {"infile=infile_one_layer_ROfRho_FluenceOfRhoAndZ.txt"};
+            Program.Main(arguments);
+            Assert.IsTrue(Directory.Exists("one_layer_ROfRho_FluenceOfRhoAndZ"));
+            // verify infile gets written to output folder
+            Assert.IsTrue(File.Exists("one_layer_ROfRho_FluenceOfRhoAndZ/one_layer_ROfRho_FluenceOfRhoAndZ.txt"));
+        }
+
+        /// <summary>
+        /// test to verify correct parameter sweep folder names created for output
+        /// </summary>
+        [Test]
+        public void validate_parameter_sweep_folder_names_when_using_geninfile_infile_and_paramsweep()
+        {
+            // the following string does not work because it sweeps 0.01, 0.03 due to round
+            // off error in MonteCarloSetup
+            //string[] arguments = new string[] { "paramsweepdelta=mua1,0.01,0.03,0.01" };
+            string[] arguments = new string[]
+                {"infile=infile_one_layer_ROfRho_FluenceOfRhoAndZ.txt", "paramsweep=mua1,0.01,0.03,3"};
+            // use the following string to check smaller parameter values
+            //string[] arguments = new string[]
+            //    {"infile=infile_one_layer_ROfRho_FluenceOfRhoAndZ.txt", "paramsweep=mus1,0.0001,0.0003,3"};
+            Program.Main(arguments);
+            // the default infile.txt that is used has OutputName="results"
+            Assert.IsTrue(Directory.Exists("one_layer_ROfRho_FluenceOfRhoAndZ_mua1_0.01"));
+            Assert.IsTrue(Directory.Exists("one_layer_ROfRho_FluenceOfRhoAndZ_mua1_0.02"));
+            Assert.IsTrue(Directory.Exists("one_layer_ROfRho_FluenceOfRhoAndZ_mua1_0.03"));
+        }
+
+        /// <summary>
+        /// test to verify correct parameter sweep folder names created for output when paramsweeplist is used
+        /// </summary>
+        [Test]
+        public void validate_parameter_sweep_folder_names_when_using_genfile_infile_and_paramsweeplist()
+        {
+            // the following string does not work because it sweeps 0.01, 0.03 due to round
+            // off error in MonteCarloSetup
+            //string[] arguments = new string[] { "paramsweepdelta=mua1,0.01,0.03,0.01" };
+            string[] arguments = new string[]
+                {"infile=infile_one_layer_ROfRho_FluenceOfRhoAndZ.txt", "paramsweeplist=mua1,3,0.01,0.02,0.03"};
+            Program.Main(arguments);
+            // the default infile.txt that is used has OutputName="results"
+            Assert.IsTrue(Directory.Exists("one_layer_ROfRho_FluenceOfRhoAndZ_mua1_0.01"));
+            Assert.IsTrue(Directory.Exists("one_layer_ROfRho_FluenceOfRhoAndZ_mua1_0.02"));
+            Assert.IsTrue(Directory.Exists("one_layer_ROfRho_FluenceOfRhoAndZ_mua1_0.03"));
+        }
+
+        /// <summary>
+        /// test to verify 2D parameter sweep works correctly.
+        /// Note, 3D parameter sweeps work correctly too, no unit test yet.
+        /// </summary>
+        [Test]
+        public void validate_parameter_sweep_folder_names_for_2D_parameter_sweep()
+        {
+            string[] arguments = new string[]
+            {
+                "infile=infile_one_layer_ROfRho_FluenceOfRhoAndZ.txt", "paramsweep=mua1,0.01,0.03,2",
+                "paramsweep=mus1,1.0,1.2,2"
+            };
+            Program.Main(arguments);
+            Assert.IsTrue(Directory.Exists("one_layer_ROfRho_FluenceOfRhoAndZ_mua1_0.01_mus1_1"));
+            Assert.IsTrue(Directory.Exists("one_layer_ROfRho_FluenceOfRhoAndZ_mua1_0.03_mus1_1"));
+            Assert.IsTrue(Directory.Exists("one_layer_ROfRho_FluenceOfRhoAndZ_mua1_0.01_mus1_1.2"));
+            Assert.IsTrue(Directory.Exists("one_layer_ROfRho_FluenceOfRhoAndZ_mua1_0.03_mus1_1.2"));
+        }
+
+        /// <summary>
+        /// test to verify N sweep
+        /// </summary>
+        [Test]
+        public void validate_parameter_sweep_folder_names_for_parameter_sweep_of_N()
+        {
+            string[] arguments = new string[]
+            {
+                "infile=infile_one_layer_ROfRho_FluenceOfRhoAndZ.txt", "paramsweep=nphot,10,20,2"
+            };
+            Program.Main(arguments);
+            Assert.IsTrue(Directory.Exists("one_layer_ROfRho_FluenceOfRhoAndZ_nphot_10"));
+            Assert.IsTrue(Directory.Exists("one_layer_ROfRho_FluenceOfRhoAndZ_nphot_20"));
+        }
+
+        /// <summary>
+        /// test to verify correct parameter sweep folder names created for output
+        /// </summary>
+        [Test]
+        public void validate_parameter_sweep_folder_names_when_specifying_outname()
+        {
+            // have to break up arg. strings, otherwise outname taken to be "myResults paramsweep..."
+            string[] arguments = new string[]
+            {
+                "infile=infile_one_layer_ROfRho_FluenceOfRhoAndZ.txt", "outname=myResults",
+                "paramsweep=mua1,0.01,0.03,3"
+            };
+            Program.Main(arguments);
+            // the default infile.txt that is used has OutputName="results" 
+            // so following tests verify that that name got overwritten
+            Assert.IsTrue(Directory.Exists("myResults_mua1_0.01"));
+            Assert.IsTrue(Directory.Exists("myResults_mua1_0.02"));
+            Assert.IsTrue(Directory.Exists("myResults_mua1_0.03"));
+        }
+
+        /// <summary>
+        /// test to verify database gets generated for post-processing
+        /// </summary>
+        //can't get following to work because of the string problem
+        [Test]
+        public void validate_database_generation()
+        {
+            // have to break up arg. strings, otherwise outname taken to be "myResults paramsweep..."
+            string[] arguments = new string[] {"infile=infile_pMC_one_layer_ROfRho_DAW.txt"};
+            Program.Main(arguments);
+            Assert.IsTrue(Directory.Exists("pMC_one_layer_ROfRho_DAW"));
+            Assert.IsTrue(File.Exists("pMC_one_layer_ROfRho_DAW/DiffuseReflectanceDatabase"));
+            Assert.IsTrue(File.Exists("pMC_one_layer_ROfRho_DAW/DiffuseReflectanceDatabase.txt"));
+            Assert.IsTrue(File.Exists("pMC_one_layer_ROfRho_DAW/CollisionInfoDatabase"));
+            Assert.IsTrue(File.Exists("pMC_one_layer_ROfRho_DAW/CollisionInfoDatabase.txt"));
+        }
+
+        /// <summary>
+        /// Test to verify that change (Jan 2019) to deserialization of infile to handle specification of
+        /// 1) Mus only (no Musp)
+        /// 2) Musp only (no Mus)
+        /// 3) Mus and Musp specified but inconsistent
+        /// </summary>
+        [Test]
+        public void validate_deserialization_of_infile_for_Mus_only_specification()
+        {
+            var name = Assembly.GetExecutingAssembly().FullName;
+            var assemblyName = new AssemblyName(name).Name;
+            FileIO.CopyFileFromEmbeddedResources(
+                assemblyName + ".Resources.infile_unit_test_one_layer_ROfRho_Mus_only.txt",
+                "infile_unit_test_one_layer_ROfRho_Mus_only.txt", name);
+            string[] arguments = new string[] {"infile=infile_unit_test_one_layer_ROfRho_Mus_only.txt"};
+            Program.Main(arguments);
+            Assert.IsTrue(Directory.Exists("unit_test_one_layer_ROfRho_Mus_only"));
+        }
+
+        [Test]
+        public void validate_deserialization_of_infile_for_Musp_only_specification()
+        {
+            var name = Assembly.GetExecutingAssembly().FullName;
+            var assemblyName = new AssemblyName(name).Name;
+            FileIO.CopyFileFromEmbeddedResources(
+                assemblyName + ".Resources.infile_unit_test_one_layer_ROfRho_Musp_only.txt",
+                "infile_unit_test_one_layer_ROfRho_Musp_only.txt", name);
+            string[] arguments = new string[] {"infile=infile_unit_test_one_layer_ROfRho_Musp_only.txt"};
+            Program.Main(arguments);
+            Assert.IsTrue(Directory.Exists("unit_test_one_layer_ROfRho_Musp_only"));
+        }
+
+        [Test]
+        public void validate_deserialization_of_infile_for_Mus_and_Musp_inconsistent_specification()
+        {
+            var name = Assembly.GetExecutingAssembly().FullName;
+            var assemblyName = new AssemblyName(name).Name;
+            FileIO.CopyFileFromEmbeddedResources(
+                assemblyName + ".Resources.infile_unit_test_one_layer_ROfRho_Musp_and_Mus_inconsistent.txt",
+                "infile_unit_test_one_layer_ROfRho_Musp_and_Mus_inconsistent.txt", name);
+            string[] arguments = new string[]
+                {"infile=infile_unit_test_one_layer_ROfRho_Musp_and_Mus_inconsistent.txt"};
+            Program.Main(arguments);
+            Assert.IsTrue(Directory.Exists("unit_test_one_layer_ROfRho_Musp_and_Mus_inconsistent"));
+            var writtenInfile = SimulationInput.FromFile(
+                "unit_test_one_layer_ROfRho_Musp_and_Mus_inconsistent/unit_test_one_layer_ROfRho_Musp_and_Mus_inconsistent.txt");
+            // infile specifies Mus=5.0 and Musp=1.2 with g=0.8
+            // when there is inconsistency in Mus and Musp specification, code modifies Mus to conform to Musp
+            // the following test verifies that Mus was modified accordingly
+            Assert.Less(Math.Abs(writtenInfile.TissueInput.Regions[1].RegionOP.Mus - 6.0), 1e-6);
+        }
+        /// <summary>
+        /// Test to verify fluorescence emission infile runs successfully.  Test first runs MCCL with
+        /// infile_infinite_cylinder_AOfXAndYAndZ.txt to generate absorbed energy result.  Then
+        /// runs infile_fluorescenceEmissionAOfXAndYAndZSourceInfiniteCylinder.txt to read AOfXAndYAndZ
+        /// results and generate emission source
+        /// </summary>
+        [Test]
+        public void validate_fluorescence_emission_infile_runs_successfully()
+        {
+            // run excitation simulation
+            string[] arguments = new string[] { "infile=infile_infinite_cylinder_AOfXAndYAndZ.txt" };
+            Program.Main(arguments);
+            Assert.IsTrue(Directory.Exists("infinite_cylinder_AOfXAndYAndZ"));
+            // verify infile and detector results gets written to output folder
+            Assert.IsTrue(File.Exists("infinite_cylinder_AOfXAndYAndZ/infinite_cylinder_AOfXAndYAndZ.txt"));
+            Assert.IsTrue(File.Exists("infinite_cylinder_AOfXAndYAndZ/AOfXAndYAndZ"));
+            // run emission simulation
+            arguments = new string[] { "infile=infile_fluorescenceEmissionAOfXAndYAndZSourceInfiniteCylinder.txt" };
+            Program.Main(arguments);
+            Assert.IsTrue(Directory.Exists("fluorescenceEmissionAOfXAndYAndZSourceInfiniteCylinder"));
+            Assert.IsTrue(File.Exists("fluorescenceEmissionAOfXAndYAndZSourceInfiniteCylinder/ROfXAndY"));
+        }
+        // removed because not a good way to text whether MCCL is taking longer to execute.
+        ///// <summary>
+        ///// Test to keep an eye on if the MC execution time is growing.
+        ///// First test simple infile with 
+        ///// </summary>
+        //[Test]
+        //public void verify_timing_of_execution()
+        //{
+        //    string[] arguments = new string[] { "infile=infile_infinite_cylinder_ROfRho_FluenceOfRhoAndZ.txt" };
+        //    Stopwatch stopwatch = Stopwatch.StartNew();
+        //    Program.Main(arguments);
+        //    stopwatch.Stop();
+        //    // verify infile gets written to output folder
+        //    Assert.Less(stopwatch.ElapsedMilliseconds, 9000);
+        //}
+    }
+}