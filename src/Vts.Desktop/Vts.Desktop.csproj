﻿<?xml version="1.0" encoding="utf-8"?>
<Project ToolsVersion="4.0" DefaultTargets="Build" xmlns="http://schemas.microsoft.com/developer/msbuild/2003">
  <PropertyGroup>
    <Configuration Condition=" '$(Configuration)' == '' ">Debug</Configuration>
    <Platform Condition=" '$(Platform)' == '' ">AnyCPU</Platform>
    <ProductVersion>9.0.30729</ProductVersion>
    <SchemaVersion>2.0</SchemaVersion>
    <ProjectGuid>{05B6020A-B646-4BBB-B9A0-B524F5F85023}</ProjectGuid>
    <OutputType>Library</OutputType>
    <AppDesignerFolder>Properties</AppDesignerFolder>
    <RootNamespace>Vts</RootNamespace>
    <AssemblyName>Vts</AssemblyName>
    <TargetFrameworkVersion>v4.0</TargetFrameworkVersion>
    <FileAlignment>512</FileAlignment>
    <SignAssembly>true</SignAssembly>
    <AssemblyOriginatorKeyFile>Vts.snk</AssemblyOriginatorKeyFile>
    <FileUpgradeFlags>
    </FileUpgradeFlags>
    <OldToolsVersion>4.0</OldToolsVersion>
    <UpgradeBackupLocation />
    <PublishUrl>publish\</PublishUrl>
    <Install>true</Install>
    <InstallFrom>Disk</InstallFrom>
    <UpdateEnabled>false</UpdateEnabled>
    <UpdateMode>Foreground</UpdateMode>
    <UpdateInterval>7</UpdateInterval>
    <UpdateIntervalUnits>Days</UpdateIntervalUnits>
    <UpdatePeriodically>false</UpdatePeriodically>
    <UpdateRequired>false</UpdateRequired>
    <MapFileExtensions>true</MapFileExtensions>
    <ApplicationRevision>0</ApplicationRevision>
    <ApplicationVersion>1.0.0.%2a</ApplicationVersion>
    <IsWebBootstrapper>false</IsWebBootstrapper>
    <UseApplicationTrust>false</UseApplicationTrust>
    <BootstrapperEnabled>true</BootstrapperEnabled>
    <TargetFrameworkProfile>Client</TargetFrameworkProfile>
  </PropertyGroup>
  <PropertyGroup Condition=" '$(Configuration)|$(Platform)' == 'Debug|AnyCPU' ">
    <DebugSymbols>true</DebugSymbols>
    <DebugType>full</DebugType>
    <Optimize>true</Optimize>
    <OutputPath>bin\Debug\</OutputPath>
    <DefineConstants>TRACE;DEBUG;DESKTOP</DefineConstants>
    <ErrorReport>prompt</ErrorReport>
    <WarningLevel>4</WarningLevel>
    <DocumentationFile>bin\Debug\Vts.xml</DocumentationFile>
    <AllowUnsafeBlocks>true</AllowUnsafeBlocks>
    <RegisterForComInterop>true</RegisterForComInterop>
    <CodeAnalysisRuleSet>AllRules.ruleset</CodeAnalysisRuleSet>
  </PropertyGroup>
  <PropertyGroup Condition=" '$(Configuration)|$(Platform)' == 'Release|AnyCPU' ">
    <DebugType>pdbonly</DebugType>
    <Optimize>true</Optimize>
    <OutputPath>bin\Release\</OutputPath>
    <DefineConstants>TRACE;DESKTOP</DefineConstants>
    <ErrorReport>prompt</ErrorReport>
    <WarningLevel>4</WarningLevel>
    <AllowUnsafeBlocks>true</AllowUnsafeBlocks>
    <DocumentationFile>bin\Release\Vts.xml</DocumentationFile>
    <CodeAnalysisRuleSet>AllRules.ruleset</CodeAnalysisRuleSet>
  </PropertyGroup>
  <PropertyGroup Condition=" '$(Configuration)|$(Platform)' == 'Release %28White List Gui Deployment%29|AnyCPU' ">
    <OutputPath>bin\Release %28White List Gui Deployment%29\</OutputPath>
    <DefineConstants>TRACE;DESKTOP</DefineConstants>
    <AllowUnsafeBlocks>true</AllowUnsafeBlocks>
    <DocumentationFile>bin\Release\Vts.xml</DocumentationFile>
    <Optimize>true</Optimize>
    <DebugType>pdbonly</DebugType>
    <PlatformTarget>AnyCPU</PlatformTarget>
    <CodeAnalysisUseTypeNameInSuppression>true</CodeAnalysisUseTypeNameInSuppression>
    <CodeAnalysisModuleSuppressionsFile>GlobalSuppressions.cs</CodeAnalysisModuleSuppressionsFile>
    <ErrorReport>prompt</ErrorReport>
    <CodeAnalysisRuleSet>AllRules.ruleset</CodeAnalysisRuleSet>
  </PropertyGroup>
  <ItemGroup>
    <Reference Include="MathNet.Numerics, Version=2010.1.26.439, Culture=neutral, PublicKeyToken=cd8b63ad3d691a37, processorArchitecture=MSIL">
      <SpecificVersion>False</SpecificVersion>
      <HintPath>..\..\lib\Math.NET\lib\Net40\MathNet.Numerics.dll</HintPath>
    </Reference>
    <Reference Include="Meta.Numerics, Version=1.3.0.0, Culture=neutral, PublicKeyToken=67d25c65a6631347, processorArchitecture=MSIL">
      <SpecificVersion>False</SpecificVersion>
      <HintPath>..\..\lib\Meta.Numerics\build\Desktop\Meta.Numerics.dll</HintPath>
    </Reference>
    <Reference Include="Microsoft.Practices.ServiceLocation, Version=1.0.0.0, Culture=neutral, PublicKeyToken=31bf3856ad364e35, processorArchitecture=MSIL">
      <SpecificVersion>False</SpecificVersion>
      <HintPath>..\..\lib\Unity\Desktop\Microsoft.Practices.ServiceLocation.dll</HintPath>
    </Reference>
    <Reference Include="Microsoft.Practices.Unity, Version=2.0.414.0, Culture=neutral, PublicKeyToken=31bf3856ad364e35, processorArchitecture=MSIL">
      <SpecificVersion>False</SpecificVersion>
      <HintPath>..\..\lib\Unity\Desktop\Microsoft.Practices.Unity.dll</HintPath>
    </Reference>
    <Reference Include="MPFitLib, Version=1.0.0.0, Culture=neutral, processorArchitecture=MSIL">
      <SpecificVersion>False</SpecificVersion>
      <HintPath>..\..\lib\mpfit\build\Desktop\MPFitLib.dll</HintPath>
    </Reference>
    <Reference Include="System" />
    <Reference Include="System.Core">
      <RequiredTargetFramework>3.5</RequiredTargetFramework>
    </Reference>
    <Reference Include="System.CoreEx">
      <HintPath>..\..\lib\RxFramework\NET40\System.CoreEx.dll</HintPath>
    </Reference>
    <Reference Include="System.Interactive, Version=1.0.2838.204, Culture=neutral, PublicKeyToken=31bf3856ad364e35, processorArchitecture=MSIL">
      <SpecificVersion>False</SpecificVersion>
      <HintPath>..\..\lib\RxFramework\NET40\System.Interactive.dll</HintPath>
    </Reference>
    <Reference Include="System.Numerics" />
    <Reference Include="System.Reactive">
      <HintPath>..\..\lib\RxFramework\NET40\System.Reactive.dll</HintPath>
    </Reference>
    <Reference Include="System.Reactive.ClientProfile">
      <HintPath>..\..\lib\RxFramework\NET40\System.Reactive.ClientProfile.dll</HintPath>
    </Reference>
    <Reference Include="System.Runtime.Serialization">
      <RequiredTargetFramework>3.0</RequiredTargetFramework>
    </Reference>
    <Reference Include="System.Xml.Linq">
      <RequiredTargetFramework>3.5</RequiredTargetFramework>
    </Reference>
    <Reference Include="System.Data.DataSetExtensions">
      <RequiredTargetFramework>3.5</RequiredTargetFramework>
    </Reference>
    <Reference Include="System.Data" />
    <Reference Include="System.Xml" />
    <Reference Include="zlib.net">
      <HintPath>..\..\lib\Math.NET\lib\Net40\zlib.net.dll</HintPath>
    </Reference>
  </ItemGroup>
  <ItemGroup>
    <Compile Include="..\Vts\Common\BindableObject.cs">
      <Link>Common\BindableObject.cs</Link>
    </Compile>
    <Compile Include="..\Vts\Common\BindableObjectWithChangeTracking.cs">
      <Link>Common\BindableObjectWithChangeTracking.cs</Link>
    </Compile>
    <Compile Include="..\Vts\Common\DependsOnAttribute.cs">
      <Link>Common\DependsOnAttribute.cs</Link>
    </Compile>
    <Compile Include="..\Vts\Common\Direction.cs">
      <Link>Common\Direction.cs</Link>
    </Compile>
    <Compile Include="..\Vts\Common\Enums.cs">
      <Link>Common\Enums.cs</Link>
    </Compile>
<<<<<<< HEAD
    <Compile Include="..\Vts\Common\ExtensionMethods\ArrayExtensions.cs">
      <Link>Common\ExtensionMethods\ArrayExtensions.cs</Link>
    </Compile>
    <Compile Include="..\Vts\Common\ExtensionMethods\DataExtensions.cs">
      <Link>Common\ExtensionMethods\DataExtensions.cs</Link>
    </Compile>
    <Compile Include="..\Vts\Common\ExtensionMethods\EnumerableExtensions.cs">
      <Link>Common\ExtensionMethods\EnumerableExtensions.cs</Link>
    </Compile>
    <Compile Include="..\Vts\Common\ExtensionMethods\EnumExtensions.cs">
      <Link>Common\ExtensionMethods\EnumExtensions.cs</Link>
    </Compile>
    <Compile Include="..\Vts\Common\ExtensionMethods\IEnumerableArrayExtensions.cs">
      <Link>Common\ExtensionMethods\IEnumerableArrayExtensions.cs</Link>
    </Compile>
    <Compile Include="..\Vts\Common\ExtensionMethods\OpticalPropertiesExtensions.cs">
      <Link>Common\ExtensionMethods\OpticalPropertiesExtensions.cs</Link>
    </Compile>
    <Compile Include="..\Vts\Common\ExtensionMethods\RNGExtensions.cs">
      <Link>Common\ExtensionMethods\RNGExtensions.cs</Link>
=======
    <Compile Include="..\Vts\Common\Extensions\ArrayExtensions.cs">
      <Link>Common\Extensions\ArrayExtensions.cs</Link>
    </Compile>
    <Compile Include="..\Vts\Common\Extensions\DataExtensions.cs">
      <Link>Common\Extensions\DataExtensions.cs</Link>
    </Compile>
    <Compile Include="..\Vts\Common\Extensions\EnumerableExtensions.cs">
      <Link>Common\Extensions\EnumerableExtensions.cs</Link>
    </Compile>
    <Compile Include="..\Vts\Common\Extensions\EnumExtensions.cs">
      <Link>Common\Extensions\EnumExtensions.cs</Link>
    </Compile>
    <Compile Include="..\Vts\Common\Extensions\IEnumerableArrayExtensions.cs">
      <Link>Common\Extensions\IEnumerableArrayExtensions.cs</Link>
    </Compile>
    <Compile Include="..\Vts\Common\Extensions\OpticalPropertiesExtensions.cs">
      <Link>Common\Extensions\OpticalPropertiesExtensions.cs</Link>
    </Compile>
    <Compile Include="..\Vts\Common\Extensions\RNGExtensions.cs">
      <Link>Common\Extensions\RNGExtensions.cs</Link>
>>>>>>> e523c4fa
    </Compile>
    <Compile Include="..\Vts\Common\GlobalConstants.cs">
      <Link>Common\GlobalConstants.cs</Link>
    </Compile>
    <Compile Include="..\Vts\Common\Helpers\EnumHelper.cs">
      <Link>Common\Helpers\EnumHelper.cs</Link>
    </Compile>
    <Compile Include="..\Vts\Common\Helpers\FuncOfT.cs">
      <Link>Common\Helpers\FuncOfT.cs</Link>
    </Compile>
    <Compile Include="..\Vts\Common\Helpers\Range\DoubleRange.cs">
      <Link>Common\Helpers\Range\DoubleRange.cs</Link>
    </Compile>
    <Compile Include="..\Vts\Common\Helpers\Range\FloatRange.cs">
      <Link>Common\Helpers\Range\FloatRange.cs</Link>
    </Compile>
    <Compile Include="..\Vts\Common\Helpers\Range\IntRange.cs">
      <Link>Common\Helpers\Range\IntRange.cs</Link>
    </Compile>
    <Compile Include="..\Vts\Common\Helpers\Range\LongRange.cs">
      <Link>Common\Helpers\Range\LongRange.cs</Link>
    </Compile>
    <Compile Include="..\Vts\Common\Helpers\Range\RangeOfT.cs">
      <Link>Common\Helpers\Range\RangeOfT.cs</Link>
    </Compile>
    <Compile Include="..\Vts\Common\Helpers\Range\UIntRange.cs">
      <Link>Common\Helpers\Range\UIntRange.cs</Link>
    </Compile>
    <Compile Include="..\Vts\Common\Helpers\Tuple.cs">
      <Link>Common\Helpers\Tuple.cs</Link>
    </Compile>
    <Compile Include="..\Vts\Common\Interfaces\IChangeTracking.cs">
      <Link>Common\Interfaces\IChangeTracking.cs</Link>
    </Compile>
    <Compile Include="..\Vts\Common\Interfaces\IForwardSolver.cs">
      <Link>Common\Interfaces\IForwardSolver.cs</Link>
    </Compile>
    <Compile Include="..\Vts\Common\Interfaces\INotifyPropertyChangedPlus.cs">
      <Link>Common\Interfaces\INotifyPropertyChangedPlus.cs</Link>
    </Compile>
    <Compile Include="..\Vts\Common\Interfaces\IOldForwardSolver.cs">
      <Link>Common\Interfaces\IOldForwardSolver.cs</Link>
    </Compile>
    <Compile Include="..\Vts\Common\Interfaces\IOldOptimizer.cs">
      <Link>Common\Interfaces\IOldOptimizer.cs</Link>
    </Compile>
    <Compile Include="..\Vts\Common\Interfaces\IOptimizer.cs">
      <Link>Common\Interfaces\IOptimizer.cs</Link>
    </Compile>
    <Compile Include="..\Vts\Common\Math\Convolution2D.cs">
      <Link>Common\Math\Convolution2D.cs</Link>
    </Compile>
    <Compile Include="..\Vts\Common\Math\Integration.cs">
      <Link>Common\Math\Integration.cs</Link>
    </Compile>
    <Compile Include="..\Vts\Common\Math\Interpolation.cs">
      <Link>Common\Math\Interpolation.cs</Link>
    </Compile>
    <Compile Include="..\Vts\Common\Math\Statistics.cs">
      <Link>Common\Math\Statistics.cs</Link>
    </Compile>
    <Compile Include="..\Vts\Common\OpticalProperties.cs">
      <Link>Common\OpticalProperties.cs</Link>
    </Compile>
    <Compile Include="..\Vts\Common\Position.cs">
      <Link>Common\Position.cs</Link>
    </Compile>
    <Compile Include="..\Vts\Common\PropertyDependencyManager.cs">
      <Link>Common\PropertyDependencyManager.cs</Link>
    </Compile>
    <Compile Include="..\Vts\Common\Resources\Strings.Designer.cs">
      <Link>Common\Resources\Strings.Designer.cs</Link>
    </Compile>
    <Compile Include="..\Vts\Factories\ComputationFactory.cs">
      <Link>Factories\ComputationFactory.cs</Link>
    </Compile>
    <Compile Include="..\Vts\Factories\SolverFactory.cs">
      <Link>Factories\SolverFactory.cs</Link>
    </Compile>
    <Compile Include="..\Vts\IO\ArrayCustomBinaryReader.cs">
      <Link>IO\ArrayCustomBinaryReader.cs</Link>
    </Compile>
    <Compile Include="..\Vts\IO\ArrayCustomBinaryWriter.cs">
      <Link>IO\ArrayCustomBinaryWriter.cs</Link>
    </Compile>
    <Compile Include="..\Vts\IO\CustomBinaryStreamWriterOfT.cs">
      <Link>IO\CustomBinaryStreamWriterOfT.cs</Link>
    </Compile>
    <Compile Include="..\Vts\IO\FileIO.cs">
      <Link>IO\FileIO.cs</Link>
    </Compile>
    <Compile Include="..\Vts\IO\ICustomBinaryReaderOfT.cs">
      <Link>IO\ICustomBinaryReaderOfT.cs</Link>
    </Compile>
    <Compile Include="..\Vts\IO\ICustomBinaryWriterOfT.cs">
      <Link>IO\ICustomBinaryWriterOfT.cs</Link>
    </Compile>
    <Compile Include="..\Vts\IO\LibraryIO.cs">
      <Link>IO\LibraryIO.cs</Link>
    </Compile>
    <Compile Include="..\Vts\IO\MetaData.cs">
      <Link>IO\MetaData.cs</Link>
    </Compile>
    <Compile Include="..\Vts\IO\StreamFinder.cs">
      <Link>IO\StreamFinder.cs</Link>
    </Compile>
    <Compile Include="..\Vts\Modeling\Analyzers\NumericalDerivativeExtensions.cs">
      <Link>Modeling\Analyzers\NumericalDerivativeExtensions.cs</Link>
    </Compile>
    <Compile Include="..\Vts\Modeling\ForwardSolvers\BSplinesCoefficients.cs">
      <Link>Modeling\ForwardSolvers\BSplinesCoefficients.cs</Link>
    </Compile>
    <Compile Include="..\Vts\Modeling\ForwardSolvers\DeltaPOneForwardSolver.cs">
      <Link>Modeling\ForwardSolvers\DeltaPOneForwardSolver.cs</Link>
    </Compile>
    <Compile Include="..\Vts\Modeling\ForwardSolvers\DiffusionForwardSolverBase.cs">
      <Link>Modeling\ForwardSolvers\DiffusionForwardSolverBase.cs</Link>
    </Compile>
    <Compile Include="..\Vts\Modeling\ForwardSolvers\DiffusionGreensFunctions.cs">
      <Link>Modeling\ForwardSolvers\DiffusionGreensFunctions.cs</Link>
    </Compile>
    <Compile Include="..\Vts\Modeling\ForwardSolvers\DiffusionParameters.cs">
      <Link>Modeling\ForwardSolvers\DiffusionParameters.cs</Link>
    </Compile>
    <Compile Include="..\Vts\Modeling\ForwardSolvers\DiscreteOrdinates\DOMethods.cs">
      <Link>Modeling\ForwardSolvers\DiscreteOrdinates\DOMethods.cs</Link>
    </Compile>
    <Compile Include="..\Vts\Modeling\ForwardSolvers\DiscreteOrdinates\GaussLegendreCoefficients.cs">
      <Link>Modeling\ForwardSolvers\DiscreteOrdinates\GaussLegendreCoefficients.cs</Link>
    </Compile>
    <Compile Include="..\Vts\Modeling\ForwardSolvers\DistributedGaussianSourceSDAForwardSolver.cs">
      <Link>Modeling\ForwardSolvers\DistributedGaussianSourceSDAForwardSolver.cs</Link>
    </Compile>
    <Compile Include="..\Vts\Modeling\ForwardSolvers\DistributedPointSourceSDAForwardSolver.cs">
      <Link>Modeling\ForwardSolvers\DistributedPointSourceSDAForwardSolver.cs</Link>
    </Compile>
    <Compile Include="..\Vts\Modeling\ForwardSolvers\ForwardSolverBase.cs">
      <Link>Modeling\ForwardSolvers\ForwardSolverBase.cs</Link>
    </Compile>
    <Compile Include="..\Vts\Modeling\ForwardSolvers\INurbs.cs">
      <Link>Modeling\ForwardSolvers\INurbs.cs</Link>
    </Compile>
    <Compile Include="..\Vts\Modeling\ForwardSolvers\LinearDiscreteFourierTransform.cs">
      <Link>Modeling\ForwardSolvers\LinearDiscreteFourierTransform.cs</Link>
    </Compile>
    <Compile Include="..\Vts\Modeling\ForwardSolvers\LinearDiscreteHankelTransform.cs">
      <Link>Modeling\ForwardSolvers\LinearDiscreteHankelTransform.cs</Link>
    </Compile>
    <Compile Include="..\Vts\Modeling\ForwardSolvers\MGRTE\2D\DataStructures\AngularMesh.cs">
      <Link>Modeling\ForwardSolvers\MGRTE\2D\DataStructures\AngularMesh.cs</Link>
    </Compile>
    <Compile Include="..\Vts\Modeling\ForwardSolvers\MGRTE\2D\DataStructures\BoundaryCoupling.cs">
      <Link>Modeling\ForwardSolvers\MGRTE\2D\DataStructures\BoundaryCoupling.cs</Link>
    </Compile>
    <Compile Include="..\Vts\Modeling\ForwardSolvers\MGRTE\2D\DataStructures\LightSource.cs">
      <Link>Modeling\ForwardSolvers\MGRTE\2D\DataStructures\LightSource.cs</Link>
    </Compile>
    <Compile Include="..\Vts\Modeling\ForwardSolvers\MGRTE\2D\DataStructures\Measurement.cs">
      <Link>Modeling\ForwardSolvers\MGRTE\2D\DataStructures\Measurement.cs</Link>
    </Compile>
    <Compile Include="..\Vts\Modeling\ForwardSolvers\MGRTE\2D\DataStructures\Output.cs">
      <Link>Modeling\ForwardSolvers\MGRTE\2D\DataStructures\Output.cs</Link>
    </Compile>
    <Compile Include="..\Vts\Modeling\ForwardSolvers\MGRTE\2D\DataStructures\Parameters.cs">
      <Link>Modeling\ForwardSolvers\MGRTE\2D\DataStructures\Parameters.cs</Link>
    </Compile>
    <Compile Include="..\Vts\Modeling\ForwardSolvers\MGRTE\2D\DataStructures\SpatialMesh.cs">
      <Link>Modeling\ForwardSolvers\MGRTE\2D\DataStructures\SpatialMesh.cs</Link>
    </Compile>
    <Compile Include="..\Vts\Modeling\ForwardSolvers\MGRTE\2D\IO\Initialization.cs">
      <Link>Modeling\ForwardSolvers\MGRTE\2D\IO\Initialization.cs</Link>
    </Compile>
    <Compile Include="..\Vts\Modeling\ForwardSolvers\MGRTE\2D\IO\ParametersIO.cs">
      <Link>Modeling\ForwardSolvers\MGRTE\2D\IO\ParametersIO.cs</Link>
    </Compile>
    <Compile Include="..\Vts\Modeling\ForwardSolvers\MGRTE\2D\IO\ReadDataFiles.cs">
      <Link>Modeling\ForwardSolvers\MGRTE\2D\IO\ReadDataFiles.cs</Link>
    </Compile>
    <Compile Include="..\Vts\Modeling\ForwardSolvers\MGRTE\2D\IO\Source.cs">
      <Link>Modeling\ForwardSolvers\MGRTE\2D\IO\Source.cs</Link>
    </Compile>
    <Compile Include="..\Vts\Modeling\ForwardSolvers\MGRTE\2D\MultiGridCycle.cs">
      <Link>Modeling\ForwardSolvers\MGRTE\2D\MultiGridCycle.cs</Link>
    </Compile>
    <Compile Include="..\Vts\Modeling\ForwardSolvers\MGRTE\2D\Solver.cs">
      <Link>Modeling\ForwardSolvers\MGRTE\2D\Solver.cs</Link>
    </Compile>
    <Compile Include="..\Vts\Modeling\ForwardSolvers\MonteCarloForwardSolver.cs">
      <Link>Modeling\ForwardSolvers\MonteCarloForwardSolver.cs</Link>
    </Compile>
    <Compile Include="..\Vts\Modeling\ForwardSolvers\MonteCarloLoader.cs">
      <Link>Modeling\ForwardSolvers\MonteCarloLoader.cs</Link>
    </Compile>
    <Compile Include="..\Vts\Modeling\ForwardSolvers\NurbsForwardSolver.cs">
      <Link>Modeling\ForwardSolvers\NurbsForwardSolver.cs</Link>
    </Compile>
    <Compile Include="..\Vts\Modeling\ForwardSolvers\NurbsGenerator.cs">
      <Link>Modeling\ForwardSolvers\NurbsGenerator.cs</Link>
    </Compile>
    <Compile Include="..\Vts\Modeling\ForwardSolvers\NurbsValues.cs">
      <Link>Modeling\ForwardSolvers\NurbsValues.cs</Link>
    </Compile>
    <Compile Include="..\Vts\Modeling\ForwardSolvers\PhotonHittingDensity.cs">
      <Link>Modeling\ForwardSolvers\PhotonHittingDensity.cs</Link>
    </Compile>
    <Compile Include="..\Vts\Modeling\ForwardSolvers\pMCForwardSolver.cs">
      <Link>Modeling\ForwardSolvers\pMCForwardSolver.cs</Link>
    </Compile>
    <Compile Include="..\Vts\Modeling\ForwardSolvers\pMCLoader.cs">
      <Link>Modeling\ForwardSolvers\pMCLoader.cs</Link>
    </Compile>
    <Compile Include="..\Vts\Modeling\ForwardSolvers\PointSourceSDAForwardSolver.cs">
      <Link>Modeling\ForwardSolvers\PointSourceSDAForwardSolver.cs</Link>
    </Compile>
    <Compile Include="..\Vts\Modeling\ForwardSolvers\SFDDiffusionForwardSolver.cs">
      <Link>Modeling\ForwardSolvers\SFDDiffusionForwardSolver.cs</Link>
    </Compile>
    <Compile Include="..\Vts\Modeling\ForwardSolvers\StubNurbsGenerator.cs">
      <Link>Modeling\ForwardSolvers\StubNurbsGenerator.cs</Link>
    </Compile>
    <Compile Include="..\Vts\Modeling\ForwardSolvers\VectorizedForwardSolverFuncs.cs">
      <Link>Modeling\ForwardSolvers\VectorizedForwardSolverFuncs.cs</Link>
    </Compile>
    <Compile Include="..\Vts\Modeling\Input\Commands.cs">
      <Link>Modeling\Input\Commands.cs</Link>
    </Compile>
    <Compile Include="..\Vts\Modeling\Optimizers\MPFitLevenbergMarquardtOptimizer.cs">
      <Link>Modeling\Optimizers\MPFitLevenbergMarquardtOptimizer.cs</Link>
    </Compile>
    <Compile Include="..\Vts\Modeling\ProblemDefinition\Enums.cs">
      <Link>Modeling\ProblemDefinition\Enums.cs</Link>
    </Compile>
    <Compile Include="..\Vts\Modeling\ProblemDefinition\IBoundaryCondition.cs">
      <Link>Modeling\ProblemDefinition\IBoundaryCondition.cs</Link>
    </Compile>
    <Compile Include="..\Vts\Modeling\ProblemDefinition\IDiffusionProblemDefinition.cs">
      <Link>Modeling\ProblemDefinition\IDiffusionProblemDefinition.cs</Link>
    </Compile>
    <Compile Include="..\Vts\Modeling\ProblemDefinition\IMeasurement.cs">
      <Link>Modeling\ProblemDefinition\IMeasurement.cs</Link>
    </Compile>
    <Compile Include="..\Vts\Modeling\ProblemDefinition\ISource.cs">
      <Link>Modeling\ProblemDefinition\ISource.cs</Link>
    </Compile>
    <Compile Include="..\Vts\Modeling\Spectroscopy\ChromophoreAbsorber.cs">
      <Link>Modeling\Spectroscopy\ChromophoreAbsorber.cs</Link>
    </Compile>
    <Compile Include="..\Vts\Modeling\Spectroscopy\ChromophoreSpectrum.cs">
      <Link>Modeling\Spectroscopy\ChromophoreSpectrum.cs</Link>
    </Compile>
    <Compile Include="..\Vts\Modeling\Spectroscopy\ChromophoreSpectrumUnitConverter.cs">
      <Link>Modeling\Spectroscopy\ChromophoreSpectrumUnitConverter.cs</Link>
    </Compile>
    <Compile Include="..\Vts\Modeling\Spectroscopy\Enums.cs">
      <Link>Modeling\Spectroscopy\Enums.cs</Link>
    </Compile>
    <Compile Include="..\Vts\Modeling\Spectroscopy\IAbsorber.cs">
      <Link>Modeling\Spectroscopy\IAbsorber.cs</Link>
    </Compile>
    <Compile Include="..\Vts\Modeling\Spectroscopy\IChromophoreAbsorber.cs">
      <Link>Modeling\Spectroscopy\IChromophoreAbsorber.cs</Link>
    </Compile>
    <Compile Include="..\Vts\Modeling\Spectroscopy\IntralipidScatterer.cs">
      <Link>Modeling\Spectroscopy\IntralipidScatterer.cs</Link>
    </Compile>
    <Compile Include="..\Vts\Modeling\Spectroscopy\IScatterer.cs">
      <Link>Modeling\Spectroscopy\IScatterer.cs</Link>
    </Compile>
    <Compile Include="..\Vts\Modeling\Spectroscopy\ISpectrum.cs">
      <Link>Modeling\Spectroscopy\ISpectrum.cs</Link>
    </Compile>
    <Compile Include="..\Vts\Modeling\Spectroscopy\MieScatterer.cs">
      <Link>Modeling\Spectroscopy\MieScatterer.cs</Link>
    </Compile>
    <Compile Include="..\Vts\Modeling\Spectroscopy\PowerLawScatterer.cs">
      <Link>Modeling\Spectroscopy\PowerLawScatterer.cs</Link>
    </Compile>
    <Compile Include="..\Vts\Modeling\Spectroscopy\SpectralConverter.cs">
      <Link>Modeling\Spectroscopy\SpectralConverter.cs</Link>
    </Compile>
    <Compile Include="..\Vts\Modeling\Spectroscopy\SpectralDatabase.cs">
      <Link>Modeling\Spectroscopy\SpectralDatabase.cs</Link>
    </Compile>
    <Compile Include="..\Vts\Modeling\Spectroscopy\Tissue.cs">
      <Link>Modeling\Spectroscopy\Tissue.cs</Link>
    </Compile>
    <Compile Include="..\Vts\Modeling\Tools\CalculatorToolbox.cs">
      <Link>Modeling\Tools\CalculatorToolbox.cs</Link>
    </Compile>
    <Compile Include="..\Vts\Modeling\Tools\HankelTransform.cs">
      <Link>Modeling\Tools\HankelTransform.cs</Link>
    </Compile>
    <Compile Include="..\Vts\MonteCarlo\Controllers\DetectorController.cs">
      <Link>MonteCarlo\Controllers\DetectorController.cs</Link>
    </Compile>
    <Compile Include="..\Vts\MonteCarlo\Controllers\pMCDetectorController.cs">
      <Link>MonteCarlo\Controllers\pMCDetectorController.cs</Link>
    </Compile>
    <Compile Include="..\Vts\MonteCarlo\Controllers\VirtualBoundaryController.cs">
      <Link>MonteCarlo\Controllers\VirtualBoundaryController.cs</Link>
    </Compile>
    <Compile Include="..\Vts\MonteCarlo\DataStructuresValidation\SimulationInputValidation.cs">
      <Link>MonteCarlo\DataStructuresValidation\SimulationInputValidation.cs</Link>
    </Compile>
    <Compile Include="..\Vts\MonteCarlo\DataStructuresValidation\TissueInputs\MultiLayerTissueInputValidation.cs">
      <Link>MonteCarlo\DataStructuresValidation\TissueInputs\MultiLayerTissueInputValidation.cs</Link>
    </Compile>
    <Compile Include="..\Vts\MonteCarlo\DataStructuresValidation\ValidationResult.cs">
      <Link>MonteCarlo\DataStructuresValidation\ValidationResult.cs</Link>
    </Compile>
    <Compile Include="..\Vts\MonteCarlo\DataStructures\DetectorInputs\AOfRhoAndZDetectorInput.cs">
      <Link>MonteCarlo\DataStructures\DetectorInputs\AOfRhoAndZDetectorInput.cs</Link>
    </Compile>
    <Compile Include="..\Vts\MonteCarlo\DataStructures\DetectorInputs\ATotalDetectorInput.cs">
      <Link>MonteCarlo\DataStructures\DetectorInputs\ATotalDetectorInput.cs</Link>
    </Compile>
    <Compile Include="..\Vts\MonteCarlo\DataStructures\DetectorInputs\FluenceOfRhoAndZAndTimeDetectorInput.cs">
      <Link>MonteCarlo\DataStructures\DetectorInputs\FluenceOfRhoAndZAndTimeDetectorInput.cs</Link>
    </Compile>
    <Compile Include="..\Vts\MonteCarlo\DataStructures\DetectorInputs\FluenceOfRhoAndZDetectorInput.cs">
      <Link>MonteCarlo\DataStructures\DetectorInputs\FluenceOfRhoAndZDetectorInput.cs</Link>
    </Compile>
    <Compile Include="..\Vts\MonteCarlo\DataStructures\DetectorInputs\pMCRofRhoAndTimeDetectorInput.cs">
      <Link>MonteCarlo\DataStructures\DetectorInputs\pMCRofRhoAndTimeDetectorInput.cs</Link>
    </Compile>
    <Compile Include="..\Vts\MonteCarlo\DataStructures\DetectorInputs\pMCRofRhoDetectorInput.cs">
      <Link>MonteCarlo\DataStructures\DetectorInputs\pMCRofRhoDetectorInput.cs</Link>
    </Compile>
    <Compile Include="..\Vts\MonteCarlo\DataStructures\DetectorInputs\RDiffuseDetectorInput.cs">
      <Link>MonteCarlo\DataStructures\DetectorInputs\RDiffuseDetectorInput.cs</Link>
    </Compile>
    <Compile Include="..\Vts\MonteCarlo\DataStructures\DetectorInputs\ROfAngleDetectorInput.cs">
      <Link>MonteCarlo\DataStructures\DetectorInputs\ROfAngleDetectorInput.cs</Link>
    </Compile>
    <Compile Include="..\Vts\MonteCarlo\DataStructures\DetectorInputs\ROfRhoAndAngleDetectorInput.cs">
      <Link>MonteCarlo\DataStructures\DetectorInputs\ROfRhoAndAngleDetectorInput.cs</Link>
    </Compile>
    <Compile Include="..\Vts\MonteCarlo\DataStructures\DetectorInputs\ROfRhoAndOmegaDetectorInput.cs">
      <Link>MonteCarlo\DataStructures\DetectorInputs\ROfRhoAndOmegaDetectorInput.cs</Link>
    </Compile>
    <Compile Include="..\Vts\MonteCarlo\DataStructures\DetectorInputs\ROfRhoAndTimeDetectorInput.cs">
      <Link>MonteCarlo\DataStructures\DetectorInputs\ROfRhoAndTimeDetectorInput.cs</Link>
    </Compile>
    <Compile Include="..\Vts\MonteCarlo\DataStructures\DetectorInputs\ROfRhoDetectorInput.cs">
      <Link>MonteCarlo\DataStructures\DetectorInputs\ROfRhoDetectorInput.cs</Link>
    </Compile>
    <Compile Include="..\Vts\MonteCarlo\DataStructures\DetectorInputs\ROfXAndYDetectorInput.cs">
      <Link>MonteCarlo\DataStructures\DetectorInputs\ROfXAndYDetectorInput.cs</Link>
    </Compile>
    <Compile Include="..\Vts\MonteCarlo\DataStructures\DetectorInputs\TDiffuseDetectorInput.cs">
      <Link>MonteCarlo\DataStructures\DetectorInputs\TDiffuseDetectorInput.cs</Link>
    </Compile>
    <Compile Include="..\Vts\MonteCarlo\DataStructures\DetectorInputs\TOfAngleDetectorInput.cs">
      <Link>MonteCarlo\DataStructures\DetectorInputs\TOfAngleDetectorInput.cs</Link>
    </Compile>
    <Compile Include="..\Vts\MonteCarlo\DataStructures\DetectorInputs\TOfRhoAndAngleDetectorInput.cs">
      <Link>MonteCarlo\DataStructures\DetectorInputs\TOfRhoAndAngleDetectorInput.cs</Link>
    </Compile>
    <Compile Include="..\Vts\MonteCarlo\DataStructures\DetectorInputs\TOfRhoDetectorInput.cs">
      <Link>MonteCarlo\DataStructures\DetectorInputs\TOfRhoDetectorInput.cs</Link>
    </Compile>
    <Compile Include="..\Vts\MonteCarlo\DataStructures\Output.cs">
      <Link>MonteCarlo\DataStructures\Output.cs</Link>
    </Compile>
    <Compile Include="..\Vts\MonteCarlo\DataStructures\SimulationInput.cs">
      <Link>MonteCarlo\DataStructures\SimulationInput.cs</Link>
    </Compile>
    <Compile Include="..\Vts\MonteCarlo\DataStructures\SimulationInputExtensions.cs">
      <Link>MonteCarlo\DataStructures\SimulationInputExtensions.cs</Link>
    </Compile>
    <Compile Include="..\Vts\MonteCarlo\DataStructures\SimulationInputProvider.cs">
      <Link>MonteCarlo\DataStructures\SimulationInputProvider.cs</Link>
    </Compile>
    <Compile Include="..\Vts\MonteCarlo\DataStructures\SimulationOptions.cs">
      <Link>MonteCarlo\DataStructures\SimulationOptions.cs</Link>
    </Compile>
    <Compile Include="..\Vts\MonteCarlo\DataStructures\SourceInputs\LineSourceInputs\CustomLineSourceInput.cs">
      <Link>MonteCarlo\DataStructures\SourceInputs\LineSourceInputs\CustomLineSourceInput.cs</Link>
    </Compile>
    <Compile Include="..\Vts\MonteCarlo\DataStructures\SourceInputs\LineSourceInputs\DirectionalLineSourceInput.cs">
      <Link>MonteCarlo\DataStructures\SourceInputs\LineSourceInputs\DirectionalLineSourceInput.cs</Link>
    </Compile>
    <Compile Include="..\Vts\MonteCarlo\DataStructures\SourceInputs\LineSourceInputs\IsotropicLineSourceInput.cs">
      <Link>MonteCarlo\DataStructures\SourceInputs\LineSourceInputs\IsotropicLineSourceInput.cs</Link>
    </Compile>
    <Compile Include="..\Vts\MonteCarlo\DataStructures\SourceInputs\PointSourceInputs\CustomPointSourceInput.cs">
      <Link>MonteCarlo\DataStructures\SourceInputs\PointSourceInputs\CustomPointSourceInput.cs</Link>
    </Compile>
    <Compile Include="..\Vts\MonteCarlo\DataStructures\SourceInputs\PointSourceInputs\DirectionalPointSourceInput.cs">
      <Link>MonteCarlo\DataStructures\SourceInputs\PointSourceInputs\DirectionalPointSourceInput.cs</Link>
    </Compile>
    <Compile Include="..\Vts\MonteCarlo\DataStructures\SourceInputs\PointSourceInputs\IsotropicPointSourceInput.cs">
      <Link>MonteCarlo\DataStructures\SourceInputs\PointSourceInputs\IsotropicPointSourceInput.cs</Link>
    </Compile>
    <Compile Include="..\Vts\MonteCarlo\DataStructures\SourceInputs\SurfaceEmittingSources\CircularSourceInputs\CustomCircularSourceInput.cs">
      <Link>MonteCarlo\DataStructures\SourceInputs\SurfaceEmittingSources\CircularSourceInputs\CustomCircularSourceInput.cs</Link>
    </Compile>
    <Compile Include="..\Vts\MonteCarlo\DataStructures\SourceInputs\SurfaceEmittingSources\CircularSourceInputs\DirectionalCircularSourceInput.cs">
      <Link>MonteCarlo\DataStructures\SourceInputs\SurfaceEmittingSources\CircularSourceInputs\DirectionalCircularSourceInput.cs</Link>
    </Compile>
    <Compile Include="..\Vts\MonteCarlo\DataStructures\SourceInputs\SurfaceEmittingSources\CuboidalSourceInputs\CustomSurfaceEmittingCuboidalSourceInput.cs">
      <Link>MonteCarlo\DataStructures\SourceInputs\SurfaceEmittingSources\CuboidalSourceInputs\CustomSurfaceEmittingCuboidalSourceInput.cs</Link>
    </Compile>
    <Compile Include="..\Vts\MonteCarlo\DataStructures\SourceInputs\SurfaceEmittingSources\CuboidalSourceInputs\LambertianSurfaceEmittingCuboidalSourceInput.cs">
      <Link>MonteCarlo\DataStructures\SourceInputs\SurfaceEmittingSources\CuboidalSourceInputs\LambertianSurfaceEmittingCuboidalSourceInput.cs</Link>
    </Compile>
    <Compile Include="..\Vts\MonteCarlo\DataStructures\SourceInputs\SurfaceEmittingSources\CylindricalFiberSourceInputs\LambertianSurfaceEmittingTubularSourceInput.cs">
      <Link>MonteCarlo\DataStructures\SourceInputs\SurfaceEmittingSources\CylindricalFiberSourceInputs\LambertianSurfaceEmittingTubularSourceInput.cs</Link>
    </Compile>
    <Compile Include="..\Vts\MonteCarlo\DataStructures\SourceInputs\SurfaceEmittingSources\EllipticalSourceInputs\CustomEllipticalSourceInput.cs">
      <Link>MonteCarlo\DataStructures\SourceInputs\SurfaceEmittingSources\EllipticalSourceInputs\CustomEllipticalSourceInput.cs</Link>
    </Compile>
    <Compile Include="..\Vts\MonteCarlo\DataStructures\SourceInputs\SurfaceEmittingSources\EllipticalSourceInputs\DirectionalEllipticalSourceInput.cs">
      <Link>MonteCarlo\DataStructures\SourceInputs\SurfaceEmittingSources\EllipticalSourceInputs\DirectionalEllipticalSourceInput.cs</Link>
    </Compile>
    <Compile Include="..\Vts\MonteCarlo\DataStructures\SourceInputs\SurfaceEmittingSources\RectangularSourceInputs\CustomRectangularSourceInput.cs">
      <Link>MonteCarlo\DataStructures\SourceInputs\SurfaceEmittingSources\RectangularSourceInputs\CustomRectangularSourceInput.cs</Link>
    </Compile>
    <Compile Include="..\Vts\MonteCarlo\DataStructures\SourceInputs\SurfaceEmittingSources\RectangularSourceInputs\DirectionalRectangularSourceInput.cs">
      <Link>MonteCarlo\DataStructures\SourceInputs\SurfaceEmittingSources\RectangularSourceInputs\DirectionalRectangularSourceInput.cs</Link>
    </Compile>
    <Compile Include="..\Vts\MonteCarlo\DataStructures\SourceInputs\SurfaceEmittingSources\SphericalSourceInputs\CustomSurfaceEmittingSphericalSourceInput.cs">
      <Link>MonteCarlo\DataStructures\SourceInputs\SurfaceEmittingSources\SphericalSourceInputs\CustomSurfaceEmittingSphericalSourceInput.cs</Link>
    </Compile>
    <Compile Include="..\Vts\MonteCarlo\DataStructures\SourceInputs\SurfaceEmittingSources\SphericalSourceInputs\LambertianSurfaceEmittingCuboidalSourceInput.cs">
      <Link>MonteCarlo\DataStructures\SourceInputs\SurfaceEmittingSources\SphericalSourceInputs\LambertianSurfaceEmittingCuboidalSourceInput.cs</Link>
    </Compile>
    <Compile Include="..\Vts\MonteCarlo\DataStructures\SourceInputs\SurfaceEmittingSources\TubularSourceInputs\LambertianSurfaceEmittingTubularSourceInput.cs">
      <Link>MonteCarlo\DataStructures\SourceInputs\SurfaceEmittingSources\TubularSourceInputs\LambertianSurfaceEmittingTubularSourceInput.cs</Link>
    </Compile>
    <Compile Include="..\Vts\MonteCarlo\DataStructures\SourceInputs\VolumetricSources\CustomVolumetricCuboidaldalSourceInput.cs">
      <Link>MonteCarlo\DataStructures\SourceInputs\VolumetricSources\CustomVolumetricCuboidaldalSourceInput.cs</Link>
    </Compile>
    <Compile Include="..\Vts\MonteCarlo\DataStructures\SourceInputs\VolumetricSources\CustomVolumetricEllipsoidalSourceInput.cs">
      <Link>MonteCarlo\DataStructures\SourceInputs\VolumetricSources\CustomVolumetricEllipsoidalSourceInput.cs</Link>
    </Compile>
    <Compile Include="..\Vts\MonteCarlo\DataStructures\SourceInputs\VolumetricSources\IsotropicVolumetricCuboidaldalSourceInput.cs">
      <Link>MonteCarlo\DataStructures\SourceInputs\VolumetricSources\IsotropicVolumetricCuboidaldalSourceInput.cs</Link>
    </Compile>
    <Compile Include="..\Vts\MonteCarlo\DataStructures\SourceInputs\VolumetricSources\IsotropicVolumetricEllipsoidalSourceInput.cs">
      <Link>MonteCarlo\DataStructures\SourceInputs\VolumetricSources\IsotropicVolumetricEllipsoidalSourceInput.cs</Link>
    </Compile>
    <Compile Include="..\Vts\MonteCarlo\DataStructures\TissueInputs\MultiLayerTissueInput.cs">
      <Link>MonteCarlo\DataStructures\TissueInputs\MultiLayerTissueInput.cs</Link>
    </Compile>
    <Compile Include="..\Vts\MonteCarlo\Detectors\AOfRhoAndZDetector.cs">
      <Link>MonteCarlo\Detectors\AOfRhoAndZDetector.cs</Link>
    </Compile>
    <Compile Include="..\Vts\MonteCarlo\Detectors\ATotalDetector.cs">
      <Link>MonteCarlo\Detectors\ATotalDetector.cs</Link>
    </Compile>
    <Compile Include="..\Vts\MonteCarlo\Detectors\FluenceOfRhoAndZAndTimeDetector.cs">
      <Link>MonteCarlo\Detectors\FluenceOfRhoAndZAndTimeDetector.cs</Link>
    </Compile>
    <Compile Include="..\Vts\MonteCarlo\Detectors\FluenceOfRhoAndZDetector.cs">
      <Link>MonteCarlo\Detectors\FluenceOfRhoAndZDetector.cs</Link>
    </Compile>
    <Compile Include="..\Vts\MonteCarlo\Detectors\MomentumTransferOfRhoAndZDetector.cs">
      <Link>MonteCarlo\Detectors\MomentumTransferOfRhoAndZDetector.cs</Link>
    </Compile>
    <Compile Include="..\Vts\MonteCarlo\Detectors\pMCROfRhoAndTimeDetector.cs">
      <Link>MonteCarlo\Detectors\pMCROfRhoAndTimeDetector.cs</Link>
    </Compile>
    <Compile Include="..\Vts\MonteCarlo\Detectors\pMCROfRhoDetector.cs">
      <Link>MonteCarlo\Detectors\pMCROfRhoDetector.cs</Link>
    </Compile>
    <Compile Include="..\Vts\MonteCarlo\Detectors\RDiffuseDetector.cs">
      <Link>MonteCarlo\Detectors\RDiffuseDetector.cs</Link>
    </Compile>
    <Compile Include="..\Vts\MonteCarlo\Detectors\ROfAngleDetector.cs">
      <Link>MonteCarlo\Detectors\ROfAngleDetector.cs</Link>
    </Compile>
    <Compile Include="..\Vts\MonteCarlo\Detectors\ROfRhoAndAngleDetector.cs">
      <Link>MonteCarlo\Detectors\ROfRhoAndAngleDetector.cs</Link>
    </Compile>
    <Compile Include="..\Vts\MonteCarlo\Detectors\ROfRhoAndOmegaDetector.cs">
      <Link>MonteCarlo\Detectors\ROfRhoAndOmegaDetector.cs</Link>
    </Compile>
    <Compile Include="..\Vts\MonteCarlo\Detectors\ROfRhoAndTimeDetector.cs">
      <Link>MonteCarlo\Detectors\ROfRhoAndTimeDetector.cs</Link>
    </Compile>
    <Compile Include="..\Vts\MonteCarlo\Detectors\ROfRhoDetector.cs">
      <Link>MonteCarlo\Detectors\ROfRhoDetector.cs</Link>
    </Compile>
    <Compile Include="..\Vts\MonteCarlo\Detectors\RofXAndYDetector.cs">
      <Link>MonteCarlo\Detectors\RofXAndYDetector.cs</Link>
    </Compile>
    <Compile Include="..\Vts\MonteCarlo\Detectors\TallyExtensionMethods.cs">
      <Link>MonteCarlo\Detectors\TallyExtensionMethods.cs</Link>
    </Compile>
    <Compile Include="..\Vts\MonteCarlo\Detectors\TDiffuseDetector.cs">
      <Link>MonteCarlo\Detectors\TDiffuseDetector.cs</Link>
    </Compile>
    <Compile Include="..\Vts\MonteCarlo\Detectors\TOfAngleDetector.cs">
      <Link>MonteCarlo\Detectors\TOfAngleDetector.cs</Link>
    </Compile>
    <Compile Include="..\Vts\MonteCarlo\Detectors\TOfRhoAndAngleDetector.cs">
      <Link>MonteCarlo\Detectors\TOfRhoAndAngleDetector.cs</Link>
    </Compile>
    <Compile Include="..\Vts\MonteCarlo\Detectors\TOfRhoDetector.cs">
      <Link>MonteCarlo\Detectors\TOfRhoDetector.cs</Link>
    </Compile>
    <Compile Include="..\Vts\MonteCarlo\Enums.cs">
      <Link>MonteCarlo\Enums.cs</Link>
    </Compile>
    <Compile Include="..\Vts\MonteCarlo\Factories\AbsorptionActionFactory.cs">
      <Link>MonteCarlo\Factories\AbsorptionActionFactory.cs</Link>
    </Compile>
    <Compile Include="..\Vts\MonteCarlo\Factories\DetectorControllerFactory.cs">
      <Link>MonteCarlo\Factories\DetectorControllerFactory.cs</Link>
    </Compile>
    <Compile Include="..\Vts\MonteCarlo\Factories\DetectorFactory.cs">
      <Link>MonteCarlo\Factories\DetectorFactory.cs</Link>
    </Compile>
    <Compile Include="..\Vts\MonteCarlo\Factories\RandomNumberGeneratorFactory.cs">
      <Link>MonteCarlo\Factories\RandomNumberGeneratorFactory.cs</Link>
    </Compile>
    <Compile Include="..\Vts\MonteCarlo\Factories\SourceFactory.cs">
      <Link>MonteCarlo\Factories\SourceFactory.cs</Link>
    </Compile>
    <Compile Include="..\Vts\MonteCarlo\Factories\TissueFactory.cs">
      <Link>MonteCarlo\Factories\TissueFactory.cs</Link>
    </Compile>
    <Compile Include="..\Vts\MonteCarlo\Factories\VirtualBoundaryControllerFactory.cs">
      <Link>MonteCarlo\Factories\VirtualBoundaryControllerFactory.cs</Link>
    </Compile>
    <Compile Include="..\Vts\MonteCarlo\Factories\VirtualBoundaryFactory.cs">
      <Link>MonteCarlo\Factories\VirtualBoundaryFactory.cs</Link>
    </Compile>
    <Compile Include="..\Vts\MonteCarlo\Helpers\DetectorBinning.cs">
      <Link>MonteCarlo\Helpers\DetectorBinning.cs</Link>
    </Compile>
    <Compile Include="..\Vts\MonteCarlo\Helpers\Optics.cs">
      <Link>MonteCarlo\Helpers\Optics.cs</Link>
    </Compile>
    <Compile Include="..\Vts\MonteCarlo\Helpers\PolarAzimuthalAngles.cs">
      <Link>MonteCarlo\Helpers\PolarAzimuthalAngles.cs</Link>
    </Compile>
    <Compile Include="..\Vts\MonteCarlo\Helpers\SourceFlags.cs">
      <Link>MonteCarlo\Helpers\SourceFlags.cs</Link>
    </Compile>
    <Compile Include="..\Vts\MonteCarlo\Helpers\SourceToolbox.cs">
      <Link>MonteCarlo\Helpers\SourceToolbox.cs</Link>
    </Compile>
    <Compile Include="..\Vts\MonteCarlo\Helpers\ThreeAxisRotation.cs">
      <Link>MonteCarlo\Helpers\ThreeAxisRotation.cs</Link>
    </Compile>
    <Compile Include="..\Vts\MonteCarlo\Interfaces\IDetector.cs">
      <Link>MonteCarlo\Interfaces\IDetector.cs</Link>
    </Compile>
    <Compile Include="..\Vts\MonteCarlo\Interfaces\IDetectorController.cs">
      <Link>MonteCarlo\Interfaces\IDetectorController.cs</Link>
    </Compile>
    <Compile Include="..\Vts\MonteCarlo\Interfaces\IDetectorInput.cs">
      <Link>MonteCarlo\Interfaces\IDetectorInput.cs</Link>
    </Compile>
    <Compile Include="..\Vts\MonteCarlo\Interfaces\IHistoryDetector.cs">
      <Link>MonteCarlo\Interfaces\IHistoryDetector.cs</Link>
    </Compile>
    <Compile Include="..\Vts\MonteCarlo\Interfaces\IpMCDetectorInput.cs">
      <Link>MonteCarlo\Interfaces\IpMCDetectorInput.cs</Link>
    </Compile>
    <Compile Include="..\Vts\MonteCarlo\Interfaces\IpMCHistoryDetector.cs">
      <Link>MonteCarlo\Interfaces\IpMCHistoryDetector.cs</Link>
    </Compile>
    <Compile Include="..\Vts\MonteCarlo\Interfaces\IpMCTerminationDetector.cs">
      <Link>MonteCarlo\Interfaces\IpMCTerminationDetector.cs</Link>
    </Compile>
    <Compile Include="..\Vts\MonteCarlo\Interfaces\ISource.cs">
      <Link>MonteCarlo\Interfaces\ISource.cs</Link>
    </Compile>
    <Compile Include="..\Vts\MonteCarlo\Interfaces\ISourceInput.cs">
      <Link>MonteCarlo\Interfaces\ISourceInput.cs</Link>
    </Compile>
    <Compile Include="..\Vts\MonteCarlo\Interfaces\ISourceProfile.cs">
      <Link>MonteCarlo\Interfaces\ISourceProfile.cs</Link>
    </Compile>
    <Compile Include="..\Vts\MonteCarlo\Interfaces\ITerminationDetector.cs">
      <Link>MonteCarlo\Interfaces\ITerminationDetector.cs</Link>
    </Compile>
    <Compile Include="..\Vts\MonteCarlo\Interfaces\ITissue.cs">
      <Link>MonteCarlo\Interfaces\ITissue.cs</Link>
    </Compile>
    <Compile Include="..\Vts\MonteCarlo\Interfaces\ITissueInput.cs">
      <Link>MonteCarlo\Interfaces\ITissueInput.cs</Link>
    </Compile>
    <Compile Include="..\Vts\MonteCarlo\Interfaces\ITissueRegion.cs">
      <Link>MonteCarlo\Interfaces\ITissueRegion.cs</Link>
    </Compile>
    <Compile Include="..\Vts\MonteCarlo\Interfaces\IVirtualBoundary.cs">
      <Link>MonteCarlo\Interfaces\IVirtualBoundary.cs</Link>
    </Compile>
    <Compile Include="..\Vts\MonteCarlo\IO\DatabaseOfT.cs">
      <Link>MonteCarlo\IO\DatabaseOfT.cs</Link>
    </Compile>
    <Compile Include="..\Vts\MonteCarlo\IO\DatabaseReader.cs">
      <Link>MonteCarlo\IO\DatabaseReader.cs</Link>
    </Compile>
    <Compile Include="..\Vts\MonteCarlo\IO\DatabaseWriter.cs">
      <Link>MonteCarlo\IO\DatabaseWriter.cs</Link>
    </Compile>
    <Compile Include="..\Vts\MonteCarlo\IO\DetectorIO.cs">
      <Link>MonteCarlo\IO\DetectorIO.cs</Link>
    </Compile>
    <Compile Include="..\Vts\MonteCarlo\mc_allvox.cs">
      <Link>MonteCarlo\mc_allvox.cs</Link>
    </Compile>
    <Compile Include="..\Vts\MonteCarlo\MonteCarloSimulation.cs">
      <Link>MonteCarlo\MonteCarloSimulation.cs</Link>
    </Compile>
    <Compile Include="..\Vts\MonteCarlo\Photon.cs">
      <Link>MonteCarlo\Photon.cs</Link>
    </Compile>
    <Compile Include="..\Vts\MonteCarlo\PhotonData\CollisionInfo.cs">
      <Link>MonteCarlo\PhotonData\CollisionInfo.cs</Link>
    </Compile>
    <Compile Include="..\Vts\MonteCarlo\PhotonData\CollisionInfoDatabase.cs">
      <Link>MonteCarlo\PhotonData\CollisionInfoDatabase.cs</Link>
    </Compile>
    <Compile Include="..\Vts\MonteCarlo\PhotonData\CollisionInfoDatabaseWriter.cs">
      <Link>MonteCarlo\PhotonData\CollisionInfoDatabaseWriter.cs</Link>
    </Compile>
    <Compile Include="..\Vts\MonteCarlo\PhotonData\CollisionInfoSerializer.cs">
      <Link>MonteCarlo\PhotonData\CollisionInfoSerializer.cs</Link>
    </Compile>
    <Compile Include="..\Vts\MonteCarlo\PhotonData\PhotonDatabase.cs">
      <Link>MonteCarlo\PhotonData\PhotonDatabase.cs</Link>
    </Compile>
    <Compile Include="..\Vts\MonteCarlo\PhotonData\PhotonDatabaseWriter.cs">
      <Link>MonteCarlo\PhotonData\PhotonDatabaseWriter.cs</Link>
    </Compile>
    <Compile Include="..\Vts\MonteCarlo\PhotonData\PhotonDataPoint.cs">
      <Link>MonteCarlo\PhotonData\PhotonDataPoint.cs</Link>
    </Compile>
    <Compile Include="..\Vts\MonteCarlo\PhotonData\PhotonDataPointSerializer.cs">
      <Link>MonteCarlo\PhotonData\PhotonDataPointSerializer.cs</Link>
    </Compile>
    <Compile Include="..\Vts\MonteCarlo\PhotonData\pMCDatabase.cs">
      <Link>MonteCarlo\PhotonData\pMCDatabase.cs</Link>
    </Compile>
    <Compile Include="..\Vts\MonteCarlo\PhotonData\pMCDataPoint.cs">
      <Link>MonteCarlo\PhotonData\pMCDataPoint.cs</Link>
    </Compile>
    <Compile Include="..\Vts\MonteCarlo\PhotonData\SubRegionCollisionInfo.cs">
      <Link>MonteCarlo\PhotonData\SubRegionCollisionInfo.cs</Link>
    </Compile>
    <Compile Include="..\Vts\MonteCarlo\PhotonHistory.cs">
      <Link>MonteCarlo\PhotonHistory.cs</Link>
    </Compile>
    <Compile Include="..\Vts\MonteCarlo\PostProcessing\PhotonTerminationDatabasePostProcessor.cs">
      <Link>MonteCarlo\PostProcessing\PhotonTerminationDatabasePostProcessor.cs</Link>
    </Compile>
    <Compile Include="..\Vts\MonteCarlo\PostProcessing\PostProcessorInput.cs">
      <Link>MonteCarlo\PostProcessing\PostProcessorInput.cs</Link>
    </Compile>
    <Compile Include="..\Vts\MonteCarlo\Rng\MersenneTwisterSerializationInfo.cs">
      <Link>MonteCarlo\Rng\MersenneTwisterSerializationInfo.cs</Link>
    </Compile>
    <Compile Include="..\Vts\MonteCarlo\Sources\LineSources\CustomLineSource.cs">
      <Link>MonteCarlo\Sources\LineSources\CustomLineSource.cs</Link>
    </Compile>
    <Compile Include="..\Vts\MonteCarlo\Rng\SerializableMersenneTwister.cs">
      <Link>MonteCarlo\Rng\SerializableMersenneTwister.cs</Link>
    </Compile>
    <Compile Include="..\Vts\MonteCarlo\Sources\LineSources\DirectionalLineSource.cs">
      <Link>MonteCarlo\Sources\LineSources\DirectionalLineSource.cs</Link>
    </Compile>
    <Compile Include="..\Vts\MonteCarlo\Sources\LineSources\IsotropicLineSource.cs">
      <Link>MonteCarlo\Sources\LineSources\IsotropicLineSource.cs</Link>
    </Compile>
    <Compile Include="..\Vts\MonteCarlo\Sources\LineSources\LineSourceBase.cs">
      <Link>MonteCarlo\Sources\LineSources\LineSourceBase.cs</Link>
    </Compile>
    <Compile Include="..\Vts\MonteCarlo\Sources\PointSources\CustomPointSource.cs">
      <Link>MonteCarlo\Sources\PointSources\CustomPointSource.cs</Link>
    </Compile>
    <Compile Include="..\Vts\MonteCarlo\Sources\PointSources\DirectionalPointSource.cs">
      <Link>MonteCarlo\Sources\PointSources\DirectionalPointSource.cs</Link>
    </Compile>
    <Compile Include="..\Vts\MonteCarlo\Sources\PointSources\IsotropicPointSource.cs">
      <Link>MonteCarlo\Sources\PointSources\IsotropicPointSource.cs</Link>
    </Compile>
    <Compile Include="..\Vts\MonteCarlo\Sources\PointSources\PointSourceBase.cs">
      <Link>MonteCarlo\Sources\PointSources\PointSourceBase.cs</Link>
    </Compile>
    <Compile Include="..\Vts\MonteCarlo\Sources\SourceDefaults.cs">
      <Link>MonteCarlo\Sources\SourceDefaults.cs</Link>
    </Compile>
    <Compile Include="..\Vts\MonteCarlo\Sources\SourceProfiles\FlatSourceProfile.cs">
      <Link>MonteCarlo\Sources\SourceProfiles\FlatSourceProfile.cs</Link>
    </Compile>
    <Compile Include="..\Vts\MonteCarlo\Sources\SourceProfiles\GaussianSourceProfile.cs">
      <Link>MonteCarlo\Sources\SourceProfiles\GaussianSourceProfile.cs</Link>
    </Compile>
    <Compile Include="..\Vts\MonteCarlo\Sources\SurfaceEmittingSources\Circular\CircularSourceBase.cs">
      <Link>MonteCarlo\Sources\SurfaceEmittingSources\Circular\CircularSourceBase.cs</Link>
    </Compile>
    <Compile Include="..\Vts\MonteCarlo\Sources\SurfaceEmittingSources\Circular\CustomCircularSource.cs">
      <Link>MonteCarlo\Sources\SurfaceEmittingSources\Circular\CustomCircularSource.cs</Link>
    </Compile>
    <Compile Include="..\Vts\MonteCarlo\Sources\SurfaceEmittingSources\Circular\DirectionalCircularSource.cs">
      <Link>MonteCarlo\Sources\SurfaceEmittingSources\Circular\DirectionalCircularSource.cs</Link>
    </Compile>
    <Compile Include="..\Vts\MonteCarlo\Sources\SurfaceEmittingSources\Cuboidal\CustomSurfaceEmittingCuboidalSource.cs">
      <Link>MonteCarlo\Sources\SurfaceEmittingSources\Cuboidal\CustomSurfaceEmittingCuboidalSource.cs</Link>
    </Compile>
    <Compile Include="..\Vts\MonteCarlo\Sources\SurfaceEmittingSources\Cuboidal\LambertianSurfaceEmittingCuboidalSource.cs">
      <Link>MonteCarlo\Sources\SurfaceEmittingSources\Cuboidal\LambertianSurfaceEmittingCuboidalSource.cs</Link>
    </Compile>
    <Compile Include="..\Vts\MonteCarlo\Sources\SurfaceEmittingSources\Cuboidal\SurfaceEmittingCuboidalSourceBase.cs">
      <Link>MonteCarlo\Sources\SurfaceEmittingSources\Cuboidal\SurfaceEmittingCuboidalSourceBase.cs</Link>
    </Compile>
    <Compile Include="..\Vts\MonteCarlo\Sources\SurfaceEmittingSources\CylindricalFiber\LambertianSurfaceEmittingCylindricalFiberSource.cs">
      <Link>MonteCarlo\Sources\SurfaceEmittingSources\CylindricalFiber\LambertianSurfaceEmittingCylindricalFiberSource.cs</Link>
    </Compile>
    <Compile Include="..\Vts\MonteCarlo\Sources\SurfaceEmittingSources\CylindricalFiber\SurfaceEmittingCylindricalFiberSourceBase.cs">
      <Link>MonteCarlo\Sources\SurfaceEmittingSources\CylindricalFiber\SurfaceEmittingCylindricalFiberSourceBase.cs</Link>
    </Compile>
    <Compile Include="..\Vts\MonteCarlo\Sources\SurfaceEmittingSources\Elliptical\CustomEllipticalSource.cs">
      <Link>MonteCarlo\Sources\SurfaceEmittingSources\Elliptical\CustomEllipticalSource.cs</Link>
    </Compile>
    <Compile Include="..\Vts\MonteCarlo\Sources\SurfaceEmittingSources\Elliptical\DirectionalEllipticalSource.cs">
      <Link>MonteCarlo\Sources\SurfaceEmittingSources\Elliptical\DirectionalEllipticalSource.cs</Link>
    </Compile>
    <Compile Include="..\Vts\MonteCarlo\Sources\SurfaceEmittingSources\Elliptical\EllipticalSourceBase.cs">
      <Link>MonteCarlo\Sources\SurfaceEmittingSources\Elliptical\EllipticalSourceBase.cs</Link>
    </Compile>
    <Compile Include="..\Vts\MonteCarlo\Sources\SurfaceEmittingSources\Rectangular\CustomRectangularSource.cs">
      <Link>MonteCarlo\Sources\SurfaceEmittingSources\Rectangular\CustomRectangularSource.cs</Link>
    </Compile>
    <Compile Include="..\Vts\MonteCarlo\Sources\SurfaceEmittingSources\Rectangular\DirectionalRectangularSource.cs">
      <Link>MonteCarlo\Sources\SurfaceEmittingSources\Rectangular\DirectionalRectangularSource.cs</Link>
    </Compile>
    <Compile Include="..\Vts\MonteCarlo\Sources\SurfaceEmittingSources\Rectangular\RectangularSourceBase.cs">
      <Link>MonteCarlo\Sources\SurfaceEmittingSources\Rectangular\RectangularSourceBase.cs</Link>
    </Compile>
    <Compile Include="..\Vts\MonteCarlo\Sources\SurfaceEmittingSources\Spherical\CustomSurfaceEmittingSphericalSource.cs">
      <Link>MonteCarlo\Sources\SurfaceEmittingSources\Spherical\CustomSurfaceEmittingSphericalSource.cs</Link>
    </Compile>
    <Compile Include="..\Vts\MonteCarlo\Sources\SurfaceEmittingSources\Spherical\LambertianSurfaceEmittingSphericalSource.cs">
      <Link>MonteCarlo\Sources\SurfaceEmittingSources\Spherical\LambertianSurfaceEmittingSphericalSource.cs</Link>
    </Compile>
    <Compile Include="..\Vts\MonteCarlo\Sources\SurfaceEmittingSources\Spherical\SurfaceEmittingSphericalSourceBase.cs">
      <Link>MonteCarlo\Sources\SurfaceEmittingSources\Spherical\SurfaceEmittingSphericalSourceBase.cs</Link>
    </Compile>
    <Compile Include="..\Vts\MonteCarlo\Sources\SurfaceEmittingSources\Tubular\LambertianSurfaceEmittingTubularSource.cs">
      <Link>MonteCarlo\Sources\SurfaceEmittingSources\Tube\LambertianSurfaceEmittingTubularSource.cs</Link>
    </Compile>
    <Compile Include="..\Vts\MonteCarlo\Sources\SurfaceEmittingSources\Tubular\SurfaceEmittingTubularSourceBase.cs">
      <Link>MonteCarlo\Sources\SurfaceEmittingSources\Tube\SurfaceEmittingTubularSourceBase.cs</Link>
    </Compile>
    <Compile Include="..\Vts\MonteCarlo\Sources\VolumetricSources\CustomVolumetricCuboidalSource.cs">
      <Link>MonteCarlo\Sources\VolumetricSources\CustomVolumetricCuboidalSource.cs</Link>
    </Compile>
    <Compile Include="..\Vts\MonteCarlo\Sources\VolumetricSources\CustomVolumetricEllipsoidalSource.cs">
      <Link>MonteCarlo\Sources\VolumetricSources\CustomVolumetricEllipsoidalSource.cs</Link>
    </Compile>
    <Compile Include="..\Vts\MonteCarlo\Sources\VolumetricSources\IsotropicVolumetricCuboidalSource.cs">
      <Link>MonteCarlo\Sources\VolumetricSources\IsotropicVolumetricCuboidalSource.cs</Link>
    </Compile>
    <Compile Include="..\Vts\MonteCarlo\Sources\VolumetricSources\IsotropicVolumetricEllipsoidalSource.cs">
      <Link>MonteCarlo\Sources\VolumetricSources\IsotropicVolumetricEllipsoidalSource.cs</Link>
    </Compile>
    <Compile Include="..\Vts\MonteCarlo\Sources\VolumetricSources\VolumetricCuboidalSourceBase.cs">
      <Link>MonteCarlo\Sources\VolumetricSources\VolumetricCuboidalSourceBase.cs</Link>
    </Compile>
    <Compile Include="..\Vts\MonteCarlo\Sources\VolumetricSources\VolumetricEllipsoidalSourceBase.cs">
      <Link>MonteCarlo\Sources\VolumetricSources\VolumetricEllipsoidalSourceBase.cs</Link>
    </Compile>
    <Compile Include="..\Vts\MonteCarlo\Tissues\CylinderRegion.cs">
      <Link>MonteCarlo\Tissues\CylinderRegion.cs</Link>
    </Compile>
    <Compile Include="..\Vts\MonteCarlo\Tissues\EllipsoidRegion.cs">
      <Link>MonteCarlo\Tissues\EllipsoidRegion.cs</Link>
    </Compile>
    <Compile Include="..\Vts\MonteCarlo\Tissues\LayerRegion.cs">
      <Link>MonteCarlo\Tissues\LayerRegion.cs</Link>
    </Compile>
    <Compile Include="..\Vts\MonteCarlo\Tissues\MultiLayerTissue.cs">
      <Link>MonteCarlo\Tissues\MultiLayerTissue.cs</Link>
    </Compile>
    <Compile Include="..\Vts\MonteCarlo\Tissues\MultiLayerTissueProvider.cs">
      <Link>MonteCarlo\Tissues\MultiLayerTissueProvider.cs</Link>
    </Compile>
    <Compile Include="..\Vts\MonteCarlo\Tissues\SingleEllipsoidTissue.cs">
      <Link>MonteCarlo\Tissues\SingleEllipsoidTissue.cs</Link>
    </Compile>
    <Compile Include="..\Vts\MonteCarlo\Tissues\TissueBase.cs">
      <Link>MonteCarlo\Tissues\TissueBase.cs</Link>
    </Compile>
    <Compile Include="..\Vts\MonteCarlo\Tissues\VoxelRegion.cs">
      <Link>MonteCarlo\Tissues\VoxelRegion.cs</Link>
    </Compile>
    <Compile Include="..\Vts\MonteCarlo\VirtualBoundaries\DiffuseReflectanceVirtualBoundary.cs">
      <Link>MonteCarlo\VirtualBoundaries\DiffuseReflectanceVirtualBoundary.cs</Link>
    </Compile>
    <Compile Include="..\Vts\MonteCarlo\VirtualBoundaries\DiffuseTransmittanceVirtualBoundary.cs">
      <Link>MonteCarlo\VirtualBoundaries\DiffuseTransmittanceVirtualBoundary.cs</Link>
    </Compile>
    <Compile Include="..\Vts\MonteCarlo\VirtualBoundaries\GenericVolumeVirtualBoundary.cs">
      <Link>MonteCarlo\VirtualBoundaries\GenericVolumeVirtualBoundary.cs</Link>
    </Compile>
    <Compile Include="..\Vts\MonteCarlo\VirtualBoundaries\SpecularReflectanceVirtualBoundary.cs">
      <Link>MonteCarlo\VirtualBoundaries\SpecularReflectanceVirtualBoundary.cs</Link>
    </Compile>
    <Compile Include="MonteCarlo\Unmanaged\UnmanagedDetectorDefinition.cs" />
    <Compile Include="MonteCarlo\Unmanaged\UnmanagedFlags.cs" />
    <Compile Include="MonteCarlo\Unmanaged\UnmanagedHistory.cs" />
    <Compile Include="MonteCarlo\Unmanaged\UnmanagedIO.cs" />
    <Compile Include="MonteCarlo\Unmanaged\UnmanagedLayer.cs" />
    <Compile Include="MonteCarlo\Unmanaged\UnmanagedMonteCarloSimulation.cs" />
    <Compile Include="MonteCarlo\Unmanaged\UnmanagedOutput.cs" />
    <Compile Include="MonteCarlo\Unmanaged\UnmanagedPhoton.cs" />
    <Compile Include="MonteCarlo\Unmanaged\UnmanagedSourceDefinition.cs" />
    <Compile Include="MonteCarlo\Unmanaged\UnmanagedTissue.cs" />
    <Compile Include="Properties\AssemblyInfo.cs" />
  </ItemGroup>
  <ItemGroup>
    <EmbeddedResource Include="..\Vts\Modeling\Spectroscopy\Resources\SpectraData1.xml">
      <Link>Modeling\Spectroscopy\Resources\SpectraData1.xml</Link>
      <SubType>Designer</SubType>
    </EmbeddedResource>
    <EmbeddedResource Include="..\Vts\Modeling\Spectroscopy\Resources\ValidMockDataInResources.xml">
      <Link>Modeling\Spectroscopy\Resources\ValidMockDataInResources.xml</Link>
    </EmbeddedResource>
  </ItemGroup>
  <ItemGroup>
    <EmbeddedResource Include="..\Vts\Modeling\Spectroscopy\Resources\Spectra.txt">
      <Link>Modeling\Spectroscopy\Resources\Spectra.txt</Link>
    </EmbeddedResource>
    <EmbeddedResource Include="..\Vts\Modeling\Resources\ReferenceNurbs\SpatialFrequencyDomain\v0p1\spaceNurbsValues.xml">
      <Link>Modeling\Resources\ReferenceNurbs\SpatialFrequencyDomain\v0p1\spaceNurbsValues.xml</Link>
    </EmbeddedResource>
    <EmbeddedResource Include="..\Vts\Modeling\Resources\ReferenceNurbs\SpatialFrequencyDomain\v0p1\timeNurbsValues.xml">
      <Link>Modeling\Resources\ReferenceNurbs\SpatialFrequencyDomain\v0p1\timeNurbsValues.xml</Link>
    </EmbeddedResource>
    <EmbeddedResource Include="..\Vts\Modeling\Resources\ReferenceNurbs\RealDomain\v0p1\spaceNurbsValues.xml">
      <Link>Modeling\Resources\ReferenceNurbs\RealDomain\v0p1\spaceNurbsValues.xml</Link>
    </EmbeddedResource>
    <EmbeddedResource Include="..\Vts\Modeling\Resources\ReferenceNurbs\RealDomain\v0p1\timeNurbsValues.xml">
      <Link>Modeling\Resources\ReferenceNurbs\RealDomain\v0p1\timeNurbsValues.xml</Link>
    </EmbeddedResource>
    <EmbeddedResource Include="..\Vts\Modeling\Resources\ReferenceData\N1e8mua0musp1g0p8dr0p2dt0p005\ROfRhoAndTime.xml">
      <Link>Modeling\Resources\ReferenceData\N1e8mua0musp1g0p8dr0p2dt0p005\ROfRhoAndTime.xml</Link>
    </EmbeddedResource>
    <EmbeddedResource Include="..\Vts\Modeling\Resources\ReferenceData\N1e8mua0musp1g0p8dr0p2dt0p005\R_fxt.xml">
      <Link>Modeling\Resources\ReferenceData\N1e8mua0musp1g0p8dr0p2dt0p005\R_fxt.xml</Link>
    </EmbeddedResource>
    <Content Include="..\Vts\Modeling\Spectroscopy\ChromophoreList.xml">
      <Link>Modeling\Spectroscopy\ChromophoreList.xml</Link>
    </Content>
  </ItemGroup>
  <ItemGroup>
    <EmbeddedResource Include="..\Vts\Common\Resources\Strings.resx">
      <Link>Common\Resources\Strings.resx</Link>
    </EmbeddedResource>
    <EmbeddedResource Include="..\Vts\Modeling\Resources\HankelData\basepoints.dat">
      <Link>Modeling\Resources\HankelData\basepoints.dat</Link>
    </EmbeddedResource>
    <EmbeddedResource Include="..\Vts\Modeling\Resources\HankelData\hankelweights.dat">
      <Link>Modeling\Resources\HankelData\hankelweights.dat</Link>
    </EmbeddedResource>
    <EmbeddedResource Include="..\Vts\Modeling\Resources\ReferenceNurbs\SpatialFrequencyDomain\v0p1\controlPoints">
      <Link>Modeling\Resources\ReferenceNurbs\SpatialFrequencyDomain\v0p1\controlPoints</Link>
    </EmbeddedResource>
    <EmbeddedResource Include="..\Vts\Modeling\Resources\ReferenceNurbs\SpatialFrequencyDomain\v0p1\degrees">
      <Link>Modeling\Resources\ReferenceNurbs\SpatialFrequencyDomain\v0p1\degrees</Link>
    </EmbeddedResource>
    <EmbeddedResource Include="..\Vts\Modeling\Resources\ReferenceNurbs\SpatialFrequencyDomain\v0p1\dims">
      <Link>Modeling\Resources\ReferenceNurbs\SpatialFrequencyDomain\v0p1\dims</Link>
    </EmbeddedResource>
    <EmbeddedResource Include="..\Vts\Modeling\Resources\ReferenceNurbs\SpatialFrequencyDomain\v0p1\maxValues">
      <Link>Modeling\Resources\ReferenceNurbs\SpatialFrequencyDomain\v0p1\maxValues</Link>
    </EmbeddedResource>
    <EmbeddedResource Include="..\Vts\Modeling\Resources\ReferenceNurbs\SpatialFrequencyDomain\v0p1\spaceKnots">
      <Link>Modeling\Resources\ReferenceNurbs\SpatialFrequencyDomain\v0p1\spaceKnots</Link>
    </EmbeddedResource>
    <EmbeddedResource Include="..\Vts\Modeling\Resources\ReferenceNurbs\SpatialFrequencyDomain\v0p1\timeKnots">
      <Link>Modeling\Resources\ReferenceNurbs\SpatialFrequencyDomain\v0p1\timeKnots</Link>
    </EmbeddedResource>
    <EmbeddedResource Include="..\Vts\Modeling\Resources\ReferenceNurbs\SpatialFrequencyDomain\v0p1\nativeTimes">
      <Link>Modeling\Resources\ReferenceNurbs\SpatialFrequencyDomain\v0p1\nativeTimes</Link>
    </EmbeddedResource>
    <EmbeddedResource Include="..\Vts\Modeling\Resources\ReferenceNurbs\RealDomain\v0p1\controlPoints">
      <Link>Modeling\Resources\ReferenceNurbs\RealDomain\v0p1\controlPoints</Link>
    </EmbeddedResource>
    <EmbeddedResource Include="..\Vts\Modeling\Resources\ReferenceNurbs\RealDomain\v0p1\degrees">
      <Link>Modeling\Resources\ReferenceNurbs\RealDomain\v0p1\degrees</Link>
    </EmbeddedResource>
    <EmbeddedResource Include="..\Vts\Modeling\Resources\ReferenceNurbs\RealDomain\v0p1\dims">
      <Link>Modeling\Resources\ReferenceNurbs\RealDomain\v0p1\dims</Link>
    </EmbeddedResource>
    <EmbeddedResource Include="..\Vts\Modeling\Resources\ReferenceNurbs\RealDomain\v0p1\maxValues">
      <Link>Modeling\Resources\ReferenceNurbs\RealDomain\v0p1\maxValues</Link>
    </EmbeddedResource>
    <EmbeddedResource Include="..\Vts\Modeling\Resources\ReferenceNurbs\RealDomain\v0p1\minValidTimes">
      <Link>Modeling\Resources\ReferenceNurbs\RealDomain\v0p1\minValidTimes</Link>
    </EmbeddedResource>
    <EmbeddedResource Include="..\Vts\Modeling\Resources\ReferenceNurbs\RealDomain\v0p1\nativeTimes">
      <Link>Modeling\Resources\ReferenceNurbs\RealDomain\v0p1\nativeTimes</Link>
    </EmbeddedResource>
    <EmbeddedResource Include="..\Vts\Modeling\Resources\ReferenceNurbs\RealDomain\v0p1\rhos">
      <Link>Modeling\Resources\ReferenceNurbs\RealDomain\v0p1\rhos</Link>
    </EmbeddedResource>
    <EmbeddedResource Include="..\Vts\Modeling\Resources\ReferenceNurbs\RealDomain\v0p1\spaceKnots">
      <Link>Modeling\Resources\ReferenceNurbs\RealDomain\v0p1\spaceKnots</Link>
    </EmbeddedResource>
    <EmbeddedResource Include="..\Vts\Modeling\Resources\ReferenceNurbs\RealDomain\v0p1\timeKnots">
      <Link>Modeling\Resources\ReferenceNurbs\RealDomain\v0p1\timeKnots</Link>
    </EmbeddedResource>
    <EmbeddedResource Include="..\Vts\Modeling\Resources\ReferenceData\N1e8mua0musp1g0p8dr0p2dt0p005\ROfRhoAndTime">
      <Link>Modeling\Resources\ReferenceData\N1e8mua0musp1g0p8dr0p2dt0p005\ROfRhoAndTime</Link>
    </EmbeddedResource>
    <EmbeddedResource Include="..\Vts\Modeling\Resources\ReferenceData\N1e8mua0musp1g0p8dr0p2dt0p005\R_fxt">
      <Link>Modeling\Resources\ReferenceData\N1e8mua0musp1g0p8dr0p2dt0p005\R_fxt</Link>
    </EmbeddedResource>
    <EmbeddedResource Include="..\Vts\Modeling\Spectroscopy\Resources\Fat.csv">
      <Link>Modeling\Spectroscopy\Resources\Fat.csv</Link>
    </EmbeddedResource>
    <None Include="Vts.snk" />
  </ItemGroup>
  <ItemGroup>
    <BootstrapperPackage Include="Microsoft.Net.Client.3.5">
      <Visible>False</Visible>
      <ProductName>.NET Framework 3.5 SP1 Client Profile</ProductName>
      <Install>false</Install>
    </BootstrapperPackage>
    <BootstrapperPackage Include="Microsoft.Net.Framework.3.5.SP1">
      <Visible>False</Visible>
      <ProductName>.NET Framework 3.5 SP1</ProductName>
      <Install>true</Install>
    </BootstrapperPackage>
    <BootstrapperPackage Include="Microsoft.Windows.Installer.3.1">
      <Visible>False</Visible>
      <ProductName>Windows Installer 3.1</ProductName>
      <Install>true</Install>
    </BootstrapperPackage>
  </ItemGroup>
  <ItemGroup />
  <Import Project="$(MSBuildToolsPath)\Microsoft.CSharp.targets" />
  <!-- To modify your build process, add your task inside one of the targets below and uncomment it. 
       Other similar extension points exist, see Microsoft.Common.targets.
  <Target Name="BeforeBuild">
  </Target>
  <Target Name="AfterBuild">
  </Target>
  -->
  <PropertyGroup>
    <PostBuildEvent>IF NOT EXIST "$(SolutionDir)..\build\core\Desktop\$(ConfigurationName)" mkdir "$(SolutionDir)..\build\core\Desktop\$(ConfigurationName)"
copy "$(TargetDir)\*.*" "$(SolutionDir)..\build\core\Desktop\$(ConfigurationName)" /y</PostBuildEvent>
  </PropertyGroup>
</Project><|MERGE_RESOLUTION|>--- conflicted
+++ resolved
@@ -1,1139 +1,1116 @@
-﻿<?xml version="1.0" encoding="utf-8"?>
-<Project ToolsVersion="4.0" DefaultTargets="Build" xmlns="http://schemas.microsoft.com/developer/msbuild/2003">
-  <PropertyGroup>
-    <Configuration Condition=" '$(Configuration)' == '' ">Debug</Configuration>
-    <Platform Condition=" '$(Platform)' == '' ">AnyCPU</Platform>
-    <ProductVersion>9.0.30729</ProductVersion>
-    <SchemaVersion>2.0</SchemaVersion>
-    <ProjectGuid>{05B6020A-B646-4BBB-B9A0-B524F5F85023}</ProjectGuid>
-    <OutputType>Library</OutputType>
-    <AppDesignerFolder>Properties</AppDesignerFolder>
-    <RootNamespace>Vts</RootNamespace>
-    <AssemblyName>Vts</AssemblyName>
-    <TargetFrameworkVersion>v4.0</TargetFrameworkVersion>
-    <FileAlignment>512</FileAlignment>
-    <SignAssembly>true</SignAssembly>
-    <AssemblyOriginatorKeyFile>Vts.snk</AssemblyOriginatorKeyFile>
-    <FileUpgradeFlags>
-    </FileUpgradeFlags>
-    <OldToolsVersion>4.0</OldToolsVersion>
-    <UpgradeBackupLocation />
-    <PublishUrl>publish\</PublishUrl>
-    <Install>true</Install>
-    <InstallFrom>Disk</InstallFrom>
-    <UpdateEnabled>false</UpdateEnabled>
-    <UpdateMode>Foreground</UpdateMode>
-    <UpdateInterval>7</UpdateInterval>
-    <UpdateIntervalUnits>Days</UpdateIntervalUnits>
-    <UpdatePeriodically>false</UpdatePeriodically>
-    <UpdateRequired>false</UpdateRequired>
-    <MapFileExtensions>true</MapFileExtensions>
-    <ApplicationRevision>0</ApplicationRevision>
-    <ApplicationVersion>1.0.0.%2a</ApplicationVersion>
-    <IsWebBootstrapper>false</IsWebBootstrapper>
-    <UseApplicationTrust>false</UseApplicationTrust>
-    <BootstrapperEnabled>true</BootstrapperEnabled>
-    <TargetFrameworkProfile>Client</TargetFrameworkProfile>
-  </PropertyGroup>
-  <PropertyGroup Condition=" '$(Configuration)|$(Platform)' == 'Debug|AnyCPU' ">
-    <DebugSymbols>true</DebugSymbols>
-    <DebugType>full</DebugType>
-    <Optimize>true</Optimize>
-    <OutputPath>bin\Debug\</OutputPath>
-    <DefineConstants>TRACE;DEBUG;DESKTOP</DefineConstants>
-    <ErrorReport>prompt</ErrorReport>
-    <WarningLevel>4</WarningLevel>
-    <DocumentationFile>bin\Debug\Vts.xml</DocumentationFile>
-    <AllowUnsafeBlocks>true</AllowUnsafeBlocks>
-    <RegisterForComInterop>true</RegisterForComInterop>
-    <CodeAnalysisRuleSet>AllRules.ruleset</CodeAnalysisRuleSet>
-  </PropertyGroup>
-  <PropertyGroup Condition=" '$(Configuration)|$(Platform)' == 'Release|AnyCPU' ">
-    <DebugType>pdbonly</DebugType>
-    <Optimize>true</Optimize>
-    <OutputPath>bin\Release\</OutputPath>
-    <DefineConstants>TRACE;DESKTOP</DefineConstants>
-    <ErrorReport>prompt</ErrorReport>
-    <WarningLevel>4</WarningLevel>
-    <AllowUnsafeBlocks>true</AllowUnsafeBlocks>
-    <DocumentationFile>bin\Release\Vts.xml</DocumentationFile>
-    <CodeAnalysisRuleSet>AllRules.ruleset</CodeAnalysisRuleSet>
-  </PropertyGroup>
-  <PropertyGroup Condition=" '$(Configuration)|$(Platform)' == 'Release %28White List Gui Deployment%29|AnyCPU' ">
-    <OutputPath>bin\Release %28White List Gui Deployment%29\</OutputPath>
-    <DefineConstants>TRACE;DESKTOP</DefineConstants>
-    <AllowUnsafeBlocks>true</AllowUnsafeBlocks>
-    <DocumentationFile>bin\Release\Vts.xml</DocumentationFile>
-    <Optimize>true</Optimize>
-    <DebugType>pdbonly</DebugType>
-    <PlatformTarget>AnyCPU</PlatformTarget>
-    <CodeAnalysisUseTypeNameInSuppression>true</CodeAnalysisUseTypeNameInSuppression>
-    <CodeAnalysisModuleSuppressionsFile>GlobalSuppressions.cs</CodeAnalysisModuleSuppressionsFile>
-    <ErrorReport>prompt</ErrorReport>
-    <CodeAnalysisRuleSet>AllRules.ruleset</CodeAnalysisRuleSet>
-  </PropertyGroup>
-  <ItemGroup>
-    <Reference Include="MathNet.Numerics, Version=2010.1.26.439, Culture=neutral, PublicKeyToken=cd8b63ad3d691a37, processorArchitecture=MSIL">
-      <SpecificVersion>False</SpecificVersion>
-      <HintPath>..\..\lib\Math.NET\lib\Net40\MathNet.Numerics.dll</HintPath>
-    </Reference>
-    <Reference Include="Meta.Numerics, Version=1.3.0.0, Culture=neutral, PublicKeyToken=67d25c65a6631347, processorArchitecture=MSIL">
-      <SpecificVersion>False</SpecificVersion>
-      <HintPath>..\..\lib\Meta.Numerics\build\Desktop\Meta.Numerics.dll</HintPath>
-    </Reference>
-    <Reference Include="Microsoft.Practices.ServiceLocation, Version=1.0.0.0, Culture=neutral, PublicKeyToken=31bf3856ad364e35, processorArchitecture=MSIL">
-      <SpecificVersion>False</SpecificVersion>
-      <HintPath>..\..\lib\Unity\Desktop\Microsoft.Practices.ServiceLocation.dll</HintPath>
-    </Reference>
-    <Reference Include="Microsoft.Practices.Unity, Version=2.0.414.0, Culture=neutral, PublicKeyToken=31bf3856ad364e35, processorArchitecture=MSIL">
-      <SpecificVersion>False</SpecificVersion>
-      <HintPath>..\..\lib\Unity\Desktop\Microsoft.Practices.Unity.dll</HintPath>
-    </Reference>
-    <Reference Include="MPFitLib, Version=1.0.0.0, Culture=neutral, processorArchitecture=MSIL">
-      <SpecificVersion>False</SpecificVersion>
-      <HintPath>..\..\lib\mpfit\build\Desktop\MPFitLib.dll</HintPath>
-    </Reference>
-    <Reference Include="System" />
-    <Reference Include="System.Core">
-      <RequiredTargetFramework>3.5</RequiredTargetFramework>
-    </Reference>
-    <Reference Include="System.CoreEx">
-      <HintPath>..\..\lib\RxFramework\NET40\System.CoreEx.dll</HintPath>
-    </Reference>
-    <Reference Include="System.Interactive, Version=1.0.2838.204, Culture=neutral, PublicKeyToken=31bf3856ad364e35, processorArchitecture=MSIL">
-      <SpecificVersion>False</SpecificVersion>
-      <HintPath>..\..\lib\RxFramework\NET40\System.Interactive.dll</HintPath>
-    </Reference>
-    <Reference Include="System.Numerics" />
-    <Reference Include="System.Reactive">
-      <HintPath>..\..\lib\RxFramework\NET40\System.Reactive.dll</HintPath>
-    </Reference>
-    <Reference Include="System.Reactive.ClientProfile">
-      <HintPath>..\..\lib\RxFramework\NET40\System.Reactive.ClientProfile.dll</HintPath>
-    </Reference>
-    <Reference Include="System.Runtime.Serialization">
-      <RequiredTargetFramework>3.0</RequiredTargetFramework>
-    </Reference>
-    <Reference Include="System.Xml.Linq">
-      <RequiredTargetFramework>3.5</RequiredTargetFramework>
-    </Reference>
-    <Reference Include="System.Data.DataSetExtensions">
-      <RequiredTargetFramework>3.5</RequiredTargetFramework>
-    </Reference>
-    <Reference Include="System.Data" />
-    <Reference Include="System.Xml" />
-    <Reference Include="zlib.net">
-      <HintPath>..\..\lib\Math.NET\lib\Net40\zlib.net.dll</HintPath>
-    </Reference>
-  </ItemGroup>
-  <ItemGroup>
-    <Compile Include="..\Vts\Common\BindableObject.cs">
-      <Link>Common\BindableObject.cs</Link>
-    </Compile>
-    <Compile Include="..\Vts\Common\BindableObjectWithChangeTracking.cs">
-      <Link>Common\BindableObjectWithChangeTracking.cs</Link>
-    </Compile>
-    <Compile Include="..\Vts\Common\DependsOnAttribute.cs">
-      <Link>Common\DependsOnAttribute.cs</Link>
-    </Compile>
-    <Compile Include="..\Vts\Common\Direction.cs">
-      <Link>Common\Direction.cs</Link>
-    </Compile>
-    <Compile Include="..\Vts\Common\Enums.cs">
-      <Link>Common\Enums.cs</Link>
-    </Compile>
-<<<<<<< HEAD
-    <Compile Include="..\Vts\Common\ExtensionMethods\ArrayExtensions.cs">
-      <Link>Common\ExtensionMethods\ArrayExtensions.cs</Link>
-    </Compile>
-    <Compile Include="..\Vts\Common\ExtensionMethods\DataExtensions.cs">
-      <Link>Common\ExtensionMethods\DataExtensions.cs</Link>
-    </Compile>
-    <Compile Include="..\Vts\Common\ExtensionMethods\EnumerableExtensions.cs">
-      <Link>Common\ExtensionMethods\EnumerableExtensions.cs</Link>
-    </Compile>
-    <Compile Include="..\Vts\Common\ExtensionMethods\EnumExtensions.cs">
-      <Link>Common\ExtensionMethods\EnumExtensions.cs</Link>
-    </Compile>
-    <Compile Include="..\Vts\Common\ExtensionMethods\IEnumerableArrayExtensions.cs">
-      <Link>Common\ExtensionMethods\IEnumerableArrayExtensions.cs</Link>
-    </Compile>
-    <Compile Include="..\Vts\Common\ExtensionMethods\OpticalPropertiesExtensions.cs">
-      <Link>Common\ExtensionMethods\OpticalPropertiesExtensions.cs</Link>
-    </Compile>
-    <Compile Include="..\Vts\Common\ExtensionMethods\RNGExtensions.cs">
-      <Link>Common\ExtensionMethods\RNGExtensions.cs</Link>
-=======
-    <Compile Include="..\Vts\Common\Extensions\ArrayExtensions.cs">
-      <Link>Common\Extensions\ArrayExtensions.cs</Link>
-    </Compile>
-    <Compile Include="..\Vts\Common\Extensions\DataExtensions.cs">
-      <Link>Common\Extensions\DataExtensions.cs</Link>
-    </Compile>
-    <Compile Include="..\Vts\Common\Extensions\EnumerableExtensions.cs">
-      <Link>Common\Extensions\EnumerableExtensions.cs</Link>
-    </Compile>
-    <Compile Include="..\Vts\Common\Extensions\EnumExtensions.cs">
-      <Link>Common\Extensions\EnumExtensions.cs</Link>
-    </Compile>
-    <Compile Include="..\Vts\Common\Extensions\IEnumerableArrayExtensions.cs">
-      <Link>Common\Extensions\IEnumerableArrayExtensions.cs</Link>
-    </Compile>
-    <Compile Include="..\Vts\Common\Extensions\OpticalPropertiesExtensions.cs">
-      <Link>Common\Extensions\OpticalPropertiesExtensions.cs</Link>
-    </Compile>
-    <Compile Include="..\Vts\Common\Extensions\RNGExtensions.cs">
-      <Link>Common\Extensions\RNGExtensions.cs</Link>
->>>>>>> e523c4fa
-    </Compile>
-    <Compile Include="..\Vts\Common\GlobalConstants.cs">
-      <Link>Common\GlobalConstants.cs</Link>
-    </Compile>
-    <Compile Include="..\Vts\Common\Helpers\EnumHelper.cs">
-      <Link>Common\Helpers\EnumHelper.cs</Link>
-    </Compile>
-    <Compile Include="..\Vts\Common\Helpers\FuncOfT.cs">
-      <Link>Common\Helpers\FuncOfT.cs</Link>
-    </Compile>
-    <Compile Include="..\Vts\Common\Helpers\Range\DoubleRange.cs">
-      <Link>Common\Helpers\Range\DoubleRange.cs</Link>
-    </Compile>
-    <Compile Include="..\Vts\Common\Helpers\Range\FloatRange.cs">
-      <Link>Common\Helpers\Range\FloatRange.cs</Link>
-    </Compile>
-    <Compile Include="..\Vts\Common\Helpers\Range\IntRange.cs">
-      <Link>Common\Helpers\Range\IntRange.cs</Link>
-    </Compile>
-    <Compile Include="..\Vts\Common\Helpers\Range\LongRange.cs">
-      <Link>Common\Helpers\Range\LongRange.cs</Link>
-    </Compile>
-    <Compile Include="..\Vts\Common\Helpers\Range\RangeOfT.cs">
-      <Link>Common\Helpers\Range\RangeOfT.cs</Link>
-    </Compile>
-    <Compile Include="..\Vts\Common\Helpers\Range\UIntRange.cs">
-      <Link>Common\Helpers\Range\UIntRange.cs</Link>
-    </Compile>
-    <Compile Include="..\Vts\Common\Helpers\Tuple.cs">
-      <Link>Common\Helpers\Tuple.cs</Link>
-    </Compile>
-    <Compile Include="..\Vts\Common\Interfaces\IChangeTracking.cs">
-      <Link>Common\Interfaces\IChangeTracking.cs</Link>
-    </Compile>
-    <Compile Include="..\Vts\Common\Interfaces\IForwardSolver.cs">
-      <Link>Common\Interfaces\IForwardSolver.cs</Link>
-    </Compile>
-    <Compile Include="..\Vts\Common\Interfaces\INotifyPropertyChangedPlus.cs">
-      <Link>Common\Interfaces\INotifyPropertyChangedPlus.cs</Link>
-    </Compile>
-    <Compile Include="..\Vts\Common\Interfaces\IOldForwardSolver.cs">
-      <Link>Common\Interfaces\IOldForwardSolver.cs</Link>
-    </Compile>
-    <Compile Include="..\Vts\Common\Interfaces\IOldOptimizer.cs">
-      <Link>Common\Interfaces\IOldOptimizer.cs</Link>
-    </Compile>
-    <Compile Include="..\Vts\Common\Interfaces\IOptimizer.cs">
-      <Link>Common\Interfaces\IOptimizer.cs</Link>
-    </Compile>
-    <Compile Include="..\Vts\Common\Math\Convolution2D.cs">
-      <Link>Common\Math\Convolution2D.cs</Link>
-    </Compile>
-    <Compile Include="..\Vts\Common\Math\Integration.cs">
-      <Link>Common\Math\Integration.cs</Link>
-    </Compile>
-    <Compile Include="..\Vts\Common\Math\Interpolation.cs">
-      <Link>Common\Math\Interpolation.cs</Link>
-    </Compile>
-    <Compile Include="..\Vts\Common\Math\Statistics.cs">
-      <Link>Common\Math\Statistics.cs</Link>
-    </Compile>
-    <Compile Include="..\Vts\Common\OpticalProperties.cs">
-      <Link>Common\OpticalProperties.cs</Link>
-    </Compile>
-    <Compile Include="..\Vts\Common\Position.cs">
-      <Link>Common\Position.cs</Link>
-    </Compile>
-    <Compile Include="..\Vts\Common\PropertyDependencyManager.cs">
-      <Link>Common\PropertyDependencyManager.cs</Link>
-    </Compile>
-    <Compile Include="..\Vts\Common\Resources\Strings.Designer.cs">
-      <Link>Common\Resources\Strings.Designer.cs</Link>
-    </Compile>
-    <Compile Include="..\Vts\Factories\ComputationFactory.cs">
-      <Link>Factories\ComputationFactory.cs</Link>
-    </Compile>
-    <Compile Include="..\Vts\Factories\SolverFactory.cs">
-      <Link>Factories\SolverFactory.cs</Link>
-    </Compile>
-    <Compile Include="..\Vts\IO\ArrayCustomBinaryReader.cs">
-      <Link>IO\ArrayCustomBinaryReader.cs</Link>
-    </Compile>
-    <Compile Include="..\Vts\IO\ArrayCustomBinaryWriter.cs">
-      <Link>IO\ArrayCustomBinaryWriter.cs</Link>
-    </Compile>
-    <Compile Include="..\Vts\IO\CustomBinaryStreamWriterOfT.cs">
-      <Link>IO\CustomBinaryStreamWriterOfT.cs</Link>
-    </Compile>
-    <Compile Include="..\Vts\IO\FileIO.cs">
-      <Link>IO\FileIO.cs</Link>
-    </Compile>
-    <Compile Include="..\Vts\IO\ICustomBinaryReaderOfT.cs">
-      <Link>IO\ICustomBinaryReaderOfT.cs</Link>
-    </Compile>
-    <Compile Include="..\Vts\IO\ICustomBinaryWriterOfT.cs">
-      <Link>IO\ICustomBinaryWriterOfT.cs</Link>
-    </Compile>
-    <Compile Include="..\Vts\IO\LibraryIO.cs">
-      <Link>IO\LibraryIO.cs</Link>
-    </Compile>
-    <Compile Include="..\Vts\IO\MetaData.cs">
-      <Link>IO\MetaData.cs</Link>
-    </Compile>
-    <Compile Include="..\Vts\IO\StreamFinder.cs">
-      <Link>IO\StreamFinder.cs</Link>
-    </Compile>
-    <Compile Include="..\Vts\Modeling\Analyzers\NumericalDerivativeExtensions.cs">
-      <Link>Modeling\Analyzers\NumericalDerivativeExtensions.cs</Link>
-    </Compile>
-    <Compile Include="..\Vts\Modeling\ForwardSolvers\BSplinesCoefficients.cs">
-      <Link>Modeling\ForwardSolvers\BSplinesCoefficients.cs</Link>
-    </Compile>
-    <Compile Include="..\Vts\Modeling\ForwardSolvers\DeltaPOneForwardSolver.cs">
-      <Link>Modeling\ForwardSolvers\DeltaPOneForwardSolver.cs</Link>
-    </Compile>
-    <Compile Include="..\Vts\Modeling\ForwardSolvers\DiffusionForwardSolverBase.cs">
-      <Link>Modeling\ForwardSolvers\DiffusionForwardSolverBase.cs</Link>
-    </Compile>
-    <Compile Include="..\Vts\Modeling\ForwardSolvers\DiffusionGreensFunctions.cs">
-      <Link>Modeling\ForwardSolvers\DiffusionGreensFunctions.cs</Link>
-    </Compile>
-    <Compile Include="..\Vts\Modeling\ForwardSolvers\DiffusionParameters.cs">
-      <Link>Modeling\ForwardSolvers\DiffusionParameters.cs</Link>
-    </Compile>
-    <Compile Include="..\Vts\Modeling\ForwardSolvers\DiscreteOrdinates\DOMethods.cs">
-      <Link>Modeling\ForwardSolvers\DiscreteOrdinates\DOMethods.cs</Link>
-    </Compile>
-    <Compile Include="..\Vts\Modeling\ForwardSolvers\DiscreteOrdinates\GaussLegendreCoefficients.cs">
-      <Link>Modeling\ForwardSolvers\DiscreteOrdinates\GaussLegendreCoefficients.cs</Link>
-    </Compile>
-    <Compile Include="..\Vts\Modeling\ForwardSolvers\DistributedGaussianSourceSDAForwardSolver.cs">
-      <Link>Modeling\ForwardSolvers\DistributedGaussianSourceSDAForwardSolver.cs</Link>
-    </Compile>
-    <Compile Include="..\Vts\Modeling\ForwardSolvers\DistributedPointSourceSDAForwardSolver.cs">
-      <Link>Modeling\ForwardSolvers\DistributedPointSourceSDAForwardSolver.cs</Link>
-    </Compile>
-    <Compile Include="..\Vts\Modeling\ForwardSolvers\ForwardSolverBase.cs">
-      <Link>Modeling\ForwardSolvers\ForwardSolverBase.cs</Link>
-    </Compile>
-    <Compile Include="..\Vts\Modeling\ForwardSolvers\INurbs.cs">
-      <Link>Modeling\ForwardSolvers\INurbs.cs</Link>
-    </Compile>
-    <Compile Include="..\Vts\Modeling\ForwardSolvers\LinearDiscreteFourierTransform.cs">
-      <Link>Modeling\ForwardSolvers\LinearDiscreteFourierTransform.cs</Link>
-    </Compile>
-    <Compile Include="..\Vts\Modeling\ForwardSolvers\LinearDiscreteHankelTransform.cs">
-      <Link>Modeling\ForwardSolvers\LinearDiscreteHankelTransform.cs</Link>
-    </Compile>
-    <Compile Include="..\Vts\Modeling\ForwardSolvers\MGRTE\2D\DataStructures\AngularMesh.cs">
-      <Link>Modeling\ForwardSolvers\MGRTE\2D\DataStructures\AngularMesh.cs</Link>
-    </Compile>
-    <Compile Include="..\Vts\Modeling\ForwardSolvers\MGRTE\2D\DataStructures\BoundaryCoupling.cs">
-      <Link>Modeling\ForwardSolvers\MGRTE\2D\DataStructures\BoundaryCoupling.cs</Link>
-    </Compile>
-    <Compile Include="..\Vts\Modeling\ForwardSolvers\MGRTE\2D\DataStructures\LightSource.cs">
-      <Link>Modeling\ForwardSolvers\MGRTE\2D\DataStructures\LightSource.cs</Link>
-    </Compile>
-    <Compile Include="..\Vts\Modeling\ForwardSolvers\MGRTE\2D\DataStructures\Measurement.cs">
-      <Link>Modeling\ForwardSolvers\MGRTE\2D\DataStructures\Measurement.cs</Link>
-    </Compile>
-    <Compile Include="..\Vts\Modeling\ForwardSolvers\MGRTE\2D\DataStructures\Output.cs">
-      <Link>Modeling\ForwardSolvers\MGRTE\2D\DataStructures\Output.cs</Link>
-    </Compile>
-    <Compile Include="..\Vts\Modeling\ForwardSolvers\MGRTE\2D\DataStructures\Parameters.cs">
-      <Link>Modeling\ForwardSolvers\MGRTE\2D\DataStructures\Parameters.cs</Link>
-    </Compile>
-    <Compile Include="..\Vts\Modeling\ForwardSolvers\MGRTE\2D\DataStructures\SpatialMesh.cs">
-      <Link>Modeling\ForwardSolvers\MGRTE\2D\DataStructures\SpatialMesh.cs</Link>
-    </Compile>
-    <Compile Include="..\Vts\Modeling\ForwardSolvers\MGRTE\2D\IO\Initialization.cs">
-      <Link>Modeling\ForwardSolvers\MGRTE\2D\IO\Initialization.cs</Link>
-    </Compile>
-    <Compile Include="..\Vts\Modeling\ForwardSolvers\MGRTE\2D\IO\ParametersIO.cs">
-      <Link>Modeling\ForwardSolvers\MGRTE\2D\IO\ParametersIO.cs</Link>
-    </Compile>
-    <Compile Include="..\Vts\Modeling\ForwardSolvers\MGRTE\2D\IO\ReadDataFiles.cs">
-      <Link>Modeling\ForwardSolvers\MGRTE\2D\IO\ReadDataFiles.cs</Link>
-    </Compile>
-    <Compile Include="..\Vts\Modeling\ForwardSolvers\MGRTE\2D\IO\Source.cs">
-      <Link>Modeling\ForwardSolvers\MGRTE\2D\IO\Source.cs</Link>
-    </Compile>
-    <Compile Include="..\Vts\Modeling\ForwardSolvers\MGRTE\2D\MultiGridCycle.cs">
-      <Link>Modeling\ForwardSolvers\MGRTE\2D\MultiGridCycle.cs</Link>
-    </Compile>
-    <Compile Include="..\Vts\Modeling\ForwardSolvers\MGRTE\2D\Solver.cs">
-      <Link>Modeling\ForwardSolvers\MGRTE\2D\Solver.cs</Link>
-    </Compile>
-    <Compile Include="..\Vts\Modeling\ForwardSolvers\MonteCarloForwardSolver.cs">
-      <Link>Modeling\ForwardSolvers\MonteCarloForwardSolver.cs</Link>
-    </Compile>
-    <Compile Include="..\Vts\Modeling\ForwardSolvers\MonteCarloLoader.cs">
-      <Link>Modeling\ForwardSolvers\MonteCarloLoader.cs</Link>
-    </Compile>
-    <Compile Include="..\Vts\Modeling\ForwardSolvers\NurbsForwardSolver.cs">
-      <Link>Modeling\ForwardSolvers\NurbsForwardSolver.cs</Link>
-    </Compile>
-    <Compile Include="..\Vts\Modeling\ForwardSolvers\NurbsGenerator.cs">
-      <Link>Modeling\ForwardSolvers\NurbsGenerator.cs</Link>
-    </Compile>
-    <Compile Include="..\Vts\Modeling\ForwardSolvers\NurbsValues.cs">
-      <Link>Modeling\ForwardSolvers\NurbsValues.cs</Link>
-    </Compile>
-    <Compile Include="..\Vts\Modeling\ForwardSolvers\PhotonHittingDensity.cs">
-      <Link>Modeling\ForwardSolvers\PhotonHittingDensity.cs</Link>
-    </Compile>
-    <Compile Include="..\Vts\Modeling\ForwardSolvers\pMCForwardSolver.cs">
-      <Link>Modeling\ForwardSolvers\pMCForwardSolver.cs</Link>
-    </Compile>
-    <Compile Include="..\Vts\Modeling\ForwardSolvers\pMCLoader.cs">
-      <Link>Modeling\ForwardSolvers\pMCLoader.cs</Link>
-    </Compile>
-    <Compile Include="..\Vts\Modeling\ForwardSolvers\PointSourceSDAForwardSolver.cs">
-      <Link>Modeling\ForwardSolvers\PointSourceSDAForwardSolver.cs</Link>
-    </Compile>
-    <Compile Include="..\Vts\Modeling\ForwardSolvers\SFDDiffusionForwardSolver.cs">
-      <Link>Modeling\ForwardSolvers\SFDDiffusionForwardSolver.cs</Link>
-    </Compile>
-    <Compile Include="..\Vts\Modeling\ForwardSolvers\StubNurbsGenerator.cs">
-      <Link>Modeling\ForwardSolvers\StubNurbsGenerator.cs</Link>
-    </Compile>
-    <Compile Include="..\Vts\Modeling\ForwardSolvers\VectorizedForwardSolverFuncs.cs">
-      <Link>Modeling\ForwardSolvers\VectorizedForwardSolverFuncs.cs</Link>
-    </Compile>
-    <Compile Include="..\Vts\Modeling\Input\Commands.cs">
-      <Link>Modeling\Input\Commands.cs</Link>
-    </Compile>
-    <Compile Include="..\Vts\Modeling\Optimizers\MPFitLevenbergMarquardtOptimizer.cs">
-      <Link>Modeling\Optimizers\MPFitLevenbergMarquardtOptimizer.cs</Link>
-    </Compile>
-    <Compile Include="..\Vts\Modeling\ProblemDefinition\Enums.cs">
-      <Link>Modeling\ProblemDefinition\Enums.cs</Link>
-    </Compile>
-    <Compile Include="..\Vts\Modeling\ProblemDefinition\IBoundaryCondition.cs">
-      <Link>Modeling\ProblemDefinition\IBoundaryCondition.cs</Link>
-    </Compile>
-    <Compile Include="..\Vts\Modeling\ProblemDefinition\IDiffusionProblemDefinition.cs">
-      <Link>Modeling\ProblemDefinition\IDiffusionProblemDefinition.cs</Link>
-    </Compile>
-    <Compile Include="..\Vts\Modeling\ProblemDefinition\IMeasurement.cs">
-      <Link>Modeling\ProblemDefinition\IMeasurement.cs</Link>
-    </Compile>
-    <Compile Include="..\Vts\Modeling\ProblemDefinition\ISource.cs">
-      <Link>Modeling\ProblemDefinition\ISource.cs</Link>
-    </Compile>
-    <Compile Include="..\Vts\Modeling\Spectroscopy\ChromophoreAbsorber.cs">
-      <Link>Modeling\Spectroscopy\ChromophoreAbsorber.cs</Link>
-    </Compile>
-    <Compile Include="..\Vts\Modeling\Spectroscopy\ChromophoreSpectrum.cs">
-      <Link>Modeling\Spectroscopy\ChromophoreSpectrum.cs</Link>
-    </Compile>
-    <Compile Include="..\Vts\Modeling\Spectroscopy\ChromophoreSpectrumUnitConverter.cs">
-      <Link>Modeling\Spectroscopy\ChromophoreSpectrumUnitConverter.cs</Link>
-    </Compile>
-    <Compile Include="..\Vts\Modeling\Spectroscopy\Enums.cs">
-      <Link>Modeling\Spectroscopy\Enums.cs</Link>
-    </Compile>
-    <Compile Include="..\Vts\Modeling\Spectroscopy\IAbsorber.cs">
-      <Link>Modeling\Spectroscopy\IAbsorber.cs</Link>
-    </Compile>
-    <Compile Include="..\Vts\Modeling\Spectroscopy\IChromophoreAbsorber.cs">
-      <Link>Modeling\Spectroscopy\IChromophoreAbsorber.cs</Link>
-    </Compile>
-    <Compile Include="..\Vts\Modeling\Spectroscopy\IntralipidScatterer.cs">
-      <Link>Modeling\Spectroscopy\IntralipidScatterer.cs</Link>
-    </Compile>
-    <Compile Include="..\Vts\Modeling\Spectroscopy\IScatterer.cs">
-      <Link>Modeling\Spectroscopy\IScatterer.cs</Link>
-    </Compile>
-    <Compile Include="..\Vts\Modeling\Spectroscopy\ISpectrum.cs">
-      <Link>Modeling\Spectroscopy\ISpectrum.cs</Link>
-    </Compile>
-    <Compile Include="..\Vts\Modeling\Spectroscopy\MieScatterer.cs">
-      <Link>Modeling\Spectroscopy\MieScatterer.cs</Link>
-    </Compile>
-    <Compile Include="..\Vts\Modeling\Spectroscopy\PowerLawScatterer.cs">
-      <Link>Modeling\Spectroscopy\PowerLawScatterer.cs</Link>
-    </Compile>
-    <Compile Include="..\Vts\Modeling\Spectroscopy\SpectralConverter.cs">
-      <Link>Modeling\Spectroscopy\SpectralConverter.cs</Link>
-    </Compile>
-    <Compile Include="..\Vts\Modeling\Spectroscopy\SpectralDatabase.cs">
-      <Link>Modeling\Spectroscopy\SpectralDatabase.cs</Link>
-    </Compile>
-    <Compile Include="..\Vts\Modeling\Spectroscopy\Tissue.cs">
-      <Link>Modeling\Spectroscopy\Tissue.cs</Link>
-    </Compile>
-    <Compile Include="..\Vts\Modeling\Tools\CalculatorToolbox.cs">
-      <Link>Modeling\Tools\CalculatorToolbox.cs</Link>
-    </Compile>
-    <Compile Include="..\Vts\Modeling\Tools\HankelTransform.cs">
-      <Link>Modeling\Tools\HankelTransform.cs</Link>
-    </Compile>
-    <Compile Include="..\Vts\MonteCarlo\Controllers\DetectorController.cs">
-      <Link>MonteCarlo\Controllers\DetectorController.cs</Link>
-    </Compile>
-    <Compile Include="..\Vts\MonteCarlo\Controllers\pMCDetectorController.cs">
-      <Link>MonteCarlo\Controllers\pMCDetectorController.cs</Link>
-    </Compile>
-    <Compile Include="..\Vts\MonteCarlo\Controllers\VirtualBoundaryController.cs">
-      <Link>MonteCarlo\Controllers\VirtualBoundaryController.cs</Link>
-    </Compile>
-    <Compile Include="..\Vts\MonteCarlo\DataStructuresValidation\SimulationInputValidation.cs">
-      <Link>MonteCarlo\DataStructuresValidation\SimulationInputValidation.cs</Link>
-    </Compile>
-    <Compile Include="..\Vts\MonteCarlo\DataStructuresValidation\TissueInputs\MultiLayerTissueInputValidation.cs">
-      <Link>MonteCarlo\DataStructuresValidation\TissueInputs\MultiLayerTissueInputValidation.cs</Link>
-    </Compile>
-    <Compile Include="..\Vts\MonteCarlo\DataStructuresValidation\ValidationResult.cs">
-      <Link>MonteCarlo\DataStructuresValidation\ValidationResult.cs</Link>
-    </Compile>
-    <Compile Include="..\Vts\MonteCarlo\DataStructures\DetectorInputs\AOfRhoAndZDetectorInput.cs">
-      <Link>MonteCarlo\DataStructures\DetectorInputs\AOfRhoAndZDetectorInput.cs</Link>
-    </Compile>
-    <Compile Include="..\Vts\MonteCarlo\DataStructures\DetectorInputs\ATotalDetectorInput.cs">
-      <Link>MonteCarlo\DataStructures\DetectorInputs\ATotalDetectorInput.cs</Link>
-    </Compile>
-    <Compile Include="..\Vts\MonteCarlo\DataStructures\DetectorInputs\FluenceOfRhoAndZAndTimeDetectorInput.cs">
-      <Link>MonteCarlo\DataStructures\DetectorInputs\FluenceOfRhoAndZAndTimeDetectorInput.cs</Link>
-    </Compile>
-    <Compile Include="..\Vts\MonteCarlo\DataStructures\DetectorInputs\FluenceOfRhoAndZDetectorInput.cs">
-      <Link>MonteCarlo\DataStructures\DetectorInputs\FluenceOfRhoAndZDetectorInput.cs</Link>
-    </Compile>
-    <Compile Include="..\Vts\MonteCarlo\DataStructures\DetectorInputs\pMCRofRhoAndTimeDetectorInput.cs">
-      <Link>MonteCarlo\DataStructures\DetectorInputs\pMCRofRhoAndTimeDetectorInput.cs</Link>
-    </Compile>
-    <Compile Include="..\Vts\MonteCarlo\DataStructures\DetectorInputs\pMCRofRhoDetectorInput.cs">
-      <Link>MonteCarlo\DataStructures\DetectorInputs\pMCRofRhoDetectorInput.cs</Link>
-    </Compile>
-    <Compile Include="..\Vts\MonteCarlo\DataStructures\DetectorInputs\RDiffuseDetectorInput.cs">
-      <Link>MonteCarlo\DataStructures\DetectorInputs\RDiffuseDetectorInput.cs</Link>
-    </Compile>
-    <Compile Include="..\Vts\MonteCarlo\DataStructures\DetectorInputs\ROfAngleDetectorInput.cs">
-      <Link>MonteCarlo\DataStructures\DetectorInputs\ROfAngleDetectorInput.cs</Link>
-    </Compile>
-    <Compile Include="..\Vts\MonteCarlo\DataStructures\DetectorInputs\ROfRhoAndAngleDetectorInput.cs">
-      <Link>MonteCarlo\DataStructures\DetectorInputs\ROfRhoAndAngleDetectorInput.cs</Link>
-    </Compile>
-    <Compile Include="..\Vts\MonteCarlo\DataStructures\DetectorInputs\ROfRhoAndOmegaDetectorInput.cs">
-      <Link>MonteCarlo\DataStructures\DetectorInputs\ROfRhoAndOmegaDetectorInput.cs</Link>
-    </Compile>
-    <Compile Include="..\Vts\MonteCarlo\DataStructures\DetectorInputs\ROfRhoAndTimeDetectorInput.cs">
-      <Link>MonteCarlo\DataStructures\DetectorInputs\ROfRhoAndTimeDetectorInput.cs</Link>
-    </Compile>
-    <Compile Include="..\Vts\MonteCarlo\DataStructures\DetectorInputs\ROfRhoDetectorInput.cs">
-      <Link>MonteCarlo\DataStructures\DetectorInputs\ROfRhoDetectorInput.cs</Link>
-    </Compile>
-    <Compile Include="..\Vts\MonteCarlo\DataStructures\DetectorInputs\ROfXAndYDetectorInput.cs">
-      <Link>MonteCarlo\DataStructures\DetectorInputs\ROfXAndYDetectorInput.cs</Link>
-    </Compile>
-    <Compile Include="..\Vts\MonteCarlo\DataStructures\DetectorInputs\TDiffuseDetectorInput.cs">
-      <Link>MonteCarlo\DataStructures\DetectorInputs\TDiffuseDetectorInput.cs</Link>
-    </Compile>
-    <Compile Include="..\Vts\MonteCarlo\DataStructures\DetectorInputs\TOfAngleDetectorInput.cs">
-      <Link>MonteCarlo\DataStructures\DetectorInputs\TOfAngleDetectorInput.cs</Link>
-    </Compile>
-    <Compile Include="..\Vts\MonteCarlo\DataStructures\DetectorInputs\TOfRhoAndAngleDetectorInput.cs">
-      <Link>MonteCarlo\DataStructures\DetectorInputs\TOfRhoAndAngleDetectorInput.cs</Link>
-    </Compile>
-    <Compile Include="..\Vts\MonteCarlo\DataStructures\DetectorInputs\TOfRhoDetectorInput.cs">
-      <Link>MonteCarlo\DataStructures\DetectorInputs\TOfRhoDetectorInput.cs</Link>
-    </Compile>
-    <Compile Include="..\Vts\MonteCarlo\DataStructures\Output.cs">
-      <Link>MonteCarlo\DataStructures\Output.cs</Link>
-    </Compile>
-    <Compile Include="..\Vts\MonteCarlo\DataStructures\SimulationInput.cs">
-      <Link>MonteCarlo\DataStructures\SimulationInput.cs</Link>
-    </Compile>
-    <Compile Include="..\Vts\MonteCarlo\DataStructures\SimulationInputExtensions.cs">
-      <Link>MonteCarlo\DataStructures\SimulationInputExtensions.cs</Link>
-    </Compile>
-    <Compile Include="..\Vts\MonteCarlo\DataStructures\SimulationInputProvider.cs">
-      <Link>MonteCarlo\DataStructures\SimulationInputProvider.cs</Link>
-    </Compile>
-    <Compile Include="..\Vts\MonteCarlo\DataStructures\SimulationOptions.cs">
-      <Link>MonteCarlo\DataStructures\SimulationOptions.cs</Link>
-    </Compile>
-    <Compile Include="..\Vts\MonteCarlo\DataStructures\SourceInputs\LineSourceInputs\CustomLineSourceInput.cs">
-      <Link>MonteCarlo\DataStructures\SourceInputs\LineSourceInputs\CustomLineSourceInput.cs</Link>
-    </Compile>
-    <Compile Include="..\Vts\MonteCarlo\DataStructures\SourceInputs\LineSourceInputs\DirectionalLineSourceInput.cs">
-      <Link>MonteCarlo\DataStructures\SourceInputs\LineSourceInputs\DirectionalLineSourceInput.cs</Link>
-    </Compile>
-    <Compile Include="..\Vts\MonteCarlo\DataStructures\SourceInputs\LineSourceInputs\IsotropicLineSourceInput.cs">
-      <Link>MonteCarlo\DataStructures\SourceInputs\LineSourceInputs\IsotropicLineSourceInput.cs</Link>
-    </Compile>
-    <Compile Include="..\Vts\MonteCarlo\DataStructures\SourceInputs\PointSourceInputs\CustomPointSourceInput.cs">
-      <Link>MonteCarlo\DataStructures\SourceInputs\PointSourceInputs\CustomPointSourceInput.cs</Link>
-    </Compile>
-    <Compile Include="..\Vts\MonteCarlo\DataStructures\SourceInputs\PointSourceInputs\DirectionalPointSourceInput.cs">
-      <Link>MonteCarlo\DataStructures\SourceInputs\PointSourceInputs\DirectionalPointSourceInput.cs</Link>
-    </Compile>
-    <Compile Include="..\Vts\MonteCarlo\DataStructures\SourceInputs\PointSourceInputs\IsotropicPointSourceInput.cs">
-      <Link>MonteCarlo\DataStructures\SourceInputs\PointSourceInputs\IsotropicPointSourceInput.cs</Link>
-    </Compile>
-    <Compile Include="..\Vts\MonteCarlo\DataStructures\SourceInputs\SurfaceEmittingSources\CircularSourceInputs\CustomCircularSourceInput.cs">
-      <Link>MonteCarlo\DataStructures\SourceInputs\SurfaceEmittingSources\CircularSourceInputs\CustomCircularSourceInput.cs</Link>
-    </Compile>
-    <Compile Include="..\Vts\MonteCarlo\DataStructures\SourceInputs\SurfaceEmittingSources\CircularSourceInputs\DirectionalCircularSourceInput.cs">
-      <Link>MonteCarlo\DataStructures\SourceInputs\SurfaceEmittingSources\CircularSourceInputs\DirectionalCircularSourceInput.cs</Link>
-    </Compile>
-    <Compile Include="..\Vts\MonteCarlo\DataStructures\SourceInputs\SurfaceEmittingSources\CuboidalSourceInputs\CustomSurfaceEmittingCuboidalSourceInput.cs">
-      <Link>MonteCarlo\DataStructures\SourceInputs\SurfaceEmittingSources\CuboidalSourceInputs\CustomSurfaceEmittingCuboidalSourceInput.cs</Link>
-    </Compile>
-    <Compile Include="..\Vts\MonteCarlo\DataStructures\SourceInputs\SurfaceEmittingSources\CuboidalSourceInputs\LambertianSurfaceEmittingCuboidalSourceInput.cs">
-      <Link>MonteCarlo\DataStructures\SourceInputs\SurfaceEmittingSources\CuboidalSourceInputs\LambertianSurfaceEmittingCuboidalSourceInput.cs</Link>
-    </Compile>
-    <Compile Include="..\Vts\MonteCarlo\DataStructures\SourceInputs\SurfaceEmittingSources\CylindricalFiberSourceInputs\LambertianSurfaceEmittingTubularSourceInput.cs">
-      <Link>MonteCarlo\DataStructures\SourceInputs\SurfaceEmittingSources\CylindricalFiberSourceInputs\LambertianSurfaceEmittingTubularSourceInput.cs</Link>
-    </Compile>
-    <Compile Include="..\Vts\MonteCarlo\DataStructures\SourceInputs\SurfaceEmittingSources\EllipticalSourceInputs\CustomEllipticalSourceInput.cs">
-      <Link>MonteCarlo\DataStructures\SourceInputs\SurfaceEmittingSources\EllipticalSourceInputs\CustomEllipticalSourceInput.cs</Link>
-    </Compile>
-    <Compile Include="..\Vts\MonteCarlo\DataStructures\SourceInputs\SurfaceEmittingSources\EllipticalSourceInputs\DirectionalEllipticalSourceInput.cs">
-      <Link>MonteCarlo\DataStructures\SourceInputs\SurfaceEmittingSources\EllipticalSourceInputs\DirectionalEllipticalSourceInput.cs</Link>
-    </Compile>
-    <Compile Include="..\Vts\MonteCarlo\DataStructures\SourceInputs\SurfaceEmittingSources\RectangularSourceInputs\CustomRectangularSourceInput.cs">
-      <Link>MonteCarlo\DataStructures\SourceInputs\SurfaceEmittingSources\RectangularSourceInputs\CustomRectangularSourceInput.cs</Link>
-    </Compile>
-    <Compile Include="..\Vts\MonteCarlo\DataStructures\SourceInputs\SurfaceEmittingSources\RectangularSourceInputs\DirectionalRectangularSourceInput.cs">
-      <Link>MonteCarlo\DataStructures\SourceInputs\SurfaceEmittingSources\RectangularSourceInputs\DirectionalRectangularSourceInput.cs</Link>
-    </Compile>
-    <Compile Include="..\Vts\MonteCarlo\DataStructures\SourceInputs\SurfaceEmittingSources\SphericalSourceInputs\CustomSurfaceEmittingSphericalSourceInput.cs">
-      <Link>MonteCarlo\DataStructures\SourceInputs\SurfaceEmittingSources\SphericalSourceInputs\CustomSurfaceEmittingSphericalSourceInput.cs</Link>
-    </Compile>
-    <Compile Include="..\Vts\MonteCarlo\DataStructures\SourceInputs\SurfaceEmittingSources\SphericalSourceInputs\LambertianSurfaceEmittingCuboidalSourceInput.cs">
-      <Link>MonteCarlo\DataStructures\SourceInputs\SurfaceEmittingSources\SphericalSourceInputs\LambertianSurfaceEmittingCuboidalSourceInput.cs</Link>
-    </Compile>
-    <Compile Include="..\Vts\MonteCarlo\DataStructures\SourceInputs\SurfaceEmittingSources\TubularSourceInputs\LambertianSurfaceEmittingTubularSourceInput.cs">
-      <Link>MonteCarlo\DataStructures\SourceInputs\SurfaceEmittingSources\TubularSourceInputs\LambertianSurfaceEmittingTubularSourceInput.cs</Link>
-    </Compile>
-    <Compile Include="..\Vts\MonteCarlo\DataStructures\SourceInputs\VolumetricSources\CustomVolumetricCuboidaldalSourceInput.cs">
-      <Link>MonteCarlo\DataStructures\SourceInputs\VolumetricSources\CustomVolumetricCuboidaldalSourceInput.cs</Link>
-    </Compile>
-    <Compile Include="..\Vts\MonteCarlo\DataStructures\SourceInputs\VolumetricSources\CustomVolumetricEllipsoidalSourceInput.cs">
-      <Link>MonteCarlo\DataStructures\SourceInputs\VolumetricSources\CustomVolumetricEllipsoidalSourceInput.cs</Link>
-    </Compile>
-    <Compile Include="..\Vts\MonteCarlo\DataStructures\SourceInputs\VolumetricSources\IsotropicVolumetricCuboidaldalSourceInput.cs">
-      <Link>MonteCarlo\DataStructures\SourceInputs\VolumetricSources\IsotropicVolumetricCuboidaldalSourceInput.cs</Link>
-    </Compile>
-    <Compile Include="..\Vts\MonteCarlo\DataStructures\SourceInputs\VolumetricSources\IsotropicVolumetricEllipsoidalSourceInput.cs">
-      <Link>MonteCarlo\DataStructures\SourceInputs\VolumetricSources\IsotropicVolumetricEllipsoidalSourceInput.cs</Link>
-    </Compile>
-    <Compile Include="..\Vts\MonteCarlo\DataStructures\TissueInputs\MultiLayerTissueInput.cs">
-      <Link>MonteCarlo\DataStructures\TissueInputs\MultiLayerTissueInput.cs</Link>
-    </Compile>
-    <Compile Include="..\Vts\MonteCarlo\Detectors\AOfRhoAndZDetector.cs">
-      <Link>MonteCarlo\Detectors\AOfRhoAndZDetector.cs</Link>
-    </Compile>
-    <Compile Include="..\Vts\MonteCarlo\Detectors\ATotalDetector.cs">
-      <Link>MonteCarlo\Detectors\ATotalDetector.cs</Link>
-    </Compile>
-    <Compile Include="..\Vts\MonteCarlo\Detectors\FluenceOfRhoAndZAndTimeDetector.cs">
-      <Link>MonteCarlo\Detectors\FluenceOfRhoAndZAndTimeDetector.cs</Link>
-    </Compile>
-    <Compile Include="..\Vts\MonteCarlo\Detectors\FluenceOfRhoAndZDetector.cs">
-      <Link>MonteCarlo\Detectors\FluenceOfRhoAndZDetector.cs</Link>
-    </Compile>
-    <Compile Include="..\Vts\MonteCarlo\Detectors\MomentumTransferOfRhoAndZDetector.cs">
-      <Link>MonteCarlo\Detectors\MomentumTransferOfRhoAndZDetector.cs</Link>
-    </Compile>
-    <Compile Include="..\Vts\MonteCarlo\Detectors\pMCROfRhoAndTimeDetector.cs">
-      <Link>MonteCarlo\Detectors\pMCROfRhoAndTimeDetector.cs</Link>
-    </Compile>
-    <Compile Include="..\Vts\MonteCarlo\Detectors\pMCROfRhoDetector.cs">
-      <Link>MonteCarlo\Detectors\pMCROfRhoDetector.cs</Link>
-    </Compile>
-    <Compile Include="..\Vts\MonteCarlo\Detectors\RDiffuseDetector.cs">
-      <Link>MonteCarlo\Detectors\RDiffuseDetector.cs</Link>
-    </Compile>
-    <Compile Include="..\Vts\MonteCarlo\Detectors\ROfAngleDetector.cs">
-      <Link>MonteCarlo\Detectors\ROfAngleDetector.cs</Link>
-    </Compile>
-    <Compile Include="..\Vts\MonteCarlo\Detectors\ROfRhoAndAngleDetector.cs">
-      <Link>MonteCarlo\Detectors\ROfRhoAndAngleDetector.cs</Link>
-    </Compile>
-    <Compile Include="..\Vts\MonteCarlo\Detectors\ROfRhoAndOmegaDetector.cs">
-      <Link>MonteCarlo\Detectors\ROfRhoAndOmegaDetector.cs</Link>
-    </Compile>
-    <Compile Include="..\Vts\MonteCarlo\Detectors\ROfRhoAndTimeDetector.cs">
-      <Link>MonteCarlo\Detectors\ROfRhoAndTimeDetector.cs</Link>
-    </Compile>
-    <Compile Include="..\Vts\MonteCarlo\Detectors\ROfRhoDetector.cs">
-      <Link>MonteCarlo\Detectors\ROfRhoDetector.cs</Link>
-    </Compile>
-    <Compile Include="..\Vts\MonteCarlo\Detectors\RofXAndYDetector.cs">
-      <Link>MonteCarlo\Detectors\RofXAndYDetector.cs</Link>
-    </Compile>
-    <Compile Include="..\Vts\MonteCarlo\Detectors\TallyExtensionMethods.cs">
-      <Link>MonteCarlo\Detectors\TallyExtensionMethods.cs</Link>
-    </Compile>
-    <Compile Include="..\Vts\MonteCarlo\Detectors\TDiffuseDetector.cs">
-      <Link>MonteCarlo\Detectors\TDiffuseDetector.cs</Link>
-    </Compile>
-    <Compile Include="..\Vts\MonteCarlo\Detectors\TOfAngleDetector.cs">
-      <Link>MonteCarlo\Detectors\TOfAngleDetector.cs</Link>
-    </Compile>
-    <Compile Include="..\Vts\MonteCarlo\Detectors\TOfRhoAndAngleDetector.cs">
-      <Link>MonteCarlo\Detectors\TOfRhoAndAngleDetector.cs</Link>
-    </Compile>
-    <Compile Include="..\Vts\MonteCarlo\Detectors\TOfRhoDetector.cs">
-      <Link>MonteCarlo\Detectors\TOfRhoDetector.cs</Link>
-    </Compile>
-    <Compile Include="..\Vts\MonteCarlo\Enums.cs">
-      <Link>MonteCarlo\Enums.cs</Link>
-    </Compile>
-    <Compile Include="..\Vts\MonteCarlo\Factories\AbsorptionActionFactory.cs">
-      <Link>MonteCarlo\Factories\AbsorptionActionFactory.cs</Link>
-    </Compile>
-    <Compile Include="..\Vts\MonteCarlo\Factories\DetectorControllerFactory.cs">
-      <Link>MonteCarlo\Factories\DetectorControllerFactory.cs</Link>
-    </Compile>
-    <Compile Include="..\Vts\MonteCarlo\Factories\DetectorFactory.cs">
-      <Link>MonteCarlo\Factories\DetectorFactory.cs</Link>
-    </Compile>
-    <Compile Include="..\Vts\MonteCarlo\Factories\RandomNumberGeneratorFactory.cs">
-      <Link>MonteCarlo\Factories\RandomNumberGeneratorFactory.cs</Link>
-    </Compile>
-    <Compile Include="..\Vts\MonteCarlo\Factories\SourceFactory.cs">
-      <Link>MonteCarlo\Factories\SourceFactory.cs</Link>
-    </Compile>
-    <Compile Include="..\Vts\MonteCarlo\Factories\TissueFactory.cs">
-      <Link>MonteCarlo\Factories\TissueFactory.cs</Link>
-    </Compile>
-    <Compile Include="..\Vts\MonteCarlo\Factories\VirtualBoundaryControllerFactory.cs">
-      <Link>MonteCarlo\Factories\VirtualBoundaryControllerFactory.cs</Link>
-    </Compile>
-    <Compile Include="..\Vts\MonteCarlo\Factories\VirtualBoundaryFactory.cs">
-      <Link>MonteCarlo\Factories\VirtualBoundaryFactory.cs</Link>
-    </Compile>
-    <Compile Include="..\Vts\MonteCarlo\Helpers\DetectorBinning.cs">
-      <Link>MonteCarlo\Helpers\DetectorBinning.cs</Link>
-    </Compile>
-    <Compile Include="..\Vts\MonteCarlo\Helpers\Optics.cs">
-      <Link>MonteCarlo\Helpers\Optics.cs</Link>
-    </Compile>
-    <Compile Include="..\Vts\MonteCarlo\Helpers\PolarAzimuthalAngles.cs">
-      <Link>MonteCarlo\Helpers\PolarAzimuthalAngles.cs</Link>
-    </Compile>
-    <Compile Include="..\Vts\MonteCarlo\Helpers\SourceFlags.cs">
-      <Link>MonteCarlo\Helpers\SourceFlags.cs</Link>
-    </Compile>
-    <Compile Include="..\Vts\MonteCarlo\Helpers\SourceToolbox.cs">
-      <Link>MonteCarlo\Helpers\SourceToolbox.cs</Link>
-    </Compile>
-    <Compile Include="..\Vts\MonteCarlo\Helpers\ThreeAxisRotation.cs">
-      <Link>MonteCarlo\Helpers\ThreeAxisRotation.cs</Link>
-    </Compile>
-    <Compile Include="..\Vts\MonteCarlo\Interfaces\IDetector.cs">
-      <Link>MonteCarlo\Interfaces\IDetector.cs</Link>
-    </Compile>
-    <Compile Include="..\Vts\MonteCarlo\Interfaces\IDetectorController.cs">
-      <Link>MonteCarlo\Interfaces\IDetectorController.cs</Link>
-    </Compile>
-    <Compile Include="..\Vts\MonteCarlo\Interfaces\IDetectorInput.cs">
-      <Link>MonteCarlo\Interfaces\IDetectorInput.cs</Link>
-    </Compile>
-    <Compile Include="..\Vts\MonteCarlo\Interfaces\IHistoryDetector.cs">
-      <Link>MonteCarlo\Interfaces\IHistoryDetector.cs</Link>
-    </Compile>
-    <Compile Include="..\Vts\MonteCarlo\Interfaces\IpMCDetectorInput.cs">
-      <Link>MonteCarlo\Interfaces\IpMCDetectorInput.cs</Link>
-    </Compile>
-    <Compile Include="..\Vts\MonteCarlo\Interfaces\IpMCHistoryDetector.cs">
-      <Link>MonteCarlo\Interfaces\IpMCHistoryDetector.cs</Link>
-    </Compile>
-    <Compile Include="..\Vts\MonteCarlo\Interfaces\IpMCTerminationDetector.cs">
-      <Link>MonteCarlo\Interfaces\IpMCTerminationDetector.cs</Link>
-    </Compile>
-    <Compile Include="..\Vts\MonteCarlo\Interfaces\ISource.cs">
-      <Link>MonteCarlo\Interfaces\ISource.cs</Link>
-    </Compile>
-    <Compile Include="..\Vts\MonteCarlo\Interfaces\ISourceInput.cs">
-      <Link>MonteCarlo\Interfaces\ISourceInput.cs</Link>
-    </Compile>
-    <Compile Include="..\Vts\MonteCarlo\Interfaces\ISourceProfile.cs">
-      <Link>MonteCarlo\Interfaces\ISourceProfile.cs</Link>
-    </Compile>
-    <Compile Include="..\Vts\MonteCarlo\Interfaces\ITerminationDetector.cs">
-      <Link>MonteCarlo\Interfaces\ITerminationDetector.cs</Link>
-    </Compile>
-    <Compile Include="..\Vts\MonteCarlo\Interfaces\ITissue.cs">
-      <Link>MonteCarlo\Interfaces\ITissue.cs</Link>
-    </Compile>
-    <Compile Include="..\Vts\MonteCarlo\Interfaces\ITissueInput.cs">
-      <Link>MonteCarlo\Interfaces\ITissueInput.cs</Link>
-    </Compile>
-    <Compile Include="..\Vts\MonteCarlo\Interfaces\ITissueRegion.cs">
-      <Link>MonteCarlo\Interfaces\ITissueRegion.cs</Link>
-    </Compile>
-    <Compile Include="..\Vts\MonteCarlo\Interfaces\IVirtualBoundary.cs">
-      <Link>MonteCarlo\Interfaces\IVirtualBoundary.cs</Link>
-    </Compile>
-    <Compile Include="..\Vts\MonteCarlo\IO\DatabaseOfT.cs">
-      <Link>MonteCarlo\IO\DatabaseOfT.cs</Link>
-    </Compile>
-    <Compile Include="..\Vts\MonteCarlo\IO\DatabaseReader.cs">
-      <Link>MonteCarlo\IO\DatabaseReader.cs</Link>
-    </Compile>
-    <Compile Include="..\Vts\MonteCarlo\IO\DatabaseWriter.cs">
-      <Link>MonteCarlo\IO\DatabaseWriter.cs</Link>
-    </Compile>
-    <Compile Include="..\Vts\MonteCarlo\IO\DetectorIO.cs">
-      <Link>MonteCarlo\IO\DetectorIO.cs</Link>
-    </Compile>
-    <Compile Include="..\Vts\MonteCarlo\mc_allvox.cs">
-      <Link>MonteCarlo\mc_allvox.cs</Link>
-    </Compile>
-    <Compile Include="..\Vts\MonteCarlo\MonteCarloSimulation.cs">
-      <Link>MonteCarlo\MonteCarloSimulation.cs</Link>
-    </Compile>
-    <Compile Include="..\Vts\MonteCarlo\Photon.cs">
-      <Link>MonteCarlo\Photon.cs</Link>
-    </Compile>
-    <Compile Include="..\Vts\MonteCarlo\PhotonData\CollisionInfo.cs">
-      <Link>MonteCarlo\PhotonData\CollisionInfo.cs</Link>
-    </Compile>
-    <Compile Include="..\Vts\MonteCarlo\PhotonData\CollisionInfoDatabase.cs">
-      <Link>MonteCarlo\PhotonData\CollisionInfoDatabase.cs</Link>
-    </Compile>
-    <Compile Include="..\Vts\MonteCarlo\PhotonData\CollisionInfoDatabaseWriter.cs">
-      <Link>MonteCarlo\PhotonData\CollisionInfoDatabaseWriter.cs</Link>
-    </Compile>
-    <Compile Include="..\Vts\MonteCarlo\PhotonData\CollisionInfoSerializer.cs">
-      <Link>MonteCarlo\PhotonData\CollisionInfoSerializer.cs</Link>
-    </Compile>
-    <Compile Include="..\Vts\MonteCarlo\PhotonData\PhotonDatabase.cs">
-      <Link>MonteCarlo\PhotonData\PhotonDatabase.cs</Link>
-    </Compile>
-    <Compile Include="..\Vts\MonteCarlo\PhotonData\PhotonDatabaseWriter.cs">
-      <Link>MonteCarlo\PhotonData\PhotonDatabaseWriter.cs</Link>
-    </Compile>
-    <Compile Include="..\Vts\MonteCarlo\PhotonData\PhotonDataPoint.cs">
-      <Link>MonteCarlo\PhotonData\PhotonDataPoint.cs</Link>
-    </Compile>
-    <Compile Include="..\Vts\MonteCarlo\PhotonData\PhotonDataPointSerializer.cs">
-      <Link>MonteCarlo\PhotonData\PhotonDataPointSerializer.cs</Link>
-    </Compile>
-    <Compile Include="..\Vts\MonteCarlo\PhotonData\pMCDatabase.cs">
-      <Link>MonteCarlo\PhotonData\pMCDatabase.cs</Link>
-    </Compile>
-    <Compile Include="..\Vts\MonteCarlo\PhotonData\pMCDataPoint.cs">
-      <Link>MonteCarlo\PhotonData\pMCDataPoint.cs</Link>
-    </Compile>
-    <Compile Include="..\Vts\MonteCarlo\PhotonData\SubRegionCollisionInfo.cs">
-      <Link>MonteCarlo\PhotonData\SubRegionCollisionInfo.cs</Link>
-    </Compile>
-    <Compile Include="..\Vts\MonteCarlo\PhotonHistory.cs">
-      <Link>MonteCarlo\PhotonHistory.cs</Link>
-    </Compile>
-    <Compile Include="..\Vts\MonteCarlo\PostProcessing\PhotonTerminationDatabasePostProcessor.cs">
-      <Link>MonteCarlo\PostProcessing\PhotonTerminationDatabasePostProcessor.cs</Link>
-    </Compile>
-    <Compile Include="..\Vts\MonteCarlo\PostProcessing\PostProcessorInput.cs">
-      <Link>MonteCarlo\PostProcessing\PostProcessorInput.cs</Link>
-    </Compile>
-    <Compile Include="..\Vts\MonteCarlo\Rng\MersenneTwisterSerializationInfo.cs">
-      <Link>MonteCarlo\Rng\MersenneTwisterSerializationInfo.cs</Link>
-    </Compile>
-    <Compile Include="..\Vts\MonteCarlo\Sources\LineSources\CustomLineSource.cs">
-      <Link>MonteCarlo\Sources\LineSources\CustomLineSource.cs</Link>
-    </Compile>
-    <Compile Include="..\Vts\MonteCarlo\Rng\SerializableMersenneTwister.cs">
-      <Link>MonteCarlo\Rng\SerializableMersenneTwister.cs</Link>
-    </Compile>
-    <Compile Include="..\Vts\MonteCarlo\Sources\LineSources\DirectionalLineSource.cs">
-      <Link>MonteCarlo\Sources\LineSources\DirectionalLineSource.cs</Link>
-    </Compile>
-    <Compile Include="..\Vts\MonteCarlo\Sources\LineSources\IsotropicLineSource.cs">
-      <Link>MonteCarlo\Sources\LineSources\IsotropicLineSource.cs</Link>
-    </Compile>
-    <Compile Include="..\Vts\MonteCarlo\Sources\LineSources\LineSourceBase.cs">
-      <Link>MonteCarlo\Sources\LineSources\LineSourceBase.cs</Link>
-    </Compile>
-    <Compile Include="..\Vts\MonteCarlo\Sources\PointSources\CustomPointSource.cs">
-      <Link>MonteCarlo\Sources\PointSources\CustomPointSource.cs</Link>
-    </Compile>
-    <Compile Include="..\Vts\MonteCarlo\Sources\PointSources\DirectionalPointSource.cs">
-      <Link>MonteCarlo\Sources\PointSources\DirectionalPointSource.cs</Link>
-    </Compile>
-    <Compile Include="..\Vts\MonteCarlo\Sources\PointSources\IsotropicPointSource.cs">
-      <Link>MonteCarlo\Sources\PointSources\IsotropicPointSource.cs</Link>
-    </Compile>
-    <Compile Include="..\Vts\MonteCarlo\Sources\PointSources\PointSourceBase.cs">
-      <Link>MonteCarlo\Sources\PointSources\PointSourceBase.cs</Link>
-    </Compile>
-    <Compile Include="..\Vts\MonteCarlo\Sources\SourceDefaults.cs">
-      <Link>MonteCarlo\Sources\SourceDefaults.cs</Link>
-    </Compile>
-    <Compile Include="..\Vts\MonteCarlo\Sources\SourceProfiles\FlatSourceProfile.cs">
-      <Link>MonteCarlo\Sources\SourceProfiles\FlatSourceProfile.cs</Link>
-    </Compile>
-    <Compile Include="..\Vts\MonteCarlo\Sources\SourceProfiles\GaussianSourceProfile.cs">
-      <Link>MonteCarlo\Sources\SourceProfiles\GaussianSourceProfile.cs</Link>
-    </Compile>
-    <Compile Include="..\Vts\MonteCarlo\Sources\SurfaceEmittingSources\Circular\CircularSourceBase.cs">
-      <Link>MonteCarlo\Sources\SurfaceEmittingSources\Circular\CircularSourceBase.cs</Link>
-    </Compile>
-    <Compile Include="..\Vts\MonteCarlo\Sources\SurfaceEmittingSources\Circular\CustomCircularSource.cs">
-      <Link>MonteCarlo\Sources\SurfaceEmittingSources\Circular\CustomCircularSource.cs</Link>
-    </Compile>
-    <Compile Include="..\Vts\MonteCarlo\Sources\SurfaceEmittingSources\Circular\DirectionalCircularSource.cs">
-      <Link>MonteCarlo\Sources\SurfaceEmittingSources\Circular\DirectionalCircularSource.cs</Link>
-    </Compile>
-    <Compile Include="..\Vts\MonteCarlo\Sources\SurfaceEmittingSources\Cuboidal\CustomSurfaceEmittingCuboidalSource.cs">
-      <Link>MonteCarlo\Sources\SurfaceEmittingSources\Cuboidal\CustomSurfaceEmittingCuboidalSource.cs</Link>
-    </Compile>
-    <Compile Include="..\Vts\MonteCarlo\Sources\SurfaceEmittingSources\Cuboidal\LambertianSurfaceEmittingCuboidalSource.cs">
-      <Link>MonteCarlo\Sources\SurfaceEmittingSources\Cuboidal\LambertianSurfaceEmittingCuboidalSource.cs</Link>
-    </Compile>
-    <Compile Include="..\Vts\MonteCarlo\Sources\SurfaceEmittingSources\Cuboidal\SurfaceEmittingCuboidalSourceBase.cs">
-      <Link>MonteCarlo\Sources\SurfaceEmittingSources\Cuboidal\SurfaceEmittingCuboidalSourceBase.cs</Link>
-    </Compile>
-    <Compile Include="..\Vts\MonteCarlo\Sources\SurfaceEmittingSources\CylindricalFiber\LambertianSurfaceEmittingCylindricalFiberSource.cs">
-      <Link>MonteCarlo\Sources\SurfaceEmittingSources\CylindricalFiber\LambertianSurfaceEmittingCylindricalFiberSource.cs</Link>
-    </Compile>
-    <Compile Include="..\Vts\MonteCarlo\Sources\SurfaceEmittingSources\CylindricalFiber\SurfaceEmittingCylindricalFiberSourceBase.cs">
-      <Link>MonteCarlo\Sources\SurfaceEmittingSources\CylindricalFiber\SurfaceEmittingCylindricalFiberSourceBase.cs</Link>
-    </Compile>
-    <Compile Include="..\Vts\MonteCarlo\Sources\SurfaceEmittingSources\Elliptical\CustomEllipticalSource.cs">
-      <Link>MonteCarlo\Sources\SurfaceEmittingSources\Elliptical\CustomEllipticalSource.cs</Link>
-    </Compile>
-    <Compile Include="..\Vts\MonteCarlo\Sources\SurfaceEmittingSources\Elliptical\DirectionalEllipticalSource.cs">
-      <Link>MonteCarlo\Sources\SurfaceEmittingSources\Elliptical\DirectionalEllipticalSource.cs</Link>
-    </Compile>
-    <Compile Include="..\Vts\MonteCarlo\Sources\SurfaceEmittingSources\Elliptical\EllipticalSourceBase.cs">
-      <Link>MonteCarlo\Sources\SurfaceEmittingSources\Elliptical\EllipticalSourceBase.cs</Link>
-    </Compile>
-    <Compile Include="..\Vts\MonteCarlo\Sources\SurfaceEmittingSources\Rectangular\CustomRectangularSource.cs">
-      <Link>MonteCarlo\Sources\SurfaceEmittingSources\Rectangular\CustomRectangularSource.cs</Link>
-    </Compile>
-    <Compile Include="..\Vts\MonteCarlo\Sources\SurfaceEmittingSources\Rectangular\DirectionalRectangularSource.cs">
-      <Link>MonteCarlo\Sources\SurfaceEmittingSources\Rectangular\DirectionalRectangularSource.cs</Link>
-    </Compile>
-    <Compile Include="..\Vts\MonteCarlo\Sources\SurfaceEmittingSources\Rectangular\RectangularSourceBase.cs">
-      <Link>MonteCarlo\Sources\SurfaceEmittingSources\Rectangular\RectangularSourceBase.cs</Link>
-    </Compile>
-    <Compile Include="..\Vts\MonteCarlo\Sources\SurfaceEmittingSources\Spherical\CustomSurfaceEmittingSphericalSource.cs">
-      <Link>MonteCarlo\Sources\SurfaceEmittingSources\Spherical\CustomSurfaceEmittingSphericalSource.cs</Link>
-    </Compile>
-    <Compile Include="..\Vts\MonteCarlo\Sources\SurfaceEmittingSources\Spherical\LambertianSurfaceEmittingSphericalSource.cs">
-      <Link>MonteCarlo\Sources\SurfaceEmittingSources\Spherical\LambertianSurfaceEmittingSphericalSource.cs</Link>
-    </Compile>
-    <Compile Include="..\Vts\MonteCarlo\Sources\SurfaceEmittingSources\Spherical\SurfaceEmittingSphericalSourceBase.cs">
-      <Link>MonteCarlo\Sources\SurfaceEmittingSources\Spherical\SurfaceEmittingSphericalSourceBase.cs</Link>
-    </Compile>
-    <Compile Include="..\Vts\MonteCarlo\Sources\SurfaceEmittingSources\Tubular\LambertianSurfaceEmittingTubularSource.cs">
-      <Link>MonteCarlo\Sources\SurfaceEmittingSources\Tube\LambertianSurfaceEmittingTubularSource.cs</Link>
-    </Compile>
-    <Compile Include="..\Vts\MonteCarlo\Sources\SurfaceEmittingSources\Tubular\SurfaceEmittingTubularSourceBase.cs">
-      <Link>MonteCarlo\Sources\SurfaceEmittingSources\Tube\SurfaceEmittingTubularSourceBase.cs</Link>
-    </Compile>
-    <Compile Include="..\Vts\MonteCarlo\Sources\VolumetricSources\CustomVolumetricCuboidalSource.cs">
-      <Link>MonteCarlo\Sources\VolumetricSources\CustomVolumetricCuboidalSource.cs</Link>
-    </Compile>
-    <Compile Include="..\Vts\MonteCarlo\Sources\VolumetricSources\CustomVolumetricEllipsoidalSource.cs">
-      <Link>MonteCarlo\Sources\VolumetricSources\CustomVolumetricEllipsoidalSource.cs</Link>
-    </Compile>
-    <Compile Include="..\Vts\MonteCarlo\Sources\VolumetricSources\IsotropicVolumetricCuboidalSource.cs">
-      <Link>MonteCarlo\Sources\VolumetricSources\IsotropicVolumetricCuboidalSource.cs</Link>
-    </Compile>
-    <Compile Include="..\Vts\MonteCarlo\Sources\VolumetricSources\IsotropicVolumetricEllipsoidalSource.cs">
-      <Link>MonteCarlo\Sources\VolumetricSources\IsotropicVolumetricEllipsoidalSource.cs</Link>
-    </Compile>
-    <Compile Include="..\Vts\MonteCarlo\Sources\VolumetricSources\VolumetricCuboidalSourceBase.cs">
-      <Link>MonteCarlo\Sources\VolumetricSources\VolumetricCuboidalSourceBase.cs</Link>
-    </Compile>
-    <Compile Include="..\Vts\MonteCarlo\Sources\VolumetricSources\VolumetricEllipsoidalSourceBase.cs">
-      <Link>MonteCarlo\Sources\VolumetricSources\VolumetricEllipsoidalSourceBase.cs</Link>
-    </Compile>
-    <Compile Include="..\Vts\MonteCarlo\Tissues\CylinderRegion.cs">
-      <Link>MonteCarlo\Tissues\CylinderRegion.cs</Link>
-    </Compile>
-    <Compile Include="..\Vts\MonteCarlo\Tissues\EllipsoidRegion.cs">
-      <Link>MonteCarlo\Tissues\EllipsoidRegion.cs</Link>
-    </Compile>
-    <Compile Include="..\Vts\MonteCarlo\Tissues\LayerRegion.cs">
-      <Link>MonteCarlo\Tissues\LayerRegion.cs</Link>
-    </Compile>
-    <Compile Include="..\Vts\MonteCarlo\Tissues\MultiLayerTissue.cs">
-      <Link>MonteCarlo\Tissues\MultiLayerTissue.cs</Link>
-    </Compile>
-    <Compile Include="..\Vts\MonteCarlo\Tissues\MultiLayerTissueProvider.cs">
-      <Link>MonteCarlo\Tissues\MultiLayerTissueProvider.cs</Link>
-    </Compile>
-    <Compile Include="..\Vts\MonteCarlo\Tissues\SingleEllipsoidTissue.cs">
-      <Link>MonteCarlo\Tissues\SingleEllipsoidTissue.cs</Link>
-    </Compile>
-    <Compile Include="..\Vts\MonteCarlo\Tissues\TissueBase.cs">
-      <Link>MonteCarlo\Tissues\TissueBase.cs</Link>
-    </Compile>
-    <Compile Include="..\Vts\MonteCarlo\Tissues\VoxelRegion.cs">
-      <Link>MonteCarlo\Tissues\VoxelRegion.cs</Link>
-    </Compile>
-    <Compile Include="..\Vts\MonteCarlo\VirtualBoundaries\DiffuseReflectanceVirtualBoundary.cs">
-      <Link>MonteCarlo\VirtualBoundaries\DiffuseReflectanceVirtualBoundary.cs</Link>
-    </Compile>
-    <Compile Include="..\Vts\MonteCarlo\VirtualBoundaries\DiffuseTransmittanceVirtualBoundary.cs">
-      <Link>MonteCarlo\VirtualBoundaries\DiffuseTransmittanceVirtualBoundary.cs</Link>
-    </Compile>
-    <Compile Include="..\Vts\MonteCarlo\VirtualBoundaries\GenericVolumeVirtualBoundary.cs">
-      <Link>MonteCarlo\VirtualBoundaries\GenericVolumeVirtualBoundary.cs</Link>
-    </Compile>
-    <Compile Include="..\Vts\MonteCarlo\VirtualBoundaries\SpecularReflectanceVirtualBoundary.cs">
-      <Link>MonteCarlo\VirtualBoundaries\SpecularReflectanceVirtualBoundary.cs</Link>
-    </Compile>
-    <Compile Include="MonteCarlo\Unmanaged\UnmanagedDetectorDefinition.cs" />
-    <Compile Include="MonteCarlo\Unmanaged\UnmanagedFlags.cs" />
-    <Compile Include="MonteCarlo\Unmanaged\UnmanagedHistory.cs" />
-    <Compile Include="MonteCarlo\Unmanaged\UnmanagedIO.cs" />
-    <Compile Include="MonteCarlo\Unmanaged\UnmanagedLayer.cs" />
-    <Compile Include="MonteCarlo\Unmanaged\UnmanagedMonteCarloSimulation.cs" />
-    <Compile Include="MonteCarlo\Unmanaged\UnmanagedOutput.cs" />
-    <Compile Include="MonteCarlo\Unmanaged\UnmanagedPhoton.cs" />
-    <Compile Include="MonteCarlo\Unmanaged\UnmanagedSourceDefinition.cs" />
-    <Compile Include="MonteCarlo\Unmanaged\UnmanagedTissue.cs" />
-    <Compile Include="Properties\AssemblyInfo.cs" />
-  </ItemGroup>
-  <ItemGroup>
-    <EmbeddedResource Include="..\Vts\Modeling\Spectroscopy\Resources\SpectraData1.xml">
-      <Link>Modeling\Spectroscopy\Resources\SpectraData1.xml</Link>
-      <SubType>Designer</SubType>
-    </EmbeddedResource>
-    <EmbeddedResource Include="..\Vts\Modeling\Spectroscopy\Resources\ValidMockDataInResources.xml">
-      <Link>Modeling\Spectroscopy\Resources\ValidMockDataInResources.xml</Link>
-    </EmbeddedResource>
-  </ItemGroup>
-  <ItemGroup>
-    <EmbeddedResource Include="..\Vts\Modeling\Spectroscopy\Resources\Spectra.txt">
-      <Link>Modeling\Spectroscopy\Resources\Spectra.txt</Link>
-    </EmbeddedResource>
-    <EmbeddedResource Include="..\Vts\Modeling\Resources\ReferenceNurbs\SpatialFrequencyDomain\v0p1\spaceNurbsValues.xml">
-      <Link>Modeling\Resources\ReferenceNurbs\SpatialFrequencyDomain\v0p1\spaceNurbsValues.xml</Link>
-    </EmbeddedResource>
-    <EmbeddedResource Include="..\Vts\Modeling\Resources\ReferenceNurbs\SpatialFrequencyDomain\v0p1\timeNurbsValues.xml">
-      <Link>Modeling\Resources\ReferenceNurbs\SpatialFrequencyDomain\v0p1\timeNurbsValues.xml</Link>
-    </EmbeddedResource>
-    <EmbeddedResource Include="..\Vts\Modeling\Resources\ReferenceNurbs\RealDomain\v0p1\spaceNurbsValues.xml">
-      <Link>Modeling\Resources\ReferenceNurbs\RealDomain\v0p1\spaceNurbsValues.xml</Link>
-    </EmbeddedResource>
-    <EmbeddedResource Include="..\Vts\Modeling\Resources\ReferenceNurbs\RealDomain\v0p1\timeNurbsValues.xml">
-      <Link>Modeling\Resources\ReferenceNurbs\RealDomain\v0p1\timeNurbsValues.xml</Link>
-    </EmbeddedResource>
-    <EmbeddedResource Include="..\Vts\Modeling\Resources\ReferenceData\N1e8mua0musp1g0p8dr0p2dt0p005\ROfRhoAndTime.xml">
-      <Link>Modeling\Resources\ReferenceData\N1e8mua0musp1g0p8dr0p2dt0p005\ROfRhoAndTime.xml</Link>
-    </EmbeddedResource>
-    <EmbeddedResource Include="..\Vts\Modeling\Resources\ReferenceData\N1e8mua0musp1g0p8dr0p2dt0p005\R_fxt.xml">
-      <Link>Modeling\Resources\ReferenceData\N1e8mua0musp1g0p8dr0p2dt0p005\R_fxt.xml</Link>
-    </EmbeddedResource>
-    <Content Include="..\Vts\Modeling\Spectroscopy\ChromophoreList.xml">
-      <Link>Modeling\Spectroscopy\ChromophoreList.xml</Link>
-    </Content>
-  </ItemGroup>
-  <ItemGroup>
-    <EmbeddedResource Include="..\Vts\Common\Resources\Strings.resx">
-      <Link>Common\Resources\Strings.resx</Link>
-    </EmbeddedResource>
-    <EmbeddedResource Include="..\Vts\Modeling\Resources\HankelData\basepoints.dat">
-      <Link>Modeling\Resources\HankelData\basepoints.dat</Link>
-    </EmbeddedResource>
-    <EmbeddedResource Include="..\Vts\Modeling\Resources\HankelData\hankelweights.dat">
-      <Link>Modeling\Resources\HankelData\hankelweights.dat</Link>
-    </EmbeddedResource>
-    <EmbeddedResource Include="..\Vts\Modeling\Resources\ReferenceNurbs\SpatialFrequencyDomain\v0p1\controlPoints">
-      <Link>Modeling\Resources\ReferenceNurbs\SpatialFrequencyDomain\v0p1\controlPoints</Link>
-    </EmbeddedResource>
-    <EmbeddedResource Include="..\Vts\Modeling\Resources\ReferenceNurbs\SpatialFrequencyDomain\v0p1\degrees">
-      <Link>Modeling\Resources\ReferenceNurbs\SpatialFrequencyDomain\v0p1\degrees</Link>
-    </EmbeddedResource>
-    <EmbeddedResource Include="..\Vts\Modeling\Resources\ReferenceNurbs\SpatialFrequencyDomain\v0p1\dims">
-      <Link>Modeling\Resources\ReferenceNurbs\SpatialFrequencyDomain\v0p1\dims</Link>
-    </EmbeddedResource>
-    <EmbeddedResource Include="..\Vts\Modeling\Resources\ReferenceNurbs\SpatialFrequencyDomain\v0p1\maxValues">
-      <Link>Modeling\Resources\ReferenceNurbs\SpatialFrequencyDomain\v0p1\maxValues</Link>
-    </EmbeddedResource>
-    <EmbeddedResource Include="..\Vts\Modeling\Resources\ReferenceNurbs\SpatialFrequencyDomain\v0p1\spaceKnots">
-      <Link>Modeling\Resources\ReferenceNurbs\SpatialFrequencyDomain\v0p1\spaceKnots</Link>
-    </EmbeddedResource>
-    <EmbeddedResource Include="..\Vts\Modeling\Resources\ReferenceNurbs\SpatialFrequencyDomain\v0p1\timeKnots">
-      <Link>Modeling\Resources\ReferenceNurbs\SpatialFrequencyDomain\v0p1\timeKnots</Link>
-    </EmbeddedResource>
-    <EmbeddedResource Include="..\Vts\Modeling\Resources\ReferenceNurbs\SpatialFrequencyDomain\v0p1\nativeTimes">
-      <Link>Modeling\Resources\ReferenceNurbs\SpatialFrequencyDomain\v0p1\nativeTimes</Link>
-    </EmbeddedResource>
-    <EmbeddedResource Include="..\Vts\Modeling\Resources\ReferenceNurbs\RealDomain\v0p1\controlPoints">
-      <Link>Modeling\Resources\ReferenceNurbs\RealDomain\v0p1\controlPoints</Link>
-    </EmbeddedResource>
-    <EmbeddedResource Include="..\Vts\Modeling\Resources\ReferenceNurbs\RealDomain\v0p1\degrees">
-      <Link>Modeling\Resources\ReferenceNurbs\RealDomain\v0p1\degrees</Link>
-    </EmbeddedResource>
-    <EmbeddedResource Include="..\Vts\Modeling\Resources\ReferenceNurbs\RealDomain\v0p1\dims">
-      <Link>Modeling\Resources\ReferenceNurbs\RealDomain\v0p1\dims</Link>
-    </EmbeddedResource>
-    <EmbeddedResource Include="..\Vts\Modeling\Resources\ReferenceNurbs\RealDomain\v0p1\maxValues">
-      <Link>Modeling\Resources\ReferenceNurbs\RealDomain\v0p1\maxValues</Link>
-    </EmbeddedResource>
-    <EmbeddedResource Include="..\Vts\Modeling\Resources\ReferenceNurbs\RealDomain\v0p1\minValidTimes">
-      <Link>Modeling\Resources\ReferenceNurbs\RealDomain\v0p1\minValidTimes</Link>
-    </EmbeddedResource>
-    <EmbeddedResource Include="..\Vts\Modeling\Resources\ReferenceNurbs\RealDomain\v0p1\nativeTimes">
-      <Link>Modeling\Resources\ReferenceNurbs\RealDomain\v0p1\nativeTimes</Link>
-    </EmbeddedResource>
-    <EmbeddedResource Include="..\Vts\Modeling\Resources\ReferenceNurbs\RealDomain\v0p1\rhos">
-      <Link>Modeling\Resources\ReferenceNurbs\RealDomain\v0p1\rhos</Link>
-    </EmbeddedResource>
-    <EmbeddedResource Include="..\Vts\Modeling\Resources\ReferenceNurbs\RealDomain\v0p1\spaceKnots">
-      <Link>Modeling\Resources\ReferenceNurbs\RealDomain\v0p1\spaceKnots</Link>
-    </EmbeddedResource>
-    <EmbeddedResource Include="..\Vts\Modeling\Resources\ReferenceNurbs\RealDomain\v0p1\timeKnots">
-      <Link>Modeling\Resources\ReferenceNurbs\RealDomain\v0p1\timeKnots</Link>
-    </EmbeddedResource>
-    <EmbeddedResource Include="..\Vts\Modeling\Resources\ReferenceData\N1e8mua0musp1g0p8dr0p2dt0p005\ROfRhoAndTime">
-      <Link>Modeling\Resources\ReferenceData\N1e8mua0musp1g0p8dr0p2dt0p005\ROfRhoAndTime</Link>
-    </EmbeddedResource>
-    <EmbeddedResource Include="..\Vts\Modeling\Resources\ReferenceData\N1e8mua0musp1g0p8dr0p2dt0p005\R_fxt">
-      <Link>Modeling\Resources\ReferenceData\N1e8mua0musp1g0p8dr0p2dt0p005\R_fxt</Link>
-    </EmbeddedResource>
-    <EmbeddedResource Include="..\Vts\Modeling\Spectroscopy\Resources\Fat.csv">
-      <Link>Modeling\Spectroscopy\Resources\Fat.csv</Link>
-    </EmbeddedResource>
-    <None Include="Vts.snk" />
-  </ItemGroup>
-  <ItemGroup>
-    <BootstrapperPackage Include="Microsoft.Net.Client.3.5">
-      <Visible>False</Visible>
-      <ProductName>.NET Framework 3.5 SP1 Client Profile</ProductName>
-      <Install>false</Install>
-    </BootstrapperPackage>
-    <BootstrapperPackage Include="Microsoft.Net.Framework.3.5.SP1">
-      <Visible>False</Visible>
-      <ProductName>.NET Framework 3.5 SP1</ProductName>
-      <Install>true</Install>
-    </BootstrapperPackage>
-    <BootstrapperPackage Include="Microsoft.Windows.Installer.3.1">
-      <Visible>False</Visible>
-      <ProductName>Windows Installer 3.1</ProductName>
-      <Install>true</Install>
-    </BootstrapperPackage>
-  </ItemGroup>
-  <ItemGroup />
-  <Import Project="$(MSBuildToolsPath)\Microsoft.CSharp.targets" />
-  <!-- To modify your build process, add your task inside one of the targets below and uncomment it. 
-       Other similar extension points exist, see Microsoft.Common.targets.
-  <Target Name="BeforeBuild">
-  </Target>
-  <Target Name="AfterBuild">
-  </Target>
-  -->
-  <PropertyGroup>
-    <PostBuildEvent>IF NOT EXIST "$(SolutionDir)..\build\core\Desktop\$(ConfigurationName)" mkdir "$(SolutionDir)..\build\core\Desktop\$(ConfigurationName)"
-copy "$(TargetDir)\*.*" "$(SolutionDir)..\build\core\Desktop\$(ConfigurationName)" /y</PostBuildEvent>
-  </PropertyGroup>
+﻿<?xml version="1.0" encoding="utf-8"?>
+<Project ToolsVersion="4.0" DefaultTargets="Build" xmlns="http://schemas.microsoft.com/developer/msbuild/2003">
+  <PropertyGroup>
+    <Configuration Condition=" '$(Configuration)' == '' ">Debug</Configuration>
+    <Platform Condition=" '$(Platform)' == '' ">AnyCPU</Platform>
+    <ProductVersion>9.0.30729</ProductVersion>
+    <SchemaVersion>2.0</SchemaVersion>
+    <ProjectGuid>{05B6020A-B646-4BBB-B9A0-B524F5F85023}</ProjectGuid>
+    <OutputType>Library</OutputType>
+    <AppDesignerFolder>Properties</AppDesignerFolder>
+    <RootNamespace>Vts</RootNamespace>
+    <AssemblyName>Vts</AssemblyName>
+    <TargetFrameworkVersion>v4.0</TargetFrameworkVersion>
+    <FileAlignment>512</FileAlignment>
+    <SignAssembly>true</SignAssembly>
+    <AssemblyOriginatorKeyFile>Vts.snk</AssemblyOriginatorKeyFile>
+    <FileUpgradeFlags>
+    </FileUpgradeFlags>
+    <OldToolsVersion>4.0</OldToolsVersion>
+    <UpgradeBackupLocation />
+    <PublishUrl>publish\</PublishUrl>
+    <Install>true</Install>
+    <InstallFrom>Disk</InstallFrom>
+    <UpdateEnabled>false</UpdateEnabled>
+    <UpdateMode>Foreground</UpdateMode>
+    <UpdateInterval>7</UpdateInterval>
+    <UpdateIntervalUnits>Days</UpdateIntervalUnits>
+    <UpdatePeriodically>false</UpdatePeriodically>
+    <UpdateRequired>false</UpdateRequired>
+    <MapFileExtensions>true</MapFileExtensions>
+    <ApplicationRevision>0</ApplicationRevision>
+    <ApplicationVersion>1.0.0.%2a</ApplicationVersion>
+    <IsWebBootstrapper>false</IsWebBootstrapper>
+    <UseApplicationTrust>false</UseApplicationTrust>
+    <BootstrapperEnabled>true</BootstrapperEnabled>
+    <TargetFrameworkProfile>Client</TargetFrameworkProfile>
+  </PropertyGroup>
+  <PropertyGroup Condition=" '$(Configuration)|$(Platform)' == 'Debug|AnyCPU' ">
+    <DebugSymbols>true</DebugSymbols>
+    <DebugType>full</DebugType>
+    <Optimize>true</Optimize>
+    <OutputPath>bin\Debug\</OutputPath>
+    <DefineConstants>TRACE;DEBUG;DESKTOP</DefineConstants>
+    <ErrorReport>prompt</ErrorReport>
+    <WarningLevel>4</WarningLevel>
+    <DocumentationFile>bin\Debug\Vts.xml</DocumentationFile>
+    <AllowUnsafeBlocks>true</AllowUnsafeBlocks>
+    <RegisterForComInterop>true</RegisterForComInterop>
+    <CodeAnalysisRuleSet>AllRules.ruleset</CodeAnalysisRuleSet>
+  </PropertyGroup>
+  <PropertyGroup Condition=" '$(Configuration)|$(Platform)' == 'Release|AnyCPU' ">
+    <DebugType>pdbonly</DebugType>
+    <Optimize>true</Optimize>
+    <OutputPath>bin\Release\</OutputPath>
+    <DefineConstants>TRACE;DESKTOP</DefineConstants>
+    <ErrorReport>prompt</ErrorReport>
+    <WarningLevel>4</WarningLevel>
+    <AllowUnsafeBlocks>true</AllowUnsafeBlocks>
+    <DocumentationFile>bin\Release\Vts.xml</DocumentationFile>
+    <CodeAnalysisRuleSet>AllRules.ruleset</CodeAnalysisRuleSet>
+  </PropertyGroup>
+  <PropertyGroup Condition=" '$(Configuration)|$(Platform)' == 'Release %28White List Gui Deployment%29|AnyCPU' ">
+    <OutputPath>bin\Release %28White List Gui Deployment%29\</OutputPath>
+    <DefineConstants>TRACE;DESKTOP</DefineConstants>
+    <AllowUnsafeBlocks>true</AllowUnsafeBlocks>
+    <DocumentationFile>bin\Release\Vts.xml</DocumentationFile>
+    <Optimize>true</Optimize>
+    <DebugType>pdbonly</DebugType>
+    <PlatformTarget>AnyCPU</PlatformTarget>
+    <CodeAnalysisUseTypeNameInSuppression>true</CodeAnalysisUseTypeNameInSuppression>
+    <CodeAnalysisModuleSuppressionsFile>GlobalSuppressions.cs</CodeAnalysisModuleSuppressionsFile>
+    <ErrorReport>prompt</ErrorReport>
+    <CodeAnalysisRuleSet>AllRules.ruleset</CodeAnalysisRuleSet>
+  </PropertyGroup>
+  <ItemGroup>
+    <Reference Include="MathNet.Numerics, Version=2010.1.26.439, Culture=neutral, PublicKeyToken=cd8b63ad3d691a37, processorArchitecture=MSIL">
+      <SpecificVersion>False</SpecificVersion>
+      <HintPath>..\..\lib\Math.NET\lib\Net40\MathNet.Numerics.dll</HintPath>
+    </Reference>
+    <Reference Include="Meta.Numerics, Version=1.3.0.0, Culture=neutral, PublicKeyToken=67d25c65a6631347, processorArchitecture=MSIL">
+      <SpecificVersion>False</SpecificVersion>
+      <HintPath>..\..\lib\Meta.Numerics\build\Desktop\Meta.Numerics.dll</HintPath>
+    </Reference>
+    <Reference Include="Microsoft.Practices.ServiceLocation, Version=1.0.0.0, Culture=neutral, PublicKeyToken=31bf3856ad364e35, processorArchitecture=MSIL">
+      <SpecificVersion>False</SpecificVersion>
+      <HintPath>..\..\lib\Unity\Desktop\Microsoft.Practices.ServiceLocation.dll</HintPath>
+    </Reference>
+    <Reference Include="Microsoft.Practices.Unity, Version=2.0.414.0, Culture=neutral, PublicKeyToken=31bf3856ad364e35, processorArchitecture=MSIL">
+      <SpecificVersion>False</SpecificVersion>
+      <HintPath>..\..\lib\Unity\Desktop\Microsoft.Practices.Unity.dll</HintPath>
+    </Reference>
+    <Reference Include="MPFitLib, Version=1.0.0.0, Culture=neutral, processorArchitecture=MSIL">
+      <SpecificVersion>False</SpecificVersion>
+      <HintPath>..\..\lib\mpfit\build\Desktop\MPFitLib.dll</HintPath>
+    </Reference>
+    <Reference Include="System" />
+    <Reference Include="System.Core">
+      <RequiredTargetFramework>3.5</RequiredTargetFramework>
+    </Reference>
+    <Reference Include="System.CoreEx">
+      <HintPath>..\..\lib\RxFramework\NET40\System.CoreEx.dll</HintPath>
+    </Reference>
+    <Reference Include="System.Interactive, Version=1.0.2838.204, Culture=neutral, PublicKeyToken=31bf3856ad364e35, processorArchitecture=MSIL">
+      <SpecificVersion>False</SpecificVersion>
+      <HintPath>..\..\lib\RxFramework\NET40\System.Interactive.dll</HintPath>
+    </Reference>
+    <Reference Include="System.Numerics" />
+    <Reference Include="System.Reactive">
+      <HintPath>..\..\lib\RxFramework\NET40\System.Reactive.dll</HintPath>
+    </Reference>
+    <Reference Include="System.Reactive.ClientProfile">
+      <HintPath>..\..\lib\RxFramework\NET40\System.Reactive.ClientProfile.dll</HintPath>
+    </Reference>
+    <Reference Include="System.Runtime.Serialization">
+      <RequiredTargetFramework>3.0</RequiredTargetFramework>
+    </Reference>
+    <Reference Include="System.Xml.Linq">
+      <RequiredTargetFramework>3.5</RequiredTargetFramework>
+    </Reference>
+    <Reference Include="System.Data.DataSetExtensions">
+      <RequiredTargetFramework>3.5</RequiredTargetFramework>
+    </Reference>
+    <Reference Include="System.Data" />
+    <Reference Include="System.Xml" />
+    <Reference Include="zlib.net">
+      <HintPath>..\..\lib\Math.NET\lib\Net40\zlib.net.dll</HintPath>
+    </Reference>
+  </ItemGroup>
+  <ItemGroup>
+    <Compile Include="..\Vts\Common\BindableObject.cs">
+      <Link>Common\BindableObject.cs</Link>
+    </Compile>
+    <Compile Include="..\Vts\Common\BindableObjectWithChangeTracking.cs">
+      <Link>Common\BindableObjectWithChangeTracking.cs</Link>
+    </Compile>
+    <Compile Include="..\Vts\Common\DependsOnAttribute.cs">
+      <Link>Common\DependsOnAttribute.cs</Link>
+    </Compile>
+    <Compile Include="..\Vts\Common\Direction.cs">
+      <Link>Common\Direction.cs</Link>
+    </Compile>
+    <Compile Include="..\Vts\Common\Enums.cs">
+      <Link>Common\Enums.cs</Link>
+    </Compile>
+    <Compile Include="..\Vts\Common\Extensions\ArrayExtensions.cs">
+      <Link>Common\Extensions\ArrayExtensions.cs</Link>
+    </Compile>
+    <Compile Include="..\Vts\Common\Extensions\DataExtensions.cs">
+      <Link>Common\Extensions\DataExtensions.cs</Link>
+    </Compile>
+    <Compile Include="..\Vts\Common\Extensions\EnumerableExtensions.cs">
+      <Link>Common\Extensions\EnumerableExtensions.cs</Link>
+    </Compile>
+    <Compile Include="..\Vts\Common\Extensions\EnumExtensions.cs">
+      <Link>Common\Extensions\EnumExtensions.cs</Link>
+    </Compile>
+    <Compile Include="..\Vts\Common\Extensions\IEnumerableArrayExtensions.cs">
+      <Link>Common\Extensions\IEnumerableArrayExtensions.cs</Link>
+    </Compile>
+    <Compile Include="..\Vts\Common\Extensions\OpticalPropertiesExtensions.cs">
+      <Link>Common\Extensions\OpticalPropertiesExtensions.cs</Link>
+    </Compile>
+    <Compile Include="..\Vts\Common\Extensions\RNGExtensions.cs">
+      <Link>Common\Extensions\RNGExtensions.cs</Link>
+    </Compile>
+    <Compile Include="..\Vts\Common\GlobalConstants.cs">
+      <Link>Common\GlobalConstants.cs</Link>
+    </Compile>
+    <Compile Include="..\Vts\Common\Helpers\EnumHelper.cs">
+      <Link>Common\Helpers\EnumHelper.cs</Link>
+    </Compile>
+    <Compile Include="..\Vts\Common\Helpers\FuncOfT.cs">
+      <Link>Common\Helpers\FuncOfT.cs</Link>
+    </Compile>
+    <Compile Include="..\Vts\Common\Helpers\Range\DoubleRange.cs">
+      <Link>Common\Helpers\Range\DoubleRange.cs</Link>
+    </Compile>
+    <Compile Include="..\Vts\Common\Helpers\Range\FloatRange.cs">
+      <Link>Common\Helpers\Range\FloatRange.cs</Link>
+    </Compile>
+    <Compile Include="..\Vts\Common\Helpers\Range\IntRange.cs">
+      <Link>Common\Helpers\Range\IntRange.cs</Link>
+    </Compile>
+    <Compile Include="..\Vts\Common\Helpers\Range\LongRange.cs">
+      <Link>Common\Helpers\Range\LongRange.cs</Link>
+    </Compile>
+    <Compile Include="..\Vts\Common\Helpers\Range\RangeOfT.cs">
+      <Link>Common\Helpers\Range\RangeOfT.cs</Link>
+    </Compile>
+    <Compile Include="..\Vts\Common\Helpers\Range\UIntRange.cs">
+      <Link>Common\Helpers\Range\UIntRange.cs</Link>
+    </Compile>
+    <Compile Include="..\Vts\Common\Helpers\Tuple.cs">
+      <Link>Common\Helpers\Tuple.cs</Link>
+    </Compile>
+    <Compile Include="..\Vts\Common\Interfaces\IChangeTracking.cs">
+      <Link>Common\Interfaces\IChangeTracking.cs</Link>
+    </Compile>
+    <Compile Include="..\Vts\Common\Interfaces\IForwardSolver.cs">
+      <Link>Common\Interfaces\IForwardSolver.cs</Link>
+    </Compile>
+    <Compile Include="..\Vts\Common\Interfaces\INotifyPropertyChangedPlus.cs">
+      <Link>Common\Interfaces\INotifyPropertyChangedPlus.cs</Link>
+    </Compile>
+    <Compile Include="..\Vts\Common\Interfaces\IOldForwardSolver.cs">
+      <Link>Common\Interfaces\IOldForwardSolver.cs</Link>
+    </Compile>
+    <Compile Include="..\Vts\Common\Interfaces\IOldOptimizer.cs">
+      <Link>Common\Interfaces\IOldOptimizer.cs</Link>
+    </Compile>
+    <Compile Include="..\Vts\Common\Interfaces\IOptimizer.cs">
+      <Link>Common\Interfaces\IOptimizer.cs</Link>
+    </Compile>
+    <Compile Include="..\Vts\Common\Math\Convolution2D.cs">
+      <Link>Common\Math\Convolution2D.cs</Link>
+    </Compile>
+    <Compile Include="..\Vts\Common\Math\Integration.cs">
+      <Link>Common\Math\Integration.cs</Link>
+    </Compile>
+    <Compile Include="..\Vts\Common\Math\Interpolation.cs">
+      <Link>Common\Math\Interpolation.cs</Link>
+    </Compile>
+    <Compile Include="..\Vts\Common\Math\Statistics.cs">
+      <Link>Common\Math\Statistics.cs</Link>
+    </Compile>
+    <Compile Include="..\Vts\Common\OpticalProperties.cs">
+      <Link>Common\OpticalProperties.cs</Link>
+    </Compile>
+    <Compile Include="..\Vts\Common\Position.cs">
+      <Link>Common\Position.cs</Link>
+    </Compile>
+    <Compile Include="..\Vts\Common\PropertyDependencyManager.cs">
+      <Link>Common\PropertyDependencyManager.cs</Link>
+    </Compile>
+    <Compile Include="..\Vts\Common\Resources\Strings.Designer.cs">
+      <Link>Common\Resources\Strings.Designer.cs</Link>
+    </Compile>
+    <Compile Include="..\Vts\Factories\ComputationFactory.cs">
+      <Link>Factories\ComputationFactory.cs</Link>
+    </Compile>
+    <Compile Include="..\Vts\Factories\SolverFactory.cs">
+      <Link>Factories\SolverFactory.cs</Link>
+    </Compile>
+    <Compile Include="..\Vts\IO\ArrayCustomBinaryReader.cs">
+      <Link>IO\ArrayCustomBinaryReader.cs</Link>
+    </Compile>
+    <Compile Include="..\Vts\IO\ArrayCustomBinaryWriter.cs">
+      <Link>IO\ArrayCustomBinaryWriter.cs</Link>
+    </Compile>
+    <Compile Include="..\Vts\IO\CustomBinaryStreamWriterOfT.cs">
+      <Link>IO\CustomBinaryStreamWriterOfT.cs</Link>
+    </Compile>
+    <Compile Include="..\Vts\IO\FileIO.cs">
+      <Link>IO\FileIO.cs</Link>
+    </Compile>
+    <Compile Include="..\Vts\IO\ICustomBinaryReaderOfT.cs">
+      <Link>IO\ICustomBinaryReaderOfT.cs</Link>
+    </Compile>
+    <Compile Include="..\Vts\IO\ICustomBinaryWriterOfT.cs">
+      <Link>IO\ICustomBinaryWriterOfT.cs</Link>
+    </Compile>
+    <Compile Include="..\Vts\IO\LibraryIO.cs">
+      <Link>IO\LibraryIO.cs</Link>
+    </Compile>
+    <Compile Include="..\Vts\IO\MetaData.cs">
+      <Link>IO\MetaData.cs</Link>
+    </Compile>
+    <Compile Include="..\Vts\IO\StreamFinder.cs">
+      <Link>IO\StreamFinder.cs</Link>
+    </Compile>
+    <Compile Include="..\Vts\Modeling\Analyzers\NumericalDerivativeExtensions.cs">
+      <Link>Modeling\Analyzers\NumericalDerivativeExtensions.cs</Link>
+    </Compile>
+    <Compile Include="..\Vts\Modeling\ForwardSolvers\BSplinesCoefficients.cs">
+      <Link>Modeling\ForwardSolvers\BSplinesCoefficients.cs</Link>
+    </Compile>
+    <Compile Include="..\Vts\Modeling\ForwardSolvers\DeltaPOneForwardSolver.cs">
+      <Link>Modeling\ForwardSolvers\DeltaPOneForwardSolver.cs</Link>
+    </Compile>
+    <Compile Include="..\Vts\Modeling\ForwardSolvers\DiffusionForwardSolverBase.cs">
+      <Link>Modeling\ForwardSolvers\DiffusionForwardSolverBase.cs</Link>
+    </Compile>
+    <Compile Include="..\Vts\Modeling\ForwardSolvers\DiffusionGreensFunctions.cs">
+      <Link>Modeling\ForwardSolvers\DiffusionGreensFunctions.cs</Link>
+    </Compile>
+    <Compile Include="..\Vts\Modeling\ForwardSolvers\DiffusionParameters.cs">
+      <Link>Modeling\ForwardSolvers\DiffusionParameters.cs</Link>
+    </Compile>
+    <Compile Include="..\Vts\Modeling\ForwardSolvers\DiscreteOrdinates\DOMethods.cs">
+      <Link>Modeling\ForwardSolvers\DiscreteOrdinates\DOMethods.cs</Link>
+    </Compile>
+    <Compile Include="..\Vts\Modeling\ForwardSolvers\DiscreteOrdinates\GaussLegendreCoefficients.cs">
+      <Link>Modeling\ForwardSolvers\DiscreteOrdinates\GaussLegendreCoefficients.cs</Link>
+    </Compile>
+    <Compile Include="..\Vts\Modeling\ForwardSolvers\DistributedGaussianSourceSDAForwardSolver.cs">
+      <Link>Modeling\ForwardSolvers\DistributedGaussianSourceSDAForwardSolver.cs</Link>
+    </Compile>
+    <Compile Include="..\Vts\Modeling\ForwardSolvers\DistributedPointSourceSDAForwardSolver.cs">
+      <Link>Modeling\ForwardSolvers\DistributedPointSourceSDAForwardSolver.cs</Link>
+    </Compile>
+    <Compile Include="..\Vts\Modeling\ForwardSolvers\ForwardSolverBase.cs">
+      <Link>Modeling\ForwardSolvers\ForwardSolverBase.cs</Link>
+    </Compile>
+    <Compile Include="..\Vts\Modeling\ForwardSolvers\INurbs.cs">
+      <Link>Modeling\ForwardSolvers\INurbs.cs</Link>
+    </Compile>
+    <Compile Include="..\Vts\Modeling\ForwardSolvers\LinearDiscreteFourierTransform.cs">
+      <Link>Modeling\ForwardSolvers\LinearDiscreteFourierTransform.cs</Link>
+    </Compile>
+    <Compile Include="..\Vts\Modeling\ForwardSolvers\LinearDiscreteHankelTransform.cs">
+      <Link>Modeling\ForwardSolvers\LinearDiscreteHankelTransform.cs</Link>
+    </Compile>
+    <Compile Include="..\Vts\Modeling\ForwardSolvers\MGRTE\2D\DataStructures\AngularMesh.cs">
+      <Link>Modeling\ForwardSolvers\MGRTE\2D\DataStructures\AngularMesh.cs</Link>
+    </Compile>
+    <Compile Include="..\Vts\Modeling\ForwardSolvers\MGRTE\2D\DataStructures\BoundaryCoupling.cs">
+      <Link>Modeling\ForwardSolvers\MGRTE\2D\DataStructures\BoundaryCoupling.cs</Link>
+    </Compile>
+    <Compile Include="..\Vts\Modeling\ForwardSolvers\MGRTE\2D\DataStructures\LightSource.cs">
+      <Link>Modeling\ForwardSolvers\MGRTE\2D\DataStructures\LightSource.cs</Link>
+    </Compile>
+    <Compile Include="..\Vts\Modeling\ForwardSolvers\MGRTE\2D\DataStructures\Measurement.cs">
+      <Link>Modeling\ForwardSolvers\MGRTE\2D\DataStructures\Measurement.cs</Link>
+    </Compile>
+    <Compile Include="..\Vts\Modeling\ForwardSolvers\MGRTE\2D\DataStructures\Output.cs">
+      <Link>Modeling\ForwardSolvers\MGRTE\2D\DataStructures\Output.cs</Link>
+    </Compile>
+    <Compile Include="..\Vts\Modeling\ForwardSolvers\MGRTE\2D\DataStructures\Parameters.cs">
+      <Link>Modeling\ForwardSolvers\MGRTE\2D\DataStructures\Parameters.cs</Link>
+    </Compile>
+    <Compile Include="..\Vts\Modeling\ForwardSolvers\MGRTE\2D\DataStructures\SpatialMesh.cs">
+      <Link>Modeling\ForwardSolvers\MGRTE\2D\DataStructures\SpatialMesh.cs</Link>
+    </Compile>
+    <Compile Include="..\Vts\Modeling\ForwardSolvers\MGRTE\2D\IO\Initialization.cs">
+      <Link>Modeling\ForwardSolvers\MGRTE\2D\IO\Initialization.cs</Link>
+    </Compile>
+    <Compile Include="..\Vts\Modeling\ForwardSolvers\MGRTE\2D\IO\ParametersIO.cs">
+      <Link>Modeling\ForwardSolvers\MGRTE\2D\IO\ParametersIO.cs</Link>
+    </Compile>
+    <Compile Include="..\Vts\Modeling\ForwardSolvers\MGRTE\2D\IO\ReadDataFiles.cs">
+      <Link>Modeling\ForwardSolvers\MGRTE\2D\IO\ReadDataFiles.cs</Link>
+    </Compile>
+    <Compile Include="..\Vts\Modeling\ForwardSolvers\MGRTE\2D\IO\Source.cs">
+      <Link>Modeling\ForwardSolvers\MGRTE\2D\IO\Source.cs</Link>
+    </Compile>
+    <Compile Include="..\Vts\Modeling\ForwardSolvers\MGRTE\2D\MultiGridCycle.cs">
+      <Link>Modeling\ForwardSolvers\MGRTE\2D\MultiGridCycle.cs</Link>
+    </Compile>
+    <Compile Include="..\Vts\Modeling\ForwardSolvers\MGRTE\2D\Solver.cs">
+      <Link>Modeling\ForwardSolvers\MGRTE\2D\Solver.cs</Link>
+    </Compile>
+    <Compile Include="..\Vts\Modeling\ForwardSolvers\MonteCarloForwardSolver.cs">
+      <Link>Modeling\ForwardSolvers\MonteCarloForwardSolver.cs</Link>
+    </Compile>
+    <Compile Include="..\Vts\Modeling\ForwardSolvers\MonteCarloLoader.cs">
+      <Link>Modeling\ForwardSolvers\MonteCarloLoader.cs</Link>
+    </Compile>
+    <Compile Include="..\Vts\Modeling\ForwardSolvers\NurbsForwardSolver.cs">
+      <Link>Modeling\ForwardSolvers\NurbsForwardSolver.cs</Link>
+    </Compile>
+    <Compile Include="..\Vts\Modeling\ForwardSolvers\NurbsGenerator.cs">
+      <Link>Modeling\ForwardSolvers\NurbsGenerator.cs</Link>
+    </Compile>
+    <Compile Include="..\Vts\Modeling\ForwardSolvers\NurbsValues.cs">
+      <Link>Modeling\ForwardSolvers\NurbsValues.cs</Link>
+    </Compile>
+    <Compile Include="..\Vts\Modeling\ForwardSolvers\PhotonHittingDensity.cs">
+      <Link>Modeling\ForwardSolvers\PhotonHittingDensity.cs</Link>
+    </Compile>
+    <Compile Include="..\Vts\Modeling\ForwardSolvers\pMCForwardSolver.cs">
+      <Link>Modeling\ForwardSolvers\pMCForwardSolver.cs</Link>
+    </Compile>
+    <Compile Include="..\Vts\Modeling\ForwardSolvers\pMCLoader.cs">
+      <Link>Modeling\ForwardSolvers\pMCLoader.cs</Link>
+    </Compile>
+    <Compile Include="..\Vts\Modeling\ForwardSolvers\PointSourceSDAForwardSolver.cs">
+      <Link>Modeling\ForwardSolvers\PointSourceSDAForwardSolver.cs</Link>
+    </Compile>
+    <Compile Include="..\Vts\Modeling\ForwardSolvers\SFDDiffusionForwardSolver.cs">
+      <Link>Modeling\ForwardSolvers\SFDDiffusionForwardSolver.cs</Link>
+    </Compile>
+    <Compile Include="..\Vts\Modeling\ForwardSolvers\StubNurbsGenerator.cs">
+      <Link>Modeling\ForwardSolvers\StubNurbsGenerator.cs</Link>
+    </Compile>
+    <Compile Include="..\Vts\Modeling\ForwardSolvers\VectorizedForwardSolverFuncs.cs">
+      <Link>Modeling\ForwardSolvers\VectorizedForwardSolverFuncs.cs</Link>
+    </Compile>
+    <Compile Include="..\Vts\Modeling\Input\Commands.cs">
+      <Link>Modeling\Input\Commands.cs</Link>
+    </Compile>
+    <Compile Include="..\Vts\Modeling\Optimizers\MPFitLevenbergMarquardtOptimizer.cs">
+      <Link>Modeling\Optimizers\MPFitLevenbergMarquardtOptimizer.cs</Link>
+    </Compile>
+    <Compile Include="..\Vts\Modeling\ProblemDefinition\Enums.cs">
+      <Link>Modeling\ProblemDefinition\Enums.cs</Link>
+    </Compile>
+    <Compile Include="..\Vts\Modeling\ProblemDefinition\IBoundaryCondition.cs">
+      <Link>Modeling\ProblemDefinition\IBoundaryCondition.cs</Link>
+    </Compile>
+    <Compile Include="..\Vts\Modeling\ProblemDefinition\IDiffusionProblemDefinition.cs">
+      <Link>Modeling\ProblemDefinition\IDiffusionProblemDefinition.cs</Link>
+    </Compile>
+    <Compile Include="..\Vts\Modeling\ProblemDefinition\IMeasurement.cs">
+      <Link>Modeling\ProblemDefinition\IMeasurement.cs</Link>
+    </Compile>
+    <Compile Include="..\Vts\Modeling\ProblemDefinition\ISource.cs">
+      <Link>Modeling\ProblemDefinition\ISource.cs</Link>
+    </Compile>
+    <Compile Include="..\Vts\Modeling\Spectroscopy\ChromophoreAbsorber.cs">
+      <Link>Modeling\Spectroscopy\ChromophoreAbsorber.cs</Link>
+    </Compile>
+    <Compile Include="..\Vts\Modeling\Spectroscopy\ChromophoreSpectrum.cs">
+      <Link>Modeling\Spectroscopy\ChromophoreSpectrum.cs</Link>
+    </Compile>
+    <Compile Include="..\Vts\Modeling\Spectroscopy\ChromophoreSpectrumUnitConverter.cs">
+      <Link>Modeling\Spectroscopy\ChromophoreSpectrumUnitConverter.cs</Link>
+    </Compile>
+    <Compile Include="..\Vts\Modeling\Spectroscopy\Enums.cs">
+      <Link>Modeling\Spectroscopy\Enums.cs</Link>
+    </Compile>
+    <Compile Include="..\Vts\Modeling\Spectroscopy\IAbsorber.cs">
+      <Link>Modeling\Spectroscopy\IAbsorber.cs</Link>
+    </Compile>
+    <Compile Include="..\Vts\Modeling\Spectroscopy\IChromophoreAbsorber.cs">
+      <Link>Modeling\Spectroscopy\IChromophoreAbsorber.cs</Link>
+    </Compile>
+    <Compile Include="..\Vts\Modeling\Spectroscopy\IntralipidScatterer.cs">
+      <Link>Modeling\Spectroscopy\IntralipidScatterer.cs</Link>
+    </Compile>
+    <Compile Include="..\Vts\Modeling\Spectroscopy\IScatterer.cs">
+      <Link>Modeling\Spectroscopy\IScatterer.cs</Link>
+    </Compile>
+    <Compile Include="..\Vts\Modeling\Spectroscopy\ISpectrum.cs">
+      <Link>Modeling\Spectroscopy\ISpectrum.cs</Link>
+    </Compile>
+    <Compile Include="..\Vts\Modeling\Spectroscopy\MieScatterer.cs">
+      <Link>Modeling\Spectroscopy\MieScatterer.cs</Link>
+    </Compile>
+    <Compile Include="..\Vts\Modeling\Spectroscopy\PowerLawScatterer.cs">
+      <Link>Modeling\Spectroscopy\PowerLawScatterer.cs</Link>
+    </Compile>
+    <Compile Include="..\Vts\Modeling\Spectroscopy\SpectralConverter.cs">
+      <Link>Modeling\Spectroscopy\SpectralConverter.cs</Link>
+    </Compile>
+    <Compile Include="..\Vts\Modeling\Spectroscopy\SpectralDatabase.cs">
+      <Link>Modeling\Spectroscopy\SpectralDatabase.cs</Link>
+    </Compile>
+    <Compile Include="..\Vts\Modeling\Spectroscopy\Tissue.cs">
+      <Link>Modeling\Spectroscopy\Tissue.cs</Link>
+    </Compile>
+    <Compile Include="..\Vts\Modeling\Tools\CalculatorToolbox.cs">
+      <Link>Modeling\Tools\CalculatorToolbox.cs</Link>
+    </Compile>
+    <Compile Include="..\Vts\Modeling\Tools\HankelTransform.cs">
+      <Link>Modeling\Tools\HankelTransform.cs</Link>
+    </Compile>
+    <Compile Include="..\Vts\MonteCarlo\Controllers\DetectorController.cs">
+      <Link>MonteCarlo\Controllers\DetectorController.cs</Link>
+    </Compile>
+    <Compile Include="..\Vts\MonteCarlo\Controllers\pMCDetectorController.cs">
+      <Link>MonteCarlo\Controllers\pMCDetectorController.cs</Link>
+    </Compile>
+    <Compile Include="..\Vts\MonteCarlo\Controllers\VirtualBoundaryController.cs">
+      <Link>MonteCarlo\Controllers\VirtualBoundaryController.cs</Link>
+    </Compile>
+    <Compile Include="..\Vts\MonteCarlo\DataStructuresValidation\SimulationInputValidation.cs">
+      <Link>MonteCarlo\DataStructuresValidation\SimulationInputValidation.cs</Link>
+    </Compile>
+    <Compile Include="..\Vts\MonteCarlo\DataStructuresValidation\TissueInputs\MultiLayerTissueInputValidation.cs">
+      <Link>MonteCarlo\DataStructuresValidation\TissueInputs\MultiLayerTissueInputValidation.cs</Link>
+    </Compile>
+    <Compile Include="..\Vts\MonteCarlo\DataStructuresValidation\ValidationResult.cs">
+      <Link>MonteCarlo\DataStructuresValidation\ValidationResult.cs</Link>
+    </Compile>
+    <Compile Include="..\Vts\MonteCarlo\DataStructures\DetectorInputs\AOfRhoAndZDetectorInput.cs">
+      <Link>MonteCarlo\DataStructures\DetectorInputs\AOfRhoAndZDetectorInput.cs</Link>
+    </Compile>
+    <Compile Include="..\Vts\MonteCarlo\DataStructures\DetectorInputs\ATotalDetectorInput.cs">
+      <Link>MonteCarlo\DataStructures\DetectorInputs\ATotalDetectorInput.cs</Link>
+    </Compile>
+    <Compile Include="..\Vts\MonteCarlo\DataStructures\DetectorInputs\FluenceOfRhoAndZAndTimeDetectorInput.cs">
+      <Link>MonteCarlo\DataStructures\DetectorInputs\FluenceOfRhoAndZAndTimeDetectorInput.cs</Link>
+    </Compile>
+    <Compile Include="..\Vts\MonteCarlo\DataStructures\DetectorInputs\FluenceOfRhoAndZDetectorInput.cs">
+      <Link>MonteCarlo\DataStructures\DetectorInputs\FluenceOfRhoAndZDetectorInput.cs</Link>
+    </Compile>
+    <Compile Include="..\Vts\MonteCarlo\DataStructures\DetectorInputs\pMCRofRhoAndTimeDetectorInput.cs">
+      <Link>MonteCarlo\DataStructures\DetectorInputs\pMCRofRhoAndTimeDetectorInput.cs</Link>
+    </Compile>
+    <Compile Include="..\Vts\MonteCarlo\DataStructures\DetectorInputs\pMCRofRhoDetectorInput.cs">
+      <Link>MonteCarlo\DataStructures\DetectorInputs\pMCRofRhoDetectorInput.cs</Link>
+    </Compile>
+    <Compile Include="..\Vts\MonteCarlo\DataStructures\DetectorInputs\RDiffuseDetectorInput.cs">
+      <Link>MonteCarlo\DataStructures\DetectorInputs\RDiffuseDetectorInput.cs</Link>
+    </Compile>
+    <Compile Include="..\Vts\MonteCarlo\DataStructures\DetectorInputs\ROfAngleDetectorInput.cs">
+      <Link>MonteCarlo\DataStructures\DetectorInputs\ROfAngleDetectorInput.cs</Link>
+    </Compile>
+    <Compile Include="..\Vts\MonteCarlo\DataStructures\DetectorInputs\ROfRhoAndAngleDetectorInput.cs">
+      <Link>MonteCarlo\DataStructures\DetectorInputs\ROfRhoAndAngleDetectorInput.cs</Link>
+    </Compile>
+    <Compile Include="..\Vts\MonteCarlo\DataStructures\DetectorInputs\ROfRhoAndOmegaDetectorInput.cs">
+      <Link>MonteCarlo\DataStructures\DetectorInputs\ROfRhoAndOmegaDetectorInput.cs</Link>
+    </Compile>
+    <Compile Include="..\Vts\MonteCarlo\DataStructures\DetectorInputs\ROfRhoAndTimeDetectorInput.cs">
+      <Link>MonteCarlo\DataStructures\DetectorInputs\ROfRhoAndTimeDetectorInput.cs</Link>
+    </Compile>
+    <Compile Include="..\Vts\MonteCarlo\DataStructures\DetectorInputs\ROfRhoDetectorInput.cs">
+      <Link>MonteCarlo\DataStructures\DetectorInputs\ROfRhoDetectorInput.cs</Link>
+    </Compile>
+    <Compile Include="..\Vts\MonteCarlo\DataStructures\DetectorInputs\ROfXAndYDetectorInput.cs">
+      <Link>MonteCarlo\DataStructures\DetectorInputs\ROfXAndYDetectorInput.cs</Link>
+    </Compile>
+    <Compile Include="..\Vts\MonteCarlo\DataStructures\DetectorInputs\TDiffuseDetectorInput.cs">
+      <Link>MonteCarlo\DataStructures\DetectorInputs\TDiffuseDetectorInput.cs</Link>
+    </Compile>
+    <Compile Include="..\Vts\MonteCarlo\DataStructures\DetectorInputs\TOfAngleDetectorInput.cs">
+      <Link>MonteCarlo\DataStructures\DetectorInputs\TOfAngleDetectorInput.cs</Link>
+    </Compile>
+    <Compile Include="..\Vts\MonteCarlo\DataStructures\DetectorInputs\TOfRhoAndAngleDetectorInput.cs">
+      <Link>MonteCarlo\DataStructures\DetectorInputs\TOfRhoAndAngleDetectorInput.cs</Link>
+    </Compile>
+    <Compile Include="..\Vts\MonteCarlo\DataStructures\DetectorInputs\TOfRhoDetectorInput.cs">
+      <Link>MonteCarlo\DataStructures\DetectorInputs\TOfRhoDetectorInput.cs</Link>
+    </Compile>
+    <Compile Include="..\Vts\MonteCarlo\DataStructures\Output.cs">
+      <Link>MonteCarlo\DataStructures\Output.cs</Link>
+    </Compile>
+    <Compile Include="..\Vts\MonteCarlo\DataStructures\SimulationInput.cs">
+      <Link>MonteCarlo\DataStructures\SimulationInput.cs</Link>
+    </Compile>
+    <Compile Include="..\Vts\MonteCarlo\DataStructures\SimulationInputExtensions.cs">
+      <Link>MonteCarlo\DataStructures\SimulationInputExtensions.cs</Link>
+    </Compile>
+    <Compile Include="..\Vts\MonteCarlo\DataStructures\SimulationInputProvider.cs">
+      <Link>MonteCarlo\DataStructures\SimulationInputProvider.cs</Link>
+    </Compile>
+    <Compile Include="..\Vts\MonteCarlo\DataStructures\SimulationOptions.cs">
+      <Link>MonteCarlo\DataStructures\SimulationOptions.cs</Link>
+    </Compile>
+    <Compile Include="..\Vts\MonteCarlo\DataStructures\SourceInputs\LineSourceInputs\CustomLineSourceInput.cs">
+      <Link>MonteCarlo\DataStructures\SourceInputs\LineSourceInputs\CustomLineSourceInput.cs</Link>
+    </Compile>
+    <Compile Include="..\Vts\MonteCarlo\DataStructures\SourceInputs\LineSourceInputs\DirectionalLineSourceInput.cs">
+      <Link>MonteCarlo\DataStructures\SourceInputs\LineSourceInputs\DirectionalLineSourceInput.cs</Link>
+    </Compile>
+    <Compile Include="..\Vts\MonteCarlo\DataStructures\SourceInputs\LineSourceInputs\IsotropicLineSourceInput.cs">
+      <Link>MonteCarlo\DataStructures\SourceInputs\LineSourceInputs\IsotropicLineSourceInput.cs</Link>
+    </Compile>
+    <Compile Include="..\Vts\MonteCarlo\DataStructures\SourceInputs\PointSourceInputs\CustomPointSourceInput.cs">
+      <Link>MonteCarlo\DataStructures\SourceInputs\PointSourceInputs\CustomPointSourceInput.cs</Link>
+    </Compile>
+    <Compile Include="..\Vts\MonteCarlo\DataStructures\SourceInputs\PointSourceInputs\DirectionalPointSourceInput.cs">
+      <Link>MonteCarlo\DataStructures\SourceInputs\PointSourceInputs\DirectionalPointSourceInput.cs</Link>
+    </Compile>
+    <Compile Include="..\Vts\MonteCarlo\DataStructures\SourceInputs\PointSourceInputs\IsotropicPointSourceInput.cs">
+      <Link>MonteCarlo\DataStructures\SourceInputs\PointSourceInputs\IsotropicPointSourceInput.cs</Link>
+    </Compile>
+    <Compile Include="..\Vts\MonteCarlo\DataStructures\SourceInputs\SurfaceEmittingSources\CircularSourceInputs\CustomCircularSourceInput.cs">
+      <Link>MonteCarlo\DataStructures\SourceInputs\SurfaceEmittingSources\CircularSourceInputs\CustomCircularSourceInput.cs</Link>
+    </Compile>
+    <Compile Include="..\Vts\MonteCarlo\DataStructures\SourceInputs\SurfaceEmittingSources\CircularSourceInputs\DirectionalCircularSourceInput.cs">
+      <Link>MonteCarlo\DataStructures\SourceInputs\SurfaceEmittingSources\CircularSourceInputs\DirectionalCircularSourceInput.cs</Link>
+    </Compile>
+    <Compile Include="..\Vts\MonteCarlo\DataStructures\SourceInputs\SurfaceEmittingSources\CuboidalSourceInputs\CustomSurfaceEmittingCuboidalSourceInput.cs">
+      <Link>MonteCarlo\DataStructures\SourceInputs\SurfaceEmittingSources\CuboidalSourceInputs\CustomSurfaceEmittingCuboidalSourceInput.cs</Link>
+    </Compile>
+    <Compile Include="..\Vts\MonteCarlo\DataStructures\SourceInputs\SurfaceEmittingSources\CuboidalSourceInputs\LambertianSurfaceEmittingCuboidalSourceInput.cs">
+      <Link>MonteCarlo\DataStructures\SourceInputs\SurfaceEmittingSources\CuboidalSourceInputs\LambertianSurfaceEmittingCuboidalSourceInput.cs</Link>
+    </Compile>
+    <Compile Include="..\Vts\MonteCarlo\DataStructures\SourceInputs\SurfaceEmittingSources\CylindricalFiberSourceInputs\LambertianSurfaceEmittingTubularSourceInput.cs">
+      <Link>MonteCarlo\DataStructures\SourceInputs\SurfaceEmittingSources\CylindricalFiberSourceInputs\LambertianSurfaceEmittingTubularSourceInput.cs</Link>
+    </Compile>
+    <Compile Include="..\Vts\MonteCarlo\DataStructures\SourceInputs\SurfaceEmittingSources\EllipticalSourceInputs\CustomEllipticalSourceInput.cs">
+      <Link>MonteCarlo\DataStructures\SourceInputs\SurfaceEmittingSources\EllipticalSourceInputs\CustomEllipticalSourceInput.cs</Link>
+    </Compile>
+    <Compile Include="..\Vts\MonteCarlo\DataStructures\SourceInputs\SurfaceEmittingSources\EllipticalSourceInputs\DirectionalEllipticalSourceInput.cs">
+      <Link>MonteCarlo\DataStructures\SourceInputs\SurfaceEmittingSources\EllipticalSourceInputs\DirectionalEllipticalSourceInput.cs</Link>
+    </Compile>
+    <Compile Include="..\Vts\MonteCarlo\DataStructures\SourceInputs\SurfaceEmittingSources\RectangularSourceInputs\CustomRectangularSourceInput.cs">
+      <Link>MonteCarlo\DataStructures\SourceInputs\SurfaceEmittingSources\RectangularSourceInputs\CustomRectangularSourceInput.cs</Link>
+    </Compile>
+    <Compile Include="..\Vts\MonteCarlo\DataStructures\SourceInputs\SurfaceEmittingSources\RectangularSourceInputs\DirectionalRectangularSourceInput.cs">
+      <Link>MonteCarlo\DataStructures\SourceInputs\SurfaceEmittingSources\RectangularSourceInputs\DirectionalRectangularSourceInput.cs</Link>
+    </Compile>
+    <Compile Include="..\Vts\MonteCarlo\DataStructures\SourceInputs\SurfaceEmittingSources\SphericalSourceInputs\CustomSurfaceEmittingSphericalSourceInput.cs">
+      <Link>MonteCarlo\DataStructures\SourceInputs\SurfaceEmittingSources\SphericalSourceInputs\CustomSurfaceEmittingSphericalSourceInput.cs</Link>
+    </Compile>
+    <Compile Include="..\Vts\MonteCarlo\DataStructures\SourceInputs\SurfaceEmittingSources\SphericalSourceInputs\LambertianSurfaceEmittingCuboidalSourceInput.cs">
+      <Link>MonteCarlo\DataStructures\SourceInputs\SurfaceEmittingSources\SphericalSourceInputs\LambertianSurfaceEmittingCuboidalSourceInput.cs</Link>
+    </Compile>
+    <Compile Include="..\Vts\MonteCarlo\DataStructures\SourceInputs\SurfaceEmittingSources\TubularSourceInputs\LambertianSurfaceEmittingTubularSourceInput.cs">
+      <Link>MonteCarlo\DataStructures\SourceInputs\SurfaceEmittingSources\TubularSourceInputs\LambertianSurfaceEmittingTubularSourceInput.cs</Link>
+    </Compile>
+    <Compile Include="..\Vts\MonteCarlo\DataStructures\SourceInputs\VolumetricSources\CustomVolumetricCuboidaldalSourceInput.cs">
+      <Link>MonteCarlo\DataStructures\SourceInputs\VolumetricSources\CustomVolumetricCuboidaldalSourceInput.cs</Link>
+    </Compile>
+    <Compile Include="..\Vts\MonteCarlo\DataStructures\SourceInputs\VolumetricSources\CustomVolumetricEllipsoidalSourceInput.cs">
+      <Link>MonteCarlo\DataStructures\SourceInputs\VolumetricSources\CustomVolumetricEllipsoidalSourceInput.cs</Link>
+    </Compile>
+    <Compile Include="..\Vts\MonteCarlo\DataStructures\SourceInputs\VolumetricSources\IsotropicVolumetricCuboidaldalSourceInput.cs">
+      <Link>MonteCarlo\DataStructures\SourceInputs\VolumetricSources\IsotropicVolumetricCuboidaldalSourceInput.cs</Link>
+    </Compile>
+    <Compile Include="..\Vts\MonteCarlo\DataStructures\SourceInputs\VolumetricSources\IsotropicVolumetricEllipsoidalSourceInput.cs">
+      <Link>MonteCarlo\DataStructures\SourceInputs\VolumetricSources\IsotropicVolumetricEllipsoidalSourceInput.cs</Link>
+    </Compile>
+    <Compile Include="..\Vts\MonteCarlo\DataStructures\TissueInputs\MultiLayerTissueInput.cs">
+      <Link>MonteCarlo\DataStructures\TissueInputs\MultiLayerTissueInput.cs</Link>
+    </Compile>
+    <Compile Include="..\Vts\MonteCarlo\Detectors\AOfRhoAndZDetector.cs">
+      <Link>MonteCarlo\Detectors\AOfRhoAndZDetector.cs</Link>
+    </Compile>
+    <Compile Include="..\Vts\MonteCarlo\Detectors\ATotalDetector.cs">
+      <Link>MonteCarlo\Detectors\ATotalDetector.cs</Link>
+    </Compile>
+    <Compile Include="..\Vts\MonteCarlo\Detectors\FluenceOfRhoAndZAndTimeDetector.cs">
+      <Link>MonteCarlo\Detectors\FluenceOfRhoAndZAndTimeDetector.cs</Link>
+    </Compile>
+    <Compile Include="..\Vts\MonteCarlo\Detectors\FluenceOfRhoAndZDetector.cs">
+      <Link>MonteCarlo\Detectors\FluenceOfRhoAndZDetector.cs</Link>
+    </Compile>
+    <Compile Include="..\Vts\MonteCarlo\Detectors\MomentumTransferOfRhoAndZDetector.cs">
+      <Link>MonteCarlo\Detectors\MomentumTransferOfRhoAndZDetector.cs</Link>
+    </Compile>
+    <Compile Include="..\Vts\MonteCarlo\Detectors\pMCROfRhoAndTimeDetector.cs">
+      <Link>MonteCarlo\Detectors\pMCROfRhoAndTimeDetector.cs</Link>
+    </Compile>
+    <Compile Include="..\Vts\MonteCarlo\Detectors\pMCROfRhoDetector.cs">
+      <Link>MonteCarlo\Detectors\pMCROfRhoDetector.cs</Link>
+    </Compile>
+    <Compile Include="..\Vts\MonteCarlo\Detectors\RDiffuseDetector.cs">
+      <Link>MonteCarlo\Detectors\RDiffuseDetector.cs</Link>
+    </Compile>
+    <Compile Include="..\Vts\MonteCarlo\Detectors\ROfAngleDetector.cs">
+      <Link>MonteCarlo\Detectors\ROfAngleDetector.cs</Link>
+    </Compile>
+    <Compile Include="..\Vts\MonteCarlo\Detectors\ROfRhoAndAngleDetector.cs">
+      <Link>MonteCarlo\Detectors\ROfRhoAndAngleDetector.cs</Link>
+    </Compile>
+    <Compile Include="..\Vts\MonteCarlo\Detectors\ROfRhoAndOmegaDetector.cs">
+      <Link>MonteCarlo\Detectors\ROfRhoAndOmegaDetector.cs</Link>
+    </Compile>
+    <Compile Include="..\Vts\MonteCarlo\Detectors\ROfRhoAndTimeDetector.cs">
+      <Link>MonteCarlo\Detectors\ROfRhoAndTimeDetector.cs</Link>
+    </Compile>
+    <Compile Include="..\Vts\MonteCarlo\Detectors\ROfRhoDetector.cs">
+      <Link>MonteCarlo\Detectors\ROfRhoDetector.cs</Link>
+    </Compile>
+    <Compile Include="..\Vts\MonteCarlo\Detectors\RofXAndYDetector.cs">
+      <Link>MonteCarlo\Detectors\RofXAndYDetector.cs</Link>
+    </Compile>
+    <Compile Include="..\Vts\MonteCarlo\Detectors\TallyExtensionMethods.cs">
+      <Link>MonteCarlo\Detectors\TallyExtensionMethods.cs</Link>
+    </Compile>
+    <Compile Include="..\Vts\MonteCarlo\Detectors\TDiffuseDetector.cs">
+      <Link>MonteCarlo\Detectors\TDiffuseDetector.cs</Link>
+    </Compile>
+    <Compile Include="..\Vts\MonteCarlo\Detectors\TOfAngleDetector.cs">
+      <Link>MonteCarlo\Detectors\TOfAngleDetector.cs</Link>
+    </Compile>
+    <Compile Include="..\Vts\MonteCarlo\Detectors\TOfRhoAndAngleDetector.cs">
+      <Link>MonteCarlo\Detectors\TOfRhoAndAngleDetector.cs</Link>
+    </Compile>
+    <Compile Include="..\Vts\MonteCarlo\Detectors\TOfRhoDetector.cs">
+      <Link>MonteCarlo\Detectors\TOfRhoDetector.cs</Link>
+    </Compile>
+    <Compile Include="..\Vts\MonteCarlo\Enums.cs">
+      <Link>MonteCarlo\Enums.cs</Link>
+    </Compile>
+    <Compile Include="..\Vts\MonteCarlo\Factories\AbsorptionActionFactory.cs">
+      <Link>MonteCarlo\Factories\AbsorptionActionFactory.cs</Link>
+    </Compile>
+    <Compile Include="..\Vts\MonteCarlo\Factories\DetectorControllerFactory.cs">
+      <Link>MonteCarlo\Factories\DetectorControllerFactory.cs</Link>
+    </Compile>
+    <Compile Include="..\Vts\MonteCarlo\Factories\DetectorFactory.cs">
+      <Link>MonteCarlo\Factories\DetectorFactory.cs</Link>
+    </Compile>
+    <Compile Include="..\Vts\MonteCarlo\Factories\RandomNumberGeneratorFactory.cs">
+      <Link>MonteCarlo\Factories\RandomNumberGeneratorFactory.cs</Link>
+    </Compile>
+    <Compile Include="..\Vts\MonteCarlo\Factories\SourceFactory.cs">
+      <Link>MonteCarlo\Factories\SourceFactory.cs</Link>
+    </Compile>
+    <Compile Include="..\Vts\MonteCarlo\Factories\TissueFactory.cs">
+      <Link>MonteCarlo\Factories\TissueFactory.cs</Link>
+    </Compile>
+    <Compile Include="..\Vts\MonteCarlo\Factories\VirtualBoundaryControllerFactory.cs">
+      <Link>MonteCarlo\Factories\VirtualBoundaryControllerFactory.cs</Link>
+    </Compile>
+    <Compile Include="..\Vts\MonteCarlo\Factories\VirtualBoundaryFactory.cs">
+      <Link>MonteCarlo\Factories\VirtualBoundaryFactory.cs</Link>
+    </Compile>
+    <Compile Include="..\Vts\MonteCarlo\Helpers\DetectorBinning.cs">
+      <Link>MonteCarlo\Helpers\DetectorBinning.cs</Link>
+    </Compile>
+    <Compile Include="..\Vts\MonteCarlo\Helpers\Optics.cs">
+      <Link>MonteCarlo\Helpers\Optics.cs</Link>
+    </Compile>
+    <Compile Include="..\Vts\MonteCarlo\Helpers\PolarAzimuthalAngles.cs">
+      <Link>MonteCarlo\Helpers\PolarAzimuthalAngles.cs</Link>
+    </Compile>
+    <Compile Include="..\Vts\MonteCarlo\Helpers\SourceFlags.cs">
+      <Link>MonteCarlo\Helpers\SourceFlags.cs</Link>
+    </Compile>
+    <Compile Include="..\Vts\MonteCarlo\Helpers\SourceToolbox.cs">
+      <Link>MonteCarlo\Helpers\SourceToolbox.cs</Link>
+    </Compile>
+    <Compile Include="..\Vts\MonteCarlo\Helpers\ThreeAxisRotation.cs">
+      <Link>MonteCarlo\Helpers\ThreeAxisRotation.cs</Link>
+    </Compile>
+    <Compile Include="..\Vts\MonteCarlo\Interfaces\IDetector.cs">
+      <Link>MonteCarlo\Interfaces\IDetector.cs</Link>
+    </Compile>
+    <Compile Include="..\Vts\MonteCarlo\Interfaces\IDetectorController.cs">
+      <Link>MonteCarlo\Interfaces\IDetectorController.cs</Link>
+    </Compile>
+    <Compile Include="..\Vts\MonteCarlo\Interfaces\IDetectorInput.cs">
+      <Link>MonteCarlo\Interfaces\IDetectorInput.cs</Link>
+    </Compile>
+    <Compile Include="..\Vts\MonteCarlo\Interfaces\IHistoryDetector.cs">
+      <Link>MonteCarlo\Interfaces\IHistoryDetector.cs</Link>
+    </Compile>
+    <Compile Include="..\Vts\MonteCarlo\Interfaces\IpMCDetectorInput.cs">
+      <Link>MonteCarlo\Interfaces\IpMCDetectorInput.cs</Link>
+    </Compile>
+    <Compile Include="..\Vts\MonteCarlo\Interfaces\IpMCHistoryDetector.cs">
+      <Link>MonteCarlo\Interfaces\IpMCHistoryDetector.cs</Link>
+    </Compile>
+    <Compile Include="..\Vts\MonteCarlo\Interfaces\IpMCTerminationDetector.cs">
+      <Link>MonteCarlo\Interfaces\IpMCTerminationDetector.cs</Link>
+    </Compile>
+    <Compile Include="..\Vts\MonteCarlo\Interfaces\ISource.cs">
+      <Link>MonteCarlo\Interfaces\ISource.cs</Link>
+    </Compile>
+    <Compile Include="..\Vts\MonteCarlo\Interfaces\ISourceInput.cs">
+      <Link>MonteCarlo\Interfaces\ISourceInput.cs</Link>
+    </Compile>
+    <Compile Include="..\Vts\MonteCarlo\Interfaces\ISourceProfile.cs">
+      <Link>MonteCarlo\Interfaces\ISourceProfile.cs</Link>
+    </Compile>
+    <Compile Include="..\Vts\MonteCarlo\Interfaces\ITerminationDetector.cs">
+      <Link>MonteCarlo\Interfaces\ITerminationDetector.cs</Link>
+    </Compile>
+    <Compile Include="..\Vts\MonteCarlo\Interfaces\ITissue.cs">
+      <Link>MonteCarlo\Interfaces\ITissue.cs</Link>
+    </Compile>
+    <Compile Include="..\Vts\MonteCarlo\Interfaces\ITissueInput.cs">
+      <Link>MonteCarlo\Interfaces\ITissueInput.cs</Link>
+    </Compile>
+    <Compile Include="..\Vts\MonteCarlo\Interfaces\ITissueRegion.cs">
+      <Link>MonteCarlo\Interfaces\ITissueRegion.cs</Link>
+    </Compile>
+    <Compile Include="..\Vts\MonteCarlo\Interfaces\IVirtualBoundary.cs">
+      <Link>MonteCarlo\Interfaces\IVirtualBoundary.cs</Link>
+    </Compile>
+    <Compile Include="..\Vts\MonteCarlo\IO\DatabaseOfT.cs">
+      <Link>MonteCarlo\IO\DatabaseOfT.cs</Link>
+    </Compile>
+    <Compile Include="..\Vts\MonteCarlo\IO\DatabaseReader.cs">
+      <Link>MonteCarlo\IO\DatabaseReader.cs</Link>
+    </Compile>
+    <Compile Include="..\Vts\MonteCarlo\IO\DatabaseWriter.cs">
+      <Link>MonteCarlo\IO\DatabaseWriter.cs</Link>
+    </Compile>
+    <Compile Include="..\Vts\MonteCarlo\IO\DetectorIO.cs">
+      <Link>MonteCarlo\IO\DetectorIO.cs</Link>
+    </Compile>
+    <Compile Include="..\Vts\MonteCarlo\mc_allvox.cs">
+      <Link>MonteCarlo\mc_allvox.cs</Link>
+    </Compile>
+    <Compile Include="..\Vts\MonteCarlo\MonteCarloSimulation.cs">
+      <Link>MonteCarlo\MonteCarloSimulation.cs</Link>
+    </Compile>
+    <Compile Include="..\Vts\MonteCarlo\Photon.cs">
+      <Link>MonteCarlo\Photon.cs</Link>
+    </Compile>
+    <Compile Include="..\Vts\MonteCarlo\PhotonData\CollisionInfo.cs">
+      <Link>MonteCarlo\PhotonData\CollisionInfo.cs</Link>
+    </Compile>
+    <Compile Include="..\Vts\MonteCarlo\PhotonData\CollisionInfoDatabase.cs">
+      <Link>MonteCarlo\PhotonData\CollisionInfoDatabase.cs</Link>
+    </Compile>
+    <Compile Include="..\Vts\MonteCarlo\PhotonData\CollisionInfoDatabaseWriter.cs">
+      <Link>MonteCarlo\PhotonData\CollisionInfoDatabaseWriter.cs</Link>
+    </Compile>
+    <Compile Include="..\Vts\MonteCarlo\PhotonData\CollisionInfoSerializer.cs">
+      <Link>MonteCarlo\PhotonData\CollisionInfoSerializer.cs</Link>
+    </Compile>
+    <Compile Include="..\Vts\MonteCarlo\PhotonData\PhotonDatabase.cs">
+      <Link>MonteCarlo\PhotonData\PhotonDatabase.cs</Link>
+    </Compile>
+    <Compile Include="..\Vts\MonteCarlo\PhotonData\PhotonDatabaseWriter.cs">
+      <Link>MonteCarlo\PhotonData\PhotonDatabaseWriter.cs</Link>
+    </Compile>
+    <Compile Include="..\Vts\MonteCarlo\PhotonData\PhotonDataPoint.cs">
+      <Link>MonteCarlo\PhotonData\PhotonDataPoint.cs</Link>
+    </Compile>
+    <Compile Include="..\Vts\MonteCarlo\PhotonData\PhotonDataPointSerializer.cs">
+      <Link>MonteCarlo\PhotonData\PhotonDataPointSerializer.cs</Link>
+    </Compile>
+    <Compile Include="..\Vts\MonteCarlo\PhotonData\pMCDatabase.cs">
+      <Link>MonteCarlo\PhotonData\pMCDatabase.cs</Link>
+    </Compile>
+    <Compile Include="..\Vts\MonteCarlo\PhotonData\pMCDataPoint.cs">
+      <Link>MonteCarlo\PhotonData\pMCDataPoint.cs</Link>
+    </Compile>
+    <Compile Include="..\Vts\MonteCarlo\PhotonData\SubRegionCollisionInfo.cs">
+      <Link>MonteCarlo\PhotonData\SubRegionCollisionInfo.cs</Link>
+    </Compile>
+    <Compile Include="..\Vts\MonteCarlo\PhotonHistory.cs">
+      <Link>MonteCarlo\PhotonHistory.cs</Link>
+    </Compile>
+    <Compile Include="..\Vts\MonteCarlo\PostProcessing\PhotonTerminationDatabasePostProcessor.cs">
+      <Link>MonteCarlo\PostProcessing\PhotonTerminationDatabasePostProcessor.cs</Link>
+    </Compile>
+    <Compile Include="..\Vts\MonteCarlo\PostProcessing\PostProcessorInput.cs">
+      <Link>MonteCarlo\PostProcessing\PostProcessorInput.cs</Link>
+    </Compile>
+    <Compile Include="..\Vts\MonteCarlo\Rng\MersenneTwisterSerializationInfo.cs">
+      <Link>MonteCarlo\Rng\MersenneTwisterSerializationInfo.cs</Link>
+    </Compile>
+    <Compile Include="..\Vts\MonteCarlo\Sources\LineSources\CustomLineSource.cs">
+      <Link>MonteCarlo\Sources\LineSources\CustomLineSource.cs</Link>
+    </Compile>
+    <Compile Include="..\Vts\MonteCarlo\Rng\SerializableMersenneTwister.cs">
+      <Link>MonteCarlo\Rng\SerializableMersenneTwister.cs</Link>
+    </Compile>
+    <Compile Include="..\Vts\MonteCarlo\Sources\LineSources\DirectionalLineSource.cs">
+      <Link>MonteCarlo\Sources\LineSources\DirectionalLineSource.cs</Link>
+    </Compile>
+    <Compile Include="..\Vts\MonteCarlo\Sources\LineSources\IsotropicLineSource.cs">
+      <Link>MonteCarlo\Sources\LineSources\IsotropicLineSource.cs</Link>
+    </Compile>
+    <Compile Include="..\Vts\MonteCarlo\Sources\LineSources\LineSourceBase.cs">
+      <Link>MonteCarlo\Sources\LineSources\LineSourceBase.cs</Link>
+    </Compile>
+    <Compile Include="..\Vts\MonteCarlo\Sources\PointSources\CustomPointSource.cs">
+      <Link>MonteCarlo\Sources\PointSources\CustomPointSource.cs</Link>
+    </Compile>
+    <Compile Include="..\Vts\MonteCarlo\Sources\PointSources\DirectionalPointSource.cs">
+      <Link>MonteCarlo\Sources\PointSources\DirectionalPointSource.cs</Link>
+    </Compile>
+    <Compile Include="..\Vts\MonteCarlo\Sources\PointSources\IsotropicPointSource.cs">
+      <Link>MonteCarlo\Sources\PointSources\IsotropicPointSource.cs</Link>
+    </Compile>
+    <Compile Include="..\Vts\MonteCarlo\Sources\PointSources\PointSourceBase.cs">
+      <Link>MonteCarlo\Sources\PointSources\PointSourceBase.cs</Link>
+    </Compile>
+    <Compile Include="..\Vts\MonteCarlo\Sources\SourceDefaults.cs">
+      <Link>MonteCarlo\Sources\SourceDefaults.cs</Link>
+    </Compile>
+    <Compile Include="..\Vts\MonteCarlo\Sources\SourceProfiles\FlatSourceProfile.cs">
+      <Link>MonteCarlo\Sources\SourceProfiles\FlatSourceProfile.cs</Link>
+    </Compile>
+    <Compile Include="..\Vts\MonteCarlo\Sources\SourceProfiles\GaussianSourceProfile.cs">
+      <Link>MonteCarlo\Sources\SourceProfiles\GaussianSourceProfile.cs</Link>
+    </Compile>
+    <Compile Include="..\Vts\MonteCarlo\Sources\SurfaceEmittingSources\Circular\CircularSourceBase.cs">
+      <Link>MonteCarlo\Sources\SurfaceEmittingSources\Circular\CircularSourceBase.cs</Link>
+    </Compile>
+    <Compile Include="..\Vts\MonteCarlo\Sources\SurfaceEmittingSources\Circular\CustomCircularSource.cs">
+      <Link>MonteCarlo\Sources\SurfaceEmittingSources\Circular\CustomCircularSource.cs</Link>
+    </Compile>
+    <Compile Include="..\Vts\MonteCarlo\Sources\SurfaceEmittingSources\Circular\DirectionalCircularSource.cs">
+      <Link>MonteCarlo\Sources\SurfaceEmittingSources\Circular\DirectionalCircularSource.cs</Link>
+    </Compile>
+    <Compile Include="..\Vts\MonteCarlo\Sources\SurfaceEmittingSources\Cuboidal\CustomSurfaceEmittingCuboidalSource.cs">
+      <Link>MonteCarlo\Sources\SurfaceEmittingSources\Cuboidal\CustomSurfaceEmittingCuboidalSource.cs</Link>
+    </Compile>
+    <Compile Include="..\Vts\MonteCarlo\Sources\SurfaceEmittingSources\Cuboidal\LambertianSurfaceEmittingCuboidalSource.cs">
+      <Link>MonteCarlo\Sources\SurfaceEmittingSources\Cuboidal\LambertianSurfaceEmittingCuboidalSource.cs</Link>
+    </Compile>
+    <Compile Include="..\Vts\MonteCarlo\Sources\SurfaceEmittingSources\Cuboidal\SurfaceEmittingCuboidalSourceBase.cs">
+      <Link>MonteCarlo\Sources\SurfaceEmittingSources\Cuboidal\SurfaceEmittingCuboidalSourceBase.cs</Link>
+    </Compile>
+    <Compile Include="..\Vts\MonteCarlo\Sources\SurfaceEmittingSources\CylindricalFiber\LambertianSurfaceEmittingCylindricalFiberSource.cs">
+      <Link>MonteCarlo\Sources\SurfaceEmittingSources\CylindricalFiber\LambertianSurfaceEmittingCylindricalFiberSource.cs</Link>
+    </Compile>
+    <Compile Include="..\Vts\MonteCarlo\Sources\SurfaceEmittingSources\CylindricalFiber\SurfaceEmittingCylindricalFiberSourceBase.cs">
+      <Link>MonteCarlo\Sources\SurfaceEmittingSources\CylindricalFiber\SurfaceEmittingCylindricalFiberSourceBase.cs</Link>
+    </Compile>
+    <Compile Include="..\Vts\MonteCarlo\Sources\SurfaceEmittingSources\Elliptical\CustomEllipticalSource.cs">
+      <Link>MonteCarlo\Sources\SurfaceEmittingSources\Elliptical\CustomEllipticalSource.cs</Link>
+    </Compile>
+    <Compile Include="..\Vts\MonteCarlo\Sources\SurfaceEmittingSources\Elliptical\DirectionalEllipticalSource.cs">
+      <Link>MonteCarlo\Sources\SurfaceEmittingSources\Elliptical\DirectionalEllipticalSource.cs</Link>
+    </Compile>
+    <Compile Include="..\Vts\MonteCarlo\Sources\SurfaceEmittingSources\Elliptical\EllipticalSourceBase.cs">
+      <Link>MonteCarlo\Sources\SurfaceEmittingSources\Elliptical\EllipticalSourceBase.cs</Link>
+    </Compile>
+    <Compile Include="..\Vts\MonteCarlo\Sources\SurfaceEmittingSources\Rectangular\CustomRectangularSource.cs">
+      <Link>MonteCarlo\Sources\SurfaceEmittingSources\Rectangular\CustomRectangularSource.cs</Link>
+    </Compile>
+    <Compile Include="..\Vts\MonteCarlo\Sources\SurfaceEmittingSources\Rectangular\DirectionalRectangularSource.cs">
+      <Link>MonteCarlo\Sources\SurfaceEmittingSources\Rectangular\DirectionalRectangularSource.cs</Link>
+    </Compile>
+    <Compile Include="..\Vts\MonteCarlo\Sources\SurfaceEmittingSources\Rectangular\RectangularSourceBase.cs">
+      <Link>MonteCarlo\Sources\SurfaceEmittingSources\Rectangular\RectangularSourceBase.cs</Link>
+    </Compile>
+    <Compile Include="..\Vts\MonteCarlo\Sources\SurfaceEmittingSources\Spherical\CustomSurfaceEmittingSphericalSource.cs">
+      <Link>MonteCarlo\Sources\SurfaceEmittingSources\Spherical\CustomSurfaceEmittingSphericalSource.cs</Link>
+    </Compile>
+    <Compile Include="..\Vts\MonteCarlo\Sources\SurfaceEmittingSources\Spherical\LambertianSurfaceEmittingSphericalSource.cs">
+      <Link>MonteCarlo\Sources\SurfaceEmittingSources\Spherical\LambertianSurfaceEmittingSphericalSource.cs</Link>
+    </Compile>
+    <Compile Include="..\Vts\MonteCarlo\Sources\SurfaceEmittingSources\Spherical\SurfaceEmittingSphericalSourceBase.cs">
+      <Link>MonteCarlo\Sources\SurfaceEmittingSources\Spherical\SurfaceEmittingSphericalSourceBase.cs</Link>
+    </Compile>
+    <Compile Include="..\Vts\MonteCarlo\Sources\SurfaceEmittingSources\Tubular\LambertianSurfaceEmittingTubularSource.cs">
+      <Link>MonteCarlo\Sources\SurfaceEmittingSources\Tube\LambertianSurfaceEmittingTubularSource.cs</Link>
+    </Compile>
+    <Compile Include="..\Vts\MonteCarlo\Sources\SurfaceEmittingSources\Tubular\SurfaceEmittingTubularSourceBase.cs">
+      <Link>MonteCarlo\Sources\SurfaceEmittingSources\Tube\SurfaceEmittingTubularSourceBase.cs</Link>
+    </Compile>
+    <Compile Include="..\Vts\MonteCarlo\Sources\VolumetricSources\CustomVolumetricCuboidalSource.cs">
+      <Link>MonteCarlo\Sources\VolumetricSources\CustomVolumetricCuboidalSource.cs</Link>
+    </Compile>
+    <Compile Include="..\Vts\MonteCarlo\Sources\VolumetricSources\CustomVolumetricEllipsoidalSource.cs">
+      <Link>MonteCarlo\Sources\VolumetricSources\CustomVolumetricEllipsoidalSource.cs</Link>
+    </Compile>
+    <Compile Include="..\Vts\MonteCarlo\Sources\VolumetricSources\IsotropicVolumetricCuboidalSource.cs">
+      <Link>MonteCarlo\Sources\VolumetricSources\IsotropicVolumetricCuboidalSource.cs</Link>
+    </Compile>
+    <Compile Include="..\Vts\MonteCarlo\Sources\VolumetricSources\IsotropicVolumetricEllipsoidalSource.cs">
+      <Link>MonteCarlo\Sources\VolumetricSources\IsotropicVolumetricEllipsoidalSource.cs</Link>
+    </Compile>
+    <Compile Include="..\Vts\MonteCarlo\Sources\VolumetricSources\VolumetricCuboidalSourceBase.cs">
+      <Link>MonteCarlo\Sources\VolumetricSources\VolumetricCuboidalSourceBase.cs</Link>
+    </Compile>
+    <Compile Include="..\Vts\MonteCarlo\Sources\VolumetricSources\VolumetricEllipsoidalSourceBase.cs">
+      <Link>MonteCarlo\Sources\VolumetricSources\VolumetricEllipsoidalSourceBase.cs</Link>
+    </Compile>
+    <Compile Include="..\Vts\MonteCarlo\Tissues\CylinderRegion.cs">
+      <Link>MonteCarlo\Tissues\CylinderRegion.cs</Link>
+    </Compile>
+    <Compile Include="..\Vts\MonteCarlo\Tissues\EllipsoidRegion.cs">
+      <Link>MonteCarlo\Tissues\EllipsoidRegion.cs</Link>
+    </Compile>
+    <Compile Include="..\Vts\MonteCarlo\Tissues\LayerRegion.cs">
+      <Link>MonteCarlo\Tissues\LayerRegion.cs</Link>
+    </Compile>
+    <Compile Include="..\Vts\MonteCarlo\Tissues\MultiLayerTissue.cs">
+      <Link>MonteCarlo\Tissues\MultiLayerTissue.cs</Link>
+    </Compile>
+    <Compile Include="..\Vts\MonteCarlo\Tissues\MultiLayerTissueProvider.cs">
+      <Link>MonteCarlo\Tissues\MultiLayerTissueProvider.cs</Link>
+    </Compile>
+    <Compile Include="..\Vts\MonteCarlo\Tissues\SingleEllipsoidTissue.cs">
+      <Link>MonteCarlo\Tissues\SingleEllipsoidTissue.cs</Link>
+    </Compile>
+    <Compile Include="..\Vts\MonteCarlo\Tissues\TissueBase.cs">
+      <Link>MonteCarlo\Tissues\TissueBase.cs</Link>
+    </Compile>
+    <Compile Include="..\Vts\MonteCarlo\Tissues\VoxelRegion.cs">
+      <Link>MonteCarlo\Tissues\VoxelRegion.cs</Link>
+    </Compile>
+    <Compile Include="..\Vts\MonteCarlo\VirtualBoundaries\DiffuseReflectanceVirtualBoundary.cs">
+      <Link>MonteCarlo\VirtualBoundaries\DiffuseReflectanceVirtualBoundary.cs</Link>
+    </Compile>
+    <Compile Include="..\Vts\MonteCarlo\VirtualBoundaries\DiffuseTransmittanceVirtualBoundary.cs">
+      <Link>MonteCarlo\VirtualBoundaries\DiffuseTransmittanceVirtualBoundary.cs</Link>
+    </Compile>
+    <Compile Include="..\Vts\MonteCarlo\VirtualBoundaries\GenericVolumeVirtualBoundary.cs">
+      <Link>MonteCarlo\VirtualBoundaries\GenericVolumeVirtualBoundary.cs</Link>
+    </Compile>
+    <Compile Include="..\Vts\MonteCarlo\VirtualBoundaries\SpecularReflectanceVirtualBoundary.cs">
+      <Link>MonteCarlo\VirtualBoundaries\SpecularReflectanceVirtualBoundary.cs</Link>
+    </Compile>
+    <Compile Include="MonteCarlo\Unmanaged\UnmanagedDetectorDefinition.cs" />
+    <Compile Include="MonteCarlo\Unmanaged\UnmanagedFlags.cs" />
+    <Compile Include="MonteCarlo\Unmanaged\UnmanagedHistory.cs" />
+    <Compile Include="MonteCarlo\Unmanaged\UnmanagedIO.cs" />
+    <Compile Include="MonteCarlo\Unmanaged\UnmanagedLayer.cs" />
+    <Compile Include="MonteCarlo\Unmanaged\UnmanagedMonteCarloSimulation.cs" />
+    <Compile Include="MonteCarlo\Unmanaged\UnmanagedOutput.cs" />
+    <Compile Include="MonteCarlo\Unmanaged\UnmanagedPhoton.cs" />
+    <Compile Include="MonteCarlo\Unmanaged\UnmanagedSourceDefinition.cs" />
+    <Compile Include="MonteCarlo\Unmanaged\UnmanagedTissue.cs" />
+    <Compile Include="Properties\AssemblyInfo.cs" />
+  </ItemGroup>
+  <ItemGroup>
+    <EmbeddedResource Include="..\Vts\Modeling\Spectroscopy\Resources\SpectraData1.xml">
+      <Link>Modeling\Spectroscopy\Resources\SpectraData1.xml</Link>
+      <SubType>Designer</SubType>
+    </EmbeddedResource>
+    <EmbeddedResource Include="..\Vts\Modeling\Spectroscopy\Resources\ValidMockDataInResources.xml">
+      <Link>Modeling\Spectroscopy\Resources\ValidMockDataInResources.xml</Link>
+    </EmbeddedResource>
+  </ItemGroup>
+  <ItemGroup>
+    <EmbeddedResource Include="..\Vts\Modeling\Spectroscopy\Resources\Spectra.txt">
+      <Link>Modeling\Spectroscopy\Resources\Spectra.txt</Link>
+    </EmbeddedResource>
+    <EmbeddedResource Include="..\Vts\Modeling\Resources\ReferenceNurbs\SpatialFrequencyDomain\v0p1\spaceNurbsValues.xml">
+      <Link>Modeling\Resources\ReferenceNurbs\SpatialFrequencyDomain\v0p1\spaceNurbsValues.xml</Link>
+    </EmbeddedResource>
+    <EmbeddedResource Include="..\Vts\Modeling\Resources\ReferenceNurbs\SpatialFrequencyDomain\v0p1\timeNurbsValues.xml">
+      <Link>Modeling\Resources\ReferenceNurbs\SpatialFrequencyDomain\v0p1\timeNurbsValues.xml</Link>
+    </EmbeddedResource>
+    <EmbeddedResource Include="..\Vts\Modeling\Resources\ReferenceNurbs\RealDomain\v0p1\spaceNurbsValues.xml">
+      <Link>Modeling\Resources\ReferenceNurbs\RealDomain\v0p1\spaceNurbsValues.xml</Link>
+    </EmbeddedResource>
+    <EmbeddedResource Include="..\Vts\Modeling\Resources\ReferenceNurbs\RealDomain\v0p1\timeNurbsValues.xml">
+      <Link>Modeling\Resources\ReferenceNurbs\RealDomain\v0p1\timeNurbsValues.xml</Link>
+    </EmbeddedResource>
+    <EmbeddedResource Include="..\Vts\Modeling\Resources\ReferenceData\N1e8mua0musp1g0p8dr0p2dt0p005\ROfRhoAndTime.xml">
+      <Link>Modeling\Resources\ReferenceData\N1e8mua0musp1g0p8dr0p2dt0p005\ROfRhoAndTime.xml</Link>
+    </EmbeddedResource>
+    <EmbeddedResource Include="..\Vts\Modeling\Resources\ReferenceData\N1e8mua0musp1g0p8dr0p2dt0p005\R_fxt.xml">
+      <Link>Modeling\Resources\ReferenceData\N1e8mua0musp1g0p8dr0p2dt0p005\R_fxt.xml</Link>
+    </EmbeddedResource>
+    <Content Include="..\Vts\Modeling\Spectroscopy\ChromophoreList.xml">
+      <Link>Modeling\Spectroscopy\ChromophoreList.xml</Link>
+    </Content>
+  </ItemGroup>
+  <ItemGroup>
+    <EmbeddedResource Include="..\Vts\Common\Resources\Strings.resx">
+      <Link>Common\Resources\Strings.resx</Link>
+    </EmbeddedResource>
+    <EmbeddedResource Include="..\Vts\Modeling\Resources\HankelData\basepoints.dat">
+      <Link>Modeling\Resources\HankelData\basepoints.dat</Link>
+    </EmbeddedResource>
+    <EmbeddedResource Include="..\Vts\Modeling\Resources\HankelData\hankelweights.dat">
+      <Link>Modeling\Resources\HankelData\hankelweights.dat</Link>
+    </EmbeddedResource>
+    <EmbeddedResource Include="..\Vts\Modeling\Resources\ReferenceNurbs\SpatialFrequencyDomain\v0p1\controlPoints">
+      <Link>Modeling\Resources\ReferenceNurbs\SpatialFrequencyDomain\v0p1\controlPoints</Link>
+    </EmbeddedResource>
+    <EmbeddedResource Include="..\Vts\Modeling\Resources\ReferenceNurbs\SpatialFrequencyDomain\v0p1\degrees">
+      <Link>Modeling\Resources\ReferenceNurbs\SpatialFrequencyDomain\v0p1\degrees</Link>
+    </EmbeddedResource>
+    <EmbeddedResource Include="..\Vts\Modeling\Resources\ReferenceNurbs\SpatialFrequencyDomain\v0p1\dims">
+      <Link>Modeling\Resources\ReferenceNurbs\SpatialFrequencyDomain\v0p1\dims</Link>
+    </EmbeddedResource>
+    <EmbeddedResource Include="..\Vts\Modeling\Resources\ReferenceNurbs\SpatialFrequencyDomain\v0p1\maxValues">
+      <Link>Modeling\Resources\ReferenceNurbs\SpatialFrequencyDomain\v0p1\maxValues</Link>
+    </EmbeddedResource>
+    <EmbeddedResource Include="..\Vts\Modeling\Resources\ReferenceNurbs\SpatialFrequencyDomain\v0p1\spaceKnots">
+      <Link>Modeling\Resources\ReferenceNurbs\SpatialFrequencyDomain\v0p1\spaceKnots</Link>
+    </EmbeddedResource>
+    <EmbeddedResource Include="..\Vts\Modeling\Resources\ReferenceNurbs\SpatialFrequencyDomain\v0p1\timeKnots">
+      <Link>Modeling\Resources\ReferenceNurbs\SpatialFrequencyDomain\v0p1\timeKnots</Link>
+    </EmbeddedResource>
+    <EmbeddedResource Include="..\Vts\Modeling\Resources\ReferenceNurbs\SpatialFrequencyDomain\v0p1\nativeTimes">
+      <Link>Modeling\Resources\ReferenceNurbs\SpatialFrequencyDomain\v0p1\nativeTimes</Link>
+    </EmbeddedResource>
+    <EmbeddedResource Include="..\Vts\Modeling\Resources\ReferenceNurbs\RealDomain\v0p1\controlPoints">
+      <Link>Modeling\Resources\ReferenceNurbs\RealDomain\v0p1\controlPoints</Link>
+    </EmbeddedResource>
+    <EmbeddedResource Include="..\Vts\Modeling\Resources\ReferenceNurbs\RealDomain\v0p1\degrees">
+      <Link>Modeling\Resources\ReferenceNurbs\RealDomain\v0p1\degrees</Link>
+    </EmbeddedResource>
+    <EmbeddedResource Include="..\Vts\Modeling\Resources\ReferenceNurbs\RealDomain\v0p1\dims">
+      <Link>Modeling\Resources\ReferenceNurbs\RealDomain\v0p1\dims</Link>
+    </EmbeddedResource>
+    <EmbeddedResource Include="..\Vts\Modeling\Resources\ReferenceNurbs\RealDomain\v0p1\maxValues">
+      <Link>Modeling\Resources\ReferenceNurbs\RealDomain\v0p1\maxValues</Link>
+    </EmbeddedResource>
+    <EmbeddedResource Include="..\Vts\Modeling\Resources\ReferenceNurbs\RealDomain\v0p1\minValidTimes">
+      <Link>Modeling\Resources\ReferenceNurbs\RealDomain\v0p1\minValidTimes</Link>
+    </EmbeddedResource>
+    <EmbeddedResource Include="..\Vts\Modeling\Resources\ReferenceNurbs\RealDomain\v0p1\nativeTimes">
+      <Link>Modeling\Resources\ReferenceNurbs\RealDomain\v0p1\nativeTimes</Link>
+    </EmbeddedResource>
+    <EmbeddedResource Include="..\Vts\Modeling\Resources\ReferenceNurbs\RealDomain\v0p1\rhos">
+      <Link>Modeling\Resources\ReferenceNurbs\RealDomain\v0p1\rhos</Link>
+    </EmbeddedResource>
+    <EmbeddedResource Include="..\Vts\Modeling\Resources\ReferenceNurbs\RealDomain\v0p1\spaceKnots">
+      <Link>Modeling\Resources\ReferenceNurbs\RealDomain\v0p1\spaceKnots</Link>
+    </EmbeddedResource>
+    <EmbeddedResource Include="..\Vts\Modeling\Resources\ReferenceNurbs\RealDomain\v0p1\timeKnots">
+      <Link>Modeling\Resources\ReferenceNurbs\RealDomain\v0p1\timeKnots</Link>
+    </EmbeddedResource>
+    <EmbeddedResource Include="..\Vts\Modeling\Resources\ReferenceData\N1e8mua0musp1g0p8dr0p2dt0p005\ROfRhoAndTime">
+      <Link>Modeling\Resources\ReferenceData\N1e8mua0musp1g0p8dr0p2dt0p005\ROfRhoAndTime</Link>
+    </EmbeddedResource>
+    <EmbeddedResource Include="..\Vts\Modeling\Resources\ReferenceData\N1e8mua0musp1g0p8dr0p2dt0p005\R_fxt">
+      <Link>Modeling\Resources\ReferenceData\N1e8mua0musp1g0p8dr0p2dt0p005\R_fxt</Link>
+    </EmbeddedResource>
+    <EmbeddedResource Include="..\Vts\Modeling\Spectroscopy\Resources\Fat.csv">
+      <Link>Modeling\Spectroscopy\Resources\Fat.csv</Link>
+    </EmbeddedResource>
+    <None Include="Vts.snk" />
+  </ItemGroup>
+  <ItemGroup>
+    <BootstrapperPackage Include="Microsoft.Net.Client.3.5">
+      <Visible>False</Visible>
+      <ProductName>.NET Framework 3.5 SP1 Client Profile</ProductName>
+      <Install>false</Install>
+    </BootstrapperPackage>
+    <BootstrapperPackage Include="Microsoft.Net.Framework.3.5.SP1">
+      <Visible>False</Visible>
+      <ProductName>.NET Framework 3.5 SP1</ProductName>
+      <Install>true</Install>
+    </BootstrapperPackage>
+    <BootstrapperPackage Include="Microsoft.Windows.Installer.3.1">
+      <Visible>False</Visible>
+      <ProductName>Windows Installer 3.1</ProductName>
+      <Install>true</Install>
+    </BootstrapperPackage>
+  </ItemGroup>
+  <ItemGroup />
+  <Import Project="$(MSBuildToolsPath)\Microsoft.CSharp.targets" />
+  <!-- To modify your build process, add your task inside one of the targets below and uncomment it. 
+       Other similar extension points exist, see Microsoft.Common.targets.
+  <Target Name="BeforeBuild">
+  </Target>
+  <Target Name="AfterBuild">
+  </Target>
+  -->
+  <PropertyGroup>
+    <PostBuildEvent>IF NOT EXIST "$(SolutionDir)..\build\core\Desktop\$(ConfigurationName)" mkdir "$(SolutionDir)..\build\core\Desktop\$(ConfigurationName)"
+copy "$(TargetDir)\*.*" "$(SolutionDir)..\build\core\Desktop\$(ConfigurationName)" /y</PostBuildEvent>
+  </PropertyGroup>
 </Project>