﻿using System.Reflection;

// Version information for an assembly consists of the following four values:
//
//      Major Version
//      Minor Version 
//      Build Number
//      Revision
//
// You can specify all the values or you can default the Build and Revision Numbers 
// by using the '*' as shown below:
// [assembly: AssemblyVersion("1.0.*")]
<<<<<<< HEAD
[assembly: AssemblyVersion("0.0.0")]
=======
[assembly: AssemblyVersion("4.7.0")]
>>>>>>> 9eba9ab4
<|MERGE_RESOLUTION|>--- conflicted
+++ resolved
@@ -10,8 +10,4 @@
 // You can specify all the values or you can default the Build and Revision Numbers 
 // by using the '*' as shown below:
 // [assembly: AssemblyVersion("1.0.*")]
-<<<<<<< HEAD
-[assembly: AssemblyVersion("0.0.0")]
-=======
-[assembly: AssemblyVersion("4.7.0")]
->>>>>>> 9eba9ab4
+[assembly: AssemblyVersion("0.0.2")]