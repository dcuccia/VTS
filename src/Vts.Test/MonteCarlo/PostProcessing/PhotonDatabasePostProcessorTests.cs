using System;
using System.Collections.Generic;
using System.Linq;
using NUnit.Framework;
using Vts.Common;
using Vts.IO;
using Vts.MonteCarlo;
<<<<<<< HEAD
using Vts.MonteCarlo.PhaseFunctionInputs;
=======
using Vts.MonteCarlo.Detectors;
>>>>>>> 85b501d1
using Vts.MonteCarlo.PhotonData;
using Vts.MonteCarlo.PostProcessing;
using Vts.MonteCarlo.Tissues;

namespace Vts.Test.MonteCarlo.PostProcessing
{
    /// <summary>
    /// PhotonTerminationDatabasePostProcessorTests tests whether the 
    /// methods within the PhotonTerminationDatabasePostProcessor class regenerates 
    /// the same results as the on the fly results.
    /// </summary>
    [TestFixture]
    public class PhotonDatabasePostProcessorTests
    {
        private static IList<IDetectorInput> _detectorInputs;
        private static ISourceInput _sourceInput;
        private static ITissueInput _tissueInput;

        [TestFixtureSetUp]
        public void setup_simulation_input_components()
        {
            _detectorInputs = new List<IDetectorInput>()
            {
                new ROfRhoAndTimeDetectorInput()
                {
                    Rho = new DoubleRange(0.0, 10.0, 101),
                    Time = new DoubleRange(0.0, 1, 101)
                }
            };
            _sourceInput = new DirectionalPointSourceInput(
                    new Position(0.0, 0.0, 0.0),
                    new Direction(0.0, 0.0, 1.0),
                    1);
            _tissueInput =  new MultiLayerTissueInput(
                    new ITissueRegion[]
                    { 
                        new LayerRegion(
                            new DoubleRange(double.NegativeInfinity, 0.0),
                            new OpticalProperties(0.0, 1e-10, 0.0, 1.0),
                        "HenyeyGreensteinKey1"),
                        new LayerRegion(
                            new DoubleRange(0.0, 20.0),
                            new OpticalProperties(0.01, 1.0, 0.8, 1.4),
                        "HenyeyGreensteinKey1"),
                        new LayerRegion(
                            new DoubleRange(20.0, double.PositiveInfinity),
                            new OpticalProperties(0.0, 1e-10, 0.0, 1.0),
                        "HenyeyGreensteinKey1")
                    }
            );

            if (!_tissueInput.RegionPhaseFunctionInputs.ContainsKey("HenyeyGreensteinKey1"))
                _tissueInput.RegionPhaseFunctionInputs.Add("HenyeyGreensteinKey1", new HenyeyGreensteinPhaseFunctionInput());
        }
        /// <summary>
        /// validate_photon_database_postprocessor_ROfRhoAndTime reads the output data 
        /// generated on the fly by MonteCarloSimulation and using the same binning 
        /// that was used for that output, generates the output data using 
        /// the postprocessing code, and compares the two.  Thus validating that the 
        /// on the fly and postprocessing results agree.
        /// It currently tests a point source with a layered tissue geometry and 
        /// validates the R(rho,time) tally.
        /// </summary>
        [Test]
        public void validate_photon_database_postprocessor_ROfRhoAndTime_results()
        {
            // DAW postprocssing
            var DAWinput = GenerateReferenceDAWInput();
            var onTheFlyDAWOutput =  new MonteCarloSimulation(DAWinput).Run();

            var DAWdatabase = PhotonDatabase.FromFile("DiffuseReflectanceDatabase");
            var DAWpostProcessor = new PhotonDatabasePostProcessor(
                VirtualBoundaryType.DiffuseReflectance,
                _detectorInputs,
                DAWdatabase,
                onTheFlyDAWOutput.Input);
            var postProcessedDAWOutput = DAWpostProcessor.Run();

            ValidateROfRhoAndTime(onTheFlyDAWOutput, postProcessedDAWOutput);

            // CAW postprocessing
            var CAWinput = GenerateReferenceCAWInput();
            var onTheFlyCAWOutput = new MonteCarloSimulation(CAWinput).Run();

            var CAWdatabase = PhotonDatabase.FromFile("DiffuseReflectanceDatabase");
            var CAWpostProcessor = new PhotonDatabasePostProcessor(
                VirtualBoundaryType.DiffuseReflectance,
                _detectorInputs,
                CAWdatabase,
                onTheFlyCAWOutput.Input);
            var postProcessedCAWOutput = CAWpostProcessor.Run();

            ValidateROfRhoAndTime(onTheFlyCAWOutput, postProcessedCAWOutput);
        }
        /// <summary>
        /// method to generate DAW input to the MC simulation
        /// </summary>
        /// <returns>SimulationInput</returns>
        public static SimulationInput GenerateReferenceDAWInput()
        {
            return new SimulationInput(
                100,
                "", // can't give folder name when writing to isolated storage
                new SimulationOptions(
                    0,
                    RandomNumberGeneratorType.MersenneTwister,
                    AbsorptionWeightingType.Discrete,
                    //PhaseFunctionType.HenyeyGreenstein,
                    new List<DatabaseType>() { DatabaseType.DiffuseReflectance },
                    false, // track statistics
                    0.0, // RR threshold -> 0 = no RR performed
                    1),
                 _sourceInput,
                 _tissueInput,
                 _detectorInputs
            );
        }
        /// <summary>
        /// method to generate CAW input to the MC simulation
        /// </summary>
        /// <returns>SimulationInput</returns>
        public static SimulationInput GenerateReferenceCAWInput()
        {
            return new SimulationInput(
                100,
                "", // can't give folder name when writing to isolated storage
                new SimulationOptions(
                    0,
                    RandomNumberGeneratorType.MersenneTwister,
                    AbsorptionWeightingType.Continuous,
                    //PhaseFunctionType.HenyeyGreenstein,
                    new List<DatabaseType>() { DatabaseType.DiffuseReflectance },
                    false, // track statistics
                    0.0, // RR threshold -> 0 = no RR performed
                    1),
                 _sourceInput,
                 _tissueInput,
                 _detectorInputs
            );
        }
        
        /// <summary>
        /// method that takes two Output classes, output1 and output2, and
        /// compares their R(rho,time) results
        /// </summary>
        /// <param name="output1"></param>
        /// <param name="output2"></param>
        private void ValidateROfRhoAndTime(SimulationOutput output1, SimulationOutput output2)
        {
            var detector = (ROfRhoAndTimeDetectorInput)_detectorInputs.
                Where(d => d.TallyType == "ROfRhoAndTime").First(); 
            // currently these are agreeing EXCEPT for last bin i=99, j=99
            var out1 = output1.R_rt[99, 99];
            var out2 = output2.R_rt[99, 99];
            Assert.Less(Math.Abs(out2 - out1)/out1, 1e-10);
            for (int i = 0; i < detector.Rho.Count - 1; i++)
            {
                for (int j = 0; j < detector.Time.Count - 1; j++)
                {
                    // round off error about 1e-18
                    if (output1.R_rt[i, j] > 0.0)
                    {
                        Assert.Less(Math.Abs(output2.R_rt[i, j] - output1.R_rt[i, j]) / output1.R_rt[i, j], 1e-10);
                    }
                }
            }
        }

        [Test]
        public void validate_database_input_with_no_detectors_specified_still_generates_database()
        {
            // make sure databases generated from previous tests are deleted
            if (FileIO.FileExists("DiffuseReflectanceDatabase.txt"))
            {
                FileIO.FileDelete("DiffuseReflectanceDatabase.txtl");
            }
            if (FileIO.FileExists("DiffuseReflectanceDatabase"))
            {
                FileIO.FileDelete("DiffuseReflectanceDatabase");
            }
            var input = new SimulationInput(
                100,
                "", // can't give folder name when writing to isolated storage
                new SimulationOptions(
                    0,
                    RandomNumberGeneratorType.MersenneTwister,
                    AbsorptionWeightingType.Discrete,
                    //PhaseFunctionType.HenyeyGreenstein,
                    new List<DatabaseType>() { DatabaseType.DiffuseReflectance }, // SPECIFY DATABASE
                    false, // track statistics
                    0.0, // RR threshold -> 0 = no RR performed
                    1),
                 _sourceInput,
                 _tissueInput,
                 new List<IDetectorInput>(){} // specify NO DETECTORS
            );
            var output =  new MonteCarloSimulation(input).Run();
            Assert.IsTrue(FileIO.FileExists("DiffuseReflectanceDatabase"));
            Assert.IsFalse(FileIO.FileExists("DiffuseTransmittanceDatabase"));
        }
    }
}<|MERGE_RESOLUTION|>--- conflicted
+++ resolved
@@ -1,214 +1,211 @@
-using System;
-using System.Collections.Generic;
-using System.Linq;
-using NUnit.Framework;
-using Vts.Common;
-using Vts.IO;
-using Vts.MonteCarlo;
-<<<<<<< HEAD
-using Vts.MonteCarlo.PhaseFunctionInputs;
-=======
-using Vts.MonteCarlo.Detectors;
->>>>>>> 85b501d1
-using Vts.MonteCarlo.PhotonData;
-using Vts.MonteCarlo.PostProcessing;
-using Vts.MonteCarlo.Tissues;
-
-namespace Vts.Test.MonteCarlo.PostProcessing
-{
-    /// <summary>
-    /// PhotonTerminationDatabasePostProcessorTests tests whether the 
-    /// methods within the PhotonTerminationDatabasePostProcessor class regenerates 
-    /// the same results as the on the fly results.
-    /// </summary>
-    [TestFixture]
-    public class PhotonDatabasePostProcessorTests
-    {
-        private static IList<IDetectorInput> _detectorInputs;
-        private static ISourceInput _sourceInput;
-        private static ITissueInput _tissueInput;
-
-        [TestFixtureSetUp]
-        public void setup_simulation_input_components()
-        {
-            _detectorInputs = new List<IDetectorInput>()
-            {
-                new ROfRhoAndTimeDetectorInput()
-                {
-                    Rho = new DoubleRange(0.0, 10.0, 101),
-                    Time = new DoubleRange(0.0, 1, 101)
-                }
-            };
-            _sourceInput = new DirectionalPointSourceInput(
-                    new Position(0.0, 0.0, 0.0),
-                    new Direction(0.0, 0.0, 1.0),
-                    1);
-            _tissueInput =  new MultiLayerTissueInput(
-                    new ITissueRegion[]
-                    { 
-                        new LayerRegion(
-                            new DoubleRange(double.NegativeInfinity, 0.0),
-                            new OpticalProperties(0.0, 1e-10, 0.0, 1.0),
-                        "HenyeyGreensteinKey1"),
-                        new LayerRegion(
-                            new DoubleRange(0.0, 20.0),
-                            new OpticalProperties(0.01, 1.0, 0.8, 1.4),
-                        "HenyeyGreensteinKey1"),
-                        new LayerRegion(
-                            new DoubleRange(20.0, double.PositiveInfinity),
-                            new OpticalProperties(0.0, 1e-10, 0.0, 1.0),
-                        "HenyeyGreensteinKey1")
-                    }
-            );
-
-            if (!_tissueInput.RegionPhaseFunctionInputs.ContainsKey("HenyeyGreensteinKey1"))
-                _tissueInput.RegionPhaseFunctionInputs.Add("HenyeyGreensteinKey1", new HenyeyGreensteinPhaseFunctionInput());
-        }
-        /// <summary>
-        /// validate_photon_database_postprocessor_ROfRhoAndTime reads the output data 
-        /// generated on the fly by MonteCarloSimulation and using the same binning 
-        /// that was used for that output, generates the output data using 
-        /// the postprocessing code, and compares the two.  Thus validating that the 
-        /// on the fly and postprocessing results agree.
-        /// It currently tests a point source with a layered tissue geometry and 
-        /// validates the R(rho,time) tally.
-        /// </summary>
-        [Test]
-        public void validate_photon_database_postprocessor_ROfRhoAndTime_results()
-        {
-            // DAW postprocssing
-            var DAWinput = GenerateReferenceDAWInput();
-            var onTheFlyDAWOutput =  new MonteCarloSimulation(DAWinput).Run();
-
-            var DAWdatabase = PhotonDatabase.FromFile("DiffuseReflectanceDatabase");
-            var DAWpostProcessor = new PhotonDatabasePostProcessor(
-                VirtualBoundaryType.DiffuseReflectance,
-                _detectorInputs,
-                DAWdatabase,
-                onTheFlyDAWOutput.Input);
-            var postProcessedDAWOutput = DAWpostProcessor.Run();
-
-            ValidateROfRhoAndTime(onTheFlyDAWOutput, postProcessedDAWOutput);
-
-            // CAW postprocessing
-            var CAWinput = GenerateReferenceCAWInput();
-            var onTheFlyCAWOutput = new MonteCarloSimulation(CAWinput).Run();
-
-            var CAWdatabase = PhotonDatabase.FromFile("DiffuseReflectanceDatabase");
-            var CAWpostProcessor = new PhotonDatabasePostProcessor(
-                VirtualBoundaryType.DiffuseReflectance,
-                _detectorInputs,
-                CAWdatabase,
-                onTheFlyCAWOutput.Input);
-            var postProcessedCAWOutput = CAWpostProcessor.Run();
-
-            ValidateROfRhoAndTime(onTheFlyCAWOutput, postProcessedCAWOutput);
-        }
-        /// <summary>
-        /// method to generate DAW input to the MC simulation
-        /// </summary>
-        /// <returns>SimulationInput</returns>
-        public static SimulationInput GenerateReferenceDAWInput()
-        {
-            return new SimulationInput(
-                100,
-                "", // can't give folder name when writing to isolated storage
-                new SimulationOptions(
-                    0,
-                    RandomNumberGeneratorType.MersenneTwister,
-                    AbsorptionWeightingType.Discrete,
-                    //PhaseFunctionType.HenyeyGreenstein,
-                    new List<DatabaseType>() { DatabaseType.DiffuseReflectance },
-                    false, // track statistics
-                    0.0, // RR threshold -> 0 = no RR performed
-                    1),
-                 _sourceInput,
-                 _tissueInput,
-                 _detectorInputs
-            );
-        }
-        /// <summary>
-        /// method to generate CAW input to the MC simulation
-        /// </summary>
-        /// <returns>SimulationInput</returns>
-        public static SimulationInput GenerateReferenceCAWInput()
-        {
-            return new SimulationInput(
-                100,
-                "", // can't give folder name when writing to isolated storage
-                new SimulationOptions(
-                    0,
-                    RandomNumberGeneratorType.MersenneTwister,
-                    AbsorptionWeightingType.Continuous,
-                    //PhaseFunctionType.HenyeyGreenstein,
-                    new List<DatabaseType>() { DatabaseType.DiffuseReflectance },
-                    false, // track statistics
-                    0.0, // RR threshold -> 0 = no RR performed
-                    1),
-                 _sourceInput,
-                 _tissueInput,
-                 _detectorInputs
-            );
-        }
-        
-        /// <summary>
-        /// method that takes two Output classes, output1 and output2, and
-        /// compares their R(rho,time) results
-        /// </summary>
-        /// <param name="output1"></param>
-        /// <param name="output2"></param>
-        private void ValidateROfRhoAndTime(SimulationOutput output1, SimulationOutput output2)
-        {
-            var detector = (ROfRhoAndTimeDetectorInput)_detectorInputs.
-                Where(d => d.TallyType == "ROfRhoAndTime").First(); 
-            // currently these are agreeing EXCEPT for last bin i=99, j=99
-            var out1 = output1.R_rt[99, 99];
-            var out2 = output2.R_rt[99, 99];
-            Assert.Less(Math.Abs(out2 - out1)/out1, 1e-10);
-            for (int i = 0; i < detector.Rho.Count - 1; i++)
-            {
-                for (int j = 0; j < detector.Time.Count - 1; j++)
-                {
-                    // round off error about 1e-18
-                    if (output1.R_rt[i, j] > 0.0)
-                    {
-                        Assert.Less(Math.Abs(output2.R_rt[i, j] - output1.R_rt[i, j]) / output1.R_rt[i, j], 1e-10);
-                    }
-                }
-            }
-        }
-
-        [Test]
-        public void validate_database_input_with_no_detectors_specified_still_generates_database()
-        {
-            // make sure databases generated from previous tests are deleted
-            if (FileIO.FileExists("DiffuseReflectanceDatabase.txt"))
-            {
-                FileIO.FileDelete("DiffuseReflectanceDatabase.txtl");
-            }
-            if (FileIO.FileExists("DiffuseReflectanceDatabase"))
-            {
-                FileIO.FileDelete("DiffuseReflectanceDatabase");
-            }
-            var input = new SimulationInput(
-                100,
-                "", // can't give folder name when writing to isolated storage
-                new SimulationOptions(
-                    0,
-                    RandomNumberGeneratorType.MersenneTwister,
-                    AbsorptionWeightingType.Discrete,
-                    //PhaseFunctionType.HenyeyGreenstein,
-                    new List<DatabaseType>() { DatabaseType.DiffuseReflectance }, // SPECIFY DATABASE
-                    false, // track statistics
-                    0.0, // RR threshold -> 0 = no RR performed
-                    1),
-                 _sourceInput,
-                 _tissueInput,
-                 new List<IDetectorInput>(){} // specify NO DETECTORS
-            );
-            var output =  new MonteCarloSimulation(input).Run();
-            Assert.IsTrue(FileIO.FileExists("DiffuseReflectanceDatabase"));
-            Assert.IsFalse(FileIO.FileExists("DiffuseTransmittanceDatabase"));
-        }
-    }
+using System;
+using System.Collections.Generic;
+using System.Linq;
+using NUnit.Framework;
+using Vts.Common;
+using Vts.IO;
+using Vts.MonteCarlo;
+using Vts.MonteCarlo.PhaseFunctionInputs;
+using Vts.MonteCarlo.Detectors;
+using Vts.MonteCarlo.PhotonData;
+using Vts.MonteCarlo.PostProcessing;
+using Vts.MonteCarlo.Tissues;
+
+namespace Vts.Test.MonteCarlo.PostProcessing
+{
+    /// <summary>
+    /// PhotonTerminationDatabasePostProcessorTests tests whether the 
+    /// methods within the PhotonTerminationDatabasePostProcessor class regenerates 
+    /// the same results as the on the fly results.
+    /// </summary>
+    [TestFixture]
+    public class PhotonDatabasePostProcessorTests
+    {
+        private static IList<IDetectorInput> _detectorInputs;
+        private static ISourceInput _sourceInput;
+        private static ITissueInput _tissueInput;
+
+        [TestFixtureSetUp]
+        public void setup_simulation_input_components()
+        {
+            _detectorInputs = new List<IDetectorInput>()
+            {
+                new ROfRhoAndTimeDetectorInput()
+                {
+                    Rho = new DoubleRange(0.0, 10.0, 101),
+                    Time = new DoubleRange(0.0, 1, 101)
+                }
+            };
+            _sourceInput = new DirectionalPointSourceInput(
+                    new Position(0.0, 0.0, 0.0),
+                    new Direction(0.0, 0.0, 1.0),
+                    1);
+            _tissueInput =  new MultiLayerTissueInput(
+                    new ITissueRegion[]
+                    { 
+                        new LayerRegion(
+                            new DoubleRange(double.NegativeInfinity, 0.0),
+                            new OpticalProperties(0.0, 1e-10, 0.0, 1.0),
+                        "HenyeyGreensteinKey1"),
+                        new LayerRegion(
+                            new DoubleRange(0.0, 20.0),
+                            new OpticalProperties(0.01, 1.0, 0.8, 1.4),
+                        "HenyeyGreensteinKey1"),
+                        new LayerRegion(
+                            new DoubleRange(20.0, double.PositiveInfinity),
+                            new OpticalProperties(0.0, 1e-10, 0.0, 1.0),
+                        "HenyeyGreensteinKey1")
+                    }
+            );
+
+            if (!_tissueInput.RegionPhaseFunctionInputs.ContainsKey("HenyeyGreensteinKey1"))
+                _tissueInput.RegionPhaseFunctionInputs.Add("HenyeyGreensteinKey1", new HenyeyGreensteinPhaseFunctionInput());
+        }
+        /// <summary>
+        /// validate_photon_database_postprocessor_ROfRhoAndTime reads the output data 
+        /// generated on the fly by MonteCarloSimulation and using the same binning 
+        /// that was used for that output, generates the output data using 
+        /// the postprocessing code, and compares the two.  Thus validating that the 
+        /// on the fly and postprocessing results agree.
+        /// It currently tests a point source with a layered tissue geometry and 
+        /// validates the R(rho,time) tally.
+        /// </summary>
+        [Test]
+        public void validate_photon_database_postprocessor_ROfRhoAndTime_results()
+        {
+            // DAW postprocssing
+            var DAWinput = GenerateReferenceDAWInput();
+            var onTheFlyDAWOutput =  new MonteCarloSimulation(DAWinput).Run();
+
+            var DAWdatabase = PhotonDatabase.FromFile("DiffuseReflectanceDatabase");
+            var DAWpostProcessor = new PhotonDatabasePostProcessor(
+                VirtualBoundaryType.DiffuseReflectance,
+                _detectorInputs,
+                DAWdatabase,
+                onTheFlyDAWOutput.Input);
+            var postProcessedDAWOutput = DAWpostProcessor.Run();
+
+            ValidateROfRhoAndTime(onTheFlyDAWOutput, postProcessedDAWOutput);
+
+            // CAW postprocessing
+            var CAWinput = GenerateReferenceCAWInput();
+            var onTheFlyCAWOutput = new MonteCarloSimulation(CAWinput).Run();
+
+            var CAWdatabase = PhotonDatabase.FromFile("DiffuseReflectanceDatabase");
+            var CAWpostProcessor = new PhotonDatabasePostProcessor(
+                VirtualBoundaryType.DiffuseReflectance,
+                _detectorInputs,
+                CAWdatabase,
+                onTheFlyCAWOutput.Input);
+            var postProcessedCAWOutput = CAWpostProcessor.Run();
+
+            ValidateROfRhoAndTime(onTheFlyCAWOutput, postProcessedCAWOutput);
+        }
+        /// <summary>
+        /// method to generate DAW input to the MC simulation
+        /// </summary>
+        /// <returns>SimulationInput</returns>
+        public static SimulationInput GenerateReferenceDAWInput()
+        {
+            return new SimulationInput(
+                100,
+                "", // can't give folder name when writing to isolated storage
+                new SimulationOptions(
+                    0,
+                    RandomNumberGeneratorType.MersenneTwister,
+                    AbsorptionWeightingType.Discrete,
+                    //PhaseFunctionType.HenyeyGreenstein,
+                    new List<DatabaseType>() { DatabaseType.DiffuseReflectance },
+                    false, // track statistics
+                    0.0, // RR threshold -> 0 = no RR performed
+                    1),
+                 _sourceInput,
+                 _tissueInput,
+                 _detectorInputs
+            );
+        }
+        /// <summary>
+        /// method to generate CAW input to the MC simulation
+        /// </summary>
+        /// <returns>SimulationInput</returns>
+        public static SimulationInput GenerateReferenceCAWInput()
+        {
+            return new SimulationInput(
+                100,
+                "", // can't give folder name when writing to isolated storage
+                new SimulationOptions(
+                    0,
+                    RandomNumberGeneratorType.MersenneTwister,
+                    AbsorptionWeightingType.Continuous,
+                    //PhaseFunctionType.HenyeyGreenstein,
+                    new List<DatabaseType>() { DatabaseType.DiffuseReflectance },
+                    false, // track statistics
+                    0.0, // RR threshold -> 0 = no RR performed
+                    1),
+                 _sourceInput,
+                 _tissueInput,
+                 _detectorInputs
+            );
+        }
+        
+        /// <summary>
+        /// method that takes two Output classes, output1 and output2, and
+        /// compares their R(rho,time) results
+        /// </summary>
+        /// <param name="output1"></param>
+        /// <param name="output2"></param>
+        private void ValidateROfRhoAndTime(SimulationOutput output1, SimulationOutput output2)
+        {
+            var detector = (ROfRhoAndTimeDetectorInput)_detectorInputs.
+                Where(d => d.TallyType == "ROfRhoAndTime").First(); 
+            // currently these are agreeing EXCEPT for last bin i=99, j=99
+            var out1 = output1.R_rt[99, 99];
+            var out2 = output2.R_rt[99, 99];
+            Assert.Less(Math.Abs(out2 - out1)/out1, 1e-10);
+            for (int i = 0; i < detector.Rho.Count - 1; i++)
+            {
+                for (int j = 0; j < detector.Time.Count - 1; j++)
+                {
+                    // round off error about 1e-18
+                    if (output1.R_rt[i, j] > 0.0)
+                    {
+                        Assert.Less(Math.Abs(output2.R_rt[i, j] - output1.R_rt[i, j]) / output1.R_rt[i, j], 1e-10);
+                    }
+                }
+            }
+        }
+
+        [Test]
+        public void validate_database_input_with_no_detectors_specified_still_generates_database()
+        {
+            // make sure databases generated from previous tests are deleted
+            if (FileIO.FileExists("DiffuseReflectanceDatabase.txt"))
+            {
+                FileIO.FileDelete("DiffuseReflectanceDatabase.txtl");
+            }
+            if (FileIO.FileExists("DiffuseReflectanceDatabase"))
+            {
+                FileIO.FileDelete("DiffuseReflectanceDatabase");
+            }
+            var input = new SimulationInput(
+                100,
+                "", // can't give folder name when writing to isolated storage
+                new SimulationOptions(
+                    0,
+                    RandomNumberGeneratorType.MersenneTwister,
+                    AbsorptionWeightingType.Discrete,
+                    //PhaseFunctionType.HenyeyGreenstein,
+                    new List<DatabaseType>() { DatabaseType.DiffuseReflectance }, // SPECIFY DATABASE
+                    false, // track statistics
+                    0.0, // RR threshold -> 0 = no RR performed
+                    1),
+                 _sourceInput,
+                 _tissueInput,
+                 new List<IDetectorInput>(){} // specify NO DETECTORS
+            );
+            var output =  new MonteCarloSimulation(input).Run();
+            Assert.IsTrue(FileIO.FileExists("DiffuseReflectanceDatabase"));
+            Assert.IsFalse(FileIO.FileExists("DiffuseTransmittanceDatabase"));
+        }
+    }
 }