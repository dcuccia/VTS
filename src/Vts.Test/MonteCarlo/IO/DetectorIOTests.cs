--- conflicted
+++ resolved
@@ -1,514 +1,507 @@
-using System.Collections.Generic;
-using System.Numerics;
-using NUnit.Framework;
-using Vts.Common;
-using Vts.MonteCarlo;
-using Vts.MonteCarlo.Detectors;
-using Vts.MonteCarlo.IO;
-using Vts.MonteCarlo.Tissues;
-
-namespace Vts.Test.MonteCarlo
-{
-    [TestFixture]
-    public class DetectorIOTests
-    {
-        /// <summary>
-        /// test to verify that DetectorIO.WriteDetectorToFile and DetectorIO.ReadDetectorToFile
-        /// are working correctly for 0D detectors.
-        /// </summary>
-        [Test]
-        public void validate_RDiffuseDetector_deserialized_class_is_correct_when_using_WriteReadDetectorToFile()
-        {
-            string detectorName = "testrdiffuse";
-            IDetectorInput detectorInput = new RDiffuseDetectorInput() {TallySecondMoment = true, Name=detectorName};
-            var detector = (RDiffuseDetector) detectorInput.CreateDetector();
-            detector.Mean = 100;
-            DetectorIO.WriteDetectorToFile(detector, "");
-            var dcloned = (RDiffuseDetector)DetectorIO.ReadDetectorFromFile(detectorName, "");
-
-            Assert.AreEqual(dcloned.Name, detectorName);
-            Assert.AreEqual(dcloned.Mean, 100);
-        }
-        [Test]
-        public void validate_TDiffuseDetector_deserialized_class_is_correct_when_using_WriteReadDetectorToFile()
-        {
-            string detectorName = "testtdiffuse";
-            IDetectorInput detectorInput = new TDiffuseDetectorInput() {TallySecondMoment = false, Name = detectorName};
-            var detector = (TDiffuseDetector) detectorInput.CreateDetector();
-            detector.Mean = 100;
-            DetectorIO.WriteDetectorToFile(detector, "");
-            var dcloned = (TDiffuseDetector)DetectorIO.ReadDetectorFromFile(detectorName, "");
-
-            Assert.AreEqual(dcloned.Name, detectorName);
-            Assert.AreEqual(dcloned.Mean, 100);
-        }
-        [Test]
-        public void validate_ATotalDetector_deserialized_class_is_correct_when_using_WriteReadDetectorToFile()
-        {
-            string detectorName = "testatotal";
-            IDetectorInput detectorInput = new ATotalDetectorInput() {TallySecondMoment = true, Name = detectorName};
-            var detector = (ATotalDetector) detectorInput.CreateDetector();
-            detector.Mean = 100;
-            DetectorIO.WriteDetectorToFile(detector, "");
-            var dcloned = (ATotalDetector)DetectorIO.ReadDetectorFromFile(detectorName, "");
-
-            Assert.AreEqual(dcloned.Name, detectorName);
-            Assert.AreEqual(dcloned.Mean, 100);
-        }
-        /// <summary>
-        /// test to verify that DetectorIO.WriteDetectorToFile and DetectorIO.ReadDetectorToFile
-        /// are working correctly for 1D detector.
-        /// </summary>
-        [Test]
-        public void validate_ROfRhoDetector_deserialized_class_is_correct_when_using_WriteReadDetectorToFile()
-        {
-            string detectorName = "testrofrho";
-            IDetectorInput detectorInput = new ROfRhoDetectorInput()
-            {
-                Rho=new DoubleRange(0, 10, 4), TallySecondMoment = false, Name = detectorName
-            };
-            var detector = (ROfRhoDetector) detectorInput.CreateDetector();
-            detector.Mean = new double[] {100, 200, 300};
-            DetectorIO.WriteDetectorToFile(detector, "");
-            var dcloned = (ROfRhoDetector)DetectorIO.ReadDetectorFromFile(detectorName, "");
-
-            Assert.AreEqual(dcloned.Name, detectorName);
-            Assert.AreEqual(dcloned.Mean[0], 100);
-            Assert.AreEqual(dcloned.Mean[1], 200);
-            Assert.AreEqual(dcloned.Mean[2], 300);
-        }
-        [Test]
-        public void validate_ROfAngleDetector_deserialized_class_is_correct_when_using_WriteReadDetectorToFile()
-        {
-            string detectorName = "testrofangle";
-            IDetectorInput detectorInput = new ROfAngleDetectorInput()
-            {
-                Angle = new DoubleRange(0, 10, 4),
-                TallySecondMoment = false,
-                Name = detectorName,
-            };
-            var detector = (ROfAngleDetector) detectorInput.CreateDetector();
-            detector.Mean = new double[] {100, 200, 300};
-            DetectorIO.WriteDetectorToFile(detector, "");
-            var dcloned = (ROfAngleDetector)DetectorIO.ReadDetectorFromFile(detectorName, "");
-
-            Assert.AreEqual(dcloned.Name, detectorName);
-            Assert.AreEqual(dcloned.Mean[0], 100);
-            Assert.AreEqual(dcloned.Mean[1], 200);
-            Assert.AreEqual(dcloned.Mean[2], 300);
-        }
-        [Test]
-        public void validate_TOfAngleDetector_deserialized_class_is_correct_when_using_WriteReadDetectorToFile()
-        {
-            string detectorName = "testtofangle";
-            IDetectorInput detectorInput = new TOfAngleDetectorInput()
-            {
-                Angle = new DoubleRange(0, 10, 4),
-                TallySecondMoment = false,
-                Name = detectorName,
-            };
-            var detector = (TOfAngleDetector) detectorInput.CreateDetector();
-            detector.Mean = new double[] {100, 200, 300};
-            DetectorIO.WriteDetectorToFile(detector, "");
-            var dcloned = (TOfAngleDetector)DetectorIO.ReadDetectorFromFile(detectorName, "");
-
-            Assert.AreEqual(dcloned.Name, detectorName);
-            Assert.AreEqual(dcloned.Mean[0], 100);
-            Assert.AreEqual(dcloned.Mean[1], 200);
-            Assert.AreEqual(dcloned.Mean[2], 300);
-        }
-        [Test]
-        public void validate_TOfRhoDetector_deserialized_class_is_correct_when_using_WriteReadDetectorToFile()
-        {
-            string detectorName = "testtofrho";
-            IDetectorInput detectorInput = new TOfRhoDetectorInput()
-            {
-                Rho = new DoubleRange(0, 10, 4),
-                TallySecondMoment = false,
-                Name = detectorName,
-            };
-            var detector = (TOfRhoDetector) detectorInput.CreateDetector();
-            detector.Mean = new double[] {100, 200, 300};
-            DetectorIO.WriteDetectorToFile(detector, "");
-            var dcloned = (TOfRhoDetector)DetectorIO.ReadDetectorFromFile(detectorName, "");
-
-            Assert.AreEqual(dcloned.Name, detectorName);
-            Assert.AreEqual(dcloned.Mean[0], 100);
-            Assert.AreEqual(dcloned.Mean[1], 200);
-            Assert.AreEqual(dcloned.Mean[2], 300);
-        }
-        [Test]
-        public void validate_pMCROfRhoDetector_deserialized_class_is_correct_when_using_WriteReadDetectorToFile()
-        {
-            string detectorName = "testpmcrofrho";
-            IDetectorInput detectorInput = new pMCROfRhoDetectorInput()
-            {
-                Rho = new DoubleRange(0, 10, 4),
-                PerturbedOps = new List<OpticalProperties>() {new OpticalProperties()},
-                PerturbedRegionsIndices = new List<int>() {1},
-                TallySecondMoment = true, // tally SecondMoment
-                Name = detectorName,
-            };
-            var detector = (pMCROfRhoDetector) detectorInput.CreateDetector();
-            detector.Mean = new double[] {100, 200, 300};
-            DetectorIO.WriteDetectorToFile(detector, "");
-            var dcloned = (pMCROfRhoDetector)DetectorIO.ReadDetectorFromFile(detectorName, "");
-
-            Assert.AreEqual(dcloned.Name, detectorName);
-            Assert.AreEqual(dcloned.Mean[0], 100);
-            Assert.AreEqual(dcloned.Mean[1], 200);
-            Assert.AreEqual(dcloned.Mean[2], 300);
-        }
-        /// <summary>
-        /// test to verify that DetectorIO.WriteDetectorToFile and DetectorIO.ReadDetectorToFile
-        /// are working correctly for 2D detector.
-        /// </summary>
-        [Test]
-        public void validate_ROfRhoAndTimeDetector_deserialized_class_is_correct_when_using_WriteReadDetectorToFile()
-        {
-            string detectorName = "testrofrhoandtime";
-            IDetectorInput detectorInput = new ROfRhoAndTimeDetectorInput()
-            {
-                Rho = new DoubleRange(0, 10, 3),
-                Time = new DoubleRange(0, 1, 4),
-                TallySecondMoment = true, // tally SecondMoment
-                Name = detectorName,
-            };
-            var detector = (ROfRhoAndTimeDetector) detectorInput.CreateDetector();
-            detector.Mean = new double[,] {{1, 2, 3}, {4, 5, 6}};
-            DetectorIO.WriteDetectorToFile(detector, "");
-            var dcloned = (ROfRhoAndTimeDetector)DetectorIO.ReadDetectorFromFile(detectorName, "");
-
-            Assert.AreEqual(dcloned.Name, detectorName);
-            Assert.AreEqual(dcloned.Mean[0, 0], 1);
-            Assert.AreEqual(dcloned.Mean[0, 1], 2);
-            Assert.AreEqual(dcloned.Mean[0, 2], 3);
-            Assert.AreEqual(dcloned.Mean[1, 0], 4);
-            Assert.AreEqual(dcloned.Mean[1, 1], 5);
-            Assert.AreEqual(dcloned.Mean[1, 2], 6);
-        }
-        [Test]
-        public void validate_ROfRhoAndAngleDetector_deserialized_class_is_correct_when_using_WriteReadDetectorToFile()
-        {
-            string detectorName = "testrofrhoandangle";
-            IDetectorInput detectorInput = new ROfRhoAndAngleDetectorInput()
-            {
-                Rho = new DoubleRange(0, 10, 3),
-                Angle = new DoubleRange(0, 1, 4),
-                TallySecondMoment = true, // tally SecondMoment
-                Name = detectorName,
-            };
-            var detector = (ROfRhoAndAngleDetector) detectorInput.CreateDetector();
-            detector.Mean = new double[,] {{1, 2, 3}, {4, 5, 6}};
-            DetectorIO.WriteDetectorToFile(detector, "");
-            var dcloned = (ROfRhoAndAngleDetector)DetectorIO.ReadDetectorFromFile(detectorName, "");
-
-            Assert.AreEqual(dcloned.Name, detectorName);
-            Assert.AreEqual(dcloned.Mean[0, 0], 1);
-            Assert.AreEqual(dcloned.Mean[0, 1], 2);
-            Assert.AreEqual(dcloned.Mean[0, 2], 3);
-            Assert.AreEqual(dcloned.Mean[1, 0], 4);
-            Assert.AreEqual(dcloned.Mean[1, 1], 5);
-            Assert.AreEqual(dcloned.Mean[1, 2], 6);
-        }
-        [Test]
-        public void validate_TOfRhoAndAngleDetector_deserialized_class_is_correct_when_using_WriteReadDetectorToFile()
-        {
-            string detectorName = "testtofrhoandangle";
-            IDetectorInput detectorInput = new TOfRhoAndAngleDetectorInput()
-            {
-                Rho = new DoubleRange(0, 10, 3),
-                Angle = new DoubleRange(0, 1, 4),
-                TallySecondMoment = false,
-                Name = detectorName,
-            };
-            var detector = (TOfRhoAndAngleDetector) detectorInput.CreateDetector();
-            detector.Mean = new double[,] {{1, 2, 3}, {4, 5, 6}};
-
-            DetectorIO.WriteDetectorToFile(detector, "");
-            var dcloned = (TOfRhoAndAngleDetector)DetectorIO.ReadDetectorFromFile(detectorName, "");
-
-            Assert.AreEqual(dcloned.Name, detectorName);
-            Assert.AreEqual(dcloned.Mean[0, 0], 1);
-            Assert.AreEqual(dcloned.Mean[0, 1], 2);
-            Assert.AreEqual(dcloned.Mean[0, 2], 3);
-            Assert.AreEqual(dcloned.Mean[1, 0], 4);
-            Assert.AreEqual(dcloned.Mean[1, 1], 5);
-            Assert.AreEqual(dcloned.Mean[1, 2], 6);
-        }
-        [Test]
-        public void validate_AOfRhoAndZDetector_deserialized_class_is_correct_when_using_WriteReadDetectorToFile()
-        {
-            string detectorName = "testaofrhoandz";
-            IDetectorInput detectorInput = new AOfRhoAndZDetectorInput()
-            {
-                Rho = new DoubleRange(0, 10, 3),
-                Z = new DoubleRange(0, 1, 4),
-                TallySecondMoment = false,
-                Name = detectorName,
-            };
-            var detector = (AOfRhoAndZDetector) detectorInput.CreateDetector();
-            detector.Mean = new double[,] {{1, 2, 3}, {4, 5, 6}};
-
-            DetectorIO.WriteDetectorToFile(detector, "");
-            var dcloned = (AOfRhoAndZDetector)DetectorIO.ReadDetectorFromFile(detectorName, "");
-
-            Assert.AreEqual(dcloned.Name, detectorName);
-            Assert.AreEqual(dcloned.Mean[0, 0], 1);
-            Assert.AreEqual(dcloned.Mean[0, 1], 2);
-            Assert.AreEqual(dcloned.Mean[0, 2], 3);
-            Assert.AreEqual(dcloned.Mean[1, 0], 4);
-            Assert.AreEqual(dcloned.Mean[1, 1], 5);
-            Assert.AreEqual(dcloned.Mean[1, 2], 6);
-        }
-        [Test]
-        public void validate_ROfXAndYDetector_deserialized_class_is_correct_when_using_WriteReadDetectorToFile()
-        {
-            string detectorName = "testrofxandy";
-            IDetectorInput detectorInput = new ROfXAndYDetectorInput()
-            {
-                X = new DoubleRange(0, 10, 3),
-                Y = new DoubleRange(0, 1, 4),
-                TallySecondMoment = false,
-                Name = detectorName,
-            };
-            var detector = (ROfXAndYDetector) detectorInput.CreateDetector();
-            detector.Mean = new double[,] {{1, 2, 3}, {4, 5, 6}};
-            DetectorIO.WriteDetectorToFile(detector, "");
-            var dcloned = (ROfXAndYDetector)DetectorIO.ReadDetectorFromFile(detectorName, "");
-
-            Assert.AreEqual(dcloned.Name, detectorName);
-            Assert.AreEqual(dcloned.Mean[0, 0], 1);
-            Assert.AreEqual(dcloned.Mean[0, 1], 2);
-            Assert.AreEqual(dcloned.Mean[0, 2], 3);
-            Assert.AreEqual(dcloned.Mean[1, 0], 4);
-            Assert.AreEqual(dcloned.Mean[1, 1], 5);
-            Assert.AreEqual(dcloned.Mean[1, 2], 6);
-        }
-        [Test]
-        public void validate_FluenceOfRhoAndZDetector_deserialized_class_is_correct_when_using_WriteReadDetectorToFile()
-        {
-            string detectorName = "testfluenceofrhoandz";
-            IDetectorInput detectorInput = new FluenceOfRhoAndZDetectorInput()
-            {
-                Rho = new DoubleRange(0, 10, 3),
-                Z = new DoubleRange(0, 1, 4),
-                TallySecondMoment = false, // tally SecondMoment
-                Name = detectorName,
-            };
-            var detector = (FluenceOfRhoAndZDetector)detectorInput.CreateDetector();
-            detector.Mean = new double[,] {{1, 2, 3}, {4, 5, 6}};
-
-            DetectorIO.WriteDetectorToFile(detector, "");
-            var dcloned = (FluenceOfRhoAndZDetector)DetectorIO.ReadDetectorFromFile(detectorName, "");
-
-            Assert.AreEqual(dcloned.Name, detectorName);
-            Assert.AreEqual(dcloned.Mean[0, 0], 1);
-            Assert.AreEqual(dcloned.Mean[0, 1], 2);
-            Assert.AreEqual(dcloned.Mean[0, 2], 3);
-            Assert.AreEqual(dcloned.Mean[1, 0], 4);
-            Assert.AreEqual(dcloned.Mean[1, 1], 5);
-            Assert.AreEqual(dcloned.Mean[1, 2], 6);
-        }
-        [Test]
-        public void validate_ROfRhoAndOmegaDetector_deserialized_class_is_correct_when_using_WriteReadDetectorToFile()
-        {
-            string detectorName = "testrofrhoandomega";
-            IDetectorInput detectorInput = new ROfRhoAndOmegaDetectorInput()
-            {
-                Rho = new DoubleRange(0, 10, 3),
-                Omega = new DoubleRange(0, 1, 4),
-                TallySecondMoment = true, // tally Second Moment
-                Name = detectorName,              
-            };
-            var detector = (ROfRhoAndOmegaDetector)detectorInput.CreateDetector();
-            detector.Mean = new Complex[,]
-            {
-                {
-                    1 + Complex.ImaginaryOne*1, 2 + Complex.ImaginaryOne*2, 3 + Complex.ImaginaryOne*3,
-                    4 + Complex.ImaginaryOne*4
-                },
-                {
-                    5 + Complex.ImaginaryOne*5, 6 + Complex.ImaginaryOne*6, 7 + Complex.ImaginaryOne*7,
-                    8 + Complex.ImaginaryOne*8
-                }
-            };
-            DetectorIO.WriteDetectorToFile(detector, "");
-            var dcloned = (ROfRhoAndOmegaDetector)DetectorIO.ReadDetectorFromFile(detectorName, "");
-
-            Assert.AreEqual(dcloned.Name, detectorName);
-            Assert.AreEqual(dcloned.Mean[0, 0], 1 + Complex.ImaginaryOne * 1);
-            Assert.AreEqual(dcloned.Mean[0, 1], 2 + Complex.ImaginaryOne * 2);
-            Assert.AreEqual(dcloned.Mean[0, 2], 3 + Complex.ImaginaryOne * 3);
-            Assert.AreEqual(dcloned.Mean[0, 3], 4 + Complex.ImaginaryOne * 4);
-            Assert.AreEqual(dcloned.Mean[1, 0], 5 + Complex.ImaginaryOne * 5);
-            Assert.AreEqual(dcloned.Mean[1, 1], 6 + Complex.ImaginaryOne * 6);
-            Assert.AreEqual(dcloned.Mean[1, 2], 7 + Complex.ImaginaryOne * 7);
-            Assert.AreEqual(dcloned.Mean[1, 3], 8 + Complex.ImaginaryOne * 8);
-        }
-        [Test]
-        public void validate_ReflectedMTOfRhoAndSubregionHistDetector_deserialized_class_is_correct_when_using_WriteReadDetectorToFile()
-        {
-            string detectorName = "testReflectedMTOfRhoAndSubregionHist";
-            var tissue = new MultiLayerTissue(
-                new ITissueRegion[]
-                {
-                    new LayerTissueRegion(
-                        new DoubleRange(double.NegativeInfinity, 0.0),
-                        new OpticalProperties(0.0, 1e-10, 1.0, 1.0),
-                        ""),
-                    new LayerTissueRegion(
-<<<<<<< HEAD
-                        new DoubleRange(0.0, 1.0), // upper layer 1mm
-                        new OpticalProperties(0.01, 1.0, 0.7, 1.33),
-                        ""), // Tyler's data
-                    new LayerTissueRegion(
-                        new DoubleRange(1.0, 100.0),
-                        new OpticalProperties(0.01, 1.0, 0.7, 1.33),
-                        ""),
-=======
-                        new DoubleRange(0.0, 100.0), 
-                        new OpticalProperties(0.01, 1.0, 0.7, 1.33)), 
->>>>>>> fa183acd
-                    new LayerTissueRegion(
-                        new DoubleRange(100.0, double.PositiveInfinity),
-                        new OpticalProperties(0.0, 1e-10, 1.0, 1.0),
-                        "")
-                }
-            );
-            IDetectorInput detectorInput = new ReflectedMTOfRhoAndSubregionHistDetectorInput()
-            {
-                Rho = new DoubleRange(0, 10, 3),
-                MTBins = new DoubleRange(0, 10, 3),
-                FractionalMTBins = new DoubleRange(0, 1, 2),
-                TallySecondMoment = true, // tally SecondMoment
-                Name = detectorName,
-            };
-            var detector = (ReflectedMTOfRhoAndSubregionHistDetector)detectorInput.CreateDetector();
-            // need to initialize detector so that NumSubregions gets set
-            detector.Initialize(tissue, null);
-            // Mean has dimensions [Rho.Count - 1, MTBins.Count - 1]
-            detector.Mean = new double[,] {{1, 2}, {3, 4}};
-            // FractionalMT has dimensions [Rho.Count - 1, MTBins.Count - 1, NumSubregions, FractionalMTBins.Count + 1]=[2,2,3,3]
-            detector.FractionalMT = new double[,,,] {{{{1,2,3},{4,5,6},{7,8,9}},{{10,11,12},{13,14,15},{16,17,18}}}, {{{19,20,21},{22,23,24},{25,26,27}},{{28,29,30},{31,32,33},{34,35,36}}}};
-
-            DetectorIO.WriteDetectorToFile(detector, "");
-            var dcloned = (ReflectedMTOfRhoAndSubregionHistDetector)DetectorIO.ReadDetectorFromFile(detectorName, "");
-
-            Assert.AreEqual(dcloned.Name, detectorName);
-            Assert.AreEqual(dcloned.Mean[0, 0], 1);
-            Assert.AreEqual(dcloned.Mean[0, 1], 2);
-            Assert.AreEqual(dcloned.Mean[1, 0], 3);
-            Assert.AreEqual(dcloned.Mean[1, 1], 4);
-
-            Assert.AreEqual(dcloned.FractionalMT[0, 0, 0 ,0], 1);
-            Assert.AreEqual(dcloned.FractionalMT[0, 0, 0, 1], 2);
-            Assert.AreEqual(dcloned.FractionalMT[0, 0, 0, 2], 3);
-            Assert.AreEqual(dcloned.FractionalMT[0, 0, 1, 0], 4);
-            Assert.AreEqual(dcloned.FractionalMT[0, 0, 1, 1], 5);
-            Assert.AreEqual(dcloned.FractionalMT[0, 0, 1, 2], 6);
-            Assert.AreEqual(dcloned.FractionalMT[0, 0, 2, 0], 7);
-            Assert.AreEqual(dcloned.FractionalMT[0, 0, 2, 1], 8);
-            Assert.AreEqual(dcloned.FractionalMT[0, 0, 2, 2], 9);
-            Assert.AreEqual(dcloned.FractionalMT[0, 1, 0, 0], 10);
-            Assert.AreEqual(dcloned.FractionalMT[0, 1, 0, 1], 11);
-            Assert.AreEqual(dcloned.FractionalMT[0, 1, 0, 2], 12);
-            Assert.AreEqual(dcloned.FractionalMT[0, 1, 1, 0], 13);
-            Assert.AreEqual(dcloned.FractionalMT[0, 1, 1, 1], 14);
-            Assert.AreEqual(dcloned.FractionalMT[0, 1, 1, 2], 15);
-            Assert.AreEqual(dcloned.FractionalMT[0, 1, 2, 0], 16);
-            Assert.AreEqual(dcloned.FractionalMT[0, 1, 2, 1], 17);
-            Assert.AreEqual(dcloned.FractionalMT[0, 1, 2, 2], 18);
-            Assert.AreEqual(dcloned.FractionalMT[1, 0, 0, 0], 19);
-            Assert.AreEqual(dcloned.FractionalMT[1, 0, 0, 1], 20);
-            Assert.AreEqual(dcloned.FractionalMT[1, 0, 0, 2], 21);
-            Assert.AreEqual(dcloned.FractionalMT[1, 0, 1, 0], 22);
-            Assert.AreEqual(dcloned.FractionalMT[1, 0, 1, 1], 23);
-            Assert.AreEqual(dcloned.FractionalMT[1, 0, 1, 2], 24);
-            Assert.AreEqual(dcloned.FractionalMT[1, 0, 2, 0], 25);
-            Assert.AreEqual(dcloned.FractionalMT[1, 0, 2, 1], 26);
-            Assert.AreEqual(dcloned.FractionalMT[1, 0, 2, 2], 27);
-            Assert.AreEqual(dcloned.FractionalMT[1, 1, 0, 0], 28);
-            Assert.AreEqual(dcloned.FractionalMT[1, 1, 0, 1], 29);
-            Assert.AreEqual(dcloned.FractionalMT[1, 1, 0, 2], 30);
-            Assert.AreEqual(dcloned.FractionalMT[1, 1, 1, 0], 31);
-            Assert.AreEqual(dcloned.FractionalMT[1, 1, 1, 1], 32);
-            Assert.AreEqual(dcloned.FractionalMT[1, 1, 1, 2], 33);
-            Assert.AreEqual(dcloned.FractionalMT[1, 1, 2, 0], 34);
-            Assert.AreEqual(dcloned.FractionalMT[1, 1, 2, 1], 35);
-            Assert.AreEqual(dcloned.FractionalMT[1, 1, 2, 2], 36);
-        }
-        [Test]
-        public void validate_pMCROfRhoAndTimeDetector_deserialized_class_is_correct_when_using_WriteReadDetectorToFile()
-        {
-            string detectorName = "testpmcmuamusrofrhoandtime";
-            IDetectorInput detectorInput = new pMCROfRhoAndTimeDetectorInput()
-            {
-                Rho = new DoubleRange(0, 10, 3),
-                Time = new DoubleRange(0, 1, 4),
-                PerturbedOps = new List<OpticalProperties>() {new OpticalProperties()},
-                PerturbedRegionsIndices = new List<int>() {1},
-                TallySecondMoment = true, // tally SecondMoment
-                Name = detectorName,               
-            };
-            var detector = (pMCROfRhoAndTimeDetector)detectorInput.CreateDetector();
-            detector.Mean = new double[,] {{1, 2, 3}, {4, 5, 6}};
-            DetectorIO.WriteDetectorToFile(detector, "");
-            var dcloned = (pMCROfRhoAndTimeDetector)DetectorIO.ReadDetectorFromFile(detectorName, "");
-
-            Assert.AreEqual(dcloned.Name, detectorName);
-            Assert.AreEqual(dcloned.Mean[0, 0], 1);
-            Assert.AreEqual(dcloned.Mean[0, 1], 2);
-            Assert.AreEqual(dcloned.Mean[0, 2], 3);
-            Assert.AreEqual(dcloned.Mean[1, 0], 4);
-            Assert.AreEqual(dcloned.Mean[1, 1], 5);
-            Assert.AreEqual(dcloned.Mean[1, 2], 6);
-        }
-        /// <summary>
-        /// test to verify that DetectorIO.WriteDetectorToFile and DetectorIO.ReadDetectorToFile
-        /// are working correctly for 3D detector.
-        /// </summary>
-        [Test]
-        public void validate_FluenceOfRhoAndZAndTime_deserialized_class_is_correct_when_using_WriteReadDetectorToFile()
-        {
-            string detectorName = "testfluenceofrhoandzandtime";
-            IDetectorInput detectorInput = new FluenceOfRhoAndZAndTimeDetectorInput()
-            {
-                Rho = new DoubleRange(0, 10, 3),
-                Z = new DoubleRange(0, 10, 3),
-                Time = new DoubleRange(0, 1, 4),
-                TallySecondMoment = true,
-                Name = detectorName,
-            };
-            var detector = (FluenceOfRhoAndZAndTimeDetector)detectorInput.CreateDetector();
-            detector.Mean = new double[,,] {{{1, 2, 3}, {4, 5, 6}}, {{7, 8, 9}, {10, 11, 12}}};
-
-            DetectorIO.WriteDetectorToFile(detector, "");
-            var dcloned = (FluenceOfRhoAndZAndTimeDetector)DetectorIO.ReadDetectorFromFile(detectorName, "");
-
-            Assert.AreEqual(dcloned.Name, detectorName);
-            Assert.AreEqual(dcloned.Mean[0, 0, 0], 1);
-            Assert.AreEqual(dcloned.Mean[0, 0, 1], 2);
-            Assert.AreEqual(dcloned.Mean[0, 0, 2], 3);
-            Assert.AreEqual(dcloned.Mean[0, 1, 0], 4);
-            Assert.AreEqual(dcloned.Mean[0, 1, 1], 5);
-            Assert.AreEqual(dcloned.Mean[0, 1, 2], 6);
-            Assert.AreEqual(dcloned.Mean[1, 0, 0], 7);
-            Assert.AreEqual(dcloned.Mean[1, 0, 1], 8);
-            Assert.AreEqual(dcloned.Mean[1, 0, 2], 9);
-            Assert.AreEqual(dcloned.Mean[1, 1, 0], 10);
-            Assert.AreEqual(dcloned.Mean[1, 1, 1], 11);
-            Assert.AreEqual(dcloned.Mean[1, 1, 2], 12);
-        }
-        //private static Time Clone<Time>(Time myObject)
-        //{
-        //    using (MemoryStream ms = new MemoryStream(1024))
-        //    {
-        //        var dcs = new DataContractSerializer(typeof(Time));
-        //        dcs.WriteObject(ms, myObject);
-        //        ms.Seek(0, SeekOrigin.Begin);
-        //        return (Time)dcs.ReadObject(ms);
-        //    }
-        //}
-    }
-}
+using System.Collections.Generic;
+using System.Numerics;
+using NUnit.Framework;
+using Vts.Common;
+using Vts.MonteCarlo;
+using Vts.MonteCarlo.Detectors;
+using Vts.MonteCarlo.IO;
+using Vts.MonteCarlo.Tissues;
+
+namespace Vts.Test.MonteCarlo
+{
+    [TestFixture]
+    public class DetectorIOTests
+    {
+        /// <summary>
+        /// test to verify that DetectorIO.WriteDetectorToFile and DetectorIO.ReadDetectorToFile
+        /// are working correctly for 0D detectors.
+        /// </summary>
+        [Test]
+        public void validate_RDiffuseDetector_deserialized_class_is_correct_when_using_WriteReadDetectorToFile()
+        {
+            string detectorName = "testrdiffuse";
+            IDetectorInput detectorInput = new RDiffuseDetectorInput() {TallySecondMoment = true, Name=detectorName};
+            var detector = (RDiffuseDetector) detectorInput.CreateDetector();
+            detector.Mean = 100;
+            DetectorIO.WriteDetectorToFile(detector, "");
+            var dcloned = (RDiffuseDetector)DetectorIO.ReadDetectorFromFile(detectorName, "");
+
+            Assert.AreEqual(dcloned.Name, detectorName);
+            Assert.AreEqual(dcloned.Mean, 100);
+        }
+        [Test]
+        public void validate_TDiffuseDetector_deserialized_class_is_correct_when_using_WriteReadDetectorToFile()
+        {
+            string detectorName = "testtdiffuse";
+            IDetectorInput detectorInput = new TDiffuseDetectorInput() {TallySecondMoment = false, Name = detectorName};
+            var detector = (TDiffuseDetector) detectorInput.CreateDetector();
+            detector.Mean = 100;
+            DetectorIO.WriteDetectorToFile(detector, "");
+            var dcloned = (TDiffuseDetector)DetectorIO.ReadDetectorFromFile(detectorName, "");
+
+            Assert.AreEqual(dcloned.Name, detectorName);
+            Assert.AreEqual(dcloned.Mean, 100);
+        }
+        [Test]
+        public void validate_ATotalDetector_deserialized_class_is_correct_when_using_WriteReadDetectorToFile()
+        {
+            string detectorName = "testatotal";
+            IDetectorInput detectorInput = new ATotalDetectorInput() {TallySecondMoment = true, Name = detectorName};
+            var detector = (ATotalDetector) detectorInput.CreateDetector();
+            detector.Mean = 100;
+            DetectorIO.WriteDetectorToFile(detector, "");
+            var dcloned = (ATotalDetector)DetectorIO.ReadDetectorFromFile(detectorName, "");
+
+            Assert.AreEqual(dcloned.Name, detectorName);
+            Assert.AreEqual(dcloned.Mean, 100);
+        }
+        /// <summary>
+        /// test to verify that DetectorIO.WriteDetectorToFile and DetectorIO.ReadDetectorToFile
+        /// are working correctly for 1D detector.
+        /// </summary>
+        [Test]
+        public void validate_ROfRhoDetector_deserialized_class_is_correct_when_using_WriteReadDetectorToFile()
+        {
+            string detectorName = "testrofrho";
+            IDetectorInput detectorInput = new ROfRhoDetectorInput()
+            {
+                Rho=new DoubleRange(0, 10, 4), TallySecondMoment = false, Name = detectorName
+            };
+            var detector = (ROfRhoDetector) detectorInput.CreateDetector();
+            detector.Mean = new double[] {100, 200, 300};
+            DetectorIO.WriteDetectorToFile(detector, "");
+            var dcloned = (ROfRhoDetector)DetectorIO.ReadDetectorFromFile(detectorName, "");
+
+            Assert.AreEqual(dcloned.Name, detectorName);
+            Assert.AreEqual(dcloned.Mean[0], 100);
+            Assert.AreEqual(dcloned.Mean[1], 200);
+            Assert.AreEqual(dcloned.Mean[2], 300);
+        }
+        [Test]
+        public void validate_ROfAngleDetector_deserialized_class_is_correct_when_using_WriteReadDetectorToFile()
+        {
+            string detectorName = "testrofangle";
+            IDetectorInput detectorInput = new ROfAngleDetectorInput()
+            {
+                Angle = new DoubleRange(0, 10, 4),
+                TallySecondMoment = false,
+                Name = detectorName,
+            };
+            var detector = (ROfAngleDetector) detectorInput.CreateDetector();
+            detector.Mean = new double[] {100, 200, 300};
+            DetectorIO.WriteDetectorToFile(detector, "");
+            var dcloned = (ROfAngleDetector)DetectorIO.ReadDetectorFromFile(detectorName, "");
+
+            Assert.AreEqual(dcloned.Name, detectorName);
+            Assert.AreEqual(dcloned.Mean[0], 100);
+            Assert.AreEqual(dcloned.Mean[1], 200);
+            Assert.AreEqual(dcloned.Mean[2], 300);
+        }
+        [Test]
+        public void validate_TOfAngleDetector_deserialized_class_is_correct_when_using_WriteReadDetectorToFile()
+        {
+            string detectorName = "testtofangle";
+            IDetectorInput detectorInput = new TOfAngleDetectorInput()
+            {
+                Angle = new DoubleRange(0, 10, 4),
+                TallySecondMoment = false,
+                Name = detectorName,
+            };
+            var detector = (TOfAngleDetector) detectorInput.CreateDetector();
+            detector.Mean = new double[] {100, 200, 300};
+            DetectorIO.WriteDetectorToFile(detector, "");
+            var dcloned = (TOfAngleDetector)DetectorIO.ReadDetectorFromFile(detectorName, "");
+
+            Assert.AreEqual(dcloned.Name, detectorName);
+            Assert.AreEqual(dcloned.Mean[0], 100);
+            Assert.AreEqual(dcloned.Mean[1], 200);
+            Assert.AreEqual(dcloned.Mean[2], 300);
+        }
+        [Test]
+        public void validate_TOfRhoDetector_deserialized_class_is_correct_when_using_WriteReadDetectorToFile()
+        {
+            string detectorName = "testtofrho";
+            IDetectorInput detectorInput = new TOfRhoDetectorInput()
+            {
+                Rho = new DoubleRange(0, 10, 4),
+                TallySecondMoment = false,
+                Name = detectorName,
+            };
+            var detector = (TOfRhoDetector) detectorInput.CreateDetector();
+            detector.Mean = new double[] {100, 200, 300};
+            DetectorIO.WriteDetectorToFile(detector, "");
+            var dcloned = (TOfRhoDetector)DetectorIO.ReadDetectorFromFile(detectorName, "");
+
+            Assert.AreEqual(dcloned.Name, detectorName);
+            Assert.AreEqual(dcloned.Mean[0], 100);
+            Assert.AreEqual(dcloned.Mean[1], 200);
+            Assert.AreEqual(dcloned.Mean[2], 300);
+        }
+        [Test]
+        public void validate_pMCROfRhoDetector_deserialized_class_is_correct_when_using_WriteReadDetectorToFile()
+        {
+            string detectorName = "testpmcrofrho";
+            IDetectorInput detectorInput = new pMCROfRhoDetectorInput()
+            {
+                Rho = new DoubleRange(0, 10, 4),
+                PerturbedOps = new List<OpticalProperties>() {new OpticalProperties()},
+                PerturbedRegionsIndices = new List<int>() {1},
+                TallySecondMoment = true, // tally SecondMoment
+                Name = detectorName,
+            };
+            var detector = (pMCROfRhoDetector) detectorInput.CreateDetector();
+            detector.Mean = new double[] {100, 200, 300};
+            DetectorIO.WriteDetectorToFile(detector, "");
+            var dcloned = (pMCROfRhoDetector)DetectorIO.ReadDetectorFromFile(detectorName, "");
+
+            Assert.AreEqual(dcloned.Name, detectorName);
+            Assert.AreEqual(dcloned.Mean[0], 100);
+            Assert.AreEqual(dcloned.Mean[1], 200);
+            Assert.AreEqual(dcloned.Mean[2], 300);
+        }
+        /// <summary>
+        /// test to verify that DetectorIO.WriteDetectorToFile and DetectorIO.ReadDetectorToFile
+        /// are working correctly for 2D detector.
+        /// </summary>
+        [Test]
+        public void validate_ROfRhoAndTimeDetector_deserialized_class_is_correct_when_using_WriteReadDetectorToFile()
+        {
+            string detectorName = "testrofrhoandtime";
+            IDetectorInput detectorInput = new ROfRhoAndTimeDetectorInput()
+            {
+                Rho = new DoubleRange(0, 10, 3),
+                Time = new DoubleRange(0, 1, 4),
+                TallySecondMoment = true, // tally SecondMoment
+                Name = detectorName,
+            };
+            var detector = (ROfRhoAndTimeDetector) detectorInput.CreateDetector();
+            detector.Mean = new double[,] {{1, 2, 3}, {4, 5, 6}};
+            DetectorIO.WriteDetectorToFile(detector, "");
+            var dcloned = (ROfRhoAndTimeDetector)DetectorIO.ReadDetectorFromFile(detectorName, "");
+
+            Assert.AreEqual(dcloned.Name, detectorName);
+            Assert.AreEqual(dcloned.Mean[0, 0], 1);
+            Assert.AreEqual(dcloned.Mean[0, 1], 2);
+            Assert.AreEqual(dcloned.Mean[0, 2], 3);
+            Assert.AreEqual(dcloned.Mean[1, 0], 4);
+            Assert.AreEqual(dcloned.Mean[1, 1], 5);
+            Assert.AreEqual(dcloned.Mean[1, 2], 6);
+        }
+        [Test]
+        public void validate_ROfRhoAndAngleDetector_deserialized_class_is_correct_when_using_WriteReadDetectorToFile()
+        {
+            string detectorName = "testrofrhoandangle";
+            IDetectorInput detectorInput = new ROfRhoAndAngleDetectorInput()
+            {
+                Rho = new DoubleRange(0, 10, 3),
+                Angle = new DoubleRange(0, 1, 4),
+                TallySecondMoment = true, // tally SecondMoment
+                Name = detectorName,
+            };
+            var detector = (ROfRhoAndAngleDetector) detectorInput.CreateDetector();
+            detector.Mean = new double[,] {{1, 2, 3}, {4, 5, 6}};
+            DetectorIO.WriteDetectorToFile(detector, "");
+            var dcloned = (ROfRhoAndAngleDetector)DetectorIO.ReadDetectorFromFile(detectorName, "");
+
+            Assert.AreEqual(dcloned.Name, detectorName);
+            Assert.AreEqual(dcloned.Mean[0, 0], 1);
+            Assert.AreEqual(dcloned.Mean[0, 1], 2);
+            Assert.AreEqual(dcloned.Mean[0, 2], 3);
+            Assert.AreEqual(dcloned.Mean[1, 0], 4);
+            Assert.AreEqual(dcloned.Mean[1, 1], 5);
+            Assert.AreEqual(dcloned.Mean[1, 2], 6);
+        }
+        [Test]
+        public void validate_TOfRhoAndAngleDetector_deserialized_class_is_correct_when_using_WriteReadDetectorToFile()
+        {
+            string detectorName = "testtofrhoandangle";
+            IDetectorInput detectorInput = new TOfRhoAndAngleDetectorInput()
+            {
+                Rho = new DoubleRange(0, 10, 3),
+                Angle = new DoubleRange(0, 1, 4),
+                TallySecondMoment = false,
+                Name = detectorName,
+            };
+            var detector = (TOfRhoAndAngleDetector) detectorInput.CreateDetector();
+            detector.Mean = new double[,] {{1, 2, 3}, {4, 5, 6}};
+
+            DetectorIO.WriteDetectorToFile(detector, "");
+            var dcloned = (TOfRhoAndAngleDetector)DetectorIO.ReadDetectorFromFile(detectorName, "");
+
+            Assert.AreEqual(dcloned.Name, detectorName);
+            Assert.AreEqual(dcloned.Mean[0, 0], 1);
+            Assert.AreEqual(dcloned.Mean[0, 1], 2);
+            Assert.AreEqual(dcloned.Mean[0, 2], 3);
+            Assert.AreEqual(dcloned.Mean[1, 0], 4);
+            Assert.AreEqual(dcloned.Mean[1, 1], 5);
+            Assert.AreEqual(dcloned.Mean[1, 2], 6);
+        }
+        [Test]
+        public void validate_AOfRhoAndZDetector_deserialized_class_is_correct_when_using_WriteReadDetectorToFile()
+        {
+            string detectorName = "testaofrhoandz";
+            IDetectorInput detectorInput = new AOfRhoAndZDetectorInput()
+            {
+                Rho = new DoubleRange(0, 10, 3),
+                Z = new DoubleRange(0, 1, 4),
+                TallySecondMoment = false,
+                Name = detectorName,
+            };
+            var detector = (AOfRhoAndZDetector) detectorInput.CreateDetector();
+            detector.Mean = new double[,] {{1, 2, 3}, {4, 5, 6}};
+
+            DetectorIO.WriteDetectorToFile(detector, "");
+            var dcloned = (AOfRhoAndZDetector)DetectorIO.ReadDetectorFromFile(detectorName, "");
+
+            Assert.AreEqual(dcloned.Name, detectorName);
+            Assert.AreEqual(dcloned.Mean[0, 0], 1);
+            Assert.AreEqual(dcloned.Mean[0, 1], 2);
+            Assert.AreEqual(dcloned.Mean[0, 2], 3);
+            Assert.AreEqual(dcloned.Mean[1, 0], 4);
+            Assert.AreEqual(dcloned.Mean[1, 1], 5);
+            Assert.AreEqual(dcloned.Mean[1, 2], 6);
+        }
+        [Test]
+        public void validate_ROfXAndYDetector_deserialized_class_is_correct_when_using_WriteReadDetectorToFile()
+        {
+            string detectorName = "testrofxandy";
+            IDetectorInput detectorInput = new ROfXAndYDetectorInput()
+            {
+                X = new DoubleRange(0, 10, 3),
+                Y = new DoubleRange(0, 1, 4),
+                TallySecondMoment = false,
+                Name = detectorName,
+            };
+            var detector = (ROfXAndYDetector) detectorInput.CreateDetector();
+            detector.Mean = new double[,] {{1, 2, 3}, {4, 5, 6}};
+            DetectorIO.WriteDetectorToFile(detector, "");
+            var dcloned = (ROfXAndYDetector)DetectorIO.ReadDetectorFromFile(detectorName, "");
+
+            Assert.AreEqual(dcloned.Name, detectorName);
+            Assert.AreEqual(dcloned.Mean[0, 0], 1);
+            Assert.AreEqual(dcloned.Mean[0, 1], 2);
+            Assert.AreEqual(dcloned.Mean[0, 2], 3);
+            Assert.AreEqual(dcloned.Mean[1, 0], 4);
+            Assert.AreEqual(dcloned.Mean[1, 1], 5);
+            Assert.AreEqual(dcloned.Mean[1, 2], 6);
+        }
+        [Test]
+        public void validate_FluenceOfRhoAndZDetector_deserialized_class_is_correct_when_using_WriteReadDetectorToFile()
+        {
+            string detectorName = "testfluenceofrhoandz";
+            IDetectorInput detectorInput = new FluenceOfRhoAndZDetectorInput()
+            {
+                Rho = new DoubleRange(0, 10, 3),
+                Z = new DoubleRange(0, 1, 4),
+                TallySecondMoment = false, // tally SecondMoment
+                Name = detectorName,
+            };
+            var detector = (FluenceOfRhoAndZDetector)detectorInput.CreateDetector();
+            detector.Mean = new double[,] {{1, 2, 3}, {4, 5, 6}};
+
+            DetectorIO.WriteDetectorToFile(detector, "");
+            var dcloned = (FluenceOfRhoAndZDetector)DetectorIO.ReadDetectorFromFile(detectorName, "");
+
+            Assert.AreEqual(dcloned.Name, detectorName);
+            Assert.AreEqual(dcloned.Mean[0, 0], 1);
+            Assert.AreEqual(dcloned.Mean[0, 1], 2);
+            Assert.AreEqual(dcloned.Mean[0, 2], 3);
+            Assert.AreEqual(dcloned.Mean[1, 0], 4);
+            Assert.AreEqual(dcloned.Mean[1, 1], 5);
+            Assert.AreEqual(dcloned.Mean[1, 2], 6);
+        }
+        [Test]
+        public void validate_ROfRhoAndOmegaDetector_deserialized_class_is_correct_when_using_WriteReadDetectorToFile()
+        {
+            string detectorName = "testrofrhoandomega";
+            IDetectorInput detectorInput = new ROfRhoAndOmegaDetectorInput()
+            {
+                Rho = new DoubleRange(0, 10, 3),
+                Omega = new DoubleRange(0, 1, 4),
+                TallySecondMoment = true, // tally Second Moment
+                Name = detectorName,              
+            };
+            var detector = (ROfRhoAndOmegaDetector)detectorInput.CreateDetector();
+            detector.Mean = new Complex[,]
+            {
+                {
+                    1 + Complex.ImaginaryOne*1, 2 + Complex.ImaginaryOne*2, 3 + Complex.ImaginaryOne*3,
+                    4 + Complex.ImaginaryOne*4
+                },
+                {
+                    5 + Complex.ImaginaryOne*5, 6 + Complex.ImaginaryOne*6, 7 + Complex.ImaginaryOne*7,
+                    8 + Complex.ImaginaryOne*8
+                }
+            };
+            DetectorIO.WriteDetectorToFile(detector, "");
+            var dcloned = (ROfRhoAndOmegaDetector)DetectorIO.ReadDetectorFromFile(detectorName, "");
+
+            Assert.AreEqual(dcloned.Name, detectorName);
+            Assert.AreEqual(dcloned.Mean[0, 0], 1 + Complex.ImaginaryOne * 1);
+            Assert.AreEqual(dcloned.Mean[0, 1], 2 + Complex.ImaginaryOne * 2);
+            Assert.AreEqual(dcloned.Mean[0, 2], 3 + Complex.ImaginaryOne * 3);
+            Assert.AreEqual(dcloned.Mean[0, 3], 4 + Complex.ImaginaryOne * 4);
+            Assert.AreEqual(dcloned.Mean[1, 0], 5 + Complex.ImaginaryOne * 5);
+            Assert.AreEqual(dcloned.Mean[1, 1], 6 + Complex.ImaginaryOne * 6);
+            Assert.AreEqual(dcloned.Mean[1, 2], 7 + Complex.ImaginaryOne * 7);
+            Assert.AreEqual(dcloned.Mean[1, 3], 8 + Complex.ImaginaryOne * 8);
+        }
+        [Test]
+        public void validate_ReflectedMTOfRhoAndSubregionHistDetector_deserialized_class_is_correct_when_using_WriteReadDetectorToFile()
+        {
+            string detectorName = "testReflectedMTOfRhoAndSubregionHist";
+            var tissue = new MultiLayerTissue(
+                new ITissueRegion[]
+                {
+                    new LayerTissueRegion(
+                        new DoubleRange(double.NegativeInfinity, 0.0),
+                        new OpticalProperties(0.0, 1e-10, 1.0, 1.0),
+                        ""),
+                    new LayerTissueRegion(
+                        new DoubleRange(0.0, 100.0), 
+                        new OpticalProperties(0.01, 1.0, 0.7, 1.33),
+                        ""), // Tyler's data
+                        new OpticalProperties(0.01, 1.0, 0.7, 1.33),
+                        ""),
+                    new LayerTissueRegion(
+                        new DoubleRange(100.0, double.PositiveInfinity),
+                        new OpticalProperties(0.0, 1e-10, 1.0, 1.0),
+                        "")
+                }
+            );
+            IDetectorInput detectorInput = new ReflectedMTOfRhoAndSubregionHistDetectorInput()
+            {
+                Rho = new DoubleRange(0, 10, 3),
+                MTBins = new DoubleRange(0, 10, 3),
+                FractionalMTBins = new DoubleRange(0, 1, 2),
+                TallySecondMoment = true, // tally SecondMoment
+                Name = detectorName,
+            };
+            var detector = (ReflectedMTOfRhoAndSubregionHistDetector)detectorInput.CreateDetector();
+            // need to initialize detector so that NumSubregions gets set
+            detector.Initialize(tissue, null);
+            // Mean has dimensions [Rho.Count - 1, MTBins.Count - 1]
+            detector.Mean = new double[,] {{1, 2}, {3, 4}};
+            // FractionalMT has dimensions [Rho.Count - 1, MTBins.Count - 1, NumSubregions, FractionalMTBins.Count + 1]=[2,2,3,3]
+            detector.FractionalMT = new double[,,,] {{{{1,2,3},{4,5,6},{7,8,9}},{{10,11,12},{13,14,15},{16,17,18}}}, {{{19,20,21},{22,23,24},{25,26,27}},{{28,29,30},{31,32,33},{34,35,36}}}};
+
+            DetectorIO.WriteDetectorToFile(detector, "");
+            var dcloned = (ReflectedMTOfRhoAndSubregionHistDetector)DetectorIO.ReadDetectorFromFile(detectorName, "");
+
+            Assert.AreEqual(dcloned.Name, detectorName);
+            Assert.AreEqual(dcloned.Mean[0, 0], 1);
+            Assert.AreEqual(dcloned.Mean[0, 1], 2);
+            Assert.AreEqual(dcloned.Mean[1, 0], 3);
+            Assert.AreEqual(dcloned.Mean[1, 1], 4);
+
+            Assert.AreEqual(dcloned.FractionalMT[0, 0, 0 ,0], 1);
+            Assert.AreEqual(dcloned.FractionalMT[0, 0, 0, 1], 2);
+            Assert.AreEqual(dcloned.FractionalMT[0, 0, 0, 2], 3);
+            Assert.AreEqual(dcloned.FractionalMT[0, 0, 1, 0], 4);
+            Assert.AreEqual(dcloned.FractionalMT[0, 0, 1, 1], 5);
+            Assert.AreEqual(dcloned.FractionalMT[0, 0, 1, 2], 6);
+            Assert.AreEqual(dcloned.FractionalMT[0, 0, 2, 0], 7);
+            Assert.AreEqual(dcloned.FractionalMT[0, 0, 2, 1], 8);
+            Assert.AreEqual(dcloned.FractionalMT[0, 0, 2, 2], 9);
+            Assert.AreEqual(dcloned.FractionalMT[0, 1, 0, 0], 10);
+            Assert.AreEqual(dcloned.FractionalMT[0, 1, 0, 1], 11);
+            Assert.AreEqual(dcloned.FractionalMT[0, 1, 0, 2], 12);
+            Assert.AreEqual(dcloned.FractionalMT[0, 1, 1, 0], 13);
+            Assert.AreEqual(dcloned.FractionalMT[0, 1, 1, 1], 14);
+            Assert.AreEqual(dcloned.FractionalMT[0, 1, 1, 2], 15);
+            Assert.AreEqual(dcloned.FractionalMT[0, 1, 2, 0], 16);
+            Assert.AreEqual(dcloned.FractionalMT[0, 1, 2, 1], 17);
+            Assert.AreEqual(dcloned.FractionalMT[0, 1, 2, 2], 18);
+            Assert.AreEqual(dcloned.FractionalMT[1, 0, 0, 0], 19);
+            Assert.AreEqual(dcloned.FractionalMT[1, 0, 0, 1], 20);
+            Assert.AreEqual(dcloned.FractionalMT[1, 0, 0, 2], 21);
+            Assert.AreEqual(dcloned.FractionalMT[1, 0, 1, 0], 22);
+            Assert.AreEqual(dcloned.FractionalMT[1, 0, 1, 1], 23);
+            Assert.AreEqual(dcloned.FractionalMT[1, 0, 1, 2], 24);
+            Assert.AreEqual(dcloned.FractionalMT[1, 0, 2, 0], 25);
+            Assert.AreEqual(dcloned.FractionalMT[1, 0, 2, 1], 26);
+            Assert.AreEqual(dcloned.FractionalMT[1, 0, 2, 2], 27);
+            Assert.AreEqual(dcloned.FractionalMT[1, 1, 0, 0], 28);
+            Assert.AreEqual(dcloned.FractionalMT[1, 1, 0, 1], 29);
+            Assert.AreEqual(dcloned.FractionalMT[1, 1, 0, 2], 30);
+            Assert.AreEqual(dcloned.FractionalMT[1, 1, 1, 0], 31);
+            Assert.AreEqual(dcloned.FractionalMT[1, 1, 1, 1], 32);
+            Assert.AreEqual(dcloned.FractionalMT[1, 1, 1, 2], 33);
+            Assert.AreEqual(dcloned.FractionalMT[1, 1, 2, 0], 34);
+            Assert.AreEqual(dcloned.FractionalMT[1, 1, 2, 1], 35);
+            Assert.AreEqual(dcloned.FractionalMT[1, 1, 2, 2], 36);
+        }
+        [Test]
+        public void validate_pMCROfRhoAndTimeDetector_deserialized_class_is_correct_when_using_WriteReadDetectorToFile()
+        {
+            string detectorName = "testpmcmuamusrofrhoandtime";
+            IDetectorInput detectorInput = new pMCROfRhoAndTimeDetectorInput()
+            {
+                Rho = new DoubleRange(0, 10, 3),
+                Time = new DoubleRange(0, 1, 4),
+                PerturbedOps = new List<OpticalProperties>() {new OpticalProperties()},
+                PerturbedRegionsIndices = new List<int>() {1},
+                TallySecondMoment = true, // tally SecondMoment
+                Name = detectorName,               
+            };
+            var detector = (pMCROfRhoAndTimeDetector)detectorInput.CreateDetector();
+            detector.Mean = new double[,] {{1, 2, 3}, {4, 5, 6}};
+            DetectorIO.WriteDetectorToFile(detector, "");
+            var dcloned = (pMCROfRhoAndTimeDetector)DetectorIO.ReadDetectorFromFile(detectorName, "");
+
+            Assert.AreEqual(dcloned.Name, detectorName);
+            Assert.AreEqual(dcloned.Mean[0, 0], 1);
+            Assert.AreEqual(dcloned.Mean[0, 1], 2);
+            Assert.AreEqual(dcloned.Mean[0, 2], 3);
+            Assert.AreEqual(dcloned.Mean[1, 0], 4);
+            Assert.AreEqual(dcloned.Mean[1, 1], 5);
+            Assert.AreEqual(dcloned.Mean[1, 2], 6);
+        }
+        /// <summary>
+        /// test to verify that DetectorIO.WriteDetectorToFile and DetectorIO.ReadDetectorToFile
+        /// are working correctly for 3D detector.
+        /// </summary>
+        [Test]
+        public void validate_FluenceOfRhoAndZAndTime_deserialized_class_is_correct_when_using_WriteReadDetectorToFile()
+        {
+            string detectorName = "testfluenceofrhoandzandtime";
+            IDetectorInput detectorInput = new FluenceOfRhoAndZAndTimeDetectorInput()
+            {
+                Rho = new DoubleRange(0, 10, 3),
+                Z = new DoubleRange(0, 10, 3),
+                Time = new DoubleRange(0, 1, 4),
+                TallySecondMoment = true,
+                Name = detectorName,
+            };
+            var detector = (FluenceOfRhoAndZAndTimeDetector)detectorInput.CreateDetector();
+            detector.Mean = new double[,,] {{{1, 2, 3}, {4, 5, 6}}, {{7, 8, 9}, {10, 11, 12}}};
+
+            DetectorIO.WriteDetectorToFile(detector, "");
+            var dcloned = (FluenceOfRhoAndZAndTimeDetector)DetectorIO.ReadDetectorFromFile(detectorName, "");
+
+            Assert.AreEqual(dcloned.Name, detectorName);
+            Assert.AreEqual(dcloned.Mean[0, 0, 0], 1);
+            Assert.AreEqual(dcloned.Mean[0, 0, 1], 2);
+            Assert.AreEqual(dcloned.Mean[0, 0, 2], 3);
+            Assert.AreEqual(dcloned.Mean[0, 1, 0], 4);
+            Assert.AreEqual(dcloned.Mean[0, 1, 1], 5);
+            Assert.AreEqual(dcloned.Mean[0, 1, 2], 6);
+            Assert.AreEqual(dcloned.Mean[1, 0, 0], 7);
+            Assert.AreEqual(dcloned.Mean[1, 0, 1], 8);
+            Assert.AreEqual(dcloned.Mean[1, 0, 2], 9);
+            Assert.AreEqual(dcloned.Mean[1, 1, 0], 10);
+            Assert.AreEqual(dcloned.Mean[1, 1, 1], 11);
+            Assert.AreEqual(dcloned.Mean[1, 1, 2], 12);
+        }
+        //private static Time Clone<Time>(Time myObject)
+        //{
+        //    using (MemoryStream ms = new MemoryStream(1024))
+        //    {
+        //        var dcs = new DataContractSerializer(typeof(Time));
+        //        dcs.WriteObject(ms, myObject);
+        //        ms.Seek(0, SeekOrigin.Begin);
+        //        return (Time)dcs.ReadObject(ms);
+        //    }
+        //}
+    }
+}