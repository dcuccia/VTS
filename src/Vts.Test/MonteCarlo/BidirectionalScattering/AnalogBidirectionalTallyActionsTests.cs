using System;
using System.Collections.Generic;
using NUnit.Framework;
using Vts.Common;
using Vts.IO;
using Vts.MonteCarlo;
using Vts.MonteCarlo.Detectors;
using Vts.MonteCarlo.Helpers;
using Vts.MonteCarlo.Sources;
using Vts.MonteCarlo.Tissues;

namespace Vts.Test.MonteCarlo.BidirectionalScattering
{
    /// <summary>
    /// These tests execute an Analog MC bidirectional simulation with 1e6 photons and verify
    /// that the tally results match the analytic solution within variance
    /// mersenne twister STANDARD_TEST.
    /// These solutions assume index matched slab.
    /// </summary>
    [TestFixture]
    public class AnalogBidirectionalTallyActionsTests
    {
        SimulationOutput _output;
        SimulationInput _input;
        double _slabThickness = 10;
        double _mua = 0.01;
        double _musp = 0.198;  // mus = 0.99
        double _g = 0.8;
        private SimulationStatistics _simulationStatistics;

        /// <summary>
        /// list of temporary files created by these unit tests
        /// </summary>
        List<string> listOfTestGeneratedFolders = new List<string>()
        {
            "results"
        };
        List<string> listOfTestGeneratedFiles = new List<string>()
        {
            "file.txt"  // file that captures the screen output of MC simulation
        };

        [OneTimeTearDown]
        public void clear_folders_and_files()
        {
            foreach (var folder in listOfTestGeneratedFolders)
            {
                FileIO.DeleteDirectory(folder);
            }
            foreach (var file in listOfTestGeneratedFiles)
            {
                FileIO.FileDelete(file);
            }
        }
        /// <summary>
        /// Setup input to the MC, SimulationInput, and execute MC
        /// </summary>
        [OneTimeSetUp]
        public void execute_Monte_Carlo()
        {
<<<<<<< HEAD
            // delete any previously generated files and folders 
            clear_folders_and_files();

=======
            MultiLayerTissueInput ti = new MultiLayerTissueInput(
                    new ITissueRegion[]
                    { 
                        new LayerTissueRegion(
                            new DoubleRange(double.NegativeInfinity, 0.0),
                            new OpticalProperties(0.0, 1e-10, 0.0, 1.0),
                        //new BidirectionalPhaseFunctionInput()),
                        "BidirectionalPhaseFunctionKey1"),
                        new LayerTissueRegion(
                            new DoubleRange(0.0, _slabThickness),
                            new OpticalProperties(_mua, _musp, _g, 1.0),
                        //new BidirectionalPhaseFunctionInput()), // index matched slab
                        "BidirectionalPhaseFunctionKey2"),
                        new LayerTissueRegion(
                            new DoubleRange(_slabThickness, double.PositiveInfinity),
                            new OpticalProperties(0.0, 1e-10, 0.0, 1.0),
                        //new BidirectionalPhaseFunctionInput())
                        "BidirectionalPhaseFunctionKey3")
                    }
                );
            ti.RegionPhaseFunctionInputs.Add("BidirectionalPhaseFunctionKey1", new BidirectionalPhaseFunctionInput());
            ti.RegionPhaseFunctionInputs.Add("BidirectionalPhaseFunctionKey2", new BidirectionalPhaseFunctionInput());
            ti.RegionPhaseFunctionInputs.Add("BidirectionalPhaseFunctionKey3", new BidirectionalPhaseFunctionInput());
>>>>>>> 752899a6
            _input = new SimulationInput(
                10000, // number needed to get enough photons to Td 
                "results",
                new SimulationOptions(
                    0,
                    RandomNumberGeneratorType.MersenneTwister,
                    AbsorptionWeightingType.Analog,
                //PhaseFunctionType.Bidirectional,
                    new List<DatabaseType>() { }, // databases to be written
                    true, // track statistics
                    0.0, // RR threshold -> 0 = no RR performed
                    0),
                new DirectionalPointSourceInput(
                    new Position(0.0, 0.0, 0.0),
                    new Direction(0.0, 0.0, 1.0),
                    0
                ),
                ti,
                new List<IDetectorInput>() 
                { 
                    new RDiffuseDetectorInput() { TallySecondMoment = true },
                    new ATotalDetectorInput() { TallySecondMoment = true },
                    new TDiffuseDetectorInput() { TallySecondMoment = true }
                }
            );
            _output = new MonteCarloSimulation(_input).Run();

            _simulationStatistics = SimulationStatistics.FromFile(_input.OutputName + "/statistics.txt");
        }

        // todo: add analytic variance and use this for error bounds

        // Diffuse Reflectance
        [Test]
        public void validate_bidirectional_analog_RDiffuse()
        {
            var analyticSolution = BidirectionalAnalyticSolutions.GetBidirectionalRadianceInSlab(
                _slabThickness,
                new OpticalProperties(_mua, _musp, _g, 1.0),
                -1, // direction -1=up
                0); // position at surface
            var sd = ErrorCalculation.StandardDeviation(_output.Input.N, _output.Rd, _output.Rd2);
            Assert.Less(Math.Abs(_output.Rd - analyticSolution), 3 * sd);
        }
        // Total Absorption
        [Test]
        public void validate_bidirectional_analog_ATotal()
        {
            var analyticSolutionRight =
                BidirectionalAnalyticSolutions.GetBidirectionalRadianceIntegratedOverInterval(
                _slabThickness,
                new OpticalProperties(_mua, _musp, _g, 1.0),
                1,
                0,
                _slabThickness);
            var analyticSolutionLeft =
                BidirectionalAnalyticSolutions.GetBidirectionalRadianceIntegratedOverInterval(
                _slabThickness,
                new OpticalProperties(_mua, _musp, _g, 1.0),
                -1,
                0,
                _slabThickness);
            // take sum because absorbed energy independent of direction
            var analyticSolution = (analyticSolutionRight + analyticSolutionLeft);
            var sd = ErrorCalculation.StandardDeviation(_output.Input.N, _output.Atot, _output.Atot2);
            Assert.Less(Math.Abs(_output.Atot - _mua * analyticSolution), 3 * sd);
        }
        // Diffuse Transmittance
        [Test]
        public void validate_bidirectional_analog_TDiffuse()
        {
            var analyticSolution = BidirectionalAnalyticSolutions.GetBidirectionalRadianceInSlab(
                _slabThickness,
                new OpticalProperties(_mua, _musp, _g, 1.0),
                1, // direction 1=down
                _slabThickness); // position at slab end
            var sd = ErrorCalculation.StandardDeviation(_output.Input.N, _output.Td, _output.Td2);
            Assert.Less(Math.Abs(_output.Td - analyticSolution), 3 * sd);
        }
        // with no refractive index mismatch, Rd + Atot + Td should equal 1
        [Test]
        public void validate_bidirectional_analog_detector_sum_equals_one()
        {
            Assert.Less(Math.Abs(_output.Rd + _output.Atot + _output.Td - 1.0), 0.00000000001);
        }
        // validate statistics against tallies
        [Test]
        public void validate_Analog_Statistics()
        {
            Assert.Less(Math.Abs((double)_simulationStatistics.NumberOfPhotonsOutTopOfTissue / _input.N - _output.Rd), 1e-6);
            Assert.Less(Math.Abs((double)_simulationStatistics.NumberOfPhotonsOutBottomOfTissue / _input.N - _output.Td), 1e-6);
            Assert.Less(Math.Abs((double)_simulationStatistics.NumberOfPhotonsAbsorbed / _input.N - _output.Atot), 1e-6);
        }
    }
}
<|MERGE_RESOLUTION|>--- conflicted
+++ resolved
@@ -1,184 +1,182 @@
-using System;
-using System.Collections.Generic;
-using NUnit.Framework;
-using Vts.Common;
-using Vts.IO;
-using Vts.MonteCarlo;
-using Vts.MonteCarlo.Detectors;
-using Vts.MonteCarlo.Helpers;
-using Vts.MonteCarlo.Sources;
-using Vts.MonteCarlo.Tissues;
-
-namespace Vts.Test.MonteCarlo.BidirectionalScattering
-{
-    /// <summary>
-    /// These tests execute an Analog MC bidirectional simulation with 1e6 photons and verify
-    /// that the tally results match the analytic solution within variance
-    /// mersenne twister STANDARD_TEST.
-    /// These solutions assume index matched slab.
-    /// </summary>
-    [TestFixture]
-    public class AnalogBidirectionalTallyActionsTests
-    {
-        SimulationOutput _output;
-        SimulationInput _input;
-        double _slabThickness = 10;
-        double _mua = 0.01;
-        double _musp = 0.198;  // mus = 0.99
-        double _g = 0.8;
-        private SimulationStatistics _simulationStatistics;
-
-        /// <summary>
-        /// list of temporary files created by these unit tests
-        /// </summary>
-        List<string> listOfTestGeneratedFolders = new List<string>()
-        {
-            "results"
-        };
-        List<string> listOfTestGeneratedFiles = new List<string>()
-        {
-            "file.txt"  // file that captures the screen output of MC simulation
-        };
-
-        [OneTimeTearDown]
-        public void clear_folders_and_files()
-        {
-            foreach (var folder in listOfTestGeneratedFolders)
-            {
-                FileIO.DeleteDirectory(folder);
-            }
-            foreach (var file in listOfTestGeneratedFiles)
-            {
-                FileIO.FileDelete(file);
-            }
-        }
-        /// <summary>
-        /// Setup input to the MC, SimulationInput, and execute MC
-        /// </summary>
-        [OneTimeSetUp]
-        public void execute_Monte_Carlo()
-        {
-<<<<<<< HEAD
-            // delete any previously generated files and folders 
-            clear_folders_and_files();
-
-=======
-            MultiLayerTissueInput ti = new MultiLayerTissueInput(
-                    new ITissueRegion[]
-                    { 
-                        new LayerTissueRegion(
-                            new DoubleRange(double.NegativeInfinity, 0.0),
-                            new OpticalProperties(0.0, 1e-10, 0.0, 1.0),
-                        //new BidirectionalPhaseFunctionInput()),
-                        "BidirectionalPhaseFunctionKey1"),
-                        new LayerTissueRegion(
-                            new DoubleRange(0.0, _slabThickness),
-                            new OpticalProperties(_mua, _musp, _g, 1.0),
-                        //new BidirectionalPhaseFunctionInput()), // index matched slab
-                        "BidirectionalPhaseFunctionKey2"),
-                        new LayerTissueRegion(
-                            new DoubleRange(_slabThickness, double.PositiveInfinity),
-                            new OpticalProperties(0.0, 1e-10, 0.0, 1.0),
-                        //new BidirectionalPhaseFunctionInput())
-                        "BidirectionalPhaseFunctionKey3")
-                    }
-                );
-            ti.RegionPhaseFunctionInputs.Add("BidirectionalPhaseFunctionKey1", new BidirectionalPhaseFunctionInput());
-            ti.RegionPhaseFunctionInputs.Add("BidirectionalPhaseFunctionKey2", new BidirectionalPhaseFunctionInput());
-            ti.RegionPhaseFunctionInputs.Add("BidirectionalPhaseFunctionKey3", new BidirectionalPhaseFunctionInput());
->>>>>>> 752899a6
-            _input = new SimulationInput(
-                10000, // number needed to get enough photons to Td 
-                "results",
-                new SimulationOptions(
-                    0,
-                    RandomNumberGeneratorType.MersenneTwister,
-                    AbsorptionWeightingType.Analog,
-                //PhaseFunctionType.Bidirectional,
-                    new List<DatabaseType>() { }, // databases to be written
-                    true, // track statistics
-                    0.0, // RR threshold -> 0 = no RR performed
-                    0),
-                new DirectionalPointSourceInput(
-                    new Position(0.0, 0.0, 0.0),
-                    new Direction(0.0, 0.0, 1.0),
-                    0
-                ),
-                ti,
-                new List<IDetectorInput>() 
-                { 
-                    new RDiffuseDetectorInput() { TallySecondMoment = true },
-                    new ATotalDetectorInput() { TallySecondMoment = true },
-                    new TDiffuseDetectorInput() { TallySecondMoment = true }
-                }
-            );
-            _output = new MonteCarloSimulation(_input).Run();
-
-            _simulationStatistics = SimulationStatistics.FromFile(_input.OutputName + "/statistics.txt");
-        }
-
-        // todo: add analytic variance and use this for error bounds
-
-        // Diffuse Reflectance
-        [Test]
-        public void validate_bidirectional_analog_RDiffuse()
-        {
-            var analyticSolution = BidirectionalAnalyticSolutions.GetBidirectionalRadianceInSlab(
-                _slabThickness,
-                new OpticalProperties(_mua, _musp, _g, 1.0),
-                -1, // direction -1=up
-                0); // position at surface
-            var sd = ErrorCalculation.StandardDeviation(_output.Input.N, _output.Rd, _output.Rd2);
-            Assert.Less(Math.Abs(_output.Rd - analyticSolution), 3 * sd);
-        }
-        // Total Absorption
-        [Test]
-        public void validate_bidirectional_analog_ATotal()
-        {
-            var analyticSolutionRight =
-                BidirectionalAnalyticSolutions.GetBidirectionalRadianceIntegratedOverInterval(
-                _slabThickness,
-                new OpticalProperties(_mua, _musp, _g, 1.0),
-                1,
-                0,
-                _slabThickness);
-            var analyticSolutionLeft =
-                BidirectionalAnalyticSolutions.GetBidirectionalRadianceIntegratedOverInterval(
-                _slabThickness,
-                new OpticalProperties(_mua, _musp, _g, 1.0),
-                -1,
-                0,
-                _slabThickness);
-            // take sum because absorbed energy independent of direction
-            var analyticSolution = (analyticSolutionRight + analyticSolutionLeft);
-            var sd = ErrorCalculation.StandardDeviation(_output.Input.N, _output.Atot, _output.Atot2);
-            Assert.Less(Math.Abs(_output.Atot - _mua * analyticSolution), 3 * sd);
-        }
-        // Diffuse Transmittance
-        [Test]
-        public void validate_bidirectional_analog_TDiffuse()
-        {
-            var analyticSolution = BidirectionalAnalyticSolutions.GetBidirectionalRadianceInSlab(
-                _slabThickness,
-                new OpticalProperties(_mua, _musp, _g, 1.0),
-                1, // direction 1=down
-                _slabThickness); // position at slab end
-            var sd = ErrorCalculation.StandardDeviation(_output.Input.N, _output.Td, _output.Td2);
-            Assert.Less(Math.Abs(_output.Td - analyticSolution), 3 * sd);
-        }
-        // with no refractive index mismatch, Rd + Atot + Td should equal 1
-        [Test]
-        public void validate_bidirectional_analog_detector_sum_equals_one()
-        {
-            Assert.Less(Math.Abs(_output.Rd + _output.Atot + _output.Td - 1.0), 0.00000000001);
-        }
-        // validate statistics against tallies
-        [Test]
-        public void validate_Analog_Statistics()
-        {
-            Assert.Less(Math.Abs((double)_simulationStatistics.NumberOfPhotonsOutTopOfTissue / _input.N - _output.Rd), 1e-6);
-            Assert.Less(Math.Abs((double)_simulationStatistics.NumberOfPhotonsOutBottomOfTissue / _input.N - _output.Td), 1e-6);
-            Assert.Less(Math.Abs((double)_simulationStatistics.NumberOfPhotonsAbsorbed / _input.N - _output.Atot), 1e-6);
-        }
-    }
-}
+using System;
+using System.Collections.Generic;
+using NUnit.Framework;
+using Vts.Common;
+using Vts.IO;
+using Vts.MonteCarlo;
+using Vts.MonteCarlo.Detectors;
+using Vts.MonteCarlo.Helpers;
+using Vts.MonteCarlo.Sources;
+using Vts.MonteCarlo.Tissues;
+
+namespace Vts.Test.MonteCarlo.BidirectionalScattering
+{
+    /// <summary>
+    /// These tests execute an Analog MC bidirectional simulation with 1e6 photons and verify
+    /// that the tally results match the analytic solution within variance
+    /// mersenne twister STANDARD_TEST.
+    /// These solutions assume index matched slab.
+    /// </summary>
+    [TestFixture]
+    public class AnalogBidirectionalTallyActionsTests
+    {
+        SimulationOutput _output;
+        SimulationInput _input;
+        double _slabThickness = 10;
+        double _mua = 0.01;
+        double _musp = 0.198;  // mus = 0.99
+        double _g = 0.8;
+        private SimulationStatistics _simulationStatistics;
+
+        /// <summary>
+        /// list of temporary files created by these unit tests
+        /// </summary>
+        List<string> listOfTestGeneratedFolders = new List<string>()
+        {
+            "results"
+        };
+        List<string> listOfTestGeneratedFiles = new List<string>()
+        {
+            "file.txt"  // file that captures the screen output of MC simulation
+        };
+
+        [OneTimeTearDown]
+        public void clear_folders_and_files()
+        {
+            foreach (var folder in listOfTestGeneratedFolders)
+            {
+                FileIO.DeleteDirectory(folder);
+            }
+            foreach (var file in listOfTestGeneratedFiles)
+            {
+                FileIO.FileDelete(file);
+            }
+        }
+        /// <summary>
+        /// Setup input to the MC, SimulationInput, and execute MC
+        /// </summary>
+        [OneTimeSetUp]
+        public void execute_Monte_Carlo()
+        {
+            // delete any previously generated files and folders 
+            clear_folders_and_files();
+
+            MultiLayerTissueInput ti = new MultiLayerTissueInput(
+                    new ITissueRegion[]
+                    { 
+                        new LayerTissueRegion(
+                            new DoubleRange(double.NegativeInfinity, 0.0),
+                            new OpticalProperties(0.0, 1e-10, 0.0, 1.0),
+                        //new BidirectionalPhaseFunctionInput()),
+                        "BidirectionalPhaseFunctionKey1"),
+                        new LayerTissueRegion(
+                            new DoubleRange(0.0, _slabThickness),
+                            new OpticalProperties(_mua, _musp, _g, 1.0),
+                        //new BidirectionalPhaseFunctionInput()), // index matched slab
+                        "BidirectionalPhaseFunctionKey2"),
+                        new LayerTissueRegion(
+                            new DoubleRange(_slabThickness, double.PositiveInfinity),
+                            new OpticalProperties(0.0, 1e-10, 0.0, 1.0),
+                        //new BidirectionalPhaseFunctionInput())
+                        "BidirectionalPhaseFunctionKey3")
+                    }
+                );
+            ti.RegionPhaseFunctionInputs.Add("BidirectionalPhaseFunctionKey1", new BidirectionalPhaseFunctionInput());
+            ti.RegionPhaseFunctionInputs.Add("BidirectionalPhaseFunctionKey2", new BidirectionalPhaseFunctionInput());
+            ti.RegionPhaseFunctionInputs.Add("BidirectionalPhaseFunctionKey3", new BidirectionalPhaseFunctionInput());
+
+            _input = new SimulationInput(
+                10000, // number needed to get enough photons to Td 
+                "results",
+                new SimulationOptions(
+                    0,
+                    RandomNumberGeneratorType.MersenneTwister,
+                    AbsorptionWeightingType.Analog,
+                //PhaseFunctionType.Bidirectional,
+                    new List<DatabaseType>() { }, // databases to be written
+                    true, // track statistics
+                    0.0, // RR threshold -> 0 = no RR performed
+                    0),
+                new DirectionalPointSourceInput(
+                    new Position(0.0, 0.0, 0.0),
+                    new Direction(0.0, 0.0, 1.0),
+                    0
+                ),
+                ti,
+                new List<IDetectorInput>() 
+                { 
+                    new RDiffuseDetectorInput() { TallySecondMoment = true },
+                    new ATotalDetectorInput() { TallySecondMoment = true },
+                    new TDiffuseDetectorInput() { TallySecondMoment = true }
+                }
+            );
+            _output = new MonteCarloSimulation(_input).Run();
+
+            _simulationStatistics = SimulationStatistics.FromFile(_input.OutputName + "/statistics.txt");
+        }
+
+        // todo: add analytic variance and use this for error bounds
+
+        // Diffuse Reflectance
+        [Test]
+        public void validate_bidirectional_analog_RDiffuse()
+        {
+            var analyticSolution = BidirectionalAnalyticSolutions.GetBidirectionalRadianceInSlab(
+                _slabThickness,
+                new OpticalProperties(_mua, _musp, _g, 1.0),
+                -1, // direction -1=up
+                0); // position at surface
+            var sd = ErrorCalculation.StandardDeviation(_output.Input.N, _output.Rd, _output.Rd2);
+            Assert.Less(Math.Abs(_output.Rd - analyticSolution), 3 * sd);
+        }
+        // Total Absorption
+        [Test]
+        public void validate_bidirectional_analog_ATotal()
+        {
+            var analyticSolutionRight =
+                BidirectionalAnalyticSolutions.GetBidirectionalRadianceIntegratedOverInterval(
+                _slabThickness,
+                new OpticalProperties(_mua, _musp, _g, 1.0),
+                1,
+                0,
+                _slabThickness);
+            var analyticSolutionLeft =
+                BidirectionalAnalyticSolutions.GetBidirectionalRadianceIntegratedOverInterval(
+                _slabThickness,
+                new OpticalProperties(_mua, _musp, _g, 1.0),
+                -1,
+                0,
+                _slabThickness);
+            // take sum because absorbed energy independent of direction
+            var analyticSolution = (analyticSolutionRight + analyticSolutionLeft);
+            var sd = ErrorCalculation.StandardDeviation(_output.Input.N, _output.Atot, _output.Atot2);
+            Assert.Less(Math.Abs(_output.Atot - _mua * analyticSolution), 3 * sd);
+        }
+        // Diffuse Transmittance
+        [Test]
+        public void validate_bidirectional_analog_TDiffuse()
+        {
+            var analyticSolution = BidirectionalAnalyticSolutions.GetBidirectionalRadianceInSlab(
+                _slabThickness,
+                new OpticalProperties(_mua, _musp, _g, 1.0),
+                1, // direction 1=down
+                _slabThickness); // position at slab end
+            var sd = ErrorCalculation.StandardDeviation(_output.Input.N, _output.Td, _output.Td2);
+            Assert.Less(Math.Abs(_output.Td - analyticSolution), 3 * sd);
+        }
+        // with no refractive index mismatch, Rd + Atot + Td should equal 1
+        [Test]
+        public void validate_bidirectional_analog_detector_sum_equals_one()
+        {
+            Assert.Less(Math.Abs(_output.Rd + _output.Atot + _output.Td - 1.0), 0.00000000001);
+        }
+        // validate statistics against tallies
+        [Test]
+        public void validate_Analog_Statistics()
+        {
+            Assert.Less(Math.Abs((double)_simulationStatistics.NumberOfPhotonsOutTopOfTissue / _input.N - _output.Rd), 1e-6);
+            Assert.Less(Math.Abs((double)_simulationStatistics.NumberOfPhotonsOutBottomOfTissue / _input.N - _output.Td), 1e-6);
+            Assert.Less(Math.Abs((double)_simulationStatistics.NumberOfPhotonsAbsorbed / _input.N - _output.Atot), 1e-6);
+        }
+    }
+}