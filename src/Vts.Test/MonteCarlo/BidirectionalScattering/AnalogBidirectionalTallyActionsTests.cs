using System;
using System.Numerics;
using System.Collections.Generic;
using NUnit.Framework;
using Vts.Common;
using Vts.MonteCarlo;
using Vts.MonteCarlo.Detectors;
using Vts.MonteCarlo.Sources;
using Vts.MonteCarlo.Tissues;

namespace Vts.Test.MonteCarlo.BidirectionalScattering
{
    /// <summary>
    /// These tests execute an Analog MC bidirectional simulation with 1e6 photons and verify
    /// that the tally results match the analytic solution within variance
    /// mersenne twister STANDARD_TEST.
    /// These solutions assume index matched slab.
    /// </summary>
    [TestFixture]
    public class AnalogBidirectionalTallyActionsTests
    {
        Output _output;
        Double _slabThickness = 10;
        Double _mua = 0.01;
        Double _musp = 0.198;  // mus = 0.99
        Double _g = 0.8;

        /// <summary>
        /// Setup input to the MC, SimulationInput, and execute MC
        /// </summary>
        [TestFixtureSetUp]
        public void execute_Monte_Carlo()
        {
            var input = new SimulationInput(
                100,
                "Output",
                new SimulationOptions(
                    0, 
                    RandomNumberGeneratorType.MersenneTwister,
                    AbsorptionWeightingType.Analog, 
                    PhaseFunctionType.Bidirectional,
                    null, 
                    true,
                    0),
<<<<<<< HEAD
                new CustomPointSourceInput(
                    new Position(0, 0, 0),
                    new Direction(0, 0, 1),
                    new DoubleRange(0.0, 0, 1),
                    new DoubleRange(0.0, 0, 1),
=======
                new DirectionalPointSourceInput(
                    new Position(0.0, 0.0, 0.0),
                    new Direction(0.0, 0.0, 1.0),
>>>>>>> fe38d5fe
                    0
                ),
                new MultiLayerTissueInput(
                    new List<ITissueRegion>
                    { 
                        new LayerRegion(
                            new DoubleRange(double.NegativeInfinity, 0.0),
                            new OpticalProperties(0.0, 1e-10, 0.0, 1.0)),
                        new LayerRegion(
                            new DoubleRange(0.0, _slabThickness),
                            new OpticalProperties(_mua, _musp, _g, 1.0)), // index matched slab
                        new LayerRegion(
                            new DoubleRange(_slabThickness, double.PositiveInfinity),
                            new OpticalProperties(0.0, 1e-10, 0.0, 1.0))
                    }
                ),
                new List<IDetectorInput>()
                {
                    new RDiffuseDetectorInput(),
                    new TDiffuseDetectorInput(),
                    new ATotalDetectorInput()
                }
            );
            _output = new MonteCarloSimulation(input).Run();
        }

        // Diffuse Reflectance
        [Test]
        public void validate_bidirectional_analog_RDiffuse()
        {
            var analyticSolution = BidirectionalAnalyticSolutions.GetBidirectionalRadianceInSlab(
                _slabThickness,
                new OpticalProperties(_mua, _musp, _g, 1.0),
                -1, // direction -1=up
                0); // position at surface

            Assert.Less(Math.Abs(_output.Rd - analyticSolution), 0.02);
        }
        // Total Absorption
        //[Test]
        //public void validate_bidirectional_analog_ATotal()
        //{
        //    Assert.Less(Math.Abs(_output.Atot - 0.000562763362), 0.000000000001);
        //}
        // Diffuse Transmittance
        [Test]
        public void validate_bidirectional_analog_TDiffuse()
        {
            var analyticSolution = BidirectionalAnalyticSolutions.GetBidirectionalRadianceInSlab(
                _slabThickness,
                new OpticalProperties(_mua, _musp, _g, 1.0),
                1, // direction 1=down
                _slabThickness); // position at slab end

            Assert.Less(Math.Abs(_output.Td - analyticSolution), 0.03);
        }
        //// Fluence Flu(rho,z)
        //[Test]
        //public void validate_bidirectional_analog_FluenceOfRhoAndZ()
        //{
        //    Assert.Less(Math.Abs(_output.Flu_rz[0, 6] - 0.617700489), 0.000000001);
        //}

    }
}
<|MERGE_RESOLUTION|>--- conflicted
+++ resolved
@@ -1,120 +1,113 @@
-using System;
-using System.Numerics;
-using System.Collections.Generic;
-using NUnit.Framework;
-using Vts.Common;
-using Vts.MonteCarlo;
-using Vts.MonteCarlo.Detectors;
-using Vts.MonteCarlo.Sources;
-using Vts.MonteCarlo.Tissues;
-
-namespace Vts.Test.MonteCarlo.BidirectionalScattering
-{
-    /// <summary>
-    /// These tests execute an Analog MC bidirectional simulation with 1e6 photons and verify
-    /// that the tally results match the analytic solution within variance
-    /// mersenne twister STANDARD_TEST.
-    /// These solutions assume index matched slab.
-    /// </summary>
-    [TestFixture]
-    public class AnalogBidirectionalTallyActionsTests
-    {
-        Output _output;
-        Double _slabThickness = 10;
-        Double _mua = 0.01;
-        Double _musp = 0.198;  // mus = 0.99
-        Double _g = 0.8;
-
-        /// <summary>
-        /// Setup input to the MC, SimulationInput, and execute MC
-        /// </summary>
-        [TestFixtureSetUp]
-        public void execute_Monte_Carlo()
-        {
-            var input = new SimulationInput(
-                100,
-                "Output",
-                new SimulationOptions(
-                    0, 
-                    RandomNumberGeneratorType.MersenneTwister,
-                    AbsorptionWeightingType.Analog, 
-                    PhaseFunctionType.Bidirectional,
-                    null, 
-                    true,
-                    0),
-<<<<<<< HEAD
-                new CustomPointSourceInput(
-                    new Position(0, 0, 0),
-                    new Direction(0, 0, 1),
-                    new DoubleRange(0.0, 0, 1),
-                    new DoubleRange(0.0, 0, 1),
-=======
-                new DirectionalPointSourceInput(
-                    new Position(0.0, 0.0, 0.0),
-                    new Direction(0.0, 0.0, 1.0),
->>>>>>> fe38d5fe
-                    0
-                ),
-                new MultiLayerTissueInput(
-                    new List<ITissueRegion>
-                    { 
-                        new LayerRegion(
-                            new DoubleRange(double.NegativeInfinity, 0.0),
-                            new OpticalProperties(0.0, 1e-10, 0.0, 1.0)),
-                        new LayerRegion(
-                            new DoubleRange(0.0, _slabThickness),
-                            new OpticalProperties(_mua, _musp, _g, 1.0)), // index matched slab
-                        new LayerRegion(
-                            new DoubleRange(_slabThickness, double.PositiveInfinity),
-                            new OpticalProperties(0.0, 1e-10, 0.0, 1.0))
-                    }
-                ),
-                new List<IDetectorInput>()
-                {
-                    new RDiffuseDetectorInput(),
-                    new TDiffuseDetectorInput(),
-                    new ATotalDetectorInput()
-                }
-            );
-            _output = new MonteCarloSimulation(input).Run();
-        }
-
-        // Diffuse Reflectance
-        [Test]
-        public void validate_bidirectional_analog_RDiffuse()
-        {
-            var analyticSolution = BidirectionalAnalyticSolutions.GetBidirectionalRadianceInSlab(
-                _slabThickness,
-                new OpticalProperties(_mua, _musp, _g, 1.0),
-                -1, // direction -1=up
-                0); // position at surface
-
-            Assert.Less(Math.Abs(_output.Rd - analyticSolution), 0.02);
-        }
-        // Total Absorption
-        //[Test]
-        //public void validate_bidirectional_analog_ATotal()
-        //{
-        //    Assert.Less(Math.Abs(_output.Atot - 0.000562763362), 0.000000000001);
-        //}
-        // Diffuse Transmittance
-        [Test]
-        public void validate_bidirectional_analog_TDiffuse()
-        {
-            var analyticSolution = BidirectionalAnalyticSolutions.GetBidirectionalRadianceInSlab(
-                _slabThickness,
-                new OpticalProperties(_mua, _musp, _g, 1.0),
-                1, // direction 1=down
-                _slabThickness); // position at slab end
-
-            Assert.Less(Math.Abs(_output.Td - analyticSolution), 0.03);
-        }
-        //// Fluence Flu(rho,z)
-        //[Test]
-        //public void validate_bidirectional_analog_FluenceOfRhoAndZ()
-        //{
-        //    Assert.Less(Math.Abs(_output.Flu_rz[0, 6] - 0.617700489), 0.000000001);
-        //}
-
-    }
-}
+using System;
+using System.Numerics;
+using System.Collections.Generic;
+using NUnit.Framework;
+using Vts.Common;
+using Vts.MonteCarlo;
+using Vts.MonteCarlo.Detectors;
+using Vts.MonteCarlo.Sources;
+using Vts.MonteCarlo.Tissues;
+
+namespace Vts.Test.MonteCarlo.BidirectionalScattering
+{
+    /// <summary>
+    /// These tests execute an Analog MC bidirectional simulation with 1e6 photons and verify
+    /// that the tally results match the analytic solution within variance
+    /// mersenne twister STANDARD_TEST.
+    /// These solutions assume index matched slab.
+    /// </summary>
+    [TestFixture]
+    public class AnalogBidirectionalTallyActionsTests
+    {
+        Output _output;
+        Double _slabThickness = 10;
+        Double _mua = 0.01;
+        Double _musp = 0.198;  // mus = 0.99
+        Double _g = 0.8;
+
+        /// <summary>
+        /// Setup input to the MC, SimulationInput, and execute MC
+        /// </summary>
+        [TestFixtureSetUp]
+        public void execute_Monte_Carlo()
+        {
+            var input = new SimulationInput(
+                100,
+                "Output",
+                new SimulationOptions(
+                    0, 
+                    RandomNumberGeneratorType.MersenneTwister,
+                    AbsorptionWeightingType.Analog, 
+                    PhaseFunctionType.Bidirectional,
+                    null, 
+                    true,
+                    0),
+                new DirectionalPointSourceInput(
+                    new Position(0.0, 0.0, 0.0),
+                    new Direction(0.0, 0.0, 1.0),
+                    0
+                    
+                ),
+                new MultiLayerTissueInput(
+                    new List<ITissueRegion>
+                    { 
+                        new LayerRegion(
+                            new DoubleRange(double.NegativeInfinity, 0.0),
+                            new OpticalProperties(0.0, 1e-10, 0.0, 1.0)),
+                        new LayerRegion(
+                            new DoubleRange(0.0, _slabThickness),
+                            new OpticalProperties(_mua, _musp, _g, 1.0)), // index matched slab
+                        new LayerRegion(
+                            new DoubleRange(_slabThickness, double.PositiveInfinity),
+                            new OpticalProperties(0.0, 1e-10, 0.0, 1.0))
+                    }
+                ),
+                new List<IDetectorInput>()
+                {
+                    new RDiffuseDetectorInput(),
+                    new TDiffuseDetectorInput(),
+                    new ATotalDetectorInput()
+                }
+            );
+            _output = new MonteCarloSimulation(input).Run();
+        }
+
+        // Diffuse Reflectance
+        [Test]
+        public void validate_bidirectional_analog_RDiffuse()
+        {
+            var analyticSolution = BidirectionalAnalyticSolutions.GetBidirectionalRadianceInSlab(
+                _slabThickness,
+                new OpticalProperties(_mua, _musp, _g, 1.0),
+                -1, // direction -1=up
+                0); // position at surface
+
+            Assert.Less(Math.Abs(_output.Rd - analyticSolution), 0.02);
+        }
+        // Total Absorption
+        //[Test]
+        //public void validate_bidirectional_analog_ATotal()
+        //{
+        //    Assert.Less(Math.Abs(_output.Atot - 0.000562763362), 0.000000000001);
+        //}
+        // Diffuse Transmittance
+        [Test]
+        public void validate_bidirectional_analog_TDiffuse()
+        {
+            var analyticSolution = BidirectionalAnalyticSolutions.GetBidirectionalRadianceInSlab(
+                _slabThickness,
+                new OpticalProperties(_mua, _musp, _g, 1.0),
+                1, // direction 1=down
+                _slabThickness); // position at slab end
+
+            Assert.Less(Math.Abs(_output.Td - analyticSolution), 0.03);
+        }
+        //// Fluence Flu(rho,z)
+        //[Test]
+        //public void validate_bidirectional_analog_FluenceOfRhoAndZ()
+        //{
+        //    Assert.Less(Math.Abs(_output.Flu_rz[0, 6] - 0.617700489), 0.000000001);
+        //}
+
+    }
+}