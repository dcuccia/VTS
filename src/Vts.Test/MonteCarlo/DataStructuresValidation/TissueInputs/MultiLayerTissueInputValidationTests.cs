using System.Collections.Generic;
using NUnit.Framework;
using Vts.Common;
using Vts.MonteCarlo;
<<<<<<< HEAD
using Vts.MonteCarlo.PhaseFunctionInputs;
=======
using Vts.MonteCarlo.Sources;
>>>>>>> 01fb3655
using Vts.MonteCarlo.Tissues;

namespace Vts.Test.MonteCarlo.DataStructuresValidation.TissueInputs
{
    [TestFixture]
    public class MultiLayerTissueInputValidationTests
    {
        /// <summary>
        /// Test to check that layers that overlap.
        /// </summary>
        [Test]
        public void validate_layers_do_not_overlap()
        {
            MultiLayerTissueInput ti = new MultiLayerTissueInput(
                    new ITissueRegion[]
                    { 
                        new LayerTissueRegion(
                            new DoubleRange(double.NegativeInfinity, 0.0),
<<<<<<< HEAD
                            new OpticalProperties(0.0, 1e-10, 1.0, 1.0),
                        "HenyeyGreensteinKey1"),
                        new LayerRegion(
                            new DoubleRange(0.0, 50.0),
                            new OpticalProperties(0.01, 1.0, 0.8, 1.4),
                        "HenyeyGreensteinKey1"),
                        new LayerRegion(
=======
                            new OpticalProperties(0.0, 1e-10, 1.0, 1.0)),
                        new LayerTissueRegion(
                            new DoubleRange(0.0, 50.0),
                            new OpticalProperties(0.01, 1.0, 0.8, 1.4)),
                        new LayerTissueRegion(
>>>>>>> 01fb3655
                            new DoubleRange(20.0, double.PositiveInfinity),
                            new OpticalProperties(0.0, 1e-10, 1.0, 1.0),
                        "HenyeyGreensteinKey1")
                    }
                );
            if (!ti.RegionPhaseFunctionInputs.ContainsKey("HenyeyGreensteinKey1"))
                ti.RegionPhaseFunctionInputs.Add("HenyeyGreensteinKey1", new HenyeyGreensteinPhaseFunctionInput());
            var input = new SimulationInput(
                10,
                "",
                new SimulationOptions(),
                new DirectionalPointSourceInput(),
                ti,
                new List<IDetectorInput>(){ }
            );
            var result = SimulationInputValidation.ValidateInput(input);
            Assert.IsFalse(result.IsValid);
        }
        /// <summary>
        /// Test to check that 0 thickness layers not defined.
        /// </summary>
        [Test]
        public void validate_layers_do_not_have_0_thickness()
        {
            var input = new SimulationInput(
                10,
                "",
                new SimulationOptions(),
                new DirectionalPointSourceInput(),
                new MultiLayerTissueInput(
                    new ITissueRegion[]
                    { 
                        new LayerTissueRegion(
                            new DoubleRange(double.NegativeInfinity, 0.0),
<<<<<<< HEAD
                            new OpticalProperties(0.0, 1e-10, 1.0, 1.0),
                        ""),
                        new LayerRegion(
                            new DoubleRange(0.0, 0.0),
                            new OpticalProperties(0.01, 1.0, 0.8, 1.4),
                        ""),
                        new LayerRegion(
=======
                            new OpticalProperties(0.0, 1e-10, 1.0, 1.0)),
                        new LayerTissueRegion(
                            new DoubleRange(0.0, 0.0),
                            new OpticalProperties(0.01, 1.0, 0.8, 1.4)),
                        new LayerTissueRegion(
>>>>>>> 01fb3655
                            new DoubleRange(0.0, double.PositiveInfinity),
                            new OpticalProperties(0.0, 1e-10, 1.0, 1.0),
                        "")
                    }
                ),
                new List<IDetectorInput>(){ }
            );
            var result = SimulationInputValidation.ValidateInput(input);
            Assert.IsFalse(result.IsValid);
        }
        /// <summary>
        /// Test to check that top and bottom layers are defined as air
        /// </summary>
        [Test]
        public void validate_top_and_bottom_layers_are_air()
        {
            var input = new SimulationInput(
                10,
                "",
                new SimulationOptions(),
                new DirectionalPointSourceInput(),
                new MultiLayerTissueInput(
                    new ITissueRegion[]
                    { 
                        new LayerTissueRegion(
                            new DoubleRange(double.NegativeInfinity, 0.0),
                            new OpticalProperties(0.0, 1e-10, 1.0, 1.0)),
                        new LayerTissueRegion(
                            new DoubleRange(0.0, 100.0),
                            new OpticalProperties(0.01, 1.0, 0.8, 1.4))
                    }
                ),
                new List<IDetectorInput>() { }
            );
            var result = SimulationInputValidation.ValidateInput(input);
            Assert.IsFalse(result.IsValid);
        }
    }
}
<|MERGE_RESOLUTION|>--- conflicted
+++ resolved
@@ -1,130 +1,115 @@
-using System.Collections.Generic;
-using NUnit.Framework;
-using Vts.Common;
-using Vts.MonteCarlo;
-<<<<<<< HEAD
-using Vts.MonteCarlo.PhaseFunctionInputs;
-=======
-using Vts.MonteCarlo.Sources;
->>>>>>> 01fb3655
-using Vts.MonteCarlo.Tissues;
-
-namespace Vts.Test.MonteCarlo.DataStructuresValidation.TissueInputs
-{
-    [TestFixture]
-    public class MultiLayerTissueInputValidationTests
-    {
-        /// <summary>
-        /// Test to check that layers that overlap.
-        /// </summary>
-        [Test]
-        public void validate_layers_do_not_overlap()
-        {
-            MultiLayerTissueInput ti = new MultiLayerTissueInput(
-                    new ITissueRegion[]
-                    { 
-                        new LayerTissueRegion(
-                            new DoubleRange(double.NegativeInfinity, 0.0),
-<<<<<<< HEAD
-                            new OpticalProperties(0.0, 1e-10, 1.0, 1.0),
-                        "HenyeyGreensteinKey1"),
-                        new LayerRegion(
-                            new DoubleRange(0.0, 50.0),
-                            new OpticalProperties(0.01, 1.0, 0.8, 1.4),
-                        "HenyeyGreensteinKey1"),
-                        new LayerRegion(
-=======
-                            new OpticalProperties(0.0, 1e-10, 1.0, 1.0)),
-                        new LayerTissueRegion(
-                            new DoubleRange(0.0, 50.0),
-                            new OpticalProperties(0.01, 1.0, 0.8, 1.4)),
-                        new LayerTissueRegion(
->>>>>>> 01fb3655
-                            new DoubleRange(20.0, double.PositiveInfinity),
-                            new OpticalProperties(0.0, 1e-10, 1.0, 1.0),
-                        "HenyeyGreensteinKey1")
-                    }
-                );
-            if (!ti.RegionPhaseFunctionInputs.ContainsKey("HenyeyGreensteinKey1"))
-                ti.RegionPhaseFunctionInputs.Add("HenyeyGreensteinKey1", new HenyeyGreensteinPhaseFunctionInput());
-            var input = new SimulationInput(
-                10,
-                "",
-                new SimulationOptions(),
-                new DirectionalPointSourceInput(),
-                ti,
-                new List<IDetectorInput>(){ }
-            );
-            var result = SimulationInputValidation.ValidateInput(input);
-            Assert.IsFalse(result.IsValid);
-        }
-        /// <summary>
-        /// Test to check that 0 thickness layers not defined.
-        /// </summary>
-        [Test]
-        public void validate_layers_do_not_have_0_thickness()
-        {
-            var input = new SimulationInput(
-                10,
-                "",
-                new SimulationOptions(),
-                new DirectionalPointSourceInput(),
-                new MultiLayerTissueInput(
-                    new ITissueRegion[]
-                    { 
-                        new LayerTissueRegion(
-                            new DoubleRange(double.NegativeInfinity, 0.0),
-<<<<<<< HEAD
-                            new OpticalProperties(0.0, 1e-10, 1.0, 1.0),
-                        ""),
-                        new LayerRegion(
-                            new DoubleRange(0.0, 0.0),
-                            new OpticalProperties(0.01, 1.0, 0.8, 1.4),
-                        ""),
-                        new LayerRegion(
-=======
-                            new OpticalProperties(0.0, 1e-10, 1.0, 1.0)),
-                        new LayerTissueRegion(
-                            new DoubleRange(0.0, 0.0),
-                            new OpticalProperties(0.01, 1.0, 0.8, 1.4)),
-                        new LayerTissueRegion(
->>>>>>> 01fb3655
-                            new DoubleRange(0.0, double.PositiveInfinity),
-                            new OpticalProperties(0.0, 1e-10, 1.0, 1.0),
-                        "")
-                    }
-                ),
-                new List<IDetectorInput>(){ }
-            );
-            var result = SimulationInputValidation.ValidateInput(input);
-            Assert.IsFalse(result.IsValid);
-        }
-        /// <summary>
-        /// Test to check that top and bottom layers are defined as air
-        /// </summary>
-        [Test]
-        public void validate_top_and_bottom_layers_are_air()
-        {
-            var input = new SimulationInput(
-                10,
-                "",
-                new SimulationOptions(),
-                new DirectionalPointSourceInput(),
-                new MultiLayerTissueInput(
-                    new ITissueRegion[]
-                    { 
-                        new LayerTissueRegion(
-                            new DoubleRange(double.NegativeInfinity, 0.0),
-                            new OpticalProperties(0.0, 1e-10, 1.0, 1.0)),
-                        new LayerTissueRegion(
-                            new DoubleRange(0.0, 100.0),
-                            new OpticalProperties(0.01, 1.0, 0.8, 1.4))
-                    }
-                ),
-                new List<IDetectorInput>() { }
-            );
-            var result = SimulationInputValidation.ValidateInput(input);
-            Assert.IsFalse(result.IsValid);
-        }
-    }
-}
+using System.Collections.Generic;
+using NUnit.Framework;
+using Vts.Common;
+using Vts.MonteCarlo;
+using Vts.MonteCarlo.PhaseFunctionInputs;
+using Vts.MonteCarlo.Sources;
+using Vts.MonteCarlo.Tissues;
+
+namespace Vts.Test.MonteCarlo.DataStructuresValidation.TissueInputs
+{
+    [TestFixture]
+    public class MultiLayerTissueInputValidationTests
+    {
+        /// <summary>
+        /// Test to check that layers that overlap.
+        /// </summary>
+        [Test]
+        public void validate_layers_do_not_overlap()
+        {
+            MultiLayerTissueInput ti = new MultiLayerTissueInput(
+                    new ITissueRegion[]
+                    { 
+                        new LayerTissueRegion(
+                            new DoubleRange(double.NegativeInfinity, 0.0),
+                            new OpticalProperties(0.0, 1e-10, 1.0, 1.0),
+                            "HenyeyGreensteinKey1"),
+                            new LayerRegion(
+
+                            new DoubleRange(0.0, 50.0),
+                            new OpticalProperties(0.01, 1.0, 0.8, 1.4),
+                            "HenyeyGreensteinKey1"),
+                            new LayerRegion(
+
+                            new DoubleRange(20.0, double.PositiveInfinity),
+                            new OpticalProperties(0.0, 1e-10, 1.0, 1.0),
+                        "HenyeyGreensteinKey1")
+                    }
+                );
+            if (!ti.RegionPhaseFunctionInputs.ContainsKey("HenyeyGreensteinKey1"))
+                ti.RegionPhaseFunctionInputs.Add("HenyeyGreensteinKey1", new HenyeyGreensteinPhaseFunctionInput());
+            var input = new SimulationInput(
+                10,
+                "",
+                new SimulationOptions(),
+                new DirectionalPointSourceInput(),
+                ti,
+                new List<IDetectorInput>(){ }
+            );
+            var result = SimulationInputValidation.ValidateInput(input);
+            Assert.IsFalse(result.IsValid);
+        }
+        /// <summary>
+        /// Test to check that 0 thickness layers not defined.
+        /// </summary>
+        [Test]
+        public void validate_layers_do_not_have_0_thickness()
+        {
+            var input = new SimulationInput(
+                10,
+                "",
+                new SimulationOptions(),
+                new DirectionalPointSourceInput(),
+                new MultiLayerTissueInput(
+                    new ITissueRegion[]
+                    { 
+                        new LayerTissueRegion(
+                            new DoubleRange(double.NegativeInfinity, 0.0),
+                            new OpticalProperties(0.0, 1e-10, 1.0, 1.0),
+                        ""),
+                        new LayerRegion(
+
+                            new DoubleRange(0.0, 0.0),
+                            new OpticalProperties(0.01, 1.0, 0.8, 1.4),
+                        ""),
+                        new LayerRegion(
+
+                            new DoubleRange(0.0, double.PositiveInfinity),
+                            new OpticalProperties(0.0, 1e-10, 1.0, 1.0),
+                        "")
+                    }
+                ),
+                new List<IDetectorInput>(){ }
+            );
+            var result = SimulationInputValidation.ValidateInput(input);
+            Assert.IsFalse(result.IsValid);
+        }
+        /// <summary>
+        /// Test to check that top and bottom layers are defined as air
+        /// </summary>
+        [Test]
+        public void validate_top_and_bottom_layers_are_air()
+        {
+            var input = new SimulationInput(
+                10,
+                "",
+                new SimulationOptions(),
+                new DirectionalPointSourceInput(),
+                new MultiLayerTissueInput(
+                    new ITissueRegion[]
+                    { 
+                        new LayerTissueRegion(
+                            new DoubleRange(double.NegativeInfinity, 0.0),
+                            new OpticalProperties(0.0, 1e-10, 1.0, 1.0)),
+                        new LayerTissueRegion(
+                            new DoubleRange(0.0, 100.0),
+                            new OpticalProperties(0.01, 1.0, 0.8, 1.4))
+                    }
+                ),
+                new List<IDetectorInput>() { }
+            );
+            var result = SimulationInputValidation.ValidateInput(input);
+            Assert.IsFalse(result.IsValid);
+        }
+    }
+}