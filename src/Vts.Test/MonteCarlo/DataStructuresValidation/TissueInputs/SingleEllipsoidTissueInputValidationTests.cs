--- conflicted
+++ resolved
@@ -1,145 +1,140 @@
-using System.Collections.Generic;
-using NUnit.Framework;
-using Vts.Common;
-using Vts.MonteCarlo;
-using Vts.MonteCarlo.Sources;
-using Vts.MonteCarlo.Tissues;
-
-namespace Vts.Test.MonteCarlo.DataStructuresValidation.TissueInputs
-{
-    [TestFixture]
-    public class SingleEllipsoieTissueInputValidationTests
-    {
-        /// <summary>
-        /// Test to check that ellipsoid has non-zero axis definitions.
-        /// </summary>
-        [Test]
-        public void validate_ellipsoid_has_nonzero_semiaxes()
-        {
-            var input = new SimulationInput(
-                10,
-                "",
-                new SimulationOptions(),
-                new DirectionalPointSourceInput(),
-                new SingleEllipsoidTissueInput(
-                    // set ellipsoid axis to 0.0
-                    new EllipsoidTissueRegion(new Position(0, 0, 1), 0.0, 1.0, 1.0, new OpticalProperties(), "HenyeyGreensteinKey1"), 
-                    new ITissueRegion[]
-                    { 
-                        new LayerTissueRegion(
-                            new DoubleRange(double.NegativeInfinity, 0.0),
-                            new OpticalProperties(0.0, 1e-10, 1.0, 1.0)),
-                        new LayerTissueRegion(
-                            new DoubleRange(0.0, 20.0),
-                            new OpticalProperties(0.01, 1.0, 0.8, 1.4)),
-                        new LayerTissueRegion(
-                            new DoubleRange(20.0, double.PositiveInfinity),
-                            new OpticalProperties(0.0, 1e-10, 1.0, 1.0))
-                    }
-                ),
-                new List<IDetectorInput>(){ }
-            );
-            var result = SimulationInputValidation.ValidateInput(input);
-            Assert.IsFalse(result.IsValid);
-        }
-        /// <summary>
-        /// Test to check that at least one tissue layer is defined
-        /// </summary>
-        [Test]
-        public void validate_at_least_one_tissue_layer_defined()
-        {
-            var input = new SimulationInput(
-                10,
-                "",
-                new SimulationOptions(),
-                new DirectionalPointSourceInput(),
-                new SingleEllipsoidTissueInput(
-                    new EllipsoidTissueRegion(), 
-                    new ITissueRegion[]
-                    { 
-                        new LayerTissueRegion(
-                            new DoubleRange(double.NegativeInfinity, 0.0),
-                            new OpticalProperties(0.0, 1e-10, 1.0, 1.0)),
-                        new LayerTissueRegion(
-                            new DoubleRange(0.0, double.PositiveInfinity),
-                            new OpticalProperties(0.0, 1e-10, 1.0, 1.0))
-                    }
-                ), 
-                new List<IDetectorInput>(){ }
-            );
-            var result = SimulationInputValidation.ValidateInput(input);
-            Assert.IsFalse(result.IsValid);
-        }
-        /// <summary>
-        /// Test to check that ellipsoid is entirely contained within tissue layer
-        /// </summary>
-        [Test]
-        public void validate_ellipsoid_is_within_tissue_layer()
-        {
-            var input = new SimulationInput(
-                10,
-                "",
-                new SimulationOptions(),
-                new DirectionalPointSourceInput(),
-                new SingleEllipsoidTissueInput(
-                    new EllipsoidTissueRegion(new Position(0,0,0), 1.0, 1.0, 1.0, new OpticalProperties(),"" ), 
-                    new ITissueRegion[]
-                    { 
-                        new LayerTissueRegion(
-                            new DoubleRange(double.NegativeInfinity, 0.0),
-                            new OpticalProperties(0.0, 1e-10, 1.0, 1.0),
-                            ""),
-                        new LayerTissueRegion(
-                            new DoubleRange(0.0, 20.0),
-                            new OpticalProperties(0.01, 1.0, 0.8, 1.4),
-                            ""),
-                        new LayerTissueRegion(
-                            new DoubleRange(20.0, double.PositiveInfinity),
-                            new OpticalProperties(0.0, 1e-10, 1.0, 1.0),
-                            "")
-                    }
-                ), 
-                new List<IDetectorInput>() { }
-            );
-            var result = SimulationInputValidation.ValidateInput(input);
-            Assert.IsFalse(result.IsValid);
-        }
-        /// <summary>
-        /// Test to check that ellipsoid refractive index matches refractive index of surrounding layer
-        /// </summary>
-        [Test]
-        public void validate_ellipsoid_refractive_index_matches_that_of_surrounding_layer()
-        {
-            var input = new SimulationInput(
-                10,
-                "",
-                new SimulationOptions(),
-                new DirectionalPointSourceInput(),
-                new SingleEllipsoidTissueInput(
-<<<<<<< HEAD
-                    new EllipsoidTissueRegion(new Position(0, 0, 0), 1.0, 1.0, 1.0, 
-                        new OpticalProperties(0.01, 1.0, 0.9, 1.4), "HenyeyGreensteinKey1"),
-=======
-                    new EllipsoidTissueRegion(new Position(0, 0, 3), 1.0, 1.0, 1.0, 
-                        new OpticalProperties(0.01, 1.0, 0.9, 1.3)),
->>>>>>> fa183acd
-                    new ITissueRegion[]
-                    { 
-                        new LayerTissueRegion(
-                            new DoubleRange(double.NegativeInfinity, 0.0),
-                            new OpticalProperties(0.0, 1e-10, 1.0, 1.0)),
-                        new LayerTissueRegion(
-                            new DoubleRange(0.0, 20.0),
-                            new OpticalProperties(0.01, 1.0, 0.8, 1.4)),
-                        new LayerTissueRegion(
-                            new DoubleRange(20.0, double.PositiveInfinity),
-                            new OpticalProperties(0.0, 1e-10, 1.0, 1.0))
-                    }
-                ),
-                new List<IDetectorInput>() { }
-            );
-            var result = SimulationInputValidation.ValidateInput(input);
-            Assert.IsFalse(result.IsValid);
-        }
-    }
-}
+using System.Collections.Generic;
+using NUnit.Framework;
+using Vts.Common;
+using Vts.MonteCarlo;
+using Vts.MonteCarlo.Sources;
+using Vts.MonteCarlo.Tissues;
+
+namespace Vts.Test.MonteCarlo.DataStructuresValidation.TissueInputs
+{
+    [TestFixture]
+    public class SingleEllipsoieTissueInputValidationTests
+    {
+        /// <summary>
+        /// Test to check that ellipsoid has non-zero axis definitions.
+        /// </summary>
+        [Test]
+        public void validate_ellipsoid_has_nonzero_semiaxes()
+        {
+            var input = new SimulationInput(
+                10,
+                "",
+                new SimulationOptions(),
+                new DirectionalPointSourceInput(),
+                new SingleEllipsoidTissueInput(
+                    // set ellipsoid axis to 0.0
+                    new EllipsoidTissueRegion(new Position(0, 0, 1), 0.0, 1.0, 1.0, new OpticalProperties(), "HenyeyGreensteinKey1"), 
+                    new ITissueRegion[]
+                    { 
+                        new LayerTissueRegion(
+                            new DoubleRange(double.NegativeInfinity, 0.0),
+                            new OpticalProperties(0.0, 1e-10, 1.0, 1.0)),
+                        new LayerTissueRegion(
+                            new DoubleRange(0.0, 20.0),
+                            new OpticalProperties(0.01, 1.0, 0.8, 1.4)),
+                        new LayerTissueRegion(
+                            new DoubleRange(20.0, double.PositiveInfinity),
+                            new OpticalProperties(0.0, 1e-10, 1.0, 1.0))
+                    }
+                ),
+                new List<IDetectorInput>(){ }
+            );
+            var result = SimulationInputValidation.ValidateInput(input);
+            Assert.IsFalse(result.IsValid);
+        }
+        /// <summary>
+        /// Test to check that at least one tissue layer is defined
+        /// </summary>
+        [Test]
+        public void validate_at_least_one_tissue_layer_defined()
+        {
+            var input = new SimulationInput(
+                10,
+                "",
+                new SimulationOptions(),
+                new DirectionalPointSourceInput(),
+                new SingleEllipsoidTissueInput(
+                    new EllipsoidTissueRegion(), 
+                    new ITissueRegion[]
+                    { 
+                        new LayerTissueRegion(
+                            new DoubleRange(double.NegativeInfinity, 0.0),
+                            new OpticalProperties(0.0, 1e-10, 1.0, 1.0)),
+                        new LayerTissueRegion(
+                            new DoubleRange(0.0, double.PositiveInfinity),
+                            new OpticalProperties(0.0, 1e-10, 1.0, 1.0))
+                    }
+                ), 
+                new List<IDetectorInput>(){ }
+            );
+            var result = SimulationInputValidation.ValidateInput(input);
+            Assert.IsFalse(result.IsValid);
+        }
+        /// <summary>
+        /// Test to check that ellipsoid is entirely contained within tissue layer
+        /// </summary>
+        [Test]
+        public void validate_ellipsoid_is_within_tissue_layer()
+        {
+            var input = new SimulationInput(
+                10,
+                "",
+                new SimulationOptions(),
+                new DirectionalPointSourceInput(),
+                new SingleEllipsoidTissueInput(
+                    new EllipsoidTissueRegion(new Position(0,0,0), 1.0, 1.0, 1.0, new OpticalProperties(),"" ), 
+                    new ITissueRegion[]
+                    { 
+                        new LayerTissueRegion(
+                            new DoubleRange(double.NegativeInfinity, 0.0),
+                            new OpticalProperties(0.0, 1e-10, 1.0, 1.0),
+                            ""),
+                        new LayerTissueRegion(
+                            new DoubleRange(0.0, 20.0),
+                            new OpticalProperties(0.01, 1.0, 0.8, 1.4),
+                            ""),
+                        new LayerTissueRegion(
+                            new DoubleRange(20.0, double.PositiveInfinity),
+                            new OpticalProperties(0.0, 1e-10, 1.0, 1.0),
+                            "")
+                    }
+                ), 
+                new List<IDetectorInput>() { }
+            );
+            var result = SimulationInputValidation.ValidateInput(input);
+            Assert.IsFalse(result.IsValid);
+        }
+        /// <summary>
+        /// Test to check that ellipsoid refractive index matches refractive index of surrounding layer
+        /// </summary>
+        [Test]
+        public void validate_ellipsoid_refractive_index_matches_that_of_surrounding_layer()
+        {
+            var input = new SimulationInput(
+                10,
+                "",
+                new SimulationOptions(),
+                new DirectionalPointSourceInput(),
+                new SingleEllipsoidTissueInput(
+                    new EllipsoidTissueRegion(new Position(0, 0, 3), 1.0, 1.0, 1.0, 
+                        new OpticalProperties(0.01, 1.0, 0.9, 1.3), "HenyeyGreensteinKey1"),
+                    new ITissueRegion[]
+                    { 
+                        new LayerTissueRegion(
+                            new DoubleRange(double.NegativeInfinity, 0.0),
+                            new OpticalProperties(0.0, 1e-10, 1.0, 1.0)),
+                        new LayerTissueRegion(
+                            new DoubleRange(0.0, 20.0),
+                            new OpticalProperties(0.01, 1.0, 0.8, 1.4)),
+                        new LayerTissueRegion(
+                            new DoubleRange(20.0, double.PositiveInfinity),
+                            new OpticalProperties(0.0, 1e-10, 1.0, 1.0))
+                    }
+                ),
+                new List<IDetectorInput>() { }
+            );
+            var result = SimulationInputValidation.ValidateInput(input);
+            Assert.IsFalse(result.IsValid);
+        }
+    }
+}