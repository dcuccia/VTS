--- conflicted
+++ resolved
@@ -1,122 +1,119 @@
-using System.Collections.Generic;
-using NUnit.Framework;
-using Vts.Common;
-using Vts.MonteCarlo;
-<<<<<<< HEAD
-using Vts.MonteCarlo.PhaseFunctionInputs;
-=======
-using Vts.MonteCarlo.Detectors;
->>>>>>> 85b501d1
-using Vts.MonteCarlo.Extensions;
-using Vts.MonteCarlo.Tissues;
-
-namespace Vts.Test.MonteCarlo
-{
-    [TestFixture]
-    public class SimulationInputExtensionsTests
-    {
-        private SimulationInput _input;
-        [TestFixtureSetUp]
-        public void initialize_simulation_input()
-        {
-            MultiLayerTissueInput ti = new MultiLayerTissueInput(
-                    new ITissueRegion[]
-					{ 
-						new LayerRegion(
-							new DoubleRange(double.NegativeInfinity, 0.0),
-							new OpticalProperties(0.0, 1e-10, 0.0, 1.0),
-                        "HenyeyGreensteinKey1"),
-						new LayerRegion(
-							new DoubleRange(0.0, 1.0),
-							new OpticalProperties(0.01, 1.0, 0.8, 1.4),
-                        "HenyeyGreensteinKey1"),
-						new LayerRegion(
-							new DoubleRange(1.0, 20.0),
-							new OpticalProperties(0.01, 1.0, 0.8, 1.4),
-                        "HenyeyGreensteinKey1"),
-						new LayerRegion(
-							new DoubleRange(20.0, double.PositiveInfinity),
-							new OpticalProperties(0.0, 1e-10, 0.0, 1.0),
-                        "HenyeyGreensteinKey1")
-					}
-                );
-            if (!ti.RegionPhaseFunctionInputs.ContainsKey("HenyeyGreensteinKey1"))
-                ti.RegionPhaseFunctionInputs.Add("HenyeyGreensteinKey1", new HenyeyGreensteinPhaseFunctionInput());
-            // create input with two tissue layers
-            _input = new SimulationInput(
-                10,
-                "Output",
-                new SimulationOptions(),
-                new DirectionalPointSourceInput(),
-                ti,
-                new List<IDetectorInput>
-                {
-                    new RDiffuseDetectorInput(), 
-                }
-            );
-        }
-        [Test]
-        public void verify_WithValue_method_modifies_mua1_correctly()
-        {
-            var inputWithChange = _input.WithValue(InputParameterType.Mua1.ToString(), 99.0);
-            Assert.AreEqual(inputWithChange.TissueInput.Regions[1].RegionOP.Mua, 99.0);
-        }
-        [Test]
-        public void verify_WithValue_method_modifies_mus1_correctly()
-        {
-            var inputWithChange = _input.WithValue(InputParameterType.Mus1.ToString(), 99.0);
-            Assert.AreEqual(inputWithChange.TissueInput.Regions[1].RegionOP.Mus, 99.0);
-        }
-        [Test]
-        public void verify_WithValue_method_modifies_n1_correctly()
-        {
-            var inputWithChange = _input.WithValue(InputParameterType.N1.ToString(), 99.0);
-            Assert.AreEqual(inputWithChange.TissueInput.Regions[1].RegionOP.N, 99.0);
-        }
-        [Test]
-        public void verify_WithValue_method_modifies_g1_correctly()
-        {
-            var inputWithChange = _input.WithValue(InputParameterType.G1.ToString(), 99.0);
-            Assert.AreEqual(inputWithChange.TissueInput.Regions[1].RegionOP.G, 99.0);
-        }
-        [Test]
-        public void verify_WithValue_method_modifies_mua2_correctly()
-        {
-            var inputWithChange = _input.WithValue(InputParameterType.Mua2.ToString(), 99.0);
-            Assert.AreEqual(inputWithChange.TissueInput.Regions[2].RegionOP.Mua, 99.0);
-        }
-        [Test]
-        public void verify_WithValue_method_modifies_mus2_correctly()
-        {
-            var inputWithChange = _input.WithValue(InputParameterType.Mus2.ToString(), 99.0);
-            Assert.AreEqual(inputWithChange.TissueInput.Regions[2].RegionOP.Mus, 99.0);
-        }
-        [Test]
-        public void verify_WithValue_method_modifies_n2_correctly()
-        {
-            var inputWithChange = _input.WithValue(InputParameterType.N2.ToString(), 99.0);
-            Assert.AreEqual(inputWithChange.TissueInput.Regions[2].RegionOP.N, 99.0);
-        }
-        [Test]
-        public void verify_WithValue_method_modifies_g2_correctly()
-        {
-            var inputWithChange = _input.WithValue(InputParameterType.G2.ToString(), 99.0);
-            Assert.AreEqual(inputWithChange.TissueInput.Regions[2].RegionOP.G, 99.0);
-        }
-        [Test]
-        public void verify_WithValue_method_modifies_d1_correctly()
-        {
-            // if change top layer to 99, second layer should be same thickness but start at 99
-            var originalRegions = _input.TissueInput.Regions;
-
-            var inputWithChange = _input.WithValue(InputParameterType.D1.ToString(), 99.0);
-
-            var regionsWithChange = inputWithChange.TissueInput.Regions;
-
-            Assert.AreEqual(((LayerRegion)regionsWithChange[1]).ZRange.Start, 0.0);
-            Assert.AreEqual(((LayerRegion)regionsWithChange[1]).ZRange.Stop, 99.0);
-            Assert.AreEqual(((LayerRegion)regionsWithChange[2]).ZRange.Start, 99.0);
-            Assert.AreEqual(((LayerRegion)regionsWithChange[2]).ZRange.Delta, ((LayerRegion)originalRegions[2]).ZRange.Delta);
-        }
-    }
-}
+using System.Collections.Generic;
+using NUnit.Framework;
+using Vts.Common;
+using Vts.MonteCarlo;
+using Vts.MonteCarlo.PhaseFunctionInputs;
+using Vts.MonteCarlo.Detectors;
+using Vts.MonteCarlo.Extensions;
+using Vts.MonteCarlo.Tissues;
+
+namespace Vts.Test.MonteCarlo
+{
+    [TestFixture]
+    public class SimulationInputExtensionsTests
+    {
+        private SimulationInput _input;
+        [TestFixtureSetUp]
+        public void initialize_simulation_input()
+        {
+            MultiLayerTissueInput ti = new MultiLayerTissueInput(
+                    new ITissueRegion[]
+					{ 
+						new LayerRegion(
+							new DoubleRange(double.NegativeInfinity, 0.0),
+							new OpticalProperties(0.0, 1e-10, 0.0, 1.0),
+                        "HenyeyGreensteinKey1"),
+						new LayerRegion(
+							new DoubleRange(0.0, 1.0),
+							new OpticalProperties(0.01, 1.0, 0.8, 1.4),
+                        "HenyeyGreensteinKey1"),
+						new LayerRegion(
+							new DoubleRange(1.0, 20.0),
+							new OpticalProperties(0.01, 1.0, 0.8, 1.4),
+                        "HenyeyGreensteinKey1"),
+						new LayerRegion(
+							new DoubleRange(20.0, double.PositiveInfinity),
+							new OpticalProperties(0.0, 1e-10, 0.0, 1.0),
+                        "HenyeyGreensteinKey1")
+					}
+                );
+            if (!ti.RegionPhaseFunctionInputs.ContainsKey("HenyeyGreensteinKey1"))
+                ti.RegionPhaseFunctionInputs.Add("HenyeyGreensteinKey1", new HenyeyGreensteinPhaseFunctionInput());
+            // create input with two tissue layers
+            _input = new SimulationInput(
+                10,
+                "Output",
+                new SimulationOptions(),
+                new DirectionalPointSourceInput(),
+                ti,
+                new List<IDetectorInput>
+                {
+                    new RDiffuseDetectorInput(), 
+                }
+            );
+        }
+        [Test]
+        public void verify_WithValue_method_modifies_mua1_correctly()
+        {
+            var inputWithChange = _input.WithValue(InputParameterType.Mua1.ToString(), 99.0);
+            Assert.AreEqual(inputWithChange.TissueInput.Regions[1].RegionOP.Mua, 99.0);
+        }
+        [Test]
+        public void verify_WithValue_method_modifies_mus1_correctly()
+        {
+            var inputWithChange = _input.WithValue(InputParameterType.Mus1.ToString(), 99.0);
+            Assert.AreEqual(inputWithChange.TissueInput.Regions[1].RegionOP.Mus, 99.0);
+        }
+        [Test]
+        public void verify_WithValue_method_modifies_n1_correctly()
+        {
+            var inputWithChange = _input.WithValue(InputParameterType.N1.ToString(), 99.0);
+            Assert.AreEqual(inputWithChange.TissueInput.Regions[1].RegionOP.N, 99.0);
+        }
+        [Test]
+        public void verify_WithValue_method_modifies_g1_correctly()
+        {
+            var inputWithChange = _input.WithValue(InputParameterType.G1.ToString(), 99.0);
+            Assert.AreEqual(inputWithChange.TissueInput.Regions[1].RegionOP.G, 99.0);
+        }
+        [Test]
+        public void verify_WithValue_method_modifies_mua2_correctly()
+        {
+            var inputWithChange = _input.WithValue(InputParameterType.Mua2.ToString(), 99.0);
+            Assert.AreEqual(inputWithChange.TissueInput.Regions[2].RegionOP.Mua, 99.0);
+        }
+        [Test]
+        public void verify_WithValue_method_modifies_mus2_correctly()
+        {
+            var inputWithChange = _input.WithValue(InputParameterType.Mus2.ToString(), 99.0);
+            Assert.AreEqual(inputWithChange.TissueInput.Regions[2].RegionOP.Mus, 99.0);
+        }
+        [Test]
+        public void verify_WithValue_method_modifies_n2_correctly()
+        {
+            var inputWithChange = _input.WithValue(InputParameterType.N2.ToString(), 99.0);
+            Assert.AreEqual(inputWithChange.TissueInput.Regions[2].RegionOP.N, 99.0);
+        }
+        [Test]
+        public void verify_WithValue_method_modifies_g2_correctly()
+        {
+            var inputWithChange = _input.WithValue(InputParameterType.G2.ToString(), 99.0);
+            Assert.AreEqual(inputWithChange.TissueInput.Regions[2].RegionOP.G, 99.0);
+        }
+        [Test]
+        public void verify_WithValue_method_modifies_d1_correctly()
+        {
+            // if change top layer to 99, second layer should be same thickness but start at 99
+            var originalRegions = _input.TissueInput.Regions;
+
+            var inputWithChange = _input.WithValue(InputParameterType.D1.ToString(), 99.0);
+
+            var regionsWithChange = inputWithChange.TissueInput.Regions;
+
+            Assert.AreEqual(((LayerRegion)regionsWithChange[1]).ZRange.Start, 0.0);
+            Assert.AreEqual(((LayerRegion)regionsWithChange[1]).ZRange.Stop, 99.0);
+            Assert.AreEqual(((LayerRegion)regionsWithChange[2]).ZRange.Start, 99.0);
+            Assert.AreEqual(((LayerRegion)regionsWithChange[2]).ZRange.Delta, ((LayerRegion)originalRegions[2]).ZRange.Delta);
+        }
+    }
+}