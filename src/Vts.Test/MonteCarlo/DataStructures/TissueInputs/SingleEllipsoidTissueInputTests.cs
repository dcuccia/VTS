﻿using NUnit.Framework;
using Vts.Common;
using Vts.IO;
using Vts.MonteCarlo;
using Vts.MonteCarlo.Tissues;

namespace Vts.Test.MonteCarlo
{
    [TestFixture]
    public class SingleEllipsoidTissueInputTests
    {
        [Test]
        public void validate_deserialized_class_is_correct()
        {
<<<<<<< HEAD
            var i = new SingleEllipsoidTissueInput(new EllipsoidRegion(new Position(0, 0, 1), 0.5, 0.5, 0.5,
            new OpticalProperties(0.05, 1.0, 0.8, 1.4), ""), new ITissueRegion[]
=======
            var i = new SingleEllipsoidTissueInput(new EllipsoidTissueRegion(new Position(0, 0, 1), 0.5, 0.5, 0.5,
            new OpticalProperties(0.05, 1.0, 0.8, 1.4)), new ITissueRegion[]
>>>>>>> 01fb3655
                    { 
                        new LayerTissueRegion(
                            new DoubleRange(double.NegativeInfinity, 0.0),
                            new OpticalProperties(0.0, 1e-10, 1.0, 1.0)),
                        new LayerTissueRegion(
                            new DoubleRange(0.0, 100.0),
                            new OpticalProperties(0.01, 1.0, 0.8, 1.4)),
                        new LayerTissueRegion(
                            new DoubleRange(100.0, double.PositiveInfinity),
                            new OpticalProperties(0.0, 1e-10, 1.0, 1.0))
                    }
                );

            var iCloned = i.Clone();

            Assert.AreEqual(iCloned.Regions[1].RegionOP.Mua, i.Regions[1].RegionOP.Mua);
        }

        [Test]
        public void validate_deserialized_class_is_correct_when_using_FileIO()
        {
<<<<<<< HEAD
            var i = new SingleEllipsoidTissueInput(new EllipsoidRegion(new Position(0, 0, 1), 0.5, 0.5, 0.5,
            new OpticalProperties(0.05, 1.0, 0.8, 1.4), ""), new ITissueRegion[]
=======
            var i = new SingleEllipsoidTissueInput(new EllipsoidTissueRegion(new Position(0, 0, 1), 0.5, 0.5, 0.5,
            new OpticalProperties(0.05, 1.0, 0.8, 1.4)), new ITissueRegion[]
>>>>>>> 01fb3655
                    { 
                        new LayerTissueRegion(
                            new DoubleRange(double.NegativeInfinity, 0.0),
                            new OpticalProperties(0.0, 1e-10, 1.0, 1.0)),
                        new LayerTissueRegion(
                            new DoubleRange(0.0, 100.0),
                            new OpticalProperties(0.01, 1.0, 0.8, 1.4)),
                        new LayerTissueRegion(
                            new DoubleRange(100.0, double.PositiveInfinity),
                            new OpticalProperties(0.0, 1e-10, 1.0, 1.0))
                    }
                );
            i.WriteToJson("SingleEllipsoidTissue.txt");
            var iCloned = FileIO.ReadFromJson<SingleEllipsoidTissueInput>("SingleEllipsoidTissue.txt");

            Assert.AreEqual(iCloned.Regions[1].RegionOP.Mua, i.Regions[1].RegionOP.Mua);
        }
    }
}
<|MERGE_RESOLUTION|>--- conflicted
+++ resolved
@@ -1,68 +1,58 @@
-﻿using NUnit.Framework;
-using Vts.Common;
-using Vts.IO;
-using Vts.MonteCarlo;
-using Vts.MonteCarlo.Tissues;
-
-namespace Vts.Test.MonteCarlo
-{
-    [TestFixture]
-    public class SingleEllipsoidTissueInputTests
-    {
-        [Test]
-        public void validate_deserialized_class_is_correct()
-        {
-<<<<<<< HEAD
-            var i = new SingleEllipsoidTissueInput(new EllipsoidRegion(new Position(0, 0, 1), 0.5, 0.5, 0.5,
-            new OpticalProperties(0.05, 1.0, 0.8, 1.4), ""), new ITissueRegion[]
-=======
-            var i = new SingleEllipsoidTissueInput(new EllipsoidTissueRegion(new Position(0, 0, 1), 0.5, 0.5, 0.5,
-            new OpticalProperties(0.05, 1.0, 0.8, 1.4)), new ITissueRegion[]
->>>>>>> 01fb3655
-                    { 
-                        new LayerTissueRegion(
-                            new DoubleRange(double.NegativeInfinity, 0.0),
-                            new OpticalProperties(0.0, 1e-10, 1.0, 1.0)),
-                        new LayerTissueRegion(
-                            new DoubleRange(0.0, 100.0),
-                            new OpticalProperties(0.01, 1.0, 0.8, 1.4)),
-                        new LayerTissueRegion(
-                            new DoubleRange(100.0, double.PositiveInfinity),
-                            new OpticalProperties(0.0, 1e-10, 1.0, 1.0))
-                    }
-                );
-
-            var iCloned = i.Clone();
-
-            Assert.AreEqual(iCloned.Regions[1].RegionOP.Mua, i.Regions[1].RegionOP.Mua);
-        }
-
-        [Test]
-        public void validate_deserialized_class_is_correct_when_using_FileIO()
-        {
-<<<<<<< HEAD
-            var i = new SingleEllipsoidTissueInput(new EllipsoidRegion(new Position(0, 0, 1), 0.5, 0.5, 0.5,
-            new OpticalProperties(0.05, 1.0, 0.8, 1.4), ""), new ITissueRegion[]
-=======
-            var i = new SingleEllipsoidTissueInput(new EllipsoidTissueRegion(new Position(0, 0, 1), 0.5, 0.5, 0.5,
-            new OpticalProperties(0.05, 1.0, 0.8, 1.4)), new ITissueRegion[]
->>>>>>> 01fb3655
-                    { 
-                        new LayerTissueRegion(
-                            new DoubleRange(double.NegativeInfinity, 0.0),
-                            new OpticalProperties(0.0, 1e-10, 1.0, 1.0)),
-                        new LayerTissueRegion(
-                            new DoubleRange(0.0, 100.0),
-                            new OpticalProperties(0.01, 1.0, 0.8, 1.4)),
-                        new LayerTissueRegion(
-                            new DoubleRange(100.0, double.PositiveInfinity),
-                            new OpticalProperties(0.0, 1e-10, 1.0, 1.0))
-                    }
-                );
-            i.WriteToJson("SingleEllipsoidTissue.txt");
-            var iCloned = FileIO.ReadFromJson<SingleEllipsoidTissueInput>("SingleEllipsoidTissue.txt");
-
-            Assert.AreEqual(iCloned.Regions[1].RegionOP.Mua, i.Regions[1].RegionOP.Mua);
-        }
-    }
-}
+﻿using NUnit.Framework;
+using Vts.Common;
+using Vts.IO;
+using Vts.MonteCarlo;
+using Vts.MonteCarlo.Tissues;
+
+namespace Vts.Test.MonteCarlo
+{
+    [TestFixture]
+    public class SingleEllipsoidTissueInputTests
+    {
+        [Test]
+        public void validate_deserialized_class_is_correct()
+        {
+            var i = new SingleEllipsoidTissueInput(new EllipsoidTissueRegion(new Position(0, 0, 1), 0.5, 0.5, 0.5,
+            new OpticalProperties(0.05, 1.0, 0.8, 1.4), ""), new ITissueRegion[]
+                    { 
+                        new LayerTissueRegion(
+                            new DoubleRange(double.NegativeInfinity, 0.0),
+                            new OpticalProperties(0.0, 1e-10, 1.0, 1.0)),
+                        new LayerTissueRegion(
+                            new DoubleRange(0.0, 100.0),
+                            new OpticalProperties(0.01, 1.0, 0.8, 1.4)),
+                        new LayerTissueRegion(
+                            new DoubleRange(100.0, double.PositiveInfinity),
+                            new OpticalProperties(0.0, 1e-10, 1.0, 1.0))
+                    }
+                );
+
+            var iCloned = i.Clone();
+
+            Assert.AreEqual(iCloned.Regions[1].RegionOP.Mua, i.Regions[1].RegionOP.Mua);
+        }
+
+        [Test]
+        public void validate_deserialized_class_is_correct_when_using_FileIO()
+        {
+            var i = new SingleEllipsoidTissueInput(new EllipsoidTissueRegion(new Position(0, 0, 1), 0.5, 0.5, 0.5,
+            new OpticalProperties(0.05, 1.0, 0.8, 1.4), ""), new ITissueRegion[]
+                    { 
+                        new LayerTissueRegion(
+                            new DoubleRange(double.NegativeInfinity, 0.0),
+                            new OpticalProperties(0.0, 1e-10, 1.0, 1.0)),
+                        new LayerTissueRegion(
+                            new DoubleRange(0.0, 100.0),
+                            new OpticalProperties(0.01, 1.0, 0.8, 1.4)),
+                        new LayerTissueRegion(
+                            new DoubleRange(100.0, double.PositiveInfinity),
+                            new OpticalProperties(0.0, 1e-10, 1.0, 1.0))
+                    }
+                );
+            i.WriteToJson("SingleEllipsoidTissue.txt");
+            var iCloned = FileIO.ReadFromJson<SingleEllipsoidTissueInput>("SingleEllipsoidTissue.txt");
+
+            Assert.AreEqual(iCloned.Regions[1].RegionOP.Mua, i.Regions[1].RegionOP.Mua);
+        }
+    }
+}