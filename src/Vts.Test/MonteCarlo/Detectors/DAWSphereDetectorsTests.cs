using System;
using System.Numerics;
using System.Linq;
using System.Collections.Generic;
using NUnit.Framework;
using Vts.Common;
using Vts.MonteCarlo;
using Vts.MonteCarlo.Helpers;
<<<<<<< HEAD
using Vts.MonteCarlo.PhaseFunctionInputs;
=======
using Vts.MonteCarlo.Sources;
>>>>>>> 01fb3655
using Vts.MonteCarlo.Tissues;
using Vts.MonteCarlo.Detectors;

namespace Vts.Test.MonteCarlo.Detectors
{
    /// <summary>
    /// These tests execute a discrete absorption weighting (DAW) MC simulation with 
    /// 100 photons and verify that the tally results match the linux results given the 
    /// same seed using mersenne twister STANDARD_TEST.  The tests then run a simulation
    /// through a homogeneous two layer tissue (both layers have the same optical properties)
    /// and verify that the detector tallies are the same.  This tests whether the pseudo-
    /// collision pausing at the layer interface does not change the results.
    /// </summary>
    [TestFixture]
    public class DAWSphereDetectorsTests
    {
        private SimulationOutput _outputOneRegionTissue;
        private SimulationOutput _outputTwoRegionTissue;
        private SimulationInput _inputOneRegionTissue;
        private SimulationInput _inputTwoRegionTissue;
        private double _factor;

        /// <summary>
        /// DiscreteAbsorptionWeighting detection.
        /// Setup input to the MC for a homogeneous one layer tissue and a single
        /// ellipsoid tissue (both regions have same optical properties), execute simulations
        /// and verify results agree with linux results given the same seed
        /// mersenne twister STANDARD_TEST.  The linux results assumes photon passes
        /// through specular and deweights photon by specular.  This test starts photon 
        /// inside tissue and then multiplies result by specular deweighting to match.
        /// NOTE: currently two region executes same photon biography except for pauses
        /// at layer interface.  Variance for DAW results not degraded.
        /// </summary>
        [TestFixtureSetUp]
        public void execute_Monte_Carlo()
        {
            // instantiate common classes
            var simulationOptions = new SimulationOptions(
                0,
                RandomNumberGeneratorType.MersenneTwister,
                AbsorptionWeightingType.Discrete,
                //PhaseFunctionType.HenyeyGreenstein,
                new List<DatabaseType>() { }, // databases to be written
                false, // track statistics
                0.0, // RR threshold -> 0 = no RR performed
                0);
            var source = new DirectionalPointSourceInput(
                     new Position(0.0, 0.0, 0.0),
                     new Direction(0.0, 0.0, 1.0),
                     1); // start inside tissue
            var detectors = 
                new List<IDetectorInput>
                {
                    new RDiffuseDetectorInput(),
                    new ROfAngleDetectorInput() { Angle=new DoubleRange(Math.PI / 2 , Math.PI, 2)},
                    new ROfRhoDetectorInput() { Rho=new DoubleRange(0.0, 10.0, 101), TallySecondMoment = true},
                    new ROfRhoAndAngleDetectorInput() {Rho=new DoubleRange(0.0, 10.0, 101),Angle=new DoubleRange(Math.PI / 2, Math.PI, 2)},
                    new ROfRhoAndTimeDetectorInput() {Rho=new DoubleRange(0.0, 10.0, 101),Time=new DoubleRange(0.0, 1.0, 101)},
                    new ROfXAndYDetectorInput() {X=new DoubleRange(-200.0, 200.0, 401),Y=new DoubleRange(-200.0, 200.0, 401)}, 
                    new ROfRhoAndOmegaDetectorInput() {Rho=new DoubleRange(0.0, 10.0, 101),Omega=new DoubleRange(0.0, 1.0, 21)},
                    new TDiffuseDetectorInput(),
                    new TOfAngleDetectorInput() {Angle=new DoubleRange(0.0, Math.PI / 2, 2)},
                    new TOfRhoDetectorInput() {Rho=new DoubleRange(0.0, 10.0, 101)},
                    new TOfRhoAndAngleDetectorInput(){Rho=new DoubleRange(0.0, 10.0, 101), Angle=new DoubleRange(0.0, Math.PI / 2, 2)},
                    new AOfRhoAndZDetectorInput() {Rho=new DoubleRange(0.0, 10.0, 101),Z=new DoubleRange(0.0, 10.0, 101)},
                    new ATotalDetectorInput(),
                    new FluenceOfRhoAndZDetectorInput(){Rho=new DoubleRange(0.0, 10.0, 101),Z=new DoubleRange(0.0, 10.0, 101)},
                    new RadianceOfRhoAndZAndAngleDetectorInput() 
                    {
                        Rho=new DoubleRange(0.0, 10.0, 101),
                        Z=new DoubleRange(0.0, 10.0, 101),
                        Angle=new DoubleRange(-Math.PI / 2, Math.PI / 2, 5)
                    }
                };

            MultiLayerTissueInput ti = new MultiLayerTissueInput(
                    new ITissueRegion[]
                    { 
                        new LayerTissueRegion(
                            new DoubleRange(double.NegativeInfinity, 0.0),
<<<<<<< HEAD
                            new OpticalProperties(0.0, 1e-10, 1.0, 1.0),
                        "HenyeyGreensteinKey1"),
                        new LayerRegion(
                            new DoubleRange(0.0, 20.0),
                            new OpticalProperties(0.01, 1.0, 0.8, 1.4),
                        "HenyeyGreensteinKey2"),
                        new LayerRegion(
=======
                            new OpticalProperties(0.0, 1e-10, 1.0, 1.0)),
                        new LayerTissueRegion(
                            new DoubleRange(0.0, 20.0),
                            new OpticalProperties(0.01, 1.0, 0.8, 1.4)),
                        new LayerTissueRegion(
>>>>>>> 01fb3655
                            new DoubleRange(20.0, double.PositiveInfinity),
                            new OpticalProperties(0.0, 1e-10, 1.0, 1.0),
                        "HenyeyGreensteinKey3")
                    }
                );
            ti.RegionPhaseFunctionInputs.Add("HenyeyGreensteinKey1", new HenyeyGreensteinPhaseFunctionInput());
            ti.RegionPhaseFunctionInputs.Add("HenyeyGreensteinKey2", new HenyeyGreensteinPhaseFunctionInput());
            ti.RegionPhaseFunctionInputs.Add("HenyeyGreensteinKey3", new HenyeyGreensteinPhaseFunctionInput());
            _inputOneRegionTissue = new SimulationInput(
                100,
                "",
                simulationOptions,
                source,
<<<<<<< HEAD
                ti,
                detectors);             
            _outputOneRegionTissue = new MonteCarloSimulation(_inputOneRegionTissue).Run();

            SingleEllipsoidTissueInput ti2 = new SingleEllipsoidTissueInput(
                     new EllipsoidRegion(
=======
                new SingleEllipsoidTissueInput(
                     new EllipsoidTissueRegion(
>>>>>>> 01fb3655
                        new Position(0, 0, 1),
                        0.5,
                        0.5,
                        0.5,
<<<<<<< HEAD
                        new OpticalProperties(0.01, 1.0, 0.8, 1.4), //debug with g=1
                        "HenyeyGreensteinKey1"
                    ),
                    new LayerRegion[]
=======
                        new OpticalProperties(0.01, 1.0, 0.8, 1.4) //debug with g=1
                    ), 
                    new LayerTissueRegion[]
>>>>>>> 01fb3655
                    { 
                        new LayerTissueRegion(
                            new DoubleRange(double.NegativeInfinity, 0.0),
<<<<<<< HEAD
                            new OpticalProperties(0.0, 1e-10, 1.0, 1.0),
                        "HenyeyGreensteinKey2"),
                        new LayerRegion(
                            new DoubleRange(0.0, 20.0), // debug with thin slab d=2
                            new OpticalProperties(0.01, 1.0, 0.8, 1.4),// debug with g=1
                        "HenyeyGreensteinKey3"),
                        new LayerRegion(
=======
                            new OpticalProperties(0.0, 1e-10, 1.0, 1.0)),
                        new LayerTissueRegion(
                            new DoubleRange(0.0, 20.0), // debug with thin slab d=2
                            new OpticalProperties(0.01, 1.0, 0.8, 1.4)),// debug with g=1
                        new LayerTissueRegion(
>>>>>>> 01fb3655
                            new DoubleRange(20.0, double.PositiveInfinity),
                            new OpticalProperties(0.0, 1e-10, 1.0, 1.0),
                        "HenyeyGreensteinKey4")
                    }
                );
            ti2.RegionPhaseFunctionInputs.Add("HenyeyGreensteinKey1", new HenyeyGreensteinPhaseFunctionInput());
            ti2.RegionPhaseFunctionInputs.Add("HenyeyGreensteinKey2", new HenyeyGreensteinPhaseFunctionInput());
            ti2.RegionPhaseFunctionInputs.Add("HenyeyGreensteinKey3", new HenyeyGreensteinPhaseFunctionInput());
            ti2.RegionPhaseFunctionInputs.Add("HenyeyGreensteinKey4", new HenyeyGreensteinPhaseFunctionInput());
            _inputTwoRegionTissue = new SimulationInput(
                100,
                "",
                simulationOptions,
                source,
                ti2,
                detectors);
            _outputTwoRegionTissue = new MonteCarloSimulation(_inputTwoRegionTissue).Run();

            _factor = 1.0 - Optics.Specular(
                            _inputOneRegionTissue.TissueInput.Regions[0].RegionOP.N,
                            _inputOneRegionTissue.TissueInput.Regions[1].RegionOP.N);
        }

        // validation values obtained from linux run using above input and 
        // seeded the same for:
        // Diffuse Reflectance
        [Test]
        public void validate_DAW_sphere_RDiffuse()
        {
            Assert.Less(Math.Abs(_outputOneRegionTissue.Rd * _factor - 0.565017749), 0.000000001);
            Assert.Less(Math.Abs(_outputTwoRegionTissue.Rd * _factor - 0.565017749), 0.000000001);
        }
        // Reflection R(rho)
        [Test]
        public void validate_DAW_sphere_ROfRho()
        {
            Assert.Less(Math.Abs(_outputOneRegionTissue.R_r[0] * _factor - 0.615238307), 0.000000001);
            Assert.Less(Math.Abs(_outputTwoRegionTissue.R_r[0] * _factor - 0.615238307), 0.000000001);
        }
        // Reflection R(rho) 2nd moment, linux value output in printf statement
        [Test]
        public void validate_DAW_sphere_ROfRho_second_moment()
        {
            Assert.Less(Math.Abs(_outputOneRegionTissue.R_r2[0] * _factor * _factor - 18.92598), 0.00001);
            Assert.Less(Math.Abs(_outputTwoRegionTissue.R_r2[0] * _factor * _factor - 18.92598), 0.00001);
        }
        // Reflection R(angle)
        [Test]
        public void validate_DAW_sphere_ROfAngle()
        {
            Assert.Less(Math.Abs(_outputOneRegionTissue.R_a[0] * _factor - 0.0809612757), 0.0000000001);
            Assert.Less(Math.Abs(_outputTwoRegionTissue.R_a[0] * _factor - 0.0809612757), 0.0000000001);
        }
        // Reflection R(rho,angle)
        [Test]
        public void validate_DAW_sphere_ROfRhoAndAngle()
        {
            Assert.Less(Math.Abs(_outputOneRegionTissue.R_ra[0, 0] * _factor - 0.0881573691), 0.0000000001);
            Assert.Less(Math.Abs(_outputTwoRegionTissue.R_ra[0, 0] * _factor - 0.0881573691), 0.0000000001);
        }
        // Reflection R(rho,time)
        [Test]
        public void validate_DAW_sphere_ROfRhoAndTime()
        {
            Assert.Less(Math.Abs(_outputOneRegionTissue.R_rt[0, 0] * _factor - 61.5238307), 0.0000001);
            Assert.Less(Math.Abs(_outputTwoRegionTissue.R_rt[0, 0] * _factor - 61.5238307), 0.0000001);
        }
        // Reflection R(rho,omega)
        public void validate_DAW_sphere_ROfRhoAndOmega()
        {
            Assert.Less(Complex.Abs(
                _outputOneRegionTissue.R_rw[0, 0] * _factor - (0.6152383 - Complex.ImaginaryOne * 0.0002368336)), 0.000001);
            Assert.Less(Complex.Abs(
                _outputTwoRegionTissue.R_rw[0, 0] * _factor - (0.6152383 - Complex.ImaginaryOne * 0.0002368336)), 0.000001);
        }
        // Diffuse Transmittance
        [Test]
        public void validate_DAW_sphere_TDiffuse()
        {
            Assert.Less(Math.Abs(_outputOneRegionTissue.Td * _factor - 0.0228405921), 0.000000001);
            Assert.Less(Math.Abs(_outputTwoRegionTissue.Td * _factor - 0.0228405921), 0.000000001);
        }
        // Transmittance Time(rho)
        [Test]
        public void validate_DAW_sphere_TOfRho()
        {
            Assert.Less(Math.Abs(_outputOneRegionTissue.T_r[54] * _factor - 0.00169219067), 0.00000000001);
            Assert.Less(Math.Abs(_outputTwoRegionTissue.T_r[54] * _factor - 0.00169219067), 0.00000000001);
        }
        // Transmittance Time(angle)
        [Test]
        public void validate_DAW_sphere_TOfAngle()
        {
            Assert.Less(Math.Abs(_outputOneRegionTissue.T_a[0] * _factor - 0.00327282369), 0.00000000001);
            Assert.Less(Math.Abs(_outputTwoRegionTissue.T_a[0] * _factor - 0.00327282369), 0.00000000001);
        }
        // Transmittance Time(rho,angle)
        [Test]
        public void validate_DAW_sphere_TOfRhoAndAngle()
        {
            Assert.Less(Math.Abs(_outputOneRegionTissue.T_ra[54, 0] * _factor - 0.000242473649), 0.000000000001);
            Assert.Less(Math.Abs(_outputTwoRegionTissue.T_ra[54, 0] * _factor - 0.000242473649), 0.000000000001);
        }
        // Reflectance R(x,y)
        [Test]
        public void validate_DAW_sphere_ROfXAndY()
        {
            Assert.Less(Math.Abs(_outputOneRegionTissue.R_xy[198, 201] * _factor - 0.00825301), 0.00000001);
            Assert.Less(Math.Abs(_outputTwoRegionTissue.R_xy[198, 201] * _factor - 0.00825301), 0.00000001);
        }
        // Total Absorption
        [Test]
        public void validate_DAW_sphere_ATotal()
        {
            Assert.Less(Math.Abs(_outputOneRegionTissue.Atot * _factor - 0.384363881), 0.000000001);
            Assert.Less(Math.Abs(_outputTwoRegionTissue.Atot * _factor - 0.384363881), 0.000000001);
        }
        // Absorption A(rho,z)
        [Test]
        public void validate_DAW_sphere_AOfRhoAndZ()
        {
            Assert.Less(Math.Abs(_outputOneRegionTissue.A_rz[0, 0] * _factor - 0.39494647), 0.00000001);
            Assert.Less(Math.Abs(_outputTwoRegionTissue.A_rz[0, 0] * _factor - 0.39494647), 0.00000001);
        }
        // Fluence Flu(rho,z)
        [Test]
        public void validate_DAW_sphere_FluenceOfRhoAndZ()
        {
            Assert.Less(Math.Abs(_outputOneRegionTissue.Flu_rz[0, 0] * _factor - 39.4946472), 0.0000001);
            Assert.Less(Math.Abs(_outputTwoRegionTissue.Flu_rz[0, 0] * _factor - 39.4946472), 0.0000001);
        } 
        // Volume Radiance Rad(rho,z,angle)
        // Verify integral over angle of Radiance equals Fluence
        [Test]
        public void validate_DAW_sphere_RadianceOfRhoAndZAndAngle()
        {
            // undo angle bin normalization
            var angle = ((RadianceOfRhoAndZAndAngleDetectorInput)_inputOneRegionTissue.DetectorInputs.
                Where(d => d.TallyType == "RadianceOfRhoAndZAndAngle").First()).Angle;
            var norm = 2 * Math.PI * angle.Delta;
            var integral = 0.0;
            for (int ia = 0; ia < angle.Count - 1; ia++)
            {
                integral += _outputOneRegionTissue.Rad_rza[0, 6, ia] * Math.Sin((ia + 0.5) * angle.Delta);
            }
            Assert.Less(Math.Abs(integral * norm - _outputOneRegionTissue.Flu_rz[0, 6]), 0.000000000001);
        }
        // Radiance(rho) - not sure this detector is defined correctly yet
        //[Test]
        //public void validate_DAW_sphere_RadianceOfRho()
        //{
        //    //need radiance detector to compare results, for now make sure both simulations give same results
        //    Assert.Less(Math.Abs(_outputOneRegionTissue.Rad_r[0] - _outputTwoRegionTissue.Rad_r[0]), 0.0000001);
        //}
        // sanity checks
        [Test]
        public void validate_DAW_sphere_RDiffuse_plus_ATotal_plus_TDiffuse_equals_one()
        {
            // no specular because photons started inside tissue
            Assert.Less(Math.Abs(_outputOneRegionTissue.Rd + _outputOneRegionTissue.Atot + _outputOneRegionTissue.Td - 1), 0.00000000001);
        }
    }
}
<|MERGE_RESOLUTION|>--- conflicted
+++ resolved
@@ -1,327 +1,300 @@
-using System;
-using System.Numerics;
-using System.Linq;
-using System.Collections.Generic;
-using NUnit.Framework;
-using Vts.Common;
-using Vts.MonteCarlo;
-using Vts.MonteCarlo.Helpers;
-<<<<<<< HEAD
-using Vts.MonteCarlo.PhaseFunctionInputs;
-=======
-using Vts.MonteCarlo.Sources;
->>>>>>> 01fb3655
-using Vts.MonteCarlo.Tissues;
-using Vts.MonteCarlo.Detectors;
-
-namespace Vts.Test.MonteCarlo.Detectors
-{
-    /// <summary>
-    /// These tests execute a discrete absorption weighting (DAW) MC simulation with 
-    /// 100 photons and verify that the tally results match the linux results given the 
-    /// same seed using mersenne twister STANDARD_TEST.  The tests then run a simulation
-    /// through a homogeneous two layer tissue (both layers have the same optical properties)
-    /// and verify that the detector tallies are the same.  This tests whether the pseudo-
-    /// collision pausing at the layer interface does not change the results.
-    /// </summary>
-    [TestFixture]
-    public class DAWSphereDetectorsTests
-    {
-        private SimulationOutput _outputOneRegionTissue;
-        private SimulationOutput _outputTwoRegionTissue;
-        private SimulationInput _inputOneRegionTissue;
-        private SimulationInput _inputTwoRegionTissue;
-        private double _factor;
-
-        /// <summary>
-        /// DiscreteAbsorptionWeighting detection.
-        /// Setup input to the MC for a homogeneous one layer tissue and a single
-        /// ellipsoid tissue (both regions have same optical properties), execute simulations
-        /// and verify results agree with linux results given the same seed
-        /// mersenne twister STANDARD_TEST.  The linux results assumes photon passes
-        /// through specular and deweights photon by specular.  This test starts photon 
-        /// inside tissue and then multiplies result by specular deweighting to match.
-        /// NOTE: currently two region executes same photon biography except for pauses
-        /// at layer interface.  Variance for DAW results not degraded.
-        /// </summary>
-        [TestFixtureSetUp]
-        public void execute_Monte_Carlo()
-        {
-            // instantiate common classes
-            var simulationOptions = new SimulationOptions(
-                0,
-                RandomNumberGeneratorType.MersenneTwister,
-                AbsorptionWeightingType.Discrete,
-                //PhaseFunctionType.HenyeyGreenstein,
-                new List<DatabaseType>() { }, // databases to be written
-                false, // track statistics
-                0.0, // RR threshold -> 0 = no RR performed
-                0);
-            var source = new DirectionalPointSourceInput(
-                     new Position(0.0, 0.0, 0.0),
-                     new Direction(0.0, 0.0, 1.0),
-                     1); // start inside tissue
-            var detectors = 
-                new List<IDetectorInput>
-                {
-                    new RDiffuseDetectorInput(),
-                    new ROfAngleDetectorInput() { Angle=new DoubleRange(Math.PI / 2 , Math.PI, 2)},
-                    new ROfRhoDetectorInput() { Rho=new DoubleRange(0.0, 10.0, 101), TallySecondMoment = true},
-                    new ROfRhoAndAngleDetectorInput() {Rho=new DoubleRange(0.0, 10.0, 101),Angle=new DoubleRange(Math.PI / 2, Math.PI, 2)},
-                    new ROfRhoAndTimeDetectorInput() {Rho=new DoubleRange(0.0, 10.0, 101),Time=new DoubleRange(0.0, 1.0, 101)},
-                    new ROfXAndYDetectorInput() {X=new DoubleRange(-200.0, 200.0, 401),Y=new DoubleRange(-200.0, 200.0, 401)}, 
-                    new ROfRhoAndOmegaDetectorInput() {Rho=new DoubleRange(0.0, 10.0, 101),Omega=new DoubleRange(0.0, 1.0, 21)},
-                    new TDiffuseDetectorInput(),
-                    new TOfAngleDetectorInput() {Angle=new DoubleRange(0.0, Math.PI / 2, 2)},
-                    new TOfRhoDetectorInput() {Rho=new DoubleRange(0.0, 10.0, 101)},
-                    new TOfRhoAndAngleDetectorInput(){Rho=new DoubleRange(0.0, 10.0, 101), Angle=new DoubleRange(0.0, Math.PI / 2, 2)},
-                    new AOfRhoAndZDetectorInput() {Rho=new DoubleRange(0.0, 10.0, 101),Z=new DoubleRange(0.0, 10.0, 101)},
-                    new ATotalDetectorInput(),
-                    new FluenceOfRhoAndZDetectorInput(){Rho=new DoubleRange(0.0, 10.0, 101),Z=new DoubleRange(0.0, 10.0, 101)},
-                    new RadianceOfRhoAndZAndAngleDetectorInput() 
-                    {
-                        Rho=new DoubleRange(0.0, 10.0, 101),
-                        Z=new DoubleRange(0.0, 10.0, 101),
-                        Angle=new DoubleRange(-Math.PI / 2, Math.PI / 2, 5)
-                    }
-                };
-
-            MultiLayerTissueInput ti = new MultiLayerTissueInput(
-                    new ITissueRegion[]
-                    { 
-                        new LayerTissueRegion(
-                            new DoubleRange(double.NegativeInfinity, 0.0),
-<<<<<<< HEAD
-                            new OpticalProperties(0.0, 1e-10, 1.0, 1.0),
-                        "HenyeyGreensteinKey1"),
-                        new LayerRegion(
-                            new DoubleRange(0.0, 20.0),
-                            new OpticalProperties(0.01, 1.0, 0.8, 1.4),
-                        "HenyeyGreensteinKey2"),
-                        new LayerRegion(
-=======
-                            new OpticalProperties(0.0, 1e-10, 1.0, 1.0)),
-                        new LayerTissueRegion(
-                            new DoubleRange(0.0, 20.0),
-                            new OpticalProperties(0.01, 1.0, 0.8, 1.4)),
-                        new LayerTissueRegion(
->>>>>>> 01fb3655
-                            new DoubleRange(20.0, double.PositiveInfinity),
-                            new OpticalProperties(0.0, 1e-10, 1.0, 1.0),
-                        "HenyeyGreensteinKey3")
-                    }
-                );
-            ti.RegionPhaseFunctionInputs.Add("HenyeyGreensteinKey1", new HenyeyGreensteinPhaseFunctionInput());
-            ti.RegionPhaseFunctionInputs.Add("HenyeyGreensteinKey2", new HenyeyGreensteinPhaseFunctionInput());
-            ti.RegionPhaseFunctionInputs.Add("HenyeyGreensteinKey3", new HenyeyGreensteinPhaseFunctionInput());
-            _inputOneRegionTissue = new SimulationInput(
-                100,
-                "",
-                simulationOptions,
-                source,
-<<<<<<< HEAD
-                ti,
-                detectors);             
-            _outputOneRegionTissue = new MonteCarloSimulation(_inputOneRegionTissue).Run();
-
-            SingleEllipsoidTissueInput ti2 = new SingleEllipsoidTissueInput(
-                     new EllipsoidRegion(
-=======
-                new SingleEllipsoidTissueInput(
-                     new EllipsoidTissueRegion(
->>>>>>> 01fb3655
-                        new Position(0, 0, 1),
-                        0.5,
-                        0.5,
-                        0.5,
-<<<<<<< HEAD
-                        new OpticalProperties(0.01, 1.0, 0.8, 1.4), //debug with g=1
-                        "HenyeyGreensteinKey1"
-                    ),
-                    new LayerRegion[]
-=======
-                        new OpticalProperties(0.01, 1.0, 0.8, 1.4) //debug with g=1
-                    ), 
-                    new LayerTissueRegion[]
->>>>>>> 01fb3655
-                    { 
-                        new LayerTissueRegion(
-                            new DoubleRange(double.NegativeInfinity, 0.0),
-<<<<<<< HEAD
-                            new OpticalProperties(0.0, 1e-10, 1.0, 1.0),
-                        "HenyeyGreensteinKey2"),
-                        new LayerRegion(
-                            new DoubleRange(0.0, 20.0), // debug with thin slab d=2
-                            new OpticalProperties(0.01, 1.0, 0.8, 1.4),// debug with g=1
-                        "HenyeyGreensteinKey3"),
-                        new LayerRegion(
-=======
-                            new OpticalProperties(0.0, 1e-10, 1.0, 1.0)),
-                        new LayerTissueRegion(
-                            new DoubleRange(0.0, 20.0), // debug with thin slab d=2
-                            new OpticalProperties(0.01, 1.0, 0.8, 1.4)),// debug with g=1
-                        new LayerTissueRegion(
->>>>>>> 01fb3655
-                            new DoubleRange(20.0, double.PositiveInfinity),
-                            new OpticalProperties(0.0, 1e-10, 1.0, 1.0),
-                        "HenyeyGreensteinKey4")
-                    }
-                );
-            ti2.RegionPhaseFunctionInputs.Add("HenyeyGreensteinKey1", new HenyeyGreensteinPhaseFunctionInput());
-            ti2.RegionPhaseFunctionInputs.Add("HenyeyGreensteinKey2", new HenyeyGreensteinPhaseFunctionInput());
-            ti2.RegionPhaseFunctionInputs.Add("HenyeyGreensteinKey3", new HenyeyGreensteinPhaseFunctionInput());
-            ti2.RegionPhaseFunctionInputs.Add("HenyeyGreensteinKey4", new HenyeyGreensteinPhaseFunctionInput());
-            _inputTwoRegionTissue = new SimulationInput(
-                100,
-                "",
-                simulationOptions,
-                source,
-                ti2,
-                detectors);
-            _outputTwoRegionTissue = new MonteCarloSimulation(_inputTwoRegionTissue).Run();
-
-            _factor = 1.0 - Optics.Specular(
-                            _inputOneRegionTissue.TissueInput.Regions[0].RegionOP.N,
-                            _inputOneRegionTissue.TissueInput.Regions[1].RegionOP.N);
-        }
-
-        // validation values obtained from linux run using above input and 
-        // seeded the same for:
-        // Diffuse Reflectance
-        [Test]
-        public void validate_DAW_sphere_RDiffuse()
-        {
-            Assert.Less(Math.Abs(_outputOneRegionTissue.Rd * _factor - 0.565017749), 0.000000001);
-            Assert.Less(Math.Abs(_outputTwoRegionTissue.Rd * _factor - 0.565017749), 0.000000001);
-        }
-        // Reflection R(rho)
-        [Test]
-        public void validate_DAW_sphere_ROfRho()
-        {
-            Assert.Less(Math.Abs(_outputOneRegionTissue.R_r[0] * _factor - 0.615238307), 0.000000001);
-            Assert.Less(Math.Abs(_outputTwoRegionTissue.R_r[0] * _factor - 0.615238307), 0.000000001);
-        }
-        // Reflection R(rho) 2nd moment, linux value output in printf statement
-        [Test]
-        public void validate_DAW_sphere_ROfRho_second_moment()
-        {
-            Assert.Less(Math.Abs(_outputOneRegionTissue.R_r2[0] * _factor * _factor - 18.92598), 0.00001);
-            Assert.Less(Math.Abs(_outputTwoRegionTissue.R_r2[0] * _factor * _factor - 18.92598), 0.00001);
-        }
-        // Reflection R(angle)
-        [Test]
-        public void validate_DAW_sphere_ROfAngle()
-        {
-            Assert.Less(Math.Abs(_outputOneRegionTissue.R_a[0] * _factor - 0.0809612757), 0.0000000001);
-            Assert.Less(Math.Abs(_outputTwoRegionTissue.R_a[0] * _factor - 0.0809612757), 0.0000000001);
-        }
-        // Reflection R(rho,angle)
-        [Test]
-        public void validate_DAW_sphere_ROfRhoAndAngle()
-        {
-            Assert.Less(Math.Abs(_outputOneRegionTissue.R_ra[0, 0] * _factor - 0.0881573691), 0.0000000001);
-            Assert.Less(Math.Abs(_outputTwoRegionTissue.R_ra[0, 0] * _factor - 0.0881573691), 0.0000000001);
-        }
-        // Reflection R(rho,time)
-        [Test]
-        public void validate_DAW_sphere_ROfRhoAndTime()
-        {
-            Assert.Less(Math.Abs(_outputOneRegionTissue.R_rt[0, 0] * _factor - 61.5238307), 0.0000001);
-            Assert.Less(Math.Abs(_outputTwoRegionTissue.R_rt[0, 0] * _factor - 61.5238307), 0.0000001);
-        }
-        // Reflection R(rho,omega)
-        public void validate_DAW_sphere_ROfRhoAndOmega()
-        {
-            Assert.Less(Complex.Abs(
-                _outputOneRegionTissue.R_rw[0, 0] * _factor - (0.6152383 - Complex.ImaginaryOne * 0.0002368336)), 0.000001);
-            Assert.Less(Complex.Abs(
-                _outputTwoRegionTissue.R_rw[0, 0] * _factor - (0.6152383 - Complex.ImaginaryOne * 0.0002368336)), 0.000001);
-        }
-        // Diffuse Transmittance
-        [Test]
-        public void validate_DAW_sphere_TDiffuse()
-        {
-            Assert.Less(Math.Abs(_outputOneRegionTissue.Td * _factor - 0.0228405921), 0.000000001);
-            Assert.Less(Math.Abs(_outputTwoRegionTissue.Td * _factor - 0.0228405921), 0.000000001);
-        }
-        // Transmittance Time(rho)
-        [Test]
-        public void validate_DAW_sphere_TOfRho()
-        {
-            Assert.Less(Math.Abs(_outputOneRegionTissue.T_r[54] * _factor - 0.00169219067), 0.00000000001);
-            Assert.Less(Math.Abs(_outputTwoRegionTissue.T_r[54] * _factor - 0.00169219067), 0.00000000001);
-        }
-        // Transmittance Time(angle)
-        [Test]
-        public void validate_DAW_sphere_TOfAngle()
-        {
-            Assert.Less(Math.Abs(_outputOneRegionTissue.T_a[0] * _factor - 0.00327282369), 0.00000000001);
-            Assert.Less(Math.Abs(_outputTwoRegionTissue.T_a[0] * _factor - 0.00327282369), 0.00000000001);
-        }
-        // Transmittance Time(rho,angle)
-        [Test]
-        public void validate_DAW_sphere_TOfRhoAndAngle()
-        {
-            Assert.Less(Math.Abs(_outputOneRegionTissue.T_ra[54, 0] * _factor - 0.000242473649), 0.000000000001);
-            Assert.Less(Math.Abs(_outputTwoRegionTissue.T_ra[54, 0] * _factor - 0.000242473649), 0.000000000001);
-        }
-        // Reflectance R(x,y)
-        [Test]
-        public void validate_DAW_sphere_ROfXAndY()
-        {
-            Assert.Less(Math.Abs(_outputOneRegionTissue.R_xy[198, 201] * _factor - 0.00825301), 0.00000001);
-            Assert.Less(Math.Abs(_outputTwoRegionTissue.R_xy[198, 201] * _factor - 0.00825301), 0.00000001);
-        }
-        // Total Absorption
-        [Test]
-        public void validate_DAW_sphere_ATotal()
-        {
-            Assert.Less(Math.Abs(_outputOneRegionTissue.Atot * _factor - 0.384363881), 0.000000001);
-            Assert.Less(Math.Abs(_outputTwoRegionTissue.Atot * _factor - 0.384363881), 0.000000001);
-        }
-        // Absorption A(rho,z)
-        [Test]
-        public void validate_DAW_sphere_AOfRhoAndZ()
-        {
-            Assert.Less(Math.Abs(_outputOneRegionTissue.A_rz[0, 0] * _factor - 0.39494647), 0.00000001);
-            Assert.Less(Math.Abs(_outputTwoRegionTissue.A_rz[0, 0] * _factor - 0.39494647), 0.00000001);
-        }
-        // Fluence Flu(rho,z)
-        [Test]
-        public void validate_DAW_sphere_FluenceOfRhoAndZ()
-        {
-            Assert.Less(Math.Abs(_outputOneRegionTissue.Flu_rz[0, 0] * _factor - 39.4946472), 0.0000001);
-            Assert.Less(Math.Abs(_outputTwoRegionTissue.Flu_rz[0, 0] * _factor - 39.4946472), 0.0000001);
-        } 
-        // Volume Radiance Rad(rho,z,angle)
-        // Verify integral over angle of Radiance equals Fluence
-        [Test]
-        public void validate_DAW_sphere_RadianceOfRhoAndZAndAngle()
-        {
-            // undo angle bin normalization
-            var angle = ((RadianceOfRhoAndZAndAngleDetectorInput)_inputOneRegionTissue.DetectorInputs.
-                Where(d => d.TallyType == "RadianceOfRhoAndZAndAngle").First()).Angle;
-            var norm = 2 * Math.PI * angle.Delta;
-            var integral = 0.0;
-            for (int ia = 0; ia < angle.Count - 1; ia++)
-            {
-                integral += _outputOneRegionTissue.Rad_rza[0, 6, ia] * Math.Sin((ia + 0.5) * angle.Delta);
-            }
-            Assert.Less(Math.Abs(integral * norm - _outputOneRegionTissue.Flu_rz[0, 6]), 0.000000000001);
-        }
-        // Radiance(rho) - not sure this detector is defined correctly yet
-        //[Test]
-        //public void validate_DAW_sphere_RadianceOfRho()
-        //{
-        //    //need radiance detector to compare results, for now make sure both simulations give same results
-        //    Assert.Less(Math.Abs(_outputOneRegionTissue.Rad_r[0] - _outputTwoRegionTissue.Rad_r[0]), 0.0000001);
-        //}
-        // sanity checks
-        [Test]
-        public void validate_DAW_sphere_RDiffuse_plus_ATotal_plus_TDiffuse_equals_one()
-        {
-            // no specular because photons started inside tissue
-            Assert.Less(Math.Abs(_outputOneRegionTissue.Rd + _outputOneRegionTissue.Atot + _outputOneRegionTissue.Td - 1), 0.00000000001);
-        }
-    }
-}
+using System;
+using System.Numerics;
+using System.Linq;
+using System.Collections.Generic;
+using NUnit.Framework;
+using Vts.Common;
+using Vts.MonteCarlo;
+using Vts.MonteCarlo.Helpers;
+using Vts.MonteCarlo.PhaseFunctionInputs;
+using Vts.MonteCarlo.Sources;
+using Vts.MonteCarlo.Tissues;
+using Vts.MonteCarlo.Detectors;
+
+namespace Vts.Test.MonteCarlo.Detectors
+{
+    /// <summary>
+    /// These tests execute a discrete absorption weighting (DAW) MC simulation with 
+    /// 100 photons and verify that the tally results match the linux results given the 
+    /// same seed using mersenne twister STANDARD_TEST.  The tests then run a simulation
+    /// through a homogeneous two layer tissue (both layers have the same optical properties)
+    /// and verify that the detector tallies are the same.  This tests whether the pseudo-
+    /// collision pausing at the layer interface does not change the results.
+    /// </summary>
+    [TestFixture]
+    public class DAWSphereDetectorsTests
+    {
+        private SimulationOutput _outputOneRegionTissue;
+        private SimulationOutput _outputTwoRegionTissue;
+        private SimulationInput _inputOneRegionTissue;
+        private SimulationInput _inputTwoRegionTissue;
+        private double _factor;
+
+        /// <summary>
+        /// DiscreteAbsorptionWeighting detection.
+        /// Setup input to the MC for a homogeneous one layer tissue and a single
+        /// ellipsoid tissue (both regions have same optical properties), execute simulations
+        /// and verify results agree with linux results given the same seed
+        /// mersenne twister STANDARD_TEST.  The linux results assumes photon passes
+        /// through specular and deweights photon by specular.  This test starts photon 
+        /// inside tissue and then multiplies result by specular deweighting to match.
+        /// NOTE: currently two region executes same photon biography except for pauses
+        /// at layer interface.  Variance for DAW results not degraded.
+        /// </summary>
+        [TestFixtureSetUp]
+        public void execute_Monte_Carlo()
+        {
+            // instantiate common classes
+            var simulationOptions = new SimulationOptions(
+                0,
+                RandomNumberGeneratorType.MersenneTwister,
+                AbsorptionWeightingType.Discrete,
+                //PhaseFunctionType.HenyeyGreenstein,
+                new List<DatabaseType>() { }, // databases to be written
+                false, // track statistics
+                0.0, // RR threshold -> 0 = no RR performed
+                0);
+            var source = new DirectionalPointSourceInput(
+                     new Position(0.0, 0.0, 0.0),
+                     new Direction(0.0, 0.0, 1.0),
+                     1); // start inside tissue
+            var detectors = 
+                new List<IDetectorInput>
+                {
+                    new RDiffuseDetectorInput(),
+                    new ROfAngleDetectorInput() { Angle=new DoubleRange(Math.PI / 2 , Math.PI, 2)},
+                    new ROfRhoDetectorInput() { Rho=new DoubleRange(0.0, 10.0, 101), TallySecondMoment = true},
+                    new ROfRhoAndAngleDetectorInput() {Rho=new DoubleRange(0.0, 10.0, 101),Angle=new DoubleRange(Math.PI / 2, Math.PI, 2)},
+                    new ROfRhoAndTimeDetectorInput() {Rho=new DoubleRange(0.0, 10.0, 101),Time=new DoubleRange(0.0, 1.0, 101)},
+                    new ROfXAndYDetectorInput() {X=new DoubleRange(-200.0, 200.0, 401),Y=new DoubleRange(-200.0, 200.0, 401)}, 
+                    new ROfRhoAndOmegaDetectorInput() {Rho=new DoubleRange(0.0, 10.0, 101),Omega=new DoubleRange(0.0, 1.0, 21)},
+                    new TDiffuseDetectorInput(),
+                    new TOfAngleDetectorInput() {Angle=new DoubleRange(0.0, Math.PI / 2, 2)},
+                    new TOfRhoDetectorInput() {Rho=new DoubleRange(0.0, 10.0, 101)},
+                    new TOfRhoAndAngleDetectorInput(){Rho=new DoubleRange(0.0, 10.0, 101), Angle=new DoubleRange(0.0, Math.PI / 2, 2)},
+                    new AOfRhoAndZDetectorInput() {Rho=new DoubleRange(0.0, 10.0, 101),Z=new DoubleRange(0.0, 10.0, 101)},
+                    new ATotalDetectorInput(),
+                    new FluenceOfRhoAndZDetectorInput(){Rho=new DoubleRange(0.0, 10.0, 101),Z=new DoubleRange(0.0, 10.0, 101)},
+                    new RadianceOfRhoAndZAndAngleDetectorInput() 
+                    {
+                        Rho=new DoubleRange(0.0, 10.0, 101),
+                        Z=new DoubleRange(0.0, 10.0, 101),
+                        Angle=new DoubleRange(-Math.PI / 2, Math.PI / 2, 5)
+                    }
+                };
+
+            MultiLayerTissueInput ti = new MultiLayerTissueInput(
+                    new ITissueRegion[]
+                    { 
+                        new LayerTissueRegion(
+                            new DoubleRange(double.NegativeInfinity, 0.0),
+                            new OpticalProperties(0.0, 1e-10, 1.0, 1.0),
+                        "HenyeyGreensteinKey1"),
+                        new LayerRegion(
+
+                            new DoubleRange(0.0, 20.0),
+                            new OpticalProperties(0.01, 1.0, 0.8, 1.4),
+                        "HenyeyGreensteinKey2"),
+                        new LayerRegion(
+
+                            new DoubleRange(20.0, double.PositiveInfinity),
+                            new OpticalProperties(0.0, 1e-10, 1.0, 1.0),
+                        "HenyeyGreensteinKey3")
+                    }
+                );
+            ti.RegionPhaseFunctionInputs.Add("HenyeyGreensteinKey1", new HenyeyGreensteinPhaseFunctionInput());
+            ti.RegionPhaseFunctionInputs.Add("HenyeyGreensteinKey2", new HenyeyGreensteinPhaseFunctionInput());
+            ti.RegionPhaseFunctionInputs.Add("HenyeyGreensteinKey3", new HenyeyGreensteinPhaseFunctionInput());
+            _inputOneRegionTissue = new SimulationInput(
+                100,
+                "",
+                simulationOptions,
+                source,
+                ti,
+                detectors);             
+            _outputOneRegionTissue = new MonteCarloSimulation(_inputOneRegionTissue).Run();
+
+            SingleEllipsoidTissueInput ti2 = new SingleEllipsoidTissueInput(
+                        new Position(0, 0, 1),
+                        0.5,
+                        0.5,
+                        0.5,
+                        new OpticalProperties(0.01, 1.0, 0.8, 1.4), //debug with g=1
+                        "HenyeyGreensteinKey1"
+                    ),
+                    new LayerTissueRegion[]
+                    { 
+                        new LayerTissueRegion(
+                            new DoubleRange(double.NegativeInfinity, 0.0),
+                            new OpticalProperties(0.0, 1e-10, 1.0, 1.0),
+                        "HenyeyGreensteinKey2"),
+                        new LayerRegion(
+
+                            new DoubleRange(0.0, 20.0), // debug with thin slab d=2
+                            new OpticalProperties(0.01, 1.0, 0.8, 1.4),// debug with g=1
+                        "HenyeyGreensteinKey3"),
+                        new LayerRegion(
+
+                            new DoubleRange(20.0, double.PositiveInfinity),
+                            new OpticalProperties(0.0, 1e-10, 1.0, 1.0),
+                        "HenyeyGreensteinKey4")
+                    }
+                );
+            ti2.RegionPhaseFunctionInputs.Add("HenyeyGreensteinKey1", new HenyeyGreensteinPhaseFunctionInput());
+            ti2.RegionPhaseFunctionInputs.Add("HenyeyGreensteinKey2", new HenyeyGreensteinPhaseFunctionInput());
+            ti2.RegionPhaseFunctionInputs.Add("HenyeyGreensteinKey3", new HenyeyGreensteinPhaseFunctionInput());
+            ti2.RegionPhaseFunctionInputs.Add("HenyeyGreensteinKey4", new HenyeyGreensteinPhaseFunctionInput());
+            _inputTwoRegionTissue = new SimulationInput(
+                100,
+                "",
+                simulationOptions,
+                source,
+                ti2,
+                detectors);
+            _outputTwoRegionTissue = new MonteCarloSimulation(_inputTwoRegionTissue).Run();
+
+            _factor = 1.0 - Optics.Specular(
+                            _inputOneRegionTissue.TissueInput.Regions[0].RegionOP.N,
+                            _inputOneRegionTissue.TissueInput.Regions[1].RegionOP.N);
+        }
+
+        // validation values obtained from linux run using above input and 
+        // seeded the same for:
+        // Diffuse Reflectance
+        [Test]
+        public void validate_DAW_sphere_RDiffuse()
+        {
+            Assert.Less(Math.Abs(_outputOneRegionTissue.Rd * _factor - 0.565017749), 0.000000001);
+            Assert.Less(Math.Abs(_outputTwoRegionTissue.Rd * _factor - 0.565017749), 0.000000001);
+        }
+        // Reflection R(rho)
+        [Test]
+        public void validate_DAW_sphere_ROfRho()
+        {
+            Assert.Less(Math.Abs(_outputOneRegionTissue.R_r[0] * _factor - 0.615238307), 0.000000001);
+            Assert.Less(Math.Abs(_outputTwoRegionTissue.R_r[0] * _factor - 0.615238307), 0.000000001);
+        }
+        // Reflection R(rho) 2nd moment, linux value output in printf statement
+        [Test]
+        public void validate_DAW_sphere_ROfRho_second_moment()
+        {
+            Assert.Less(Math.Abs(_outputOneRegionTissue.R_r2[0] * _factor * _factor - 18.92598), 0.00001);
+            Assert.Less(Math.Abs(_outputTwoRegionTissue.R_r2[0] * _factor * _factor - 18.92598), 0.00001);
+        }
+        // Reflection R(angle)
+        [Test]
+        public void validate_DAW_sphere_ROfAngle()
+        {
+            Assert.Less(Math.Abs(_outputOneRegionTissue.R_a[0] * _factor - 0.0809612757), 0.0000000001);
+            Assert.Less(Math.Abs(_outputTwoRegionTissue.R_a[0] * _factor - 0.0809612757), 0.0000000001);
+        }
+        // Reflection R(rho,angle)
+        [Test]
+        public void validate_DAW_sphere_ROfRhoAndAngle()
+        {
+            Assert.Less(Math.Abs(_outputOneRegionTissue.R_ra[0, 0] * _factor - 0.0881573691), 0.0000000001);
+            Assert.Less(Math.Abs(_outputTwoRegionTissue.R_ra[0, 0] * _factor - 0.0881573691), 0.0000000001);
+        }
+        // Reflection R(rho,time)
+        [Test]
+        public void validate_DAW_sphere_ROfRhoAndTime()
+        {
+            Assert.Less(Math.Abs(_outputOneRegionTissue.R_rt[0, 0] * _factor - 61.5238307), 0.0000001);
+            Assert.Less(Math.Abs(_outputTwoRegionTissue.R_rt[0, 0] * _factor - 61.5238307), 0.0000001);
+        }
+        // Reflection R(rho,omega)
+        public void validate_DAW_sphere_ROfRhoAndOmega()
+        {
+            Assert.Less(Complex.Abs(
+                _outputOneRegionTissue.R_rw[0, 0] * _factor - (0.6152383 - Complex.ImaginaryOne * 0.0002368336)), 0.000001);
+            Assert.Less(Complex.Abs(
+                _outputTwoRegionTissue.R_rw[0, 0] * _factor - (0.6152383 - Complex.ImaginaryOne * 0.0002368336)), 0.000001);
+        }
+        // Diffuse Transmittance
+        [Test]
+        public void validate_DAW_sphere_TDiffuse()
+        {
+            Assert.Less(Math.Abs(_outputOneRegionTissue.Td * _factor - 0.0228405921), 0.000000001);
+            Assert.Less(Math.Abs(_outputTwoRegionTissue.Td * _factor - 0.0228405921), 0.000000001);
+        }
+        // Transmittance Time(rho)
+        [Test]
+        public void validate_DAW_sphere_TOfRho()
+        {
+            Assert.Less(Math.Abs(_outputOneRegionTissue.T_r[54] * _factor - 0.00169219067), 0.00000000001);
+            Assert.Less(Math.Abs(_outputTwoRegionTissue.T_r[54] * _factor - 0.00169219067), 0.00000000001);
+        }
+        // Transmittance Time(angle)
+        [Test]
+        public void validate_DAW_sphere_TOfAngle()
+        {
+            Assert.Less(Math.Abs(_outputOneRegionTissue.T_a[0] * _factor - 0.00327282369), 0.00000000001);
+            Assert.Less(Math.Abs(_outputTwoRegionTissue.T_a[0] * _factor - 0.00327282369), 0.00000000001);
+        }
+        // Transmittance Time(rho,angle)
+        [Test]
+        public void validate_DAW_sphere_TOfRhoAndAngle()
+        {
+            Assert.Less(Math.Abs(_outputOneRegionTissue.T_ra[54, 0] * _factor - 0.000242473649), 0.000000000001);
+            Assert.Less(Math.Abs(_outputTwoRegionTissue.T_ra[54, 0] * _factor - 0.000242473649), 0.000000000001);
+        }
+        // Reflectance R(x,y)
+        [Test]
+        public void validate_DAW_sphere_ROfXAndY()
+        {
+            Assert.Less(Math.Abs(_outputOneRegionTissue.R_xy[198, 201] * _factor - 0.00825301), 0.00000001);
+            Assert.Less(Math.Abs(_outputTwoRegionTissue.R_xy[198, 201] * _factor - 0.00825301), 0.00000001);
+        }
+        // Total Absorption
+        [Test]
+        public void validate_DAW_sphere_ATotal()
+        {
+            Assert.Less(Math.Abs(_outputOneRegionTissue.Atot * _factor - 0.384363881), 0.000000001);
+            Assert.Less(Math.Abs(_outputTwoRegionTissue.Atot * _factor - 0.384363881), 0.000000001);
+        }
+        // Absorption A(rho,z)
+        [Test]
+        public void validate_DAW_sphere_AOfRhoAndZ()
+        {
+            Assert.Less(Math.Abs(_outputOneRegionTissue.A_rz[0, 0] * _factor - 0.39494647), 0.00000001);
+            Assert.Less(Math.Abs(_outputTwoRegionTissue.A_rz[0, 0] * _factor - 0.39494647), 0.00000001);
+        }
+        // Fluence Flu(rho,z)
+        [Test]
+        public void validate_DAW_sphere_FluenceOfRhoAndZ()
+        {
+            Assert.Less(Math.Abs(_outputOneRegionTissue.Flu_rz[0, 0] * _factor - 39.4946472), 0.0000001);
+            Assert.Less(Math.Abs(_outputTwoRegionTissue.Flu_rz[0, 0] * _factor - 39.4946472), 0.0000001);
+        } 
+        // Volume Radiance Rad(rho,z,angle)
+        // Verify integral over angle of Radiance equals Fluence
+        [Test]
+        public void validate_DAW_sphere_RadianceOfRhoAndZAndAngle()
+        {
+            // undo angle bin normalization
+            var angle = ((RadianceOfRhoAndZAndAngleDetectorInput)_inputOneRegionTissue.DetectorInputs.
+                Where(d => d.TallyType == "RadianceOfRhoAndZAndAngle").First()).Angle;
+            var norm = 2 * Math.PI * angle.Delta;
+            var integral = 0.0;
+            for (int ia = 0; ia < angle.Count - 1; ia++)
+            {
+                integral += _outputOneRegionTissue.Rad_rza[0, 6, ia] * Math.Sin((ia + 0.5) * angle.Delta);
+            }
+            Assert.Less(Math.Abs(integral * norm - _outputOneRegionTissue.Flu_rz[0, 6]), 0.000000000001);
+        }
+        // Radiance(rho) - not sure this detector is defined correctly yet
+        //[Test]
+        //public void validate_DAW_sphere_RadianceOfRho()
+        //{
+        //    //need radiance detector to compare results, for now make sure both simulations give same results
+        //    Assert.Less(Math.Abs(_outputOneRegionTissue.Rad_r[0] - _outputTwoRegionTissue.Rad_r[0]), 0.0000001);
+        //}
+        // sanity checks
+        [Test]
+        public void validate_DAW_sphere_RDiffuse_plus_ATotal_plus_TDiffuse_equals_one()
+        {
+            // no specular because photons started inside tissue
+            Assert.Less(Math.Abs(_outputOneRegionTissue.Rd + _outputOneRegionTissue.Atot + _outputOneRegionTissue.Td - 1), 0.00000000001);
+        }
+    }
+}