using System;
using System.Collections.Generic;
using System.IO;
using NUnit.Framework;
using Vts.Common;
using Vts.IO;
using Vts.MonteCarlo;
using Vts.MonteCarlo.Helpers;
using Vts.MonteCarlo.Detectors;
using Vts.MonteCarlo.Sources;
using Vts.MonteCarlo.Tissues;

namespace Vts.Test.MonteCarlo.Detectors
{
    /// <summary>
    /// These tests execute an MC simulation with 100 photons and verify
    /// that all photons tallie to specular
    /// </summary>
    [TestFixture]
    public class SpecularLayerDetectorTests
    {
        private SimulationOutput _output;
        private double _specularReflectance;

        /// <summary>
        /// list of temporary files created by these unit tests
        /// </summary>
        List<string> listOfTestGeneratedFolders = new List<string>()
        {
            "Output",
        };
        List<string> listOfTestGeneratedFiles = new List<string>()
        {
            "file.txt",
        };

        /// <summary>
        /// clear all previously generated folders and files
        /// </summary>
        [OneTimeTearDown]
        public void clear_folders_and_files()
        {
            foreach (var file in listOfTestGeneratedFiles)
            {
                FileIO.FileDelete(file);
            }
            foreach (var folder in listOfTestGeneratedFolders)
            {
                FileIO.DeleteDirectory(folder);
            }
        }

        /// <summary>
        /// Setup input to the MC, SimulationInput, and execute MC
        /// </summary>
        [OneTimeSetUp]
        public void execute_Monte_Carlo()
        {
<<<<<<< HEAD
            // delete previously generated files
            clear_folders_and_files();

=======
            MultiLayerTissueInput ti = new MultiLayerTissueInput(
                     new ITissueRegion[]
                    { 
                        new LayerTissueRegion(
                            new DoubleRange(double.NegativeInfinity, 0.0),
                            new OpticalProperties(0.0, 1e-10, 1.0, 1.0),
                        "HenyeyGreensteinKey1"),
                        new LayerTissueRegion(
                            new DoubleRange(0.0, 20.0),
                            new OpticalProperties(0.01, 1.0, 0.8, 1.4),
                        "HenyeyGreensteinKey2"),
                        new LayerTissueRegion(
                            new DoubleRange(20.0, double.PositiveInfinity),
                            new OpticalProperties(0.0, 1e-10, 1.0, 1.0),
                        "HenyeyGreensteinKey3")
                    }
                 );
            ti.RegionPhaseFunctionInputs.Add("HenyeyGreensteinKey1", new HenyeyGreensteinPhaseFunctionInput());
            ti.RegionPhaseFunctionInputs.Add("HenyeyGreensteinKey2", new HenyeyGreensteinPhaseFunctionInput());
            ti.RegionPhaseFunctionInputs.Add("HenyeyGreensteinKey3", new HenyeyGreensteinPhaseFunctionInput());
>>>>>>> 752899a6
            var input = new SimulationInput(
                 100,
                 "Output",
                 new SimulationOptions(
                     0,
                     RandomNumberGeneratorType.MersenneTwister,
                     AbsorptionWeightingType.Analog,
                     new List<DatabaseType>() { }, // databases to be written
                     false, // track statistics
                     0.0, // RR threshold -> 0 = no RR performed
                     0),
                 new DirectionalPointSourceInput(
                     new Position(0.0, 0.0, 0.0),
                     new Direction(0.0, 0.0, 1.0),
                     0 // start in air
                 ),
                 ti,
                new List<IDetectorInput>
                {
                    new RSpecularDetectorInput(), 
                }
            );

            _specularReflectance = Optics.Specular(input.TissueInput.Regions[0].RegionOP.N,
               input.TissueInput.Regions[1].RegionOP.N);
            _output = new MonteCarloSimulation(input).Run();
        }

        // Specular Reflectance
        [Test]
        public void validate_RSpecular()
        {
            Assert.Less(Math.Abs(_output.Rspec - _specularReflectance), 0.003);
        }
    }
}
<|MERGE_RESOLUTION|>--- conflicted
+++ resolved
@@ -1,120 +1,118 @@
-using System;
-using System.Collections.Generic;
-using System.IO;
-using NUnit.Framework;
-using Vts.Common;
-using Vts.IO;
-using Vts.MonteCarlo;
-using Vts.MonteCarlo.Helpers;
-using Vts.MonteCarlo.Detectors;
-using Vts.MonteCarlo.Sources;
-using Vts.MonteCarlo.Tissues;
-
-namespace Vts.Test.MonteCarlo.Detectors
-{
-    /// <summary>
-    /// These tests execute an MC simulation with 100 photons and verify
-    /// that all photons tallie to specular
-    /// </summary>
-    [TestFixture]
-    public class SpecularLayerDetectorTests
-    {
-        private SimulationOutput _output;
-        private double _specularReflectance;
-
-        /// <summary>
-        /// list of temporary files created by these unit tests
-        /// </summary>
-        List<string> listOfTestGeneratedFolders = new List<string>()
-        {
-            "Output",
-        };
-        List<string> listOfTestGeneratedFiles = new List<string>()
-        {
-            "file.txt",
-        };
-
-        /// <summary>
-        /// clear all previously generated folders and files
-        /// </summary>
-        [OneTimeTearDown]
-        public void clear_folders_and_files()
-        {
-            foreach (var file in listOfTestGeneratedFiles)
-            {
-                FileIO.FileDelete(file);
-            }
-            foreach (var folder in listOfTestGeneratedFolders)
-            {
-                FileIO.DeleteDirectory(folder);
-            }
-        }
-
-        /// <summary>
-        /// Setup input to the MC, SimulationInput, and execute MC
-        /// </summary>
-        [OneTimeSetUp]
-        public void execute_Monte_Carlo()
-        {
-<<<<<<< HEAD
-            // delete previously generated files
-            clear_folders_and_files();
-
-=======
-            MultiLayerTissueInput ti = new MultiLayerTissueInput(
-                     new ITissueRegion[]
-                    { 
-                        new LayerTissueRegion(
-                            new DoubleRange(double.NegativeInfinity, 0.0),
-                            new OpticalProperties(0.0, 1e-10, 1.0, 1.0),
-                        "HenyeyGreensteinKey1"),
-                        new LayerTissueRegion(
-                            new DoubleRange(0.0, 20.0),
-                            new OpticalProperties(0.01, 1.0, 0.8, 1.4),
-                        "HenyeyGreensteinKey2"),
-                        new LayerTissueRegion(
-                            new DoubleRange(20.0, double.PositiveInfinity),
-                            new OpticalProperties(0.0, 1e-10, 1.0, 1.0),
-                        "HenyeyGreensteinKey3")
-                    }
-                 );
-            ti.RegionPhaseFunctionInputs.Add("HenyeyGreensteinKey1", new HenyeyGreensteinPhaseFunctionInput());
-            ti.RegionPhaseFunctionInputs.Add("HenyeyGreensteinKey2", new HenyeyGreensteinPhaseFunctionInput());
-            ti.RegionPhaseFunctionInputs.Add("HenyeyGreensteinKey3", new HenyeyGreensteinPhaseFunctionInput());
->>>>>>> 752899a6
-            var input = new SimulationInput(
-                 100,
-                 "Output",
-                 new SimulationOptions(
-                     0,
-                     RandomNumberGeneratorType.MersenneTwister,
-                     AbsorptionWeightingType.Analog,
-                     new List<DatabaseType>() { }, // databases to be written
-                     false, // track statistics
-                     0.0, // RR threshold -> 0 = no RR performed
-                     0),
-                 new DirectionalPointSourceInput(
-                     new Position(0.0, 0.0, 0.0),
-                     new Direction(0.0, 0.0, 1.0),
-                     0 // start in air
-                 ),
-                 ti,
-                new List<IDetectorInput>
-                {
-                    new RSpecularDetectorInput(), 
-                }
-            );
-
-            _specularReflectance = Optics.Specular(input.TissueInput.Regions[0].RegionOP.N,
-               input.TissueInput.Regions[1].RegionOP.N);
-            _output = new MonteCarloSimulation(input).Run();
-        }
-
-        // Specular Reflectance
-        [Test]
-        public void validate_RSpecular()
-        {
-            Assert.Less(Math.Abs(_output.Rspec - _specularReflectance), 0.003);
-        }
-    }
-}
+using System;
+using System.Collections.Generic;
+using System.IO;
+using NUnit.Framework;
+using Vts.Common;
+using Vts.IO;
+using Vts.MonteCarlo;
+using Vts.MonteCarlo.Helpers;
+using Vts.MonteCarlo.Detectors;
+using Vts.MonteCarlo.Sources;
+using Vts.MonteCarlo.Tissues;
+
+namespace Vts.Test.MonteCarlo.Detectors
+{
+    /// <summary>
+    /// These tests execute an MC simulation with 100 photons and verify
+    /// that all photons tallie to specular
+    /// </summary>
+    [TestFixture]
+    public class SpecularLayerDetectorTests
+    {
+        private SimulationOutput _output;
+        private double _specularReflectance;
+
+        /// <summary>
+        /// list of temporary files created by these unit tests
+        /// </summary>
+        List<string> listOfTestGeneratedFolders = new List<string>()
+        {
+            "Output",
+        };
+        List<string> listOfTestGeneratedFiles = new List<string>()
+        {
+            "file.txt",
+        };
+
+        /// <summary>
+        /// clear all previously generated folders and files
+        /// </summary>
+        [OneTimeTearDown]
+        public void clear_folders_and_files()
+        {
+            foreach (var file in listOfTestGeneratedFiles)
+            {
+                FileIO.FileDelete(file);
+            }
+            foreach (var folder in listOfTestGeneratedFolders)
+            {
+                FileIO.DeleteDirectory(folder);
+            }
+        }
+
+        /// <summary>
+        /// Setup input to the MC, SimulationInput, and execute MC
+        /// </summary>
+        [OneTimeSetUp]
+        public void execute_Monte_Carlo()
+        {
+            // delete previously generated files
+            clear_folders_and_files();
+
+            MultiLayerTissueInput ti = new MultiLayerTissueInput(
+                     new ITissueRegion[]
+                    { 
+                        new LayerTissueRegion(
+                            new DoubleRange(double.NegativeInfinity, 0.0),
+                            new OpticalProperties(0.0, 1e-10, 1.0, 1.0),
+                        "HenyeyGreensteinKey1"),
+                        new LayerTissueRegion(
+                            new DoubleRange(0.0, 20.0),
+                            new OpticalProperties(0.01, 1.0, 0.8, 1.4),
+                        "HenyeyGreensteinKey2"),
+                        new LayerTissueRegion(
+                            new DoubleRange(20.0, double.PositiveInfinity),
+                            new OpticalProperties(0.0, 1e-10, 1.0, 1.0),
+                        "HenyeyGreensteinKey3")
+                    }
+                 );
+            ti.RegionPhaseFunctionInputs.Add("HenyeyGreensteinKey1", new HenyeyGreensteinPhaseFunctionInput());
+            ti.RegionPhaseFunctionInputs.Add("HenyeyGreensteinKey2", new HenyeyGreensteinPhaseFunctionInput());
+            ti.RegionPhaseFunctionInputs.Add("HenyeyGreensteinKey3", new HenyeyGreensteinPhaseFunctionInput());
+
+            var input = new SimulationInput(
+                 100,
+                 "Output",
+                 new SimulationOptions(
+                     0,
+                     RandomNumberGeneratorType.MersenneTwister,
+                     AbsorptionWeightingType.Analog,
+                     new List<DatabaseType>() { }, // databases to be written
+                     false, // track statistics
+                     0.0, // RR threshold -> 0 = no RR performed
+                     0),
+                 new DirectionalPointSourceInput(
+                     new Position(0.0, 0.0, 0.0),
+                     new Direction(0.0, 0.0, 1.0),
+                     0 // start in air
+                 ),
+                 ti,
+                new List<IDetectorInput>
+                {
+                    new RSpecularDetectorInput(), 
+                }
+            );
+
+            _specularReflectance = Optics.Specular(input.TissueInput.Regions[0].RegionOP.N,
+               input.TissueInput.Regions[1].RegionOP.N);
+            _output = new MonteCarloSimulation(input).Run();
+        }
+
+        // Specular Reflectance
+        [Test]
+        public void validate_RSpecular()
+        {
+            Assert.Less(Math.Abs(_output.Rspec - _specularReflectance), 0.003);
+        }
+    }
+}