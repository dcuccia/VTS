--- conflicted
+++ resolved
@@ -1,198 +1,194 @@
-using System;
-using System.Numerics;
-using System.Collections.Generic;
-using NUnit.Framework;
-using Vts.Common;
-using Vts.MonteCarlo;
-using Vts.MonteCarlo.Detectors;
-using Vts.MonteCarlo.Sources;
-using Vts.MonteCarlo.Tissues;
-
-namespace Vts.Test.MonteCarlo.Detectors
-{
-    /// <summary>
-    /// These tests execute a discrete absorption weighting (DAW) in 2layer
-    /// MC simulation with 100 photons and verify
-    /// that the tally results match the linux results given the same seed
-    /// mersenne twister STANDARD_TEST
-    /// NOTE that these results DO NOT match 1 layer results because the crossing
-    /// at the internal interface adds random number calls
-    /// </summary>
-    [TestFixture]
-    public class DAWTwoLayerDetectorsTests
-    {
-        private Output _output;
-
-        /// <summary>
-        /// Setup input to the MC, SimulationInput, and execute MC
-        /// </summary>
-        [TestFixtureSetUp]
-        public void execute_Monte_Carlo()
-        {
-           var input = new SimulationInput(
-                100,
-                "Output",
-                new SimulationOptions(
-                    0, 
-                    RandomNumberGeneratorType.MersenneTwister,
-                    AbsorptionWeightingType.Discrete, 
-                    PhaseFunctionType.HenyeyGreenstein,
-                    null, 
-                    true,
-                    0),
-                new DirectionalPointSourceInput(
-                    new Position(0.0, 0.0, 0.0),
-                    new Direction(0.0, 0.0, 1.0),
-<<<<<<< HEAD
-                    new DoubleRange(0.0, 0.0, 1),
-                    new DoubleRange(0.0, 0.0, 1),
-=======
->>>>>>> fe38d5fe
-                    0
-                ),
-                new MultiLayerTissueInput(
-                    new List<ITissueRegion>
-                    { 
-                        new LayerRegion(
-                            new DoubleRange(double.NegativeInfinity, 0.0),
-                            new OpticalProperties(0.0, 1e-10, 1.0, 1.0)),
-                        new LayerRegion(
-                            new DoubleRange(0.0, 1.0),
-                            new OpticalProperties(0.01, 1.0, 0.8, 1.4)),
-                        new LayerRegion(
-                            new DoubleRange(1.0, 20.0),
-                            new OpticalProperties(0.01, 1.0, 0.8, 1.4)),
-                        new LayerRegion(
-                            new DoubleRange(20.0, double.PositiveInfinity),
-                            new OpticalProperties(0.0, 1e-10, 1.0, 1.0))
-                    }
-                ),
-                new List<IDetectorInput>()
-                {
-                    new RDiffuseDetectorInput(),
-                    new ROfAngleDetectorInput(new DoubleRange(0.0, Math.PI / 2, 2)),
-                    new ROfRhoDetectorInput(new DoubleRange(0.0, 10.0, 101)),
-                    new ROfRhoAndAngleDetectorInput(
-                        new DoubleRange(0.0, 10.0, 101),
-                        new DoubleRange(0.0, Math.PI / 2, 2)),
-                    new ROfRhoAndTimeDetectorInput(
-                        new DoubleRange(0.0, 10.0, 101),
-                        new DoubleRange(0.0, 1.0, 101)),
-                    new ROfXAndYDetectorInput(
-                        new DoubleRange(-200.0, 200.0, 401), // x
-                        new DoubleRange(-200.0, 200.0, 401)), // y,
-                    new ROfRhoAndOmegaDetectorInput(
-                        new DoubleRange(0.0, 10.0, 101),
-                        new DoubleRange(0.0, 1000.0, 21)),    
-                    new AOfRhoAndZDetectorInput(
-                        new DoubleRange(0.0, 10.0, 101),
-                        new DoubleRange(0.0, 10.0, 101)),
-                    new ATotalDetectorInput(),
-                    new FluenceOfRhoAndZDetectorInput(
-                        new DoubleRange(0.0, 10.0, 101),
-                        new DoubleRange(0.0, 10.0, 101)),
-                    new TDiffuseDetectorInput(),
-                    new TOfAngleDetectorInput(new DoubleRange(0.0, Math.PI / 2, 2)),
-                    new TOfRhoDetectorInput(new DoubleRange(0.0, 10.0, 101)),
-                    new TOfRhoAndAngleDetectorInput(
-                        new DoubleRange(0.0, 10.0, 101),
-                        new DoubleRange(0.0, Math.PI / 2, 2))
-                });
-                
-            _output = new MonteCarloSimulation(input).Run();
-        }
-
-        // validation values obtained from linux run using above input and 
-        // seeded the same for:
-        // Diffuse Reflectance
-        [Test]
-        public void validate_DAW_two_layer_RDiffuse()
-        {
-            Assert.Less(Math.Abs(_output.Rd - 0.570818117), 0.000000001);
-        }
-        // Diffuse Reflectance
-        //[Test]
-        //public void validate_DAW_two_layer_RTotal()
-        //{
-        //    Assert.Less(Math.Abs(_output.Rtot - 0.598595895), 0.000000001);
-        //}
-        // Reflection R(rho)
-        [Test]
-        public void validate_DAW_two_layer_ROfRho()
-        {
-            Assert.Less(Math.Abs(_output.R_r[1] - 0.102334844), 0.000000001);
-        }
-        // Reflection R(angle)
-        [Test]
-        public void validate_DAW_two_layer_ROfAngle()
-        {
-            Assert.Less(Math.Abs(_output.R_a[0] - 0.0817924093), 0.0000000001);
-        }
-        // Reflection R(rho,angle)
-        [Test]
-        public void validate_DAW_two_layer_ROfRhoAndAngle()
-        {
-            Assert.Less(Math.Abs(_output.R_ra[1, 0] - 0.0146635384), 0.0000000001);
-        }
-        // Reflection R(rho,time)
-        [Test]
-        public void validate_DAW_two_layer_ROfRhoAndTime()
-        {
-            Assert.Less(Math.Abs(_output.R_rt[1, 0] - 10.2334844), 0.0000001);
-        }
-        // Reflection R(rho,omega)
-        //public void validate_DAW_two_layer_ROfRhoAndOmega()
-        //{
-        //    Assert.Less(Complex.Abs(
-        //        _output.R_rw[0, 0] - (0.6152383 - Complex.ImaginaryOne * 0.0002368336)), 0.000001);
-        //}
-        // Total Absorption
-        [Test]
-        public void validate_DAW_two_layer_ATotal()
-        {
-            Assert.Less(Math.Abs(_output.Atot - 0.379223950), 0.000000001);
-        }
-        // Absorption A(rho,z)
-        [Test]
-        public void validate_DAW_two_layer_AOfRhoAndZ()
-        {
-            Assert.Less(Math.Abs(_output.A_rz[0, 0] - 0.308653049), 0.00000001);
-        }
-        // Diffuse Transmittance
-        [Test]
-        public void validate_DAW_two_layer_TDiffuse()
-        {
-            Assert.Less(Math.Abs(_output.Td - 0.0221801550), 0.000000001);
-        }
-        // Transmittance T(rho)
-        [Test]
-        public void validate_DAW_two_layer_TOfRho()
-        {
-            Assert.Less(Math.Abs(_output.T_r[54] - 0.000153880454), 0.00000000001);
-        }
-        // Transmittance T(angle)
-        [Test]
-        public void validate_DAW_two_layer_TOfAngle()
-        {
-            Assert.Less(Math.Abs(_output.T_a[0] - 0.00317818980), 0.00000000001);
-        }
-        // Transmittance T(rho,angle)
-        [Test]
-        public void validate_DAW_two_layer_TOfRhoAndAngle()
-        {
-            Assert.Less(Math.Abs(_output.T_ra[54,0] - 0.0000220494982), 0.000000000001);
-        }
-        // Fluence Flu(rho,z)
-        [Test]
-        public void validate_DAW_two_layer_FluenceOfRhoAndZ()
-        {
-            Assert.Less(Math.Abs(_output.Flu_rz[0, 0] - 30.8653049), 0.0000001);
-        }
-        // Reflectance R(x,y)
-        [Test]
-        public void validate_DAW_two_layer_ROfXAndY()
-        {
-            Assert.Less(Math.Abs(_output.R_xy[198, 201] - 0.00932274), 0.00000001);
-        }
-    }
-}
+using System;
+using System.Numerics;
+using System.Collections.Generic;
+using NUnit.Framework;
+using Vts.Common;
+using Vts.MonteCarlo;
+using Vts.MonteCarlo.Detectors;
+using Vts.MonteCarlo.Sources;
+using Vts.MonteCarlo.Tissues;
+
+namespace Vts.Test.MonteCarlo.Detectors
+{
+    /// <summary>
+    /// These tests execute a discrete absorption weighting (DAW) in 2layer
+    /// MC simulation with 100 photons and verify
+    /// that the tally results match the linux results given the same seed
+    /// mersenne twister STANDARD_TEST
+    /// NOTE that these results DO NOT match 1 layer results because the crossing
+    /// at the internal interface adds random number calls
+    /// </summary>
+    [TestFixture]
+    public class DAWTwoLayerDetectorsTests
+    {
+        private Output _output;
+
+        /// <summary>
+        /// Setup input to the MC, SimulationInput, and execute MC
+        /// </summary>
+        [TestFixtureSetUp]
+        public void execute_Monte_Carlo()
+        {
+           var input = new SimulationInput(
+                100,
+                "Output",
+                new SimulationOptions(
+                    0, 
+                    RandomNumberGeneratorType.MersenneTwister,
+                    AbsorptionWeightingType.Discrete, 
+                    PhaseFunctionType.HenyeyGreenstein,
+                    null, 
+                    true,
+                    0),
+                new DirectionalPointSourceInput(
+                    new Position(0.0, 0.0, 0.0),
+                    new Direction(0.0, 0.0, 1.0),
+                    0
+                    
+                ),
+                new MultiLayerTissueInput(
+                    new List<ITissueRegion>
+                    { 
+                        new LayerRegion(
+                            new DoubleRange(double.NegativeInfinity, 0.0),
+                            new OpticalProperties(0.0, 1e-10, 1.0, 1.0)),
+                        new LayerRegion(
+                            new DoubleRange(0.0, 1.0),
+                            new OpticalProperties(0.01, 1.0, 0.8, 1.4)),
+                        new LayerRegion(
+                            new DoubleRange(1.0, 20.0),
+                            new OpticalProperties(0.01, 1.0, 0.8, 1.4)),
+                        new LayerRegion(
+                            new DoubleRange(20.0, double.PositiveInfinity),
+                            new OpticalProperties(0.0, 1e-10, 1.0, 1.0))
+                    }
+                ),
+                new List<IDetectorInput>()
+                {
+                    new RDiffuseDetectorInput(),
+                    new ROfAngleDetectorInput(new DoubleRange(0.0, Math.PI / 2, 2)),
+                    new ROfRhoDetectorInput(new DoubleRange(0.0, 10.0, 101)),
+                    new ROfRhoAndAngleDetectorInput(
+                        new DoubleRange(0.0, 10.0, 101),
+                        new DoubleRange(0.0, Math.PI / 2, 2)),
+                    new ROfRhoAndTimeDetectorInput(
+                        new DoubleRange(0.0, 10.0, 101),
+                        new DoubleRange(0.0, 1.0, 101)),
+                    new ROfXAndYDetectorInput(
+                        new DoubleRange(-200.0, 200.0, 401), // x
+                        new DoubleRange(-200.0, 200.0, 401)), // y,
+                    new ROfRhoAndOmegaDetectorInput(
+                        new DoubleRange(0.0, 10.0, 101),
+                        new DoubleRange(0.0, 1000.0, 21)),    
+                    new AOfRhoAndZDetectorInput(
+                        new DoubleRange(0.0, 10.0, 101),
+                        new DoubleRange(0.0, 10.0, 101)),
+                    new ATotalDetectorInput(),
+                    new FluenceOfRhoAndZDetectorInput(
+                        new DoubleRange(0.0, 10.0, 101),
+                        new DoubleRange(0.0, 10.0, 101)),
+                    new TDiffuseDetectorInput(),
+                    new TOfAngleDetectorInput(new DoubleRange(0.0, Math.PI / 2, 2)),
+                    new TOfRhoDetectorInput(new DoubleRange(0.0, 10.0, 101)),
+                    new TOfRhoAndAngleDetectorInput(
+                        new DoubleRange(0.0, 10.0, 101),
+                        new DoubleRange(0.0, Math.PI / 2, 2))
+                });
+                
+            _output = new MonteCarloSimulation(input).Run();
+        }
+
+        // validation values obtained from linux run using above input and 
+        // seeded the same for:
+        // Diffuse Reflectance
+        [Test]
+        public void validate_DAW_two_layer_RDiffuse()
+        {
+            Assert.Less(Math.Abs(_output.Rd - 0.570818117), 0.000000001);
+        }
+        // Diffuse Reflectance
+        //[Test]
+        //public void validate_DAW_two_layer_RTotal()
+        //{
+        //    Assert.Less(Math.Abs(_output.Rtot - 0.598595895), 0.000000001);
+        //}
+        // Reflection R(rho)
+        [Test]
+        public void validate_DAW_two_layer_ROfRho()
+        {
+            Assert.Less(Math.Abs(_output.R_r[1] - 0.102334844), 0.000000001);
+        }
+        // Reflection R(angle)
+        [Test]
+        public void validate_DAW_two_layer_ROfAngle()
+        {
+            Assert.Less(Math.Abs(_output.R_a[0] - 0.0817924093), 0.0000000001);
+        }
+        // Reflection R(rho,angle)
+        [Test]
+        public void validate_DAW_two_layer_ROfRhoAndAngle()
+        {
+            Assert.Less(Math.Abs(_output.R_ra[1, 0] - 0.0146635384), 0.0000000001);
+        }
+        // Reflection R(rho,time)
+        [Test]
+        public void validate_DAW_two_layer_ROfRhoAndTime()
+        {
+            Assert.Less(Math.Abs(_output.R_rt[1, 0] - 10.2334844), 0.0000001);
+        }
+        // Reflection R(rho,omega)
+        //public void validate_DAW_two_layer_ROfRhoAndOmega()
+        //{
+        //    Assert.Less(Complex.Abs(
+        //        _output.R_rw[0, 0] - (0.6152383 - Complex.ImaginaryOne * 0.0002368336)), 0.000001);
+        //}
+        // Total Absorption
+        [Test]
+        public void validate_DAW_two_layer_ATotal()
+        {
+            Assert.Less(Math.Abs(_output.Atot - 0.379223950), 0.000000001);
+        }
+        // Absorption A(rho,z)
+        [Test]
+        public void validate_DAW_two_layer_AOfRhoAndZ()
+        {
+            Assert.Less(Math.Abs(_output.A_rz[0, 0] - 0.308653049), 0.00000001);
+        }
+        // Diffuse Transmittance
+        [Test]
+        public void validate_DAW_two_layer_TDiffuse()
+        {
+            Assert.Less(Math.Abs(_output.Td - 0.0221801550), 0.000000001);
+        }
+        // Transmittance T(rho)
+        [Test]
+        public void validate_DAW_two_layer_TOfRho()
+        {
+            Assert.Less(Math.Abs(_output.T_r[54] - 0.000153880454), 0.00000000001);
+        }
+        // Transmittance T(angle)
+        [Test]
+        public void validate_DAW_two_layer_TOfAngle()
+        {
+            Assert.Less(Math.Abs(_output.T_a[0] - 0.00317818980), 0.00000000001);
+        }
+        // Transmittance T(rho,angle)
+        [Test]
+        public void validate_DAW_two_layer_TOfRhoAndAngle()
+        {
+            Assert.Less(Math.Abs(_output.T_ra[54,0] - 0.0000220494982), 0.000000000001);
+        }
+        // Fluence Flu(rho,z)
+        [Test]
+        public void validate_DAW_two_layer_FluenceOfRhoAndZ()
+        {
+            Assert.Less(Math.Abs(_output.Flu_rz[0, 0] - 30.8653049), 0.0000001);
+        }
+        // Reflectance R(x,y)
+        [Test]
+        public void validate_DAW_two_layer_ROfXAndY()
+        {
+            Assert.Less(Math.Abs(_output.R_xy[198, 201] - 0.00932274), 0.00000001);
+        }
+    }
+}