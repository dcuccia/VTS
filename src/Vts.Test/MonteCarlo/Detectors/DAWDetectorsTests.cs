using System;
using System.Numerics;
using System.Collections.Generic;
using NUnit.Framework;
using Vts.Common;
using Vts.MonteCarlo;
using Vts.MonteCarlo.Detectors;
using Vts.MonteCarlo.Sources;
using Vts.MonteCarlo.Tissues;

namespace Vts.Test.MonteCarlo.Detectors
{
    /// <summary>
    /// These tests execute a discrete absorption weighting (DAW)
    /// MC simulation with 100 photons and verify
    /// that the tally results match the linux results given the same seed
    /// mersenne twister STANDARD_TEST
    /// </summary>
    [TestFixture]
    public class DAWDetectorsTests
    {
        private Output _output;

        /// <summary>
        /// Setup input to the MC, SimulationInput, and execute MC
        /// </summary>
        [TestFixtureSetUp]
        public void execute_Monte_Carlo()
        {
            var input = new SimulationInput(
                100,
                "Output",
                new SimulationOptions(
                     0,
                     RandomNumberGeneratorType.MersenneTwister,
                     AbsorptionWeightingType.Discrete,
                     PhaseFunctionType.HenyeyGreenstein,
                     null,
                     true,
                     0),
                new DirectionalPointSourceInput(
                     new Position(0.0, 0.0, 0.0),
                     new Direction(0.0, 0.0, 1.0),
<<<<<<< HEAD
                     new DoubleRange(0.0, 0.0, 1),
                     new DoubleRange(0.0, 0.0, 1),
=======
>>>>>>> fe38d5fe
                     0
                ),
                new MultiLayerTissueInput(
                    new List<ITissueRegion>
                    { 
                        new LayerRegion(
                            new DoubleRange(double.NegativeInfinity, 0.0),
                            new OpticalProperties(0.0, 1e-10, 1.0, 1.0)),
                        new LayerRegion(
                            new DoubleRange(0.0, 20.0),
                            new OpticalProperties(0.01, 1.0, 0.8, 1.4)),
                        new LayerRegion(
                            new DoubleRange(20.0, double.PositiveInfinity),
                            new OpticalProperties(0.0, 1e-10, 1.0, 1.0))
                    }
                ),
                new List<IDetectorInput>()
                {
                    new RDiffuseDetectorInput(),
                    new ROfAngleDetectorInput(new DoubleRange(0.0, Math.PI / 2, 2)),
                    new ROfRhoDetectorInput(new DoubleRange(0.0, 10.0, 101)),
                    new ROfRhoAndAngleDetectorInput(
                        new DoubleRange(0.0, 10.0, 101),
                        new DoubleRange(0.0, Math.PI / 2, 2)),
                    new ROfRhoAndTimeDetectorInput(
                        new DoubleRange(0.0, 10.0, 101),
                        new DoubleRange(0.0, 1, 101)),
                    new ROfXAndYDetectorInput(
                        new DoubleRange(-200.0, 200.0, 401), // x
                        new DoubleRange(-200.0, 200.0, 401)), // y,
                    new ROfRhoAndOmegaDetectorInput(
                        new DoubleRange(0.0, 10.0, 101),
                        new DoubleRange(0.0, 1000.0, 21)),                        
                    new AOfRhoAndZDetectorInput(
                        new DoubleRange(0.0, 10.0, 101),
                        new DoubleRange(0.0, 10.0, 101)),
                    new ATotalDetectorInput(),
                    new FluenceOfRhoAndZDetectorInput(
                        new DoubleRange(0.0, 10.0, 101),
                        new DoubleRange(0.0, 10.0, 101)),
                    new TDiffuseDetectorInput(),
                    new TOfAngleDetectorInput(new DoubleRange(0.0, Math.PI / 2, 2)),
                    new TOfRhoDetectorInput(new DoubleRange(0.0, 10.0, 101)),
                    new TOfRhoAndAngleDetectorInput(
                        new DoubleRange(0.0, 10.0, 101),
                        new DoubleRange(0.0, Math.PI / 2, 2))
                });
                
            _output = new MonteCarloSimulation(input).Run();
        }

        // validation values obtained from linux run using above input and 
        // seeded the same for:
        // Diffuse Reflectance
        [Test]
        public void validate_DAW_RDiffuse()
        {
            Assert.Less(Math.Abs(_output.Rd - 0.565017749), 0.000000001);
        }
        // Diffuse Reflectance
        //[Test]
        //public void validate_DAW_RTotal()
        //{
        //    Assert.Less(Math.Abs(_output.Rtot - 0.592795527), 0.000000001);
        //}
        // Reflection R(rho)
        [Test]
        public void validate_DAW_ROfRho()
        {
            Assert.Less(Math.Abs(_output.R_r[0] - 0.615238307), 0.000000001);
        }
        // Reflection R(rho) 2nd moment, linux value output in printf statement
        [Test]
        public void validate_CAW_ROfRho_second_moment()
        {
            Assert.Less(Math.Abs(_output.R_r2[0] - 18.92598), 0.00001);
        }
        // Reflection R(angle)
        [Test]
        public void validate_DAW_ROfAngle()
        {
            Assert.Less(Math.Abs(_output.R_a[0] - 0.0809612757), 0.0000000001);
        }
        // Reflection R(rho,angle)
        [Test]
        public void validate_DAW_ROfRhoAndAngle()
        {
            Assert.Less(Math.Abs(_output.R_ra[0, 0] - 0.0881573691), 0.0000000001);
        }
        // Reflection R(rho,time)
        [Test]
        public void validate_DAW_ROfRhoAndTime()
        {
            Assert.Less(Math.Abs(_output.R_rt[0, 0] - 61.5238307), 0.0000001);
        }
        // Reflection R(rho,omega)
        public void validate_DAW_ROfRhoAndOmega()
        {
            Assert.Less(Complex.Abs(
                _output.R_rw[0, 0] - (0.6152383 - Complex.ImaginaryOne * 0.0002368336)), 0.000001);
        }
        // Total Absorption
        [Test]
        public void validate_DAW_ATotal()
        {
            Assert.Less(Math.Abs(_output.Atot - 0.384363881), 0.000000001);
        }
        // Absorption A(rho,z)
        [Test]
        public void validate_DAW_AOfRhoAndZ()
        {
            Assert.Less(Math.Abs(_output.A_rz[0, 0] - 0.39494647), 0.00000001);
        }
        // Diffuse Transmittance
        [Test]
        public void validate_DAW_TDiffuse()
        {
            Assert.Less(Math.Abs(_output.Td - 0.0228405921), 0.000000001);
        }
        // Transmittance T(rho)
        [Test]
        public void validate_DAW_TOfRho()
        {
            Assert.Less(Math.Abs(_output.T_r[54] - 0.00169219067), 0.00000000001);
        }
        // Transmittance T(angle)
        [Test]
        public void validate_DAW_TOfAngle()
        {
            Assert.Less(Math.Abs(_output.T_a[0] - 0.00327282369), 0.00000000001);
        }
        // Transmittance T(rho,angle)
        [Test]
        public void validate_DAW_TOfRhoAndAngle()
        {
            Assert.Less(Math.Abs(_output.T_ra[54,0] - 0.000242473649), 0.000000000001);
        }
        // Fluence Flu(rho,z)
        [Test]
        public void validate_DAW_FluenceOfRhoAndZ()
        {
            Assert.Less(Math.Abs(_output.Flu_rz[0, 0] - 39.4946472), 0.0000001);
        }
        // Reflectance R(x,y)
        [Test]
        public void validate_DAW_ROfXAndY()
        {
            Assert.Less(Math.Abs(_output.R_xy[198, 201] - 0.00825301), 0.00000001);
        }
    }
}
<|MERGE_RESOLUTION|>--- conflicted
+++ resolved
@@ -1,199 +1,195 @@
-using System;
-using System.Numerics;
-using System.Collections.Generic;
-using NUnit.Framework;
-using Vts.Common;
-using Vts.MonteCarlo;
-using Vts.MonteCarlo.Detectors;
-using Vts.MonteCarlo.Sources;
-using Vts.MonteCarlo.Tissues;
-
-namespace Vts.Test.MonteCarlo.Detectors
-{
-    /// <summary>
-    /// These tests execute a discrete absorption weighting (DAW)
-    /// MC simulation with 100 photons and verify
-    /// that the tally results match the linux results given the same seed
-    /// mersenne twister STANDARD_TEST
-    /// </summary>
-    [TestFixture]
-    public class DAWDetectorsTests
-    {
-        private Output _output;
-
-        /// <summary>
-        /// Setup input to the MC, SimulationInput, and execute MC
-        /// </summary>
-        [TestFixtureSetUp]
-        public void execute_Monte_Carlo()
-        {
-            var input = new SimulationInput(
-                100,
-                "Output",
-                new SimulationOptions(
-                     0,
-                     RandomNumberGeneratorType.MersenneTwister,
-                     AbsorptionWeightingType.Discrete,
-                     PhaseFunctionType.HenyeyGreenstein,
-                     null,
-                     true,
-                     0),
-                new DirectionalPointSourceInput(
-                     new Position(0.0, 0.0, 0.0),
-                     new Direction(0.0, 0.0, 1.0),
-<<<<<<< HEAD
-                     new DoubleRange(0.0, 0.0, 1),
-                     new DoubleRange(0.0, 0.0, 1),
-=======
->>>>>>> fe38d5fe
-                     0
-                ),
-                new MultiLayerTissueInput(
-                    new List<ITissueRegion>
-                    { 
-                        new LayerRegion(
-                            new DoubleRange(double.NegativeInfinity, 0.0),
-                            new OpticalProperties(0.0, 1e-10, 1.0, 1.0)),
-                        new LayerRegion(
-                            new DoubleRange(0.0, 20.0),
-                            new OpticalProperties(0.01, 1.0, 0.8, 1.4)),
-                        new LayerRegion(
-                            new DoubleRange(20.0, double.PositiveInfinity),
-                            new OpticalProperties(0.0, 1e-10, 1.0, 1.0))
-                    }
-                ),
-                new List<IDetectorInput>()
-                {
-                    new RDiffuseDetectorInput(),
-                    new ROfAngleDetectorInput(new DoubleRange(0.0, Math.PI / 2, 2)),
-                    new ROfRhoDetectorInput(new DoubleRange(0.0, 10.0, 101)),
-                    new ROfRhoAndAngleDetectorInput(
-                        new DoubleRange(0.0, 10.0, 101),
-                        new DoubleRange(0.0, Math.PI / 2, 2)),
-                    new ROfRhoAndTimeDetectorInput(
-                        new DoubleRange(0.0, 10.0, 101),
-                        new DoubleRange(0.0, 1, 101)),
-                    new ROfXAndYDetectorInput(
-                        new DoubleRange(-200.0, 200.0, 401), // x
-                        new DoubleRange(-200.0, 200.0, 401)), // y,
-                    new ROfRhoAndOmegaDetectorInput(
-                        new DoubleRange(0.0, 10.0, 101),
-                        new DoubleRange(0.0, 1000.0, 21)),                        
-                    new AOfRhoAndZDetectorInput(
-                        new DoubleRange(0.0, 10.0, 101),
-                        new DoubleRange(0.0, 10.0, 101)),
-                    new ATotalDetectorInput(),
-                    new FluenceOfRhoAndZDetectorInput(
-                        new DoubleRange(0.0, 10.0, 101),
-                        new DoubleRange(0.0, 10.0, 101)),
-                    new TDiffuseDetectorInput(),
-                    new TOfAngleDetectorInput(new DoubleRange(0.0, Math.PI / 2, 2)),
-                    new TOfRhoDetectorInput(new DoubleRange(0.0, 10.0, 101)),
-                    new TOfRhoAndAngleDetectorInput(
-                        new DoubleRange(0.0, 10.0, 101),
-                        new DoubleRange(0.0, Math.PI / 2, 2))
-                });
-                
-            _output = new MonteCarloSimulation(input).Run();
-        }
-
-        // validation values obtained from linux run using above input and 
-        // seeded the same for:
-        // Diffuse Reflectance
-        [Test]
-        public void validate_DAW_RDiffuse()
-        {
-            Assert.Less(Math.Abs(_output.Rd - 0.565017749), 0.000000001);
-        }
-        // Diffuse Reflectance
-        //[Test]
-        //public void validate_DAW_RTotal()
-        //{
-        //    Assert.Less(Math.Abs(_output.Rtot - 0.592795527), 0.000000001);
-        //}
-        // Reflection R(rho)
-        [Test]
-        public void validate_DAW_ROfRho()
-        {
-            Assert.Less(Math.Abs(_output.R_r[0] - 0.615238307), 0.000000001);
-        }
-        // Reflection R(rho) 2nd moment, linux value output in printf statement
-        [Test]
-        public void validate_CAW_ROfRho_second_moment()
-        {
-            Assert.Less(Math.Abs(_output.R_r2[0] - 18.92598), 0.00001);
-        }
-        // Reflection R(angle)
-        [Test]
-        public void validate_DAW_ROfAngle()
-        {
-            Assert.Less(Math.Abs(_output.R_a[0] - 0.0809612757), 0.0000000001);
-        }
-        // Reflection R(rho,angle)
-        [Test]
-        public void validate_DAW_ROfRhoAndAngle()
-        {
-            Assert.Less(Math.Abs(_output.R_ra[0, 0] - 0.0881573691), 0.0000000001);
-        }
-        // Reflection R(rho,time)
-        [Test]
-        public void validate_DAW_ROfRhoAndTime()
-        {
-            Assert.Less(Math.Abs(_output.R_rt[0, 0] - 61.5238307), 0.0000001);
-        }
-        // Reflection R(rho,omega)
-        public void validate_DAW_ROfRhoAndOmega()
-        {
-            Assert.Less(Complex.Abs(
-                _output.R_rw[0, 0] - (0.6152383 - Complex.ImaginaryOne * 0.0002368336)), 0.000001);
-        }
-        // Total Absorption
-        [Test]
-        public void validate_DAW_ATotal()
-        {
-            Assert.Less(Math.Abs(_output.Atot - 0.384363881), 0.000000001);
-        }
-        // Absorption A(rho,z)
-        [Test]
-        public void validate_DAW_AOfRhoAndZ()
-        {
-            Assert.Less(Math.Abs(_output.A_rz[0, 0] - 0.39494647), 0.00000001);
-        }
-        // Diffuse Transmittance
-        [Test]
-        public void validate_DAW_TDiffuse()
-        {
-            Assert.Less(Math.Abs(_output.Td - 0.0228405921), 0.000000001);
-        }
-        // Transmittance T(rho)
-        [Test]
-        public void validate_DAW_TOfRho()
-        {
-            Assert.Less(Math.Abs(_output.T_r[54] - 0.00169219067), 0.00000000001);
-        }
-        // Transmittance T(angle)
-        [Test]
-        public void validate_DAW_TOfAngle()
-        {
-            Assert.Less(Math.Abs(_output.T_a[0] - 0.00327282369), 0.00000000001);
-        }
-        // Transmittance T(rho,angle)
-        [Test]
-        public void validate_DAW_TOfRhoAndAngle()
-        {
-            Assert.Less(Math.Abs(_output.T_ra[54,0] - 0.000242473649), 0.000000000001);
-        }
-        // Fluence Flu(rho,z)
-        [Test]
-        public void validate_DAW_FluenceOfRhoAndZ()
-        {
-            Assert.Less(Math.Abs(_output.Flu_rz[0, 0] - 39.4946472), 0.0000001);
-        }
-        // Reflectance R(x,y)
-        [Test]
-        public void validate_DAW_ROfXAndY()
-        {
-            Assert.Less(Math.Abs(_output.R_xy[198, 201] - 0.00825301), 0.00000001);
-        }
-    }
-}
+using System;
+using System.Numerics;
+using System.Collections.Generic;
+using NUnit.Framework;
+using Vts.Common;
+using Vts.MonteCarlo;
+using Vts.MonteCarlo.Detectors;
+using Vts.MonteCarlo.Sources;
+using Vts.MonteCarlo.Tissues;
+
+namespace Vts.Test.MonteCarlo.Detectors
+{
+    /// <summary>
+    /// These tests execute a discrete absorption weighting (DAW)
+    /// MC simulation with 100 photons and verify
+    /// that the tally results match the linux results given the same seed
+    /// mersenne twister STANDARD_TEST
+    /// </summary>
+    [TestFixture]
+    public class DAWDetectorsTests
+    {
+        private Output _output;
+
+        /// <summary>
+        /// Setup input to the MC, SimulationInput, and execute MC
+        /// </summary>
+        [TestFixtureSetUp]
+        public void execute_Monte_Carlo()
+        {
+            var input = new SimulationInput(
+                100,
+                "Output",
+                new SimulationOptions(
+                     0,
+                     RandomNumberGeneratorType.MersenneTwister,
+                     AbsorptionWeightingType.Discrete,
+                     PhaseFunctionType.HenyeyGreenstein,
+                     null,
+                     true,
+                     0),
+                new DirectionalPointSourceInput(
+                     new Position(0.0, 0.0, 0.0),
+                     new Direction(0.0, 0.0, 1.0),
+                     0
+                     
+                ),
+                new MultiLayerTissueInput(
+                    new List<ITissueRegion>
+                    { 
+                        new LayerRegion(
+                            new DoubleRange(double.NegativeInfinity, 0.0),
+                            new OpticalProperties(0.0, 1e-10, 1.0, 1.0)),
+                        new LayerRegion(
+                            new DoubleRange(0.0, 20.0),
+                            new OpticalProperties(0.01, 1.0, 0.8, 1.4)),
+                        new LayerRegion(
+                            new DoubleRange(20.0, double.PositiveInfinity),
+                            new OpticalProperties(0.0, 1e-10, 1.0, 1.0))
+                    }
+                ),
+                new List<IDetectorInput>()
+                {
+                    new RDiffuseDetectorInput(),
+                    new ROfAngleDetectorInput(new DoubleRange(0.0, Math.PI / 2, 2)),
+                    new ROfRhoDetectorInput(new DoubleRange(0.0, 10.0, 101)),
+                    new ROfRhoAndAngleDetectorInput(
+                        new DoubleRange(0.0, 10.0, 101),
+                        new DoubleRange(0.0, Math.PI / 2, 2)),
+                    new ROfRhoAndTimeDetectorInput(
+                        new DoubleRange(0.0, 10.0, 101),
+                        new DoubleRange(0.0, 1, 101)),
+                    new ROfXAndYDetectorInput(
+                        new DoubleRange(-200.0, 200.0, 401), // x
+                        new DoubleRange(-200.0, 200.0, 401)), // y,
+                    new ROfRhoAndOmegaDetectorInput(
+                        new DoubleRange(0.0, 10.0, 101),
+                        new DoubleRange(0.0, 1000.0, 21)),                        
+                    new AOfRhoAndZDetectorInput(
+                        new DoubleRange(0.0, 10.0, 101),
+                        new DoubleRange(0.0, 10.0, 101)),
+                    new ATotalDetectorInput(),
+                    new FluenceOfRhoAndZDetectorInput(
+                        new DoubleRange(0.0, 10.0, 101),
+                        new DoubleRange(0.0, 10.0, 101)),
+                    new TDiffuseDetectorInput(),
+                    new TOfAngleDetectorInput(new DoubleRange(0.0, Math.PI / 2, 2)),
+                    new TOfRhoDetectorInput(new DoubleRange(0.0, 10.0, 101)),
+                    new TOfRhoAndAngleDetectorInput(
+                        new DoubleRange(0.0, 10.0, 101),
+                        new DoubleRange(0.0, Math.PI / 2, 2))
+                });
+                
+            _output = new MonteCarloSimulation(input).Run();
+        }
+
+        // validation values obtained from linux run using above input and 
+        // seeded the same for:
+        // Diffuse Reflectance
+        [Test]
+        public void validate_DAW_RDiffuse()
+        {
+            Assert.Less(Math.Abs(_output.Rd - 0.565017749), 0.000000001);
+        }
+        // Diffuse Reflectance
+        //[Test]
+        //public void validate_DAW_RTotal()
+        //{
+        //    Assert.Less(Math.Abs(_output.Rtot - 0.592795527), 0.000000001);
+        //}
+        // Reflection R(rho)
+        [Test]
+        public void validate_DAW_ROfRho()
+        {
+            Assert.Less(Math.Abs(_output.R_r[0] - 0.615238307), 0.000000001);
+        }
+        // Reflection R(rho) 2nd moment, linux value output in printf statement
+        [Test]
+        public void validate_CAW_ROfRho_second_moment()
+        {
+            Assert.Less(Math.Abs(_output.R_r2[0] - 18.92598), 0.00001);
+        }
+        // Reflection R(angle)
+        [Test]
+        public void validate_DAW_ROfAngle()
+        {
+            Assert.Less(Math.Abs(_output.R_a[0] - 0.0809612757), 0.0000000001);
+        }
+        // Reflection R(rho,angle)
+        [Test]
+        public void validate_DAW_ROfRhoAndAngle()
+        {
+            Assert.Less(Math.Abs(_output.R_ra[0, 0] - 0.0881573691), 0.0000000001);
+        }
+        // Reflection R(rho,time)
+        [Test]
+        public void validate_DAW_ROfRhoAndTime()
+        {
+            Assert.Less(Math.Abs(_output.R_rt[0, 0] - 61.5238307), 0.0000001);
+        }
+        // Reflection R(rho,omega)
+        public void validate_DAW_ROfRhoAndOmega()
+        {
+            Assert.Less(Complex.Abs(
+                _output.R_rw[0, 0] - (0.6152383 - Complex.ImaginaryOne * 0.0002368336)), 0.000001);
+        }
+        // Total Absorption
+        [Test]
+        public void validate_DAW_ATotal()
+        {
+            Assert.Less(Math.Abs(_output.Atot - 0.384363881), 0.000000001);
+        }
+        // Absorption A(rho,z)
+        [Test]
+        public void validate_DAW_AOfRhoAndZ()
+        {
+            Assert.Less(Math.Abs(_output.A_rz[0, 0] - 0.39494647), 0.00000001);
+        }
+        // Diffuse Transmittance
+        [Test]
+        public void validate_DAW_TDiffuse()
+        {
+            Assert.Less(Math.Abs(_output.Td - 0.0228405921), 0.000000001);
+        }
+        // Transmittance T(rho)
+        [Test]
+        public void validate_DAW_TOfRho()
+        {
+            Assert.Less(Math.Abs(_output.T_r[54] - 0.00169219067), 0.00000000001);
+        }
+        // Transmittance T(angle)
+        [Test]
+        public void validate_DAW_TOfAngle()
+        {
+            Assert.Less(Math.Abs(_output.T_a[0] - 0.00327282369), 0.00000000001);
+        }
+        // Transmittance T(rho,angle)
+        [Test]
+        public void validate_DAW_TOfRhoAndAngle()
+        {
+            Assert.Less(Math.Abs(_output.T_ra[54,0] - 0.000242473649), 0.000000000001);
+        }
+        // Fluence Flu(rho,z)
+        [Test]
+        public void validate_DAW_FluenceOfRhoAndZ()
+        {
+            Assert.Less(Math.Abs(_output.Flu_rz[0, 0] - 39.4946472), 0.0000001);
+        }
+        // Reflectance R(x,y)
+        [Test]
+        public void validate_DAW_ROfXAndY()
+        {
+            Assert.Less(Math.Abs(_output.R_xy[198, 201] - 0.00825301), 0.00000001);
+        }
+    }
+}