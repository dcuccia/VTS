--- conflicted
+++ resolved
@@ -1,292 +1,275 @@
-using System;
-using System.Collections.Generic;
-using System.Numerics;
-using NUnit.Framework;
-using Vts.Common;
-using Vts.MonteCarlo;
-using Vts.MonteCarlo.Helpers;
-<<<<<<< HEAD
-using Vts.MonteCarlo.PhaseFunctionInputs;
-=======
-using Vts.MonteCarlo.Sources;
->>>>>>> 01fb3655
-using Vts.MonteCarlo.Tissues;
-using Vts.MonteCarlo.Detectors;
-
-namespace Vts.Test.MonteCarlo.Detectors
-{
-    /// <summary>
-    /// These tests execute a continuous absorption weighting (CAW)
-    /// MC simulation with 100 photons and verify
-    /// that the tally results match the linux results given the same seed
-    /// mersenne twister STANDARD_TEST.  The linux results assumes photon passes
-    /// through specular and deweights photon by specular.  This test starts photon 
-    /// inside tissue and then multiplies result by specular deweighting to match 
-    /// linux results.
-    /// </summary>
-    [TestFixture]
-    public class CAWLayersDetectorsTests
-    {
-        private SimulationOutput _outputOneLayerTissue;
-        private SimulationOutput _outputTwoLayerTissue;
-        private double _layerThickness = 2.0;
-        private double _factor;
-
-        /// <summary>
-        /// ContinuousAbsorptionWeighting detection.
-        /// Setup input to the MC for a homogeneous one layer tissue and a homogeneous
-        /// two layer tissue (both layers have same optical properties), execute simulations
-        /// and verify results agree with linux results given the same seed
-        /// mersenne twister STANDARD_TEST.  The linux results assumes photon passes
-        /// through specular and deweights photon by specular.  This test starts photon 
-        /// inside tissue and then multiplies result by specular deweighting to match.
-        /// NOTE: currently two region executes same photon biography except for pauses
-        /// at layer interface, BUT CAW results have greater variance.  Why? CKH to look into.
-        /// </summary>
-        [TestFixtureSetUp]
-        public void execute_Monte_Carlo()
-        {
-            // instantiate common classes
-            var simulationOptions = new SimulationOptions(
-                    0, // rng seed = same as linux (0)
-                    RandomNumberGeneratorType.MersenneTwister,
-                    AbsorptionWeightingType.Continuous,
-                    //PhaseFunctionType.HenyeyGreenstein,
-                    new List<DatabaseType>() { }, // databases to be written
-                    false, // track statistics
-                    0.0, // RR threshold -> 0 = no RR performed
-                    0);
-             var source = new DirectionalPointSourceInput(
-                    new Position(0.0, 0.0, 0.0),
-                    new Direction(0.0, 0.0, 1.0),
-                    1); // start inside tissue
-            var detectors = 
-                new List<IDetectorInput>
-                {
-                    //new ATotalDetectorInput() ckh 11/6/11 comment out for now with new Abs.Wt.Method rule
-                    // CAW not coded for volume tallies yet
-                    new RDiffuseDetectorInput() {TallySecondMoment = true},                    
-                    new ROfAngleDetectorInput() {Angle = new DoubleRange(Math.PI / 2 , Math.PI, 2)},
-                    new ROfRhoAndAngleDetectorInput() {Rho = new DoubleRange(0.0, 10.0, 101), Angle = new DoubleRange(Math.PI / 2, Math.PI, 2)},
-                    new ROfRhoDetectorInput() { Rho = new DoubleRange(0.0, 10.0, 101), TallySecondMoment = true },
-                    new ROfRhoAndTimeDetectorInput() {Rho = new DoubleRange(0.0, 10.0, 101), Time = new DoubleRange(0.0, 1.0, 101)},                   
-                    new ROfXAndYDetectorInput() { X = new DoubleRange(-10.0, 10.0, 101), Y = new DoubleRange(-10.0, 10.0, 101) },
-                    new ROfRhoAndOmegaDetectorInput() { Rho = new DoubleRange(0.0, 10.0, 101), Omega = new DoubleRange(0.05, 1.0, 20)}, // DJC - edited to reflect frequency sampling points (not bins)
-                    new TDiffuseDetectorInput(),
-                    new TOfAngleDetectorInput() {Angle=new DoubleRange(0.0, Math.PI / 2, 2)},
-                    new TOfRhoDetectorInput() { Rho=new DoubleRange(0.0, 10.0, 101)},
-                    new TOfRhoAndAngleDetectorInput() {Rho=new DoubleRange(0.0, 10.0, 101),Angle=new DoubleRange(0.0, Math.PI / 2, 2)},
-                    new ReflectedTimeOfRhoAndSubregionHistDetectorInput() {Rho=new DoubleRange(0.0, 10.0, 101),Time=new DoubleRange(0.0, 1.0, 101)},
-                };
-            // one tissue layer
-            MultiLayerTissueInput ti = new MultiLayerTissueInput(
-                     new ITissueRegion[]
-                    { 
-                        new LayerTissueRegion(
-                            new DoubleRange(double.NegativeInfinity, 0.0),
-<<<<<<< HEAD
-                            new OpticalProperties(0.0, 1e-10, 1.0, 1.0),
-                        "HenyeyGreensteinKey1"),
-                        new LayerRegion(
-                            new DoubleRange(0.0, 20.0),
-                            new OpticalProperties(0.01, 1.0, 0.8, 1.4),
-                        "HenyeyGreensteinKey2"),
-                        new LayerRegion(
-=======
-                            new OpticalProperties(0.0, 1e-10, 1.0, 1.0)),
-                        new LayerTissueRegion(
-                            new DoubleRange(0.0, 20.0),
-                            new OpticalProperties(0.01, 1.0, 0.8, 1.4)),
-                        new LayerTissueRegion(
->>>>>>> 01fb3655
-                            new DoubleRange(20.0, double.PositiveInfinity),
-                            new OpticalProperties(0.0, 1e-10, 1.0, 1.0),
-                        "HenyeyGreensteinKey3")
-                    }
-                 );
-            ti.RegionPhaseFunctionInputs.Add("HenyeyGreensteinKey1", new HenyeyGreensteinPhaseFunctionInput());
-            ti.RegionPhaseFunctionInputs.Add("HenyeyGreensteinKey2", new HenyeyGreensteinPhaseFunctionInput());
-            ti.RegionPhaseFunctionInputs.Add("HenyeyGreensteinKey3", new HenyeyGreensteinPhaseFunctionInput());
-            var inputOneLayerTissue = new SimulationInput(
-                 100,
-                 "Output",
-                 simulationOptions,
-                 source,
-                 ti,
-                 detectors);              
-           _outputOneLayerTissue = new MonteCarloSimulation(inputOneLayerTissue).Run();
-            // two tissue layers with same optical properties
-           MultiLayerTissueInput ti2 = new MultiLayerTissueInput(
-                       new ITissueRegion[]
-                    { 
-                        new LayerTissueRegion(
-                            new DoubleRange(double.NegativeInfinity, 0.0),
-<<<<<<< HEAD
-                            new OpticalProperties(0.0, 1e-10, 1.0, 1.0),
-                        "HenyeyGreensteinKey1"),
-                        new LayerRegion(
-                            new DoubleRange(0.0, _layerThickness),
-                            new OpticalProperties(0.01, 1.0, 0.8, 1.4),
-                        "HenyeyGreensteinKey2"),
-                        new LayerRegion(
-                            new DoubleRange(_layerThickness, 20.0),
-                            new OpticalProperties(0.01, 1.0, 0.8, 1.4),
-                        "HenyeyGreensteinKey3"),
-                        new LayerRegion(
-=======
-                            new OpticalProperties(0.0, 1e-10, 1.0, 1.0)),
-                        new LayerTissueRegion(
-                            new DoubleRange(0.0, _layerThickness),
-                            new OpticalProperties(0.01, 1.0, 0.8, 1.4)),
-                        new LayerTissueRegion(
-                            new DoubleRange(_layerThickness, 20.0),
-                            new OpticalProperties(0.01, 1.0, 0.8, 1.4)),
-                        new LayerTissueRegion(
->>>>>>> 01fb3655
-                            new DoubleRange(20.0, double.PositiveInfinity),
-                            new OpticalProperties(0.0, 1e-10, 1.0, 1.0),
-                        "HenyeyGreensteinKey4")
-                    }
-               );
-           ti2.RegionPhaseFunctionInputs.Add("HenyeyGreensteinKey1", new HenyeyGreensteinPhaseFunctionInput());
-           ti2.RegionPhaseFunctionInputs.Add("HenyeyGreensteinKey2", new HenyeyGreensteinPhaseFunctionInput());
-           ti2.RegionPhaseFunctionInputs.Add("HenyeyGreensteinKey3", new HenyeyGreensteinPhaseFunctionInput());
-           ti2.RegionPhaseFunctionInputs.Add("HenyeyGreensteinKey4", new HenyeyGreensteinPhaseFunctionInput());
-           var inputTwoLayerTissue = new SimulationInput(
-                    100,
-                    "Output",
-                    simulationOptions,
-                    source,
-                    ti2,
-                detectors);
-
-            _outputTwoLayerTissue = new MonteCarloSimulation(inputTwoLayerTissue).Run();
-
-           _factor = 1.0 - Optics.Specular(
-                           inputOneLayerTissue.TissueInput.Regions[0].RegionOP.N,
-                           inputOneLayerTissue.TissueInput.Regions[1].RegionOP.N);
-        }
-
-        // validation values obtained from linux run using above input and seeded the same
-        // Diffuse Reflectance
-        [Test]
-        public void validate_CAW_RDiffuse()
-        {
-            var sdOneLayerTissue = ErrorCalculation.StandardDeviation(
-                _outputOneLayerTissue.Input.N, _outputOneLayerTissue.Rd, _outputOneLayerTissue.Rd2);
-            var sdTwoLayerTissue = ErrorCalculation.StandardDeviation(
-                _outputTwoLayerTissue.Input.N, _outputTwoLayerTissue.Rd, _outputTwoLayerTissue.Rd2);
-            Assert.Less(Math.Abs(_outputOneLayerTissue.Rd * _factor - 0.572710099), 0.000000001);
-            // figure out best check of two below 
-            Assert.Less(Math.Abs(_outputTwoLayerTissue.Rd * _factor - 0.572710099), 1 * sdOneLayerTissue);
-            Assert.Less(Math.Abs(_outputTwoLayerTissue.Rd * _factor - 0.572710099), 0.000000001);
-        }
-        // Reflection R(rho)
-        [Test]
-        public void validate_CAW_ROfRho()
-        {
-            Assert.Less(Math.Abs(_outputOneLayerTissue.R_r[0] * _factor - 0.922411018), 0.000000001);
-            Assert.Less(Math.Abs(_outputTwoLayerTissue.R_r[0] * _factor - 0.922411018), 0.00001);
-        }
-        // Reflection R(rho) 2nd moment, linux value output in printf statement
-        [Test]
-        public void validate_CAW_ROfRho_second_moment()
-        {
-            Assert.Less(Math.Abs(_outputOneLayerTissue.R_r2[0] * _factor * _factor - 28.36225), 0.00001);
-            Assert.Less(Math.Abs(_outputTwoLayerTissue.R_r2[0] * _factor * _factor - 28.36225), 0.00001);
-        }
-        // Reflection R(angle)
-        [Test]
-        public void validate_CAW_ROfAngle()
-        {
-            Assert.Less(Math.Abs(_outputOneLayerTissue.R_a[0] * _factor - 0.0820635109), 0.0000000001);
-            Assert.Less(Math.Abs(_outputTwoLayerTissue.R_a[0] * _factor - 0.0820635109), 0.0005);
-        }
-        // Reflection R(rho,angle)
-        [Test]
-        public void validate_CAW_ROfRhoAndAngle()
-        {
-            Assert.Less(Math.Abs(_outputOneLayerTissue.R_ra[0, 0] * _factor - 0.132172083), 0.0000000001);
-            Assert.Less(Math.Abs(_outputTwoLayerTissue.R_ra[0, 0] * _factor - 0.132172083), 0.0000000001);
-        }
-        // Reflection R(rho,time)
-        [Test]
-        public void validate_CAW_ROfRhoAndTime()
-        {
-            Assert.Less(Math.Abs(_outputOneLayerTissue.R_rt[0, 0] * _factor - 92.2411018), 0.0000001);
-            Assert.Less(Math.Abs(_outputTwoLayerTissue.R_rt[0, 0] * _factor - 92.2411018), 0.0000001);
-        }
-        // Reflection R(rho,omega)
-        [Test]
-        public void validate_CAW_ROfRhoAndOmega()
-        {
-            // todo: warning - this validation data from Linux is actually for Omega = 0.025GHz
-            // (see here: http://virtualphotonics.codeplex.com/discussions/278250)
-            Assert.Less(Complex.Abs(
-                 _outputOneLayerTissue.R_rw[0, 0] * _factor - (0.9224103 - Complex.ImaginaryOne * 0.0008737114)), 0.000001);
-            Assert.Less(Complex.Abs(
-                    _outputTwoLayerTissue.R_rw[0, 0] * _factor - (0.9224103 - Complex.ImaginaryOne * 0.0008737114)), 0.000001);
-        }
-        // Total Absorption : wait on this test until CAW worked out for ATotal
-        //[Test]
-        //public void validate_CAW_ATotal()
-        //{
-        //    Assert.Less(Math.Abs(_outputOneLayerTissue.Atot * _factor - 0.37402175), 0.002);
-        //    Assert.Less(Math.Abs(_outputTwoLayerTissue.Atot * _factor - 0.37402175), 0.002);
-        //}
-        // Absorption A(rho,z) not coded yet for CAW
-
-        // Diffuse Transmittance
-        [Test]
-        public void validate_CAW_TDiffuse()
-        {
-            Assert.Less(Math.Abs(_outputOneLayerTissue.Td * _factor - 0.0232993770), 0.000000001);
-            Assert.Less(Math.Abs(_outputTwoLayerTissue.Td * _factor - 0.0232993770), 0.000000001);
-        }
-        // Transmittance T(rho)
-        [Test]
-        public void validate_CAW_TOfRho()
-        {
-            Assert.Less(Math.Abs(_outputOneLayerTissue.T_r[54] * _factor - 0.00167241353), 0.00000000001);
-            Assert.Less(Math.Abs(_outputTwoLayerTissue.T_r[54] * _factor - 0.00167241353), 0.00000000001);
-        }
-        // Transmittance T(angle)
-        [Test]
-        public void validate_CAW_TOfAngle()
-        {
-            Assert.Less(Math.Abs(_outputOneLayerTissue.T_a[0] * _factor - 0.00333856288), 0.00000000001);
-            Assert.Less(Math.Abs(_outputTwoLayerTissue.T_a[0] * _factor - 0.00333856288), 0.00000000001);
-        }
-        // Transmittance T(rho,angle)
-        [Test]
-        public void validate_CAW_TOfRhoAndAngle()
-        {
-            Assert.Less(Math.Abs(_outputOneLayerTissue.T_ra[54, 0] * _factor - 0.000239639787), 0.000000000001);
-            Assert.Less(Math.Abs(_outputTwoLayerTissue.T_ra[54, 0] * _factor - 0.000239639787), 0.000000000001);
-        }
-        //// Fluence Flu(rho,z) not coded yet for CAW
-
-        // Reflectance R(x,y)
-        [Test]
-        public void validate_CAW_ROfXAndY()
-        {
-            Assert.Less(Math.Abs(_outputOneLayerTissue.R_xy[0, 14] * _factor - 0.00060744), 0.00000001);
-            Assert.Less(Math.Abs(_outputTwoLayerTissue.R_xy[0, 14] * _factor - 0.00060744), 0.00000001);
-        }
-
-        // sanity checks
-        //[Test] // wait on this until CAW volume tallies worked out
-        //public void validate_CAW_RDiffuse_plus_ATotal_plus_TDiffuse_equals_one()
-        //{
-        //    // no specular because photons started inside tissue
-        //    Assert.Less(Math.Abs(_outputOneLayerTissue.Rd + _outputOneLayerTissue.Atot + _outputOneLayerTissue.Td - 1), 0.00000000001);
-        //}
-
-        // ReflectedTimeOfRhoAndSubregionHist : this is validated using initial run results since no supporting linux code 
-        [Test]
-        public void validate_CAW_ReflectedTimeOfRhoAndSubregionHist()
-        {
-            Assert.Less(Math.Abs(_outputOneLayerTissue.RefTime_rs_hist[0, 1, 0] - 0.9487656), 0.0000001);
-        }
-    }
-}
+using System;
+using System.Collections.Generic;
+using System.Numerics;
+using NUnit.Framework;
+using Vts.Common;
+using Vts.MonteCarlo;
+using Vts.MonteCarlo.Helpers;
+using Vts.MonteCarlo.PhaseFunctionInputs;
+using Vts.MonteCarlo.Sources;
+using Vts.MonteCarlo.Tissues;
+using Vts.MonteCarlo.Detectors;
+
+namespace Vts.Test.MonteCarlo.Detectors
+{
+    /// <summary>
+    /// These tests execute a continuous absorption weighting (CAW)
+    /// MC simulation with 100 photons and verify
+    /// that the tally results match the linux results given the same seed
+    /// mersenne twister STANDARD_TEST.  The linux results assumes photon passes
+    /// through specular and deweights photon by specular.  This test starts photon 
+    /// inside tissue and then multiplies result by specular deweighting to match 
+    /// linux results.
+    /// </summary>
+    [TestFixture]
+    public class CAWLayersDetectorsTests
+    {
+        private SimulationOutput _outputOneLayerTissue;
+        private SimulationOutput _outputTwoLayerTissue;
+        private double _layerThickness = 2.0;
+        private double _factor;
+
+        /// <summary>
+        /// ContinuousAbsorptionWeighting detection.
+        /// Setup input to the MC for a homogeneous one layer tissue and a homogeneous
+        /// two layer tissue (both layers have same optical properties), execute simulations
+        /// and verify results agree with linux results given the same seed
+        /// mersenne twister STANDARD_TEST.  The linux results assumes photon passes
+        /// through specular and deweights photon by specular.  This test starts photon 
+        /// inside tissue and then multiplies result by specular deweighting to match.
+        /// NOTE: currently two region executes same photon biography except for pauses
+        /// at layer interface, BUT CAW results have greater variance.  Why? CKH to look into.
+        /// </summary>
+        [TestFixtureSetUp]
+        public void execute_Monte_Carlo()
+        {
+            // instantiate common classes
+            var simulationOptions = new SimulationOptions(
+                    0, // rng seed = same as linux (0)
+                    RandomNumberGeneratorType.MersenneTwister,
+                    AbsorptionWeightingType.Continuous,
+                    //PhaseFunctionType.HenyeyGreenstein,
+                    new List<DatabaseType>() { }, // databases to be written
+                    false, // track statistics
+                    0.0, // RR threshold -> 0 = no RR performed
+                    0);
+             var source = new DirectionalPointSourceInput(
+                    new Position(0.0, 0.0, 0.0),
+                    new Direction(0.0, 0.0, 1.0),
+                    1); // start inside tissue
+            var detectors = 
+                new List<IDetectorInput>
+                {
+                    //new ATotalDetectorInput() ckh 11/6/11 comment out for now with new Abs.Wt.Method rule
+                    // CAW not coded for volume tallies yet
+                    new RDiffuseDetectorInput() {TallySecondMoment = true},                    
+                    new ROfAngleDetectorInput() {Angle = new DoubleRange(Math.PI / 2 , Math.PI, 2)},
+                    new ROfRhoAndAngleDetectorInput() {Rho = new DoubleRange(0.0, 10.0, 101), Angle = new DoubleRange(Math.PI / 2, Math.PI, 2)},
+                    new ROfRhoDetectorInput() { Rho = new DoubleRange(0.0, 10.0, 101), TallySecondMoment = true },
+                    new ROfRhoAndTimeDetectorInput() {Rho = new DoubleRange(0.0, 10.0, 101), Time = new DoubleRange(0.0, 1.0, 101)},                   
+                    new ROfXAndYDetectorInput() { X = new DoubleRange(-10.0, 10.0, 101), Y = new DoubleRange(-10.0, 10.0, 101) },
+                    new ROfRhoAndOmegaDetectorInput() { Rho = new DoubleRange(0.0, 10.0, 101), Omega = new DoubleRange(0.05, 1.0, 20)}, // DJC - edited to reflect frequency sampling points (not bins)
+                    new TDiffuseDetectorInput(),
+                    new TOfAngleDetectorInput() {Angle=new DoubleRange(0.0, Math.PI / 2, 2)},
+                    new TOfRhoDetectorInput() { Rho=new DoubleRange(0.0, 10.0, 101)},
+                    new TOfRhoAndAngleDetectorInput() {Rho=new DoubleRange(0.0, 10.0, 101),Angle=new DoubleRange(0.0, Math.PI / 2, 2)},
+                    new ReflectedTimeOfRhoAndSubregionHistDetectorInput() {Rho=new DoubleRange(0.0, 10.0, 101),Time=new DoubleRange(0.0, 1.0, 101)},
+                };
+            // one tissue layer
+            MultiLayerTissueInput ti = new MultiLayerTissueInput(
+                     new ITissueRegion[]
+                    { 
+                        new LayerTissueRegion(
+                            new DoubleRange(double.NegativeInfinity, 0.0),
+                            new OpticalProperties(0.0, 1e-10, 1.0, 1.0),
+                        "HenyeyGreensteinKey1"),
+                        new LayerRegion(
+
+                            new DoubleRange(0.0, 20.0),
+                            new OpticalProperties(0.01, 1.0, 0.8, 1.4),
+                        "HenyeyGreensteinKey2"),
+                        new LayerRegion(
+
+                            new DoubleRange(20.0, double.PositiveInfinity),
+                            new OpticalProperties(0.0, 1e-10, 1.0, 1.0),
+                        "HenyeyGreensteinKey3")
+                    }
+                 );
+            ti.RegionPhaseFunctionInputs.Add("HenyeyGreensteinKey1", new HenyeyGreensteinPhaseFunctionInput());
+            ti.RegionPhaseFunctionInputs.Add("HenyeyGreensteinKey2", new HenyeyGreensteinPhaseFunctionInput());
+            ti.RegionPhaseFunctionInputs.Add("HenyeyGreensteinKey3", new HenyeyGreensteinPhaseFunctionInput());
+            var inputOneLayerTissue = new SimulationInput(
+                 100,
+                 "Output",
+                 simulationOptions,
+                 source,
+                 ti,
+                 detectors);              
+           _outputOneLayerTissue = new MonteCarloSimulation(inputOneLayerTissue).Run();
+            // two tissue layers with same optical properties
+           MultiLayerTissueInput ti2 = new MultiLayerTissueInput(
+                       new ITissueRegion[]
+                    { 
+                        new LayerTissueRegion(
+                            new DoubleRange(double.NegativeInfinity, 0.0),
+                            new OpticalProperties(0.0, 1e-10, 1.0, 1.0),
+                        "HenyeyGreensteinKey1"),
+                        new LayerRegion(
+
+                            new DoubleRange(0.0, _layerThickness),
+                            new OpticalProperties(0.01, 1.0, 0.8, 1.4),
+                        "HenyeyGreensteinKey2"),
+                        new LayerRegion(
+
+                            new DoubleRange(_layerThickness, 20.0),
+                            new OpticalProperties(0.01, 1.0, 0.8, 1.4),
+                        "HenyeyGreensteinKey3"),
+                        new LayerRegion(
+
+                            new DoubleRange(20.0, double.PositiveInfinity),
+                            new OpticalProperties(0.0, 1e-10, 1.0, 1.0),
+                        "HenyeyGreensteinKey4")
+                    }
+               );
+           ti2.RegionPhaseFunctionInputs.Add("HenyeyGreensteinKey1", new HenyeyGreensteinPhaseFunctionInput());
+           ti2.RegionPhaseFunctionInputs.Add("HenyeyGreensteinKey2", new HenyeyGreensteinPhaseFunctionInput());
+           ti2.RegionPhaseFunctionInputs.Add("HenyeyGreensteinKey3", new HenyeyGreensteinPhaseFunctionInput());
+           ti2.RegionPhaseFunctionInputs.Add("HenyeyGreensteinKey4", new HenyeyGreensteinPhaseFunctionInput());
+           var inputTwoLayerTissue = new SimulationInput(
+                    100,
+                    "Output",
+                    simulationOptions,
+                    source,
+                    ti2,
+                detectors);
+
+            _outputTwoLayerTissue = new MonteCarloSimulation(inputTwoLayerTissue).Run();
+
+           _factor = 1.0 - Optics.Specular(
+                           inputOneLayerTissue.TissueInput.Regions[0].RegionOP.N,
+                           inputOneLayerTissue.TissueInput.Regions[1].RegionOP.N);
+        }
+
+        // validation values obtained from linux run using above input and seeded the same
+        // Diffuse Reflectance
+        [Test]
+        public void validate_CAW_RDiffuse()
+        {
+            var sdOneLayerTissue = ErrorCalculation.StandardDeviation(
+                _outputOneLayerTissue.Input.N, _outputOneLayerTissue.Rd, _outputOneLayerTissue.Rd2);
+            var sdTwoLayerTissue = ErrorCalculation.StandardDeviation(
+                _outputTwoLayerTissue.Input.N, _outputTwoLayerTissue.Rd, _outputTwoLayerTissue.Rd2);
+            Assert.Less(Math.Abs(_outputOneLayerTissue.Rd * _factor - 0.572710099), 0.000000001);
+            // figure out best check of two below 
+            Assert.Less(Math.Abs(_outputTwoLayerTissue.Rd * _factor - 0.572710099), 1 * sdOneLayerTissue);
+            Assert.Less(Math.Abs(_outputTwoLayerTissue.Rd * _factor - 0.572710099), 0.000000001);
+        }
+        // Reflection R(rho)
+        [Test]
+        public void validate_CAW_ROfRho()
+        {
+            Assert.Less(Math.Abs(_outputOneLayerTissue.R_r[0] * _factor - 0.922411018), 0.000000001);
+            Assert.Less(Math.Abs(_outputTwoLayerTissue.R_r[0] * _factor - 0.922411018), 0.00001);
+        }
+        // Reflection R(rho) 2nd moment, linux value output in printf statement
+        [Test]
+        public void validate_CAW_ROfRho_second_moment()
+        {
+            Assert.Less(Math.Abs(_outputOneLayerTissue.R_r2[0] * _factor * _factor - 28.36225), 0.00001);
+            Assert.Less(Math.Abs(_outputTwoLayerTissue.R_r2[0] * _factor * _factor - 28.36225), 0.00001);
+        }
+        // Reflection R(angle)
+        [Test]
+        public void validate_CAW_ROfAngle()
+        {
+            Assert.Less(Math.Abs(_outputOneLayerTissue.R_a[0] * _factor - 0.0820635109), 0.0000000001);
+            Assert.Less(Math.Abs(_outputTwoLayerTissue.R_a[0] * _factor - 0.0820635109), 0.0005);
+        }
+        // Reflection R(rho,angle)
+        [Test]
+        public void validate_CAW_ROfRhoAndAngle()
+        {
+            Assert.Less(Math.Abs(_outputOneLayerTissue.R_ra[0, 0] * _factor - 0.132172083), 0.0000000001);
+            Assert.Less(Math.Abs(_outputTwoLayerTissue.R_ra[0, 0] * _factor - 0.132172083), 0.0000000001);
+        }
+        // Reflection R(rho,time)
+        [Test]
+        public void validate_CAW_ROfRhoAndTime()
+        {
+            Assert.Less(Math.Abs(_outputOneLayerTissue.R_rt[0, 0] * _factor - 92.2411018), 0.0000001);
+            Assert.Less(Math.Abs(_outputTwoLayerTissue.R_rt[0, 0] * _factor - 92.2411018), 0.0000001);
+        }
+        // Reflection R(rho,omega)
+        [Test]
+        public void validate_CAW_ROfRhoAndOmega()
+        {
+            // todo: warning - this validation data from Linux is actually for Omega = 0.025GHz
+            // (see here: http://virtualphotonics.codeplex.com/discussions/278250)
+            Assert.Less(Complex.Abs(
+                 _outputOneLayerTissue.R_rw[0, 0] * _factor - (0.9224103 - Complex.ImaginaryOne * 0.0008737114)), 0.000001);
+            Assert.Less(Complex.Abs(
+                    _outputTwoLayerTissue.R_rw[0, 0] * _factor - (0.9224103 - Complex.ImaginaryOne * 0.0008737114)), 0.000001);
+        }
+        // Total Absorption : wait on this test until CAW worked out for ATotal
+        //[Test]
+        //public void validate_CAW_ATotal()
+        //{
+        //    Assert.Less(Math.Abs(_outputOneLayerTissue.Atot * _factor - 0.37402175), 0.002);
+        //    Assert.Less(Math.Abs(_outputTwoLayerTissue.Atot * _factor - 0.37402175), 0.002);
+        //}
+        // Absorption A(rho,z) not coded yet for CAW
+
+        // Diffuse Transmittance
+        [Test]
+        public void validate_CAW_TDiffuse()
+        {
+            Assert.Less(Math.Abs(_outputOneLayerTissue.Td * _factor - 0.0232993770), 0.000000001);
+            Assert.Less(Math.Abs(_outputTwoLayerTissue.Td * _factor - 0.0232993770), 0.000000001);
+        }
+        // Transmittance T(rho)
+        [Test]
+        public void validate_CAW_TOfRho()
+        {
+            Assert.Less(Math.Abs(_outputOneLayerTissue.T_r[54] * _factor - 0.00167241353), 0.00000000001);
+            Assert.Less(Math.Abs(_outputTwoLayerTissue.T_r[54] * _factor - 0.00167241353), 0.00000000001);
+        }
+        // Transmittance T(angle)
+        [Test]
+        public void validate_CAW_TOfAngle()
+        {
+            Assert.Less(Math.Abs(_outputOneLayerTissue.T_a[0] * _factor - 0.00333856288), 0.00000000001);
+            Assert.Less(Math.Abs(_outputTwoLayerTissue.T_a[0] * _factor - 0.00333856288), 0.00000000001);
+        }
+        // Transmittance T(rho,angle)
+        [Test]
+        public void validate_CAW_TOfRhoAndAngle()
+        {
+            Assert.Less(Math.Abs(_outputOneLayerTissue.T_ra[54, 0] * _factor - 0.000239639787), 0.000000000001);
+            Assert.Less(Math.Abs(_outputTwoLayerTissue.T_ra[54, 0] * _factor - 0.000239639787), 0.000000000001);
+        }
+        //// Fluence Flu(rho,z) not coded yet for CAW
+
+        // Reflectance R(x,y)
+        [Test]
+        public void validate_CAW_ROfXAndY()
+        {
+            Assert.Less(Math.Abs(_outputOneLayerTissue.R_xy[0, 14] * _factor - 0.00060744), 0.00000001);
+            Assert.Less(Math.Abs(_outputTwoLayerTissue.R_xy[0, 14] * _factor - 0.00060744), 0.00000001);
+        }
+
+        // sanity checks
+        //[Test] // wait on this until CAW volume tallies worked out
+        //public void validate_CAW_RDiffuse_plus_ATotal_plus_TDiffuse_equals_one()
+        //{
+        //    // no specular because photons started inside tissue
+        //    Assert.Less(Math.Abs(_outputOneLayerTissue.Rd + _outputOneLayerTissue.Atot + _outputOneLayerTissue.Td - 1), 0.00000000001);
+        //}
+
+        // ReflectedTimeOfRhoAndSubregionHist : this is validated using initial run results since no supporting linux code 
+        [Test]
+        public void validate_CAW_ReflectedTimeOfRhoAndSubregionHist()
+        {
+            Assert.Less(Math.Abs(_outputOneLayerTissue.RefTime_rs_hist[0, 1, 0] - 0.9487656), 0.0000001);
+        }
+    }
+}