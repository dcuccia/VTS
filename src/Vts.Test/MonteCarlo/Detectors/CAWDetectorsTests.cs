--- conflicted
+++ resolved
@@ -1,186 +1,179 @@
-using System;
-using System.Numerics;
-using System.Collections.Generic;
-using NUnit.Framework;
-using Vts.Common;
-using Vts.MonteCarlo;
-using Vts.MonteCarlo.Detectors;
-using Vts.MonteCarlo.Sources;
-using Vts.MonteCarlo.Tissues;
-
-namespace Vts.Test.MonteCarlo.Detectors
-{
-    /// <summary>
-    /// These tests execute a continuous absorption weighting (CAW)
-    /// MC simulation with 100 photons and verify
-    /// that the tally results match the linux results given the same seed
-    /// mersenne twister STANDARD_TEST
-    /// </summary>
-    [TestFixture]
-    public class CAWDetectorsTests
-    {
-        private Output _output;
-
-        /// <summary>
-        /// Setup input to the MC, SimulationInput, and execute MC
-        /// </summary>
-        [TestFixtureSetUp]
-        public void execute_Monte_Carlo()
-        {
-           var input = new SimulationInput(
-                100,
-                "Output",
-                new SimulationOptions(
-                    0, 
-                    RandomNumberGeneratorType.MersenneTwister,
-                    AbsorptionWeightingType.Continuous, 
-                    PhaseFunctionType.HenyeyGreenstein,
-                    null, 
-                    true,
-                    0),
-                new CustomPointSourceInput(
-<<<<<<< HEAD
-                    new Position(0, 0, 0),
-                    new Direction(0, 0, 1),
-                    new DoubleRange(0.0, 0, 1),
-                    new DoubleRange(0.0, 0, 1),
-                    0
-=======
-                    new Position(0.0, 0.0, 0.0),
-                    new Direction(0.0, 0.0, 1.0),
-                    new DoubleRange(0.0, 0.0, 1),
-                    new DoubleRange(0.0, 0.0, 1)
->>>>>>> 9cc4e2a6
-                ),
-                new MultiLayerTissueInput(
-                    new List<ITissueRegion>
-                    { 
-                        new LayerRegion(
-                            new DoubleRange(double.NegativeInfinity, 0.0),
-                            new OpticalProperties(0.0, 1e-10, 1.0, 1.0)),
-                        new LayerRegion(
-                            new DoubleRange(0.0, 20.0),
-                            new OpticalProperties(0.01, 1.0, 0.8, 1.4)),
-                        new LayerRegion(
-                            new DoubleRange(20.0, double.PositiveInfinity),
-                            new OpticalProperties(0.0, 1e-10, 1.0, 1.0))
-                    }
-                ),
-                new List<IDetectorInput>()
-                {
-                    new RDiffuseDetectorInput(),
-                    new ROfAngleDetectorInput(new DoubleRange(0.0, Math.PI / 2, 2)),
-                    new ROfRhoDetectorInput(new DoubleRange(0.0, 10.0, 101)),
-                    new ROfRhoAndAngleDetectorInput(
-                        new DoubleRange(0.0, 10.0, 101),
-                        new DoubleRange(0.0, Math.PI / 2, 2)),
-                    new ROfRhoAndTimeDetectorInput(
-                        new DoubleRange(0.0, 10.0, 101),
-                        new DoubleRange(0.0, 1.0, 101)),
-                    new ROfXAndYDetectorInput(
-                        new DoubleRange(-200.0, 200.0, 401), // x
-                        new DoubleRange(-200.0, 200.0, 401)), // y,
-                    new ROfRhoAndOmegaDetectorInput(
-                        new DoubleRange(0.0, 10.0, 101),
-                        new DoubleRange(0.0, 1000.0, 21)),     
-                    new TDiffuseDetectorInput(),
-                    new TOfAngleDetectorInput(new DoubleRange(0.0, Math.PI / 2, 2)),
-                    new TOfRhoDetectorInput(new DoubleRange(0.0, 10.0, 101)),
-                    new TOfRhoAndAngleDetectorInput(
-                        new DoubleRange(0.0, 10.0, 101),
-                        new DoubleRange(0.0, Math.PI / 2, 2))
-                });
-              
-            _output = new MonteCarloSimulation(input).Run();
-        }
-
-        // validation values obtained from linux run using above input and 
-        // seeded the same for:
-        // Diffuse Reflectance
-        [Test]
-        public void validate_CAW_RDiffuse()
-        {
-            //var temp = (RDiffuseDetector)_output.ResultsDictionary[TallyType.RDiffuse.ToString()];
-            //Assert.Less(Math.Abs(temp.Mean - 0.573738839), 0.0000000001);
-            Assert.Less(Math.Abs(_output.Rd - 0.573738839), 0.000000001);
-        }
-        // Diffuse Reflectance
-        //[Test]
-        //public void validate_CAW_RTotal()
-        //{
-        //    Assert.Less(Math.Abs(_output.Rtot - 0.601516617), 0.000000001);
-        //}
-        // Reflection R(rho)
-        [Test]
-        public void validate_CAW_ROfRho()
-        {
-            Assert.Less(Math.Abs(_output.R_r[0] - 0.922411018), 0.000000001);
-        }
-        // Reflection R(rho) 2nd moment, linux value output in printf statement
-        [Test]
-        public void validate_CAW_ROfRho_second_moment()
-        {
-            Assert.Less(Math.Abs(_output.R_r2[0] - 28.36225), 0.00001);
-        }
-        // Reflection R(angle)
-        [Test]
-        public void validate_CAW_ROfAngle()
-        {
-            Assert.Less(Math.Abs(_output.R_a[0] - 0.0822109189), 0.0000000001);
-        }
-        // Reflection R(rho,angle)
-        [Test]
-        public void validate_CAW_ROfRhoAndAngle()
-        {
-            Assert.Less(Math.Abs(_output.R_ra[0, 0] - 0.132172083), 0.0000000001);
-        }
-        // Reflection R(rho,time)
-        [Test]
-        public void validate_CAW_ROfRhoAndTime()
-        {
-            Assert.Less(Math.Abs(_output.R_rt[0, 0] - 92.2411018), 0.0000001);
-        }
-        // Reflection R(rho,omega)
-        [Test]
-        public void validate_CAW_ROfRhoAndOmega()
-        {
-           Assert.Less(Complex.Abs(
-                _output.R_rw[0, 0] - (0.9224103 - Complex.ImaginaryOne * 0.0008737114)), 0.000001);
-        }
-        // Total Absorption not coded yet for CAW
-        // Absorption A(rho,z) not coded yet for CAW
-
-        // Diffuse Transmittance
-        [Test]
-        public void validate_CAW_TDiffuse()
-        {
-            Assert.Less(Math.Abs(_output.Td - 0.0233366015), 0.000000001);
-        }
-        // Transmittance T(rho)
-        [Test]
-        public void validate_CAW_TOfRho()
-        {
-            Assert.Less(Math.Abs(_output.T_r[54] - 0.00167241353), 0.00000000001);
-        }
-        // Transmittance T(angle)
-        [Test]
-        public void validate_CAW_TOfAngle()
-        {
-            Assert.Less(Math.Abs(_output.T_a[0] - 0.00334389677), 0.00000000001);
-        }
-        // Transmittance T(rho,angle)
-        [Test]
-        public void validate_CAW_TOfRhoAndAngle()
-        {
-            Assert.Less(Math.Abs(_output.T_ra[54,0] - 0.000239639787), 0.000000000001);
-        }
-        // Fluence Flu(rho,z) not coded yet for CAW
-
-        // Reflectance R(x,y)
-        [Test]
-        public void validate_CAW_ROfXAndY()
-        {
-            Assert.Less(Math.Abs(_output.R_xy[198, 201] - 0.00827581), 0.00000001);
-        }
-    }
-}
+using System;
+using System.Numerics;
+using System.Collections.Generic;
+using NUnit.Framework;
+using Vts.Common;
+using Vts.MonteCarlo;
+using Vts.MonteCarlo.Detectors;
+using Vts.MonteCarlo.Sources;
+using Vts.MonteCarlo.Tissues;
+
+namespace Vts.Test.MonteCarlo.Detectors
+{
+    /// <summary>
+    /// These tests execute a continuous absorption weighting (CAW)
+    /// MC simulation with 100 photons and verify
+    /// that the tally results match the linux results given the same seed
+    /// mersenne twister STANDARD_TEST
+    /// </summary>
+    [TestFixture]
+    public class CAWDetectorsTests
+    {
+        private Output _output;
+
+        /// <summary>
+        /// Setup input to the MC, SimulationInput, and execute MC
+        /// </summary>
+        [TestFixtureSetUp]
+        public void execute_Monte_Carlo()
+        {
+           var input = new SimulationInput(
+                100,
+                "Output",
+                new SimulationOptions(
+                    0, 
+                    RandomNumberGeneratorType.MersenneTwister,
+                    AbsorptionWeightingType.Continuous, 
+                    PhaseFunctionType.HenyeyGreenstein,
+                    null, 
+                    true,
+                    0),
+                new CustomPointSourceInput(
+                    new Position(0.0, 0.0, 0.0),
+                    new Direction(0.0, 0.0, 1.0),
+                    new DoubleRange(0.0, 0.0, 1),
+                    new DoubleRange(0.0, 0.0, 1)
+                    0
+                ),
+                new MultiLayerTissueInput(
+                    new List<ITissueRegion>
+                    { 
+                        new LayerRegion(
+                            new DoubleRange(double.NegativeInfinity, 0.0),
+                            new OpticalProperties(0.0, 1e-10, 1.0, 1.0)),
+                        new LayerRegion(
+                            new DoubleRange(0.0, 20.0),
+                            new OpticalProperties(0.01, 1.0, 0.8, 1.4)),
+                        new LayerRegion(
+                            new DoubleRange(20.0, double.PositiveInfinity),
+                            new OpticalProperties(0.0, 1e-10, 1.0, 1.0))
+                    }
+                ),
+                new List<IDetectorInput>()
+                {
+                    new RDiffuseDetectorInput(),
+                    new ROfAngleDetectorInput(new DoubleRange(0.0, Math.PI / 2, 2)),
+                    new ROfRhoDetectorInput(new DoubleRange(0.0, 10.0, 101)),
+                    new ROfRhoAndAngleDetectorInput(
+                        new DoubleRange(0.0, 10.0, 101),
+                        new DoubleRange(0.0, Math.PI / 2, 2)),
+                    new ROfRhoAndTimeDetectorInput(
+                        new DoubleRange(0.0, 10.0, 101),
+                        new DoubleRange(0.0, 1.0, 101)),
+                    new ROfXAndYDetectorInput(
+                        new DoubleRange(-200.0, 200.0, 401), // x
+                        new DoubleRange(-200.0, 200.0, 401)), // y,
+                    new ROfRhoAndOmegaDetectorInput(
+                        new DoubleRange(0.0, 10.0, 101),
+                        new DoubleRange(0.0, 1000.0, 21)),     
+                    new TDiffuseDetectorInput(),
+                    new TOfAngleDetectorInput(new DoubleRange(0.0, Math.PI / 2, 2)),
+                    new TOfRhoDetectorInput(new DoubleRange(0.0, 10.0, 101)),
+                    new TOfRhoAndAngleDetectorInput(
+                        new DoubleRange(0.0, 10.0, 101),
+                        new DoubleRange(0.0, Math.PI / 2, 2))
+                });
+              
+            _output = new MonteCarloSimulation(input).Run();
+        }
+
+        // validation values obtained from linux run using above input and 
+        // seeded the same for:
+        // Diffuse Reflectance
+        [Test]
+        public void validate_CAW_RDiffuse()
+        {
+            //var temp = (RDiffuseDetector)_output.ResultsDictionary[TallyType.RDiffuse.ToString()];
+            //Assert.Less(Math.Abs(temp.Mean - 0.573738839), 0.0000000001);
+            Assert.Less(Math.Abs(_output.Rd - 0.573738839), 0.000000001);
+        }
+        // Diffuse Reflectance
+        //[Test]
+        //public void validate_CAW_RTotal()
+        //{
+        //    Assert.Less(Math.Abs(_output.Rtot - 0.601516617), 0.000000001);
+        //}
+        // Reflection R(rho)
+        [Test]
+        public void validate_CAW_ROfRho()
+        {
+            Assert.Less(Math.Abs(_output.R_r[0] - 0.922411018), 0.000000001);
+        }
+        // Reflection R(rho) 2nd moment, linux value output in printf statement
+        [Test]
+        public void validate_CAW_ROfRho_second_moment()
+        {
+            Assert.Less(Math.Abs(_output.R_r2[0] - 28.36225), 0.00001);
+        }
+        // Reflection R(angle)
+        [Test]
+        public void validate_CAW_ROfAngle()
+        {
+            Assert.Less(Math.Abs(_output.R_a[0] - 0.0822109189), 0.0000000001);
+        }
+        // Reflection R(rho,angle)
+        [Test]
+        public void validate_CAW_ROfRhoAndAngle()
+        {
+            Assert.Less(Math.Abs(_output.R_ra[0, 0] - 0.132172083), 0.0000000001);
+        }
+        // Reflection R(rho,time)
+        [Test]
+        public void validate_CAW_ROfRhoAndTime()
+        {
+            Assert.Less(Math.Abs(_output.R_rt[0, 0] - 92.2411018), 0.0000001);
+        }
+        // Reflection R(rho,omega)
+        [Test]
+        public void validate_CAW_ROfRhoAndOmega()
+        {
+           Assert.Less(Complex.Abs(
+                _output.R_rw[0, 0] - (0.9224103 - Complex.ImaginaryOne * 0.0008737114)), 0.000001);
+        }
+        // Total Absorption not coded yet for CAW
+        // Absorption A(rho,z) not coded yet for CAW
+
+        // Diffuse Transmittance
+        [Test]
+        public void validate_CAW_TDiffuse()
+        {
+            Assert.Less(Math.Abs(_output.Td - 0.0233366015), 0.000000001);
+        }
+        // Transmittance T(rho)
+        [Test]
+        public void validate_CAW_TOfRho()
+        {
+            Assert.Less(Math.Abs(_output.T_r[54] - 0.00167241353), 0.00000000001);
+        }
+        // Transmittance T(angle)
+        [Test]
+        public void validate_CAW_TOfAngle()
+        {
+            Assert.Less(Math.Abs(_output.T_a[0] - 0.00334389677), 0.00000000001);
+        }
+        // Transmittance T(rho,angle)
+        [Test]
+        public void validate_CAW_TOfRhoAndAngle()
+        {
+            Assert.Less(Math.Abs(_output.T_ra[54,0] - 0.000239639787), 0.000000000001);
+        }
+        // Fluence Flu(rho,z) not coded yet for CAW
+
+        // Reflectance R(x,y)
+        [Test]
+        public void validate_CAW_ROfXAndY()
+        {
+            Assert.Less(Math.Abs(_output.R_xy[198, 201] - 0.00827581), 0.00000001);
+        }
+    }
+}