--- conflicted
+++ resolved
@@ -1,209 +1,202 @@
-using System;
-using System.Numerics;
-using System.Collections.Generic;
-using NUnit.Framework;
-using Vts.Common;
-using Vts.MonteCarlo;
-using Vts.MonteCarlo.Detectors;
-using Vts.MonteCarlo.Sources;
-using Vts.MonteCarlo.Tissues;
-
-namespace Vts.Test.MonteCarlo.Detectors
-{
-    /// <summary>
-    /// These tests execute an Analog MC simulation with 100 photons and verify
-    /// that the tally results match the linux results given the same seed
-    /// mersenne twister STANDARD_TEST
-    /// </summary>
-    [TestFixture]
-    public class AnalogDetectorsTests
-    {
-        private Output _output;
-
-        /// <summary>
-        /// Setup input to the MC, SimulationInput, and execute MC
-        /// </summary>
-        [TestFixtureSetUp]
-        public void execute_Monte_Carlo()
-        {
-           var input = new SimulationInput(
-                100,
-                "Output",
-                new SimulationOptions(
-                    0, 
-                    RandomNumberGeneratorType.MersenneTwister,
-                    AbsorptionWeightingType.Analog, 
-                    PhaseFunctionType.HenyeyGreenstein,
-                    null, 
-                    true, // tally SecondMoment
-                    0),
-                new CustomPointSourceInput(
-<<<<<<< HEAD
-                    new Position(0, 0, 0),
-                    new Direction(0, 0, 1),
-                    new DoubleRange(0.0, 0, 1),
-                    new DoubleRange(0.0, 0, 1),
-                    0
-=======
-                    new Position(0.0, 0.0, 0.0),
-                    new Direction(0.0, 0.0, 1.0),
-                    new DoubleRange(0.0, 0.0, 1),
-                    new DoubleRange(0.0, 0.0, 1)
->>>>>>> 9cc4e2a6
-                ),
-                new MultiLayerTissueInput(
-                    new List<ITissueRegion>
-                    { 
-                        new LayerRegion(
-                            new DoubleRange(double.NegativeInfinity, 0.0),
-                            new OpticalProperties(0.0, 1e-10, 1.0, 1.0)),
-                        new LayerRegion(
-                            new DoubleRange(0.0, 20.0),
-                            new OpticalProperties(0.01, 1.0, 0.8, 1.4)),
-                        new LayerRegion(
-                            new DoubleRange(20.0, double.PositiveInfinity),
-                            new OpticalProperties(0.0, 1e-10, 1.0, 1.0))
-                    }
-                ),
-                new List<IDetectorInput>()
-                {
-                    new RDiffuseDetectorInput(),
-                    new ROfAngleDetectorInput(new DoubleRange(0.0, Math.PI / 2, 2)),
-                    new ROfRhoDetectorInput(new DoubleRange(0.0, 10.0, 101)),
-                    new ROfRhoAndAngleDetectorInput(
-                        new DoubleRange(0.0, 10.0, 101),
-                        new DoubleRange(0.0, Math.PI / 2, 2)),
-                    new ROfRhoAndTimeDetectorInput(
-                        new DoubleRange(0.0, 10.0, 101),
-                        new DoubleRange(0.0, 1.0, 101)),
-                    new ROfXAndYDetectorInput(
-                        new DoubleRange(-200.0, 200.0, 401), // x
-                        new DoubleRange(-200.0, 200.0, 401)), // y,
-                    new ROfRhoAndOmegaDetectorInput(
-                        new DoubleRange(0.0, 10.0, 101),
-                        new DoubleRange(0.0, 1000.0, 21)),
-                    new AOfRhoAndZDetectorInput(
-                        new DoubleRange(0.0, 10.0, 101),
-                        new DoubleRange(0.0, 10.0, 101)),
-                    new ATotalDetectorInput(),
-                    new FluenceOfRhoAndZDetectorInput(
-                        new DoubleRange(0.0, 10.0, 101),
-                        new DoubleRange(0.0, 10.0, 101)),
-                    new TDiffuseDetectorInput(),
-                    new TOfAngleDetectorInput(new DoubleRange(0.0, Math.PI / 2, 2)),
-                    new TOfRhoDetectorInput(new DoubleRange(0.0, 10.0, 101)),
-                    new TOfRhoAndAngleDetectorInput(
-                        new DoubleRange(0.0, 10.0, 101),
-                        new DoubleRange(0.0, Math.PI / 2, 2))
-                });
-
-            _output = new MonteCarloSimulation(input).Run();
-        }
-
-        // validation values obtained from linux run using above input and seeded 
-        // the same for:
-        // Diffuse Reflectance
-        [Test]
-        public void validate_Analog_RDiffuse()
-        {
-            Assert.Less(Math.Abs(_output.Rd - 0.670833333), 0.000000001);
-        }
-        // Diffuse Reflectance
-        // comment out for now, uncomment when we figure out specular handling
-        //[Test]
-        //public void validate_Analog_RTotal()
-        //{
-        //    Assert.Less(Math.Abs(_output.Rtot - 0.698611111), 0.000000001);
-        //}
-        // Reflection R(rho)
-        [Test]
-        public void validate_Analog_ROfRho()
-        {
-            Assert.Less(Math.Abs(_output.R_r[0] - 0.928403835), 0.000000001);
-        }
-        // Reflection R(rho) 2nd moment, linux value output in printf statement
-        [Test]
-        public void validate_Analog_ROfRho_second_moment()
-        {
-            Assert.Less(Math.Abs(_output.R_r2[0] - 28.73112), 0.00001);
-        }
-        // Reflection R(angle)
-        [Test]
-        public void validate_Analog_ROfAngle()
-        {
-            Assert.Less(Math.Abs(_output.R_a[0] - 0.0961235688), 0.0000000001);
-        }
-        // Reflection R(rho,angle)
-        [Test]
-        public void validate_Analog_ROfRhoAndAngle()
-        {
-            Assert.Less(Math.Abs(_output.R_ra[0, 0] - 0.133030792), 0.000000001);
-        }
-        // Reflection R(rho,time)
-        [Test]
-        public void validate_Analog_ROfRhoAndTime()
-        {
-            Assert.Less(Math.Abs(_output.R_rt[2, 1] - 6.18935890), 0.00000001);
-        }
-        // Reflection R(rho,omega)
-        [Test]
-        public void validate_Analog_ROfRhoAndOmega()
-        {
-            Assert.Less(Complex.Abs(
-                _output.R_rw[0, 0] - (0.9284030 - Complex.ImaginaryOne * 0.0007940711)), 0.000001);
-        }
-        // Total Absorption
-        [Test]
-        public void validate_Analog_ATotal()
-        {
-            Assert.Less(Math.Abs(_output.Atot - 0.000562763362), 0.000000000001);
-        }
-        // Absorption A(rho,z)
-        [Test]
-        public void validate_Analog_AOfRhoAndZ()
-        {
-            Assert.Less(Math.Abs(_output.A_rz[0, 6] - 0.00617700489), 0.00000000001);
-        }
-        // Diffuse Transmittance
-        [Test]
-        public void validate_Analog_TDiffuse()
-        {
-            Assert.Less(Math.Abs(_output.Td - 0.0194444444), 0.0000000001);
-        }
-        // Transmittance T(rho)
-        [Test]
-        public void validate_Analog_TOfRho()
-        {
-            Assert.Less(Math.Abs(_output.T_r[46] - 0.00332761231), 0.00000000001);
-        }
-        // Transmittance T(angle)
-        [Test]
-        public void validate_Analog_TOfAngle()
-        {
-            Assert.Less(Math.Abs(_output.T_a[0] - 0.00278619040), 0.00000000001);
-        }
-        // Transmittance T(rho,angle)
-        [Test]
-        public void validate_Analog_TOfRhoAndAngle()
-        {
-            Assert.Less(Math.Abs(_output.T_ra[46, 0] - 0.000476812876), 0.000000000001);
-        }
-        // Fluence Flu(rho,z)
-        [Test]
-        public void validate_Analog_FluenceOfRhoAndZ()
-        {
-            Assert.Less(Math.Abs(_output.Flu_rz[0, 6] - 0.617700489), 0.000000001);
-        }
-        //[Test]
-        //public void validate_Analog_FluenceOfRhoAndZAndTime()
-        //{
-        //    Assert.Less(Math.Abs(_output.Flu_rzt[0, 6, 0] - 0.617700489), 0.000000001);
-        //}
-        // Reflectance R(x,y)
-        [Test]
-        public void validate_Analog_ROfXAndY()
-        {
-            Assert.Less(Math.Abs(_output.R_xy[198, 201] - 0.0097222222), 0.0000000001);
-        }
-    }
-}
+using System;
+using System.Numerics;
+using System.Collections.Generic;
+using NUnit.Framework;
+using Vts.Common;
+using Vts.MonteCarlo;
+using Vts.MonteCarlo.Detectors;
+using Vts.MonteCarlo.Sources;
+using Vts.MonteCarlo.Tissues;
+
+namespace Vts.Test.MonteCarlo.Detectors
+{
+    /// <summary>
+    /// These tests execute an Analog MC simulation with 100 photons and verify
+    /// that the tally results match the linux results given the same seed
+    /// mersenne twister STANDARD_TEST
+    /// </summary>
+    [TestFixture]
+    public class AnalogDetectorsTests
+    {
+        private Output _output;
+
+        /// <summary>
+        /// Setup input to the MC, SimulationInput, and execute MC
+        /// </summary>
+        [TestFixtureSetUp]
+        public void execute_Monte_Carlo()
+        {
+           var input = new SimulationInput(
+                100,
+                "Output",
+                new SimulationOptions(
+                    0, 
+                    RandomNumberGeneratorType.MersenneTwister,
+                    AbsorptionWeightingType.Analog, 
+                    PhaseFunctionType.HenyeyGreenstein,
+                    null, 
+                    true, // tally SecondMoment
+                    0),
+                new CustomPointSourceInput(
+                    new Position(0.0, 0.0, 0.0),
+                    new Direction(0.0, 0.0, 1.0),
+                    new DoubleRange(0.0, 0.0, 1),
+                    new DoubleRange(0.0, 0.0, 1),
+                    0
+                ),
+                new MultiLayerTissueInput(
+                    new List<ITissueRegion>
+                    { 
+                        new LayerRegion(
+                            new DoubleRange(double.NegativeInfinity, 0.0),
+                            new OpticalProperties(0.0, 1e-10, 1.0, 1.0)),
+                        new LayerRegion(
+                            new DoubleRange(0.0, 20.0),
+                            new OpticalProperties(0.01, 1.0, 0.8, 1.4)),
+                        new LayerRegion(
+                            new DoubleRange(20.0, double.PositiveInfinity),
+                            new OpticalProperties(0.0, 1e-10, 1.0, 1.0))
+                    }
+                ),
+                new List<IDetectorInput>()
+                {
+                    new RDiffuseDetectorInput(),
+                    new ROfAngleDetectorInput(new DoubleRange(0.0, Math.PI / 2, 2)),
+                    new ROfRhoDetectorInput(new DoubleRange(0.0, 10.0, 101)),
+                    new ROfRhoAndAngleDetectorInput(
+                        new DoubleRange(0.0, 10.0, 101),
+                        new DoubleRange(0.0, Math.PI / 2, 2)),
+                    new ROfRhoAndTimeDetectorInput(
+                        new DoubleRange(0.0, 10.0, 101),
+                        new DoubleRange(0.0, 1.0, 101)),
+                    new ROfXAndYDetectorInput(
+                        new DoubleRange(-200.0, 200.0, 401), // x
+                        new DoubleRange(-200.0, 200.0, 401)), // y,
+                    new ROfRhoAndOmegaDetectorInput(
+                        new DoubleRange(0.0, 10.0, 101),
+                        new DoubleRange(0.0, 1000.0, 21)),
+                    new AOfRhoAndZDetectorInput(
+                        new DoubleRange(0.0, 10.0, 101),
+                        new DoubleRange(0.0, 10.0, 101)),
+                    new ATotalDetectorInput(),
+                    new FluenceOfRhoAndZDetectorInput(
+                        new DoubleRange(0.0, 10.0, 101),
+                        new DoubleRange(0.0, 10.0, 101)),
+                    new TDiffuseDetectorInput(),
+                    new TOfAngleDetectorInput(new DoubleRange(0.0, Math.PI / 2, 2)),
+                    new TOfRhoDetectorInput(new DoubleRange(0.0, 10.0, 101)),
+                    new TOfRhoAndAngleDetectorInput(
+                        new DoubleRange(0.0, 10.0, 101),
+                        new DoubleRange(0.0, Math.PI / 2, 2))
+                });
+
+            _output = new MonteCarloSimulation(input).Run();
+        }
+
+        // validation values obtained from linux run using above input and seeded 
+        // the same for:
+        // Diffuse Reflectance
+        [Test]
+        public void validate_Analog_RDiffuse()
+        {
+            Assert.Less(Math.Abs(_output.Rd - 0.670833333), 0.000000001);
+        }
+        // Diffuse Reflectance
+        // comment out for now, uncomment when we figure out specular handling
+        //[Test]
+        //public void validate_Analog_RTotal()
+        //{
+        //    Assert.Less(Math.Abs(_output.Rtot - 0.698611111), 0.000000001);
+        //}
+        // Reflection R(rho)
+        [Test]
+        public void validate_Analog_ROfRho()
+        {
+            Assert.Less(Math.Abs(_output.R_r[0] - 0.928403835), 0.000000001);
+        }
+        // Reflection R(rho) 2nd moment, linux value output in printf statement
+        [Test]
+        public void validate_Analog_ROfRho_second_moment()
+        {
+            Assert.Less(Math.Abs(_output.R_r2[0] - 28.73112), 0.00001);
+        }
+        // Reflection R(angle)
+        [Test]
+        public void validate_Analog_ROfAngle()
+        {
+            Assert.Less(Math.Abs(_output.R_a[0] - 0.0961235688), 0.0000000001);
+        }
+        // Reflection R(rho,angle)
+        [Test]
+        public void validate_Analog_ROfRhoAndAngle()
+        {
+            Assert.Less(Math.Abs(_output.R_ra[0, 0] - 0.133030792), 0.000000001);
+        }
+        // Reflection R(rho,time)
+        [Test]
+        public void validate_Analog_ROfRhoAndTime()
+        {
+            Assert.Less(Math.Abs(_output.R_rt[2, 1] - 6.18935890), 0.00000001);
+        }
+        // Reflection R(rho,omega)
+        [Test]
+        public void validate_Analog_ROfRhoAndOmega()
+        {
+            Assert.Less(Complex.Abs(
+                _output.R_rw[0, 0] - (0.9284030 - Complex.ImaginaryOne * 0.0007940711)), 0.000001);
+        }
+        // Total Absorption
+        [Test]
+        public void validate_Analog_ATotal()
+        {
+            Assert.Less(Math.Abs(_output.Atot - 0.000562763362), 0.000000000001);
+        }
+        // Absorption A(rho,z)
+        [Test]
+        public void validate_Analog_AOfRhoAndZ()
+        {
+            Assert.Less(Math.Abs(_output.A_rz[0, 6] - 0.00617700489), 0.00000000001);
+        }
+        // Diffuse Transmittance
+        [Test]
+        public void validate_Analog_TDiffuse()
+        {
+            Assert.Less(Math.Abs(_output.Td - 0.0194444444), 0.0000000001);
+        }
+        // Transmittance T(rho)
+        [Test]
+        public void validate_Analog_TOfRho()
+        {
+            Assert.Less(Math.Abs(_output.T_r[46] - 0.00332761231), 0.00000000001);
+        }
+        // Transmittance T(angle)
+        [Test]
+        public void validate_Analog_TOfAngle()
+        {
+            Assert.Less(Math.Abs(_output.T_a[0] - 0.00278619040), 0.00000000001);
+        }
+        // Transmittance T(rho,angle)
+        [Test]
+        public void validate_Analog_TOfRhoAndAngle()
+        {
+            Assert.Less(Math.Abs(_output.T_ra[46, 0] - 0.000476812876), 0.000000000001);
+        }
+        // Fluence Flu(rho,z)
+        [Test]
+        public void validate_Analog_FluenceOfRhoAndZ()
+        {
+            Assert.Less(Math.Abs(_output.Flu_rz[0, 6] - 0.617700489), 0.000000001);
+        }
+        //[Test]
+        //public void validate_Analog_FluenceOfRhoAndZAndTime()
+        //{
+        //    Assert.Less(Math.Abs(_output.Flu_rzt[0, 6, 0] - 0.617700489), 0.000000001);
+        //}
+        // Reflectance R(x,y)
+        [Test]
+        public void validate_Analog_ROfXAndY()
+        {
+            Assert.Less(Math.Abs(_output.R_xy[198, 201] - 0.0097222222), 0.0000000001);
+        }
+    }
+}