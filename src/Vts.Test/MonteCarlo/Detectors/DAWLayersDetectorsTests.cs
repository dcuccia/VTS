using System;
using System.Collections.Generic;
using System.Linq;
using System.Numerics;
using NUnit.Framework;
using Vts.Common;
using Vts.MonteCarlo;
using Vts.MonteCarlo.Helpers;
<<<<<<< HEAD
using Vts.MonteCarlo.PhaseFunctionInputs;
=======
using Vts.MonteCarlo.Sources;
>>>>>>> 01fb3655
using Vts.MonteCarlo.Tissues;
using Vts.MonteCarlo.Detectors;

namespace Vts.Test.MonteCarlo.Detectors
{
    /// <summary>
    /// These tests execute a discrete absorption weighting (DAW) MC simulation with 
    /// 100 photons and verify that the tally results match the linux results given the 
    /// same seed using mersenne twister STANDARD_TEST.  The tests then run a simulation
    /// through a homogeneous two layer tissue (both layers have the same optical properties)
    /// and verify that the detector tallies are the same.  This tests whether the pseudo-
    /// collision pausing at the layer interface does not change the results.
    /// </summary>
    [TestFixture]
    public class DAWLayersDetectorsTests
    {
        private SimulationOutput _outputOneLayerTissue;
        private SimulationOutput _outputTwoLayerTissue;
        private SimulationInput _inputOneLayerTissue;
        private SimulationInput _inputTwoLayerTissue;
        private double _layerThickness = 1.0; // tissue is homogeneous (both layer opt. props same)
        private double _dosimetryDepth = 2.0;
        private double _factor;

        /// <summary>
        /// DiscreteAbsorptionWeighting detection.
        /// Setup input to the MC for a homogeneous one layer tissue and a homogeneous
        /// two layer tissue (both layers have same optical properties), execute simulations
        /// and verify results agree with linux results given the same seed
        /// mersenne twister STANDARD_TEST.  The linux results assumes photon passes
        /// through specular and deweights photon by specular.  This test starts photon 
        /// inside tissue and then multiplies result by specular deweighting to match.
        /// NOTE: currently two region executes same photon biography except for pauses
        /// at layer interface.  Variance for DAW results not degraded.
        /// </summary>
        [TestFixtureSetUp]
        public void execute_Monte_Carlo()
        {
            // instantiate common classes
            var simulationOptions = new SimulationOptions(
                0,
                RandomNumberGeneratorType.MersenneTwister,
                AbsorptionWeightingType.Discrete,
                //PhaseFunctionType.HenyeyGreenstein,
                new List<DatabaseType>() { }, // databases to be written
                false, // track statistics
                0.0, // RR threshold -> 0 = no RR performed
                0);
            var source = new DirectionalPointSourceInput(
                     new Position(0.0, 0.0, 0.0),
                     new Direction(0.0, 0.0, 1.0),
                     1); // start inside tissue
            var detectors =  new List<IDetectorInput>
                {
                    new RDiffuseDetectorInput(),
                    new ROfAngleDetectorInput() {Angle = new DoubleRange(Math.PI / 2 , Math.PI, 2)},
                    new ROfRhoDetectorInput() {Rho = new DoubleRange(0.0, 10.0, 101), TallySecondMoment = true},
                    new ROfRhoAndAngleDetectorInput() {Rho = new DoubleRange(0.0, 10.0, 101), Angle = new DoubleRange(Math.PI / 2, Math.PI, 2)},
                    new ROfRhoAndTimeDetectorInput() {Rho = new DoubleRange(0.0, 10.0, 101), Time = new DoubleRange(0.0, 1.0, 101)},
                    new ROfXAndYDetectorInput() { X = new DoubleRange(-10.0, 10.0, 101), Y = new DoubleRange(-10.0, 10.0, 101) },
                    new ROfRhoAndOmegaDetectorInput() { Rho = new DoubleRange(0.0, 10.0, 101), Omega = new DoubleRange(0.05, 1.0, 20)}, // DJC - edited to reflect frequency sampling points (not bins)
                    new TDiffuseDetectorInput(),
                    new TOfAngleDetectorInput() {Angle=new DoubleRange(0.0, Math.PI / 2, 2)},
                    new TOfRhoDetectorInput() {Rho=new DoubleRange(0.0, 10.0, 101)},
                    new TOfRhoAndAngleDetectorInput(){Rho=new DoubleRange(0.0, 10.0, 101), Angle=new DoubleRange(0.0, Math.PI / 2, 2)},
                    new AOfRhoAndZDetectorInput() {Rho=new DoubleRange(0.0, 10.0, 101),Z=new DoubleRange(0.0, 10.0, 101)},
                    new ATotalDetectorInput(),
                    new FluenceOfRhoAndZDetectorInput() {Rho=new DoubleRange(0.0, 10.0, 101),Z=new DoubleRange(0.0, 10.0, 101)},   
                    new FluenceOfXAndYAndZDetectorInput()
                    {
                        X = new DoubleRange(-10.0, 10.0, 101), 
                        Y = new DoubleRange(-10.0, 10.0, 101),
                        Z =  new DoubleRange(0.0, 10.0, 101)
                    },
                    new RadianceOfRhoAtZDetectorInput() {ZDepth=_dosimetryDepth, Rho= new DoubleRange(0.0, 10.0, 101)},
                    new RadianceOfRhoAndZAndAngleDetectorInput(){Rho= new DoubleRange(0.0, 10.0, 101),Z=new DoubleRange(0.0, 10.0, 101),Angle=new DoubleRange(-Math.PI / 2, Math.PI / 2, 5)},
                    new RadianceOfXAndYAndZAndThetaAndPhiDetectorInput()
                    {
                        X=new DoubleRange(-10.0, 10.0, 101), 
                        Y=new DoubleRange(-10.0, 10.0, 101),
                        Z=new DoubleRange(0.0, 10.0, 101),
                        Theta=new DoubleRange(0.0, Math.PI, 5), // theta (polar angle)
                        Phi=new DoubleRange(-Math.PI, Math.PI, 5), // phi (azimuthal angle)
                    },
                    new ReflectedMTOfRhoAndSubregionHistDetectorInput() 
                    {
                            Rho=new DoubleRange(0.0, 10.0, 101), // rho bins MAKE SURE AGREES with ROfRho rho specification for unit test below
                            MTBins=new DoubleRange(0.0, 500.0, 51), // MT bins
                            FractionalMTBins = new DoubleRange(0.0, 1.0, 11)   
                    }

                };
            MultiLayerTissueInput ti = new MultiLayerTissueInput(
                    new ITissueRegion[]
                    { 
                        new LayerTissueRegion(
                            new DoubleRange(double.NegativeInfinity, 0.0),
<<<<<<< HEAD
                            new OpticalProperties(0.0, 1e-10, 1.0, 1.0),
                        "HenyeyGreensteinKey1"),
                        new LayerRegion(
                            new DoubleRange(0.0, 20.0),
                            new OpticalProperties(0.01, 1.0, 0.8, 1.4),
                        "HenyeyGreensteinKey2"),
                        new LayerRegion(
=======
                            new OpticalProperties(0.0, 1e-10, 1.0, 1.0)),
                        new LayerTissueRegion(
                            new DoubleRange(0.0, 20.0),
                            new OpticalProperties(0.01, 1.0, 0.8, 1.4)),
                        new LayerTissueRegion(
>>>>>>> 01fb3655
                            new DoubleRange(20.0, double.PositiveInfinity),
                            new OpticalProperties(0.0, 1e-10, 1.0, 1.0),
                        "HenyeyGreensteinKey3")
                    }
                );
            ti.RegionPhaseFunctionInputs.Add("HenyeyGreensteinKey1", new HenyeyGreensteinPhaseFunctionInput());
            ti.RegionPhaseFunctionInputs.Add("HenyeyGreensteinKey2", new HenyeyGreensteinPhaseFunctionInput());
            ti.RegionPhaseFunctionInputs.Add("HenyeyGreensteinKey3", new HenyeyGreensteinPhaseFunctionInput());
            _inputOneLayerTissue = new SimulationInput(
                100,
                "",
                simulationOptions,
                source,
                ti,
                detectors);             
            _outputOneLayerTissue = new MonteCarloSimulation(_inputOneLayerTissue).Run();

            MultiLayerTissueInput ti2 = new MultiLayerTissueInput(
                    new ITissueRegion[]
                    { 
                        new LayerTissueRegion(
                            new DoubleRange(double.NegativeInfinity, 0.0),
<<<<<<< HEAD
                            new OpticalProperties(0.0, 1e-10, 1.0, 1.0),
                        "HenyeyGreensteinKey1"),
                        new LayerRegion(
                            new DoubleRange(0.0, _layerThickness),
                            new OpticalProperties(0.01, 1.0, 0.8, 1.4),
                        "HenyeyGreensteinKey2"),
                        new LayerRegion(
                            new DoubleRange(_layerThickness, 20.0),
                            new OpticalProperties(0.01, 1.0, 0.8, 1.4),
                        "HenyeyGreensteinKey3"),
                        new LayerRegion(
=======
                            new OpticalProperties(0.0, 1e-10, 1.0, 1.0)),
                        new LayerTissueRegion(
                            new DoubleRange(0.0, _layerThickness),
                            new OpticalProperties(0.01, 1.0, 0.8, 1.4)),
                        new LayerTissueRegion(
                            new DoubleRange(_layerThickness, 20.0),
                            new OpticalProperties(0.01, 1.0, 0.8, 1.4)),
                        new LayerTissueRegion(
>>>>>>> 01fb3655
                            new DoubleRange(20.0, double.PositiveInfinity),
                            new OpticalProperties(0.0, 1e-10, 1.0, 1.0),
                        "HenyeyGreensteinKey4")
                    }
                );
            ti2.RegionPhaseFunctionInputs.Add("HenyeyGreensteinKey1", new HenyeyGreensteinPhaseFunctionInput());
            ti2.RegionPhaseFunctionInputs.Add("HenyeyGreensteinKey2", new HenyeyGreensteinPhaseFunctionInput());
            ti2.RegionPhaseFunctionInputs.Add("HenyeyGreensteinKey3", new HenyeyGreensteinPhaseFunctionInput());
            ti2.RegionPhaseFunctionInputs.Add("HenyeyGreensteinKey4", new HenyeyGreensteinPhaseFunctionInput());
            _inputTwoLayerTissue = new SimulationInput(
                100,
                "",
                simulationOptions,
                source,
                ti2,
                detectors);
            _outputTwoLayerTissue = new MonteCarloSimulation(_inputTwoLayerTissue).Run();

            _factor = 1.0 - Optics.Specular(
                            _inputOneLayerTissue.TissueInput.Regions[0].RegionOP.N,
                            _inputOneLayerTissue.TissueInput.Regions[1].RegionOP.N);
        }

        // validation values obtained from linux run using above input and 
        // seeded the same for:
        // Diffuse Reflectance
        [Test]
        public void validate_DAW_RDiffuse()
        {
            Assert.Less(Math.Abs(_outputOneLayerTissue.Rd * _factor - 0.565017749), 0.000000001);
            Assert.Less(Math.Abs(_outputTwoLayerTissue.Rd * _factor - 0.565017749), 0.000000001);
        }
        // Reflection R(rho)
        [Test]
        public void validate_DAW_ROfRho()
        {
            Assert.Less(Math.Abs(_outputOneLayerTissue.R_r[0] * _factor - 0.615238307), 0.000000001);
            Assert.Less(Math.Abs(_outputTwoLayerTissue.R_r[0] * _factor - 0.615238307), 0.000000001);
        }
        // Reflection R(rho) 2nd moment, linux value output in printf statement
        [Test]
        public void validate_DAW_ROfRho_second_moment()
        {
            Assert.Less(Math.Abs(_outputOneLayerTissue.R_r2[0] * _factor * _factor - 18.92598), 0.00001);
            Assert.Less(Math.Abs(_outputTwoLayerTissue.R_r2[0] * _factor * _factor - 18.92598), 0.00001);
        }
        // Reflection R(angle)
        [Test]
        public void validate_DAW_ROfAngle()
        {
            Assert.Less(Math.Abs(_outputOneLayerTissue.R_a[0] * _factor - 0.0809612757), 0.0000000001);
            Assert.Less(Math.Abs(_outputTwoLayerTissue.R_a[0] * _factor - 0.0809612757), 0.0000000001);
        }
        // Reflection R(rho,angle)
        [Test]
        public void validate_DAW_ROfRhoAndAngle()
        {
            Assert.Less(Math.Abs(_outputOneLayerTissue.R_ra[0, 0] * _factor - 0.0881573691), 0.0000000001);
            Assert.Less(Math.Abs(_outputTwoLayerTissue.R_ra[0, 0] * _factor - 0.0881573691), 0.0000000001);
        }
        // Reflection R(rho,time)
        [Test]
        public void validate_DAW_ROfRhoAndTime()
        {
            Assert.Less(Math.Abs(_outputOneLayerTissue.R_rt[0, 0] * _factor - 61.5238307), 0.0000001);
            Assert.Less(Math.Abs(_outputTwoLayerTissue.R_rt[0, 0] * _factor - 61.5238307), 0.0000001);
        }
        // Reflection R(rho,omega)
        [Test]
        public void validate_DAW_ROfRhoAndOmega()
        {
            // todo: warning - this validation data from Linux is actually for Omega = 0.025GHz
            // (see here: http://virtualphotonics.codeplex.com/discussions/278250)

            Assert.Less(Complex.Abs(
                _outputOneLayerTissue.R_rw[0, 0] * _factor - (0.6152383 - Complex.ImaginaryOne * 0.0002368336)), 0.000001);
            Assert.Less(Complex.Abs(
                _outputTwoLayerTissue.R_rw[0, 0] * _factor - (0.6152383 - Complex.ImaginaryOne * 0.0002368336)), 0.000001);
        }

        // Diffuse Transmittance
        [Test]
        public void validate_DAW_TDiffuse()
        {
            Assert.Less(Math.Abs(_outputOneLayerTissue.Td * _factor - 0.0228405921), 0.000000001);
            Assert.Less(Math.Abs(_outputTwoLayerTissue.Td * _factor - 0.0228405921), 0.000000001);
        }
        // Transmittance Time(rho)
        [Test]
        public void validate_DAW_TOfRho()
        {
            Assert.Less(Math.Abs(_outputOneLayerTissue.T_r[54] * _factor - 0.00169219067), 0.00000000001);
            Assert.Less(Math.Abs(_outputTwoLayerTissue.T_r[54] * _factor - 0.00169219067), 0.00000000001);
        }
        // Transmittance T(angle)
        [Test]
        public void validate_DAW_TOfAngle()
        {
            Assert.Less(Math.Abs(_outputOneLayerTissue.T_a[0] * _factor - 0.00327282369), 0.00000000001);
            Assert.Less(Math.Abs(_outputTwoLayerTissue.T_a[0] * _factor - 0.00327282369), 0.00000000001);
        }
        // Transmittance T(rho,angle)
        [Test]
        public void validate_DAW_TOfRhoAndAngle()
        {
            Assert.Less(Math.Abs(_outputOneLayerTissue.T_ra[54, 0] * _factor - 0.000242473649), 0.000000000001);
            Assert.Less(Math.Abs(_outputTwoLayerTissue.T_ra[54, 0] * _factor - 0.000242473649), 0.000000000001);
        }
        //// Verify integral over rho,angle of T(rho,angle) equals TDiffuse
        [Test]
        public void validate_DAW_integral_of_TOfRhoAndAngle_equals_TDiffuse()
        {
            // undo angle bin normalization
            var angle = ((TOfRhoAndAngleDetectorInput)_inputOneLayerTissue.DetectorInputs.
                Where(d => d.TallyType == "TOfRhoAndAngle").First()).Angle;
            var rho = ((TOfRhoAndAngleDetectorInput)_inputOneLayerTissue.DetectorInputs.
                Where(d => d.TallyType == "TOfRhoAndAngle").First()).Rho;
            var norm = 2 * Math.PI * rho.Delta * 2 * Math.PI * angle.Delta;
            var integral = 0.0;
            for (int ir = 0; ir < rho.Count - 1; ir++)
            {
                for (int ia = 0; ia < angle.Count - 1; ia++)
                {
                    integral += _outputOneLayerTissue.T_ra[ir, ia] * (rho.Start + (ir + 0.5) * rho.Delta) * Math.Sin((ia + 0.5) * angle.Delta);
                }
            }
            Assert.Less(Math.Abs(integral * norm - _outputOneLayerTissue.Td), 0.000000000001);
        }
        // Reflectance R(x,y)
        [Test]
        public void validate_DAW_ROfXAndY()
        {
            Assert.Less(Math.Abs(_outputOneLayerTissue.R_xy[0, 0] * _factor - 0.01828126), 0.00000001);
            Assert.Less(Math.Abs(_outputTwoLayerTissue.R_xy[0, 0] * _factor - 0.01828126), 0.00000001);
        }
        // Total Absorption
        [Test]
        public void validate_DAW_ATotal()
        {
            Assert.Less(Math.Abs(_outputOneLayerTissue.Atot * _factor - 0.384363881), 0.000000001);
            Assert.Less(Math.Abs(_outputTwoLayerTissue.Atot * _factor - 0.384363881), 0.000000001);
        }
        // Absorption A(rho,z)
        [Test]
        public void validate_DAW_AOfRhoAndZ()
        {
            Assert.Less(Math.Abs(_outputOneLayerTissue.A_rz[0, 0] * _factor - 0.39494647), 0.00000001);
            Assert.Less(Math.Abs(_outputTwoLayerTissue.A_rz[0, 0] * _factor - 0.39494647), 0.00000001);
        }
        // Fluence Flu(rho,z)
        [Test]
        public void validate_DAW_FluenceOfRhoAndZ()
        {
            Assert.Less(Math.Abs(_outputOneLayerTissue.Flu_rz[0, 0] * _factor - 39.4946472), 0.0000001);
            Assert.Less(Math.Abs(_outputTwoLayerTissue.Flu_rz[0, 0] * _factor - 39.4946472), 0.0000001);
        }
        // Fluence Flu(x,y,z)
        [Test]
        public void validate_DAW_FluenceOfXAndYAndZ()
        {
            Assert.Less(Math.Abs(_outputOneLayerTissue.Flu_xyz[0, 0, 0] * _factor - 0.03656252), 0.0000001);
            Assert.Less(Math.Abs(_outputTwoLayerTissue.Flu_xyz[0, 0, 0] * _factor - 0.03656252), 0.0000001);
        }
        // Volume Radiance Rad(rho,z,angle)
        // Verify integral over angle of Radiance equals Fluence
        [Test]
        public void validate_DAW_RadianceOfRhoAndZAndAngle()
        {
            // undo angle bin normalization
            var angle = ((RadianceOfRhoAndZAndAngleDetectorInput)_inputOneLayerTissue.DetectorInputs.
                Where(d => d.TallyType == "RadianceOfRhoAndZAndAngle").First()).Angle;
            var norm = 2 * Math.PI * angle.Delta;
            var integral = 0.0;
            for (int ia = 0; ia < angle.Count - 1; ia++)
            {
                integral += _outputOneLayerTissue.Rad_rza[0, 6, ia] * Math.Sin((ia + 0.5) * angle.Delta);
            }
            Assert.Less(Math.Abs(integral * norm - _outputOneLayerTissue.Flu_rz[0, 6]), 0.000000000001);
        }
        // Volume Radiance Rad(x,y,z,theta,phi)
        // Verify integral over angle of Radiance equals Fluence
        [Test]
        public void validate_DAW_RadianceOfXAndYAndZAndThetaAndPhi()
        {
            // undo angle bin normalization
            var theta = ((RadianceOfXAndYAndZAndThetaAndPhiDetectorInput)_inputOneLayerTissue.DetectorInputs.
                Where(d => d.TallyType == "RadianceOfXAndYAndZAndThetaAndPhi").First()).Theta;
            var phi = ((RadianceOfXAndYAndZAndThetaAndPhiDetectorInput)_inputOneLayerTissue.DetectorInputs.
                Where(d => d.TallyType == "RadianceOfXAndYAndZAndThetaAndPhi").First()).Phi;
            var norm = theta.Delta * phi.Delta;
            var integral = 0.0;
            for (int it = 0; it < theta.Count - 1; it++)
            {
                for (int ip = 0; ip < phi.Count - 1; ip++)
                    integral += _outputOneLayerTissue.Rad_xyztp[0, 0, 0, it, ip] * Math.Sin((it + 0.5) * theta.Delta);
            }
            Assert.Less(Math.Abs(integral * norm - _outputOneLayerTissue.Flu_xyz[0, 0, 0]), 0.000000000001);
        }
        // Radiance(rho) at depth Z - not sure this detector is defined correctly yet
        [Test]
        public void validate_DAW_RadianceOfRhoAtZ()
        {
            //need radiance detector to compare results, for now make sure both simulations give same results
            Assert.Less(Math.Abs(_outputOneLayerTissue.Rad_r[1] - _outputTwoLayerTissue.Rad_r[1]), 0.0000001);
        }
        // sanity checks
        [Test]
        public void validate_DAW_RDiffuse_plus_ATotal_plus_TDiffuse_equals_one()
        {
            // no specular because photons started inside tissue
            Assert.Less(Math.Abs(_outputOneLayerTissue.Rd + _outputOneLayerTissue.Atot + _outputOneLayerTissue.Td - 1), 0.00000000001);
        }
        // Reflected Momentum Transfer of Rho and SubRegion
        [Test]
        public void validate_DAW_ReflectedMTOfRhoAndSubregionHist()
        {
            // use initial results to verify any new changes to the code
            Assert.Less(Math.Abs(_outputOneLayerTissue.RefMT_rs_hist[0, 0] - 0.632816), 0.000001);
            // make sure mean integral over MT equals R(rho) results
            var mtbins = ((ReflectedMTOfRhoAndSubregionHistDetectorInput)_inputOneLayerTissue.DetectorInputs.
                Where(d => d.TallyType == "ReflectedMTOfRhoAndSubregionHist").First()).MTBins;
            var integral = 0.0;
            for (int i = 0; i < mtbins.Count - 1; i++)
            {
                integral += _outputOneLayerTissue.RefMT_rs_hist[0, i];
            }
            Assert.Less(Math.Abs(_outputOneLayerTissue.R_r[0] - integral), 0.000001);
        }
    }
}
<|MERGE_RESOLUTION|>--- conflicted
+++ resolved
@@ -1,399 +1,382 @@
-using System;
-using System.Collections.Generic;
-using System.Linq;
-using System.Numerics;
-using NUnit.Framework;
-using Vts.Common;
-using Vts.MonteCarlo;
-using Vts.MonteCarlo.Helpers;
-<<<<<<< HEAD
-using Vts.MonteCarlo.PhaseFunctionInputs;
-=======
-using Vts.MonteCarlo.Sources;
->>>>>>> 01fb3655
-using Vts.MonteCarlo.Tissues;
-using Vts.MonteCarlo.Detectors;
-
-namespace Vts.Test.MonteCarlo.Detectors
-{
-    /// <summary>
-    /// These tests execute a discrete absorption weighting (DAW) MC simulation with 
-    /// 100 photons and verify that the tally results match the linux results given the 
-    /// same seed using mersenne twister STANDARD_TEST.  The tests then run a simulation
-    /// through a homogeneous two layer tissue (both layers have the same optical properties)
-    /// and verify that the detector tallies are the same.  This tests whether the pseudo-
-    /// collision pausing at the layer interface does not change the results.
-    /// </summary>
-    [TestFixture]
-    public class DAWLayersDetectorsTests
-    {
-        private SimulationOutput _outputOneLayerTissue;
-        private SimulationOutput _outputTwoLayerTissue;
-        private SimulationInput _inputOneLayerTissue;
-        private SimulationInput _inputTwoLayerTissue;
-        private double _layerThickness = 1.0; // tissue is homogeneous (both layer opt. props same)
-        private double _dosimetryDepth = 2.0;
-        private double _factor;
-
-        /// <summary>
-        /// DiscreteAbsorptionWeighting detection.
-        /// Setup input to the MC for a homogeneous one layer tissue and a homogeneous
-        /// two layer tissue (both layers have same optical properties), execute simulations
-        /// and verify results agree with linux results given the same seed
-        /// mersenne twister STANDARD_TEST.  The linux results assumes photon passes
-        /// through specular and deweights photon by specular.  This test starts photon 
-        /// inside tissue and then multiplies result by specular deweighting to match.
-        /// NOTE: currently two region executes same photon biography except for pauses
-        /// at layer interface.  Variance for DAW results not degraded.
-        /// </summary>
-        [TestFixtureSetUp]
-        public void execute_Monte_Carlo()
-        {
-            // instantiate common classes
-            var simulationOptions = new SimulationOptions(
-                0,
-                RandomNumberGeneratorType.MersenneTwister,
-                AbsorptionWeightingType.Discrete,
-                //PhaseFunctionType.HenyeyGreenstein,
-                new List<DatabaseType>() { }, // databases to be written
-                false, // track statistics
-                0.0, // RR threshold -> 0 = no RR performed
-                0);
-            var source = new DirectionalPointSourceInput(
-                     new Position(0.0, 0.0, 0.0),
-                     new Direction(0.0, 0.0, 1.0),
-                     1); // start inside tissue
-            var detectors =  new List<IDetectorInput>
-                {
-                    new RDiffuseDetectorInput(),
-                    new ROfAngleDetectorInput() {Angle = new DoubleRange(Math.PI / 2 , Math.PI, 2)},
-                    new ROfRhoDetectorInput() {Rho = new DoubleRange(0.0, 10.0, 101), TallySecondMoment = true},
-                    new ROfRhoAndAngleDetectorInput() {Rho = new DoubleRange(0.0, 10.0, 101), Angle = new DoubleRange(Math.PI / 2, Math.PI, 2)},
-                    new ROfRhoAndTimeDetectorInput() {Rho = new DoubleRange(0.0, 10.0, 101), Time = new DoubleRange(0.0, 1.0, 101)},
-                    new ROfXAndYDetectorInput() { X = new DoubleRange(-10.0, 10.0, 101), Y = new DoubleRange(-10.0, 10.0, 101) },
-                    new ROfRhoAndOmegaDetectorInput() { Rho = new DoubleRange(0.0, 10.0, 101), Omega = new DoubleRange(0.05, 1.0, 20)}, // DJC - edited to reflect frequency sampling points (not bins)
-                    new TDiffuseDetectorInput(),
-                    new TOfAngleDetectorInput() {Angle=new DoubleRange(0.0, Math.PI / 2, 2)},
-                    new TOfRhoDetectorInput() {Rho=new DoubleRange(0.0, 10.0, 101)},
-                    new TOfRhoAndAngleDetectorInput(){Rho=new DoubleRange(0.0, 10.0, 101), Angle=new DoubleRange(0.0, Math.PI / 2, 2)},
-                    new AOfRhoAndZDetectorInput() {Rho=new DoubleRange(0.0, 10.0, 101),Z=new DoubleRange(0.0, 10.0, 101)},
-                    new ATotalDetectorInput(),
-                    new FluenceOfRhoAndZDetectorInput() {Rho=new DoubleRange(0.0, 10.0, 101),Z=new DoubleRange(0.0, 10.0, 101)},   
-                    new FluenceOfXAndYAndZDetectorInput()
-                    {
-                        X = new DoubleRange(-10.0, 10.0, 101), 
-                        Y = new DoubleRange(-10.0, 10.0, 101),
-                        Z =  new DoubleRange(0.0, 10.0, 101)
-                    },
-                    new RadianceOfRhoAtZDetectorInput() {ZDepth=_dosimetryDepth, Rho= new DoubleRange(0.0, 10.0, 101)},
-                    new RadianceOfRhoAndZAndAngleDetectorInput(){Rho= new DoubleRange(0.0, 10.0, 101),Z=new DoubleRange(0.0, 10.0, 101),Angle=new DoubleRange(-Math.PI / 2, Math.PI / 2, 5)},
-                    new RadianceOfXAndYAndZAndThetaAndPhiDetectorInput()
-                    {
-                        X=new DoubleRange(-10.0, 10.0, 101), 
-                        Y=new DoubleRange(-10.0, 10.0, 101),
-                        Z=new DoubleRange(0.0, 10.0, 101),
-                        Theta=new DoubleRange(0.0, Math.PI, 5), // theta (polar angle)
-                        Phi=new DoubleRange(-Math.PI, Math.PI, 5), // phi (azimuthal angle)
-                    },
-                    new ReflectedMTOfRhoAndSubregionHistDetectorInput() 
-                    {
-                            Rho=new DoubleRange(0.0, 10.0, 101), // rho bins MAKE SURE AGREES with ROfRho rho specification for unit test below
-                            MTBins=new DoubleRange(0.0, 500.0, 51), // MT bins
-                            FractionalMTBins = new DoubleRange(0.0, 1.0, 11)   
-                    }
-
-                };
-            MultiLayerTissueInput ti = new MultiLayerTissueInput(
-                    new ITissueRegion[]
-                    { 
-                        new LayerTissueRegion(
-                            new DoubleRange(double.NegativeInfinity, 0.0),
-<<<<<<< HEAD
-                            new OpticalProperties(0.0, 1e-10, 1.0, 1.0),
-                        "HenyeyGreensteinKey1"),
-                        new LayerRegion(
-                            new DoubleRange(0.0, 20.0),
-                            new OpticalProperties(0.01, 1.0, 0.8, 1.4),
-                        "HenyeyGreensteinKey2"),
-                        new LayerRegion(
-=======
-                            new OpticalProperties(0.0, 1e-10, 1.0, 1.0)),
-                        new LayerTissueRegion(
-                            new DoubleRange(0.0, 20.0),
-                            new OpticalProperties(0.01, 1.0, 0.8, 1.4)),
-                        new LayerTissueRegion(
->>>>>>> 01fb3655
-                            new DoubleRange(20.0, double.PositiveInfinity),
-                            new OpticalProperties(0.0, 1e-10, 1.0, 1.0),
-                        "HenyeyGreensteinKey3")
-                    }
-                );
-            ti.RegionPhaseFunctionInputs.Add("HenyeyGreensteinKey1", new HenyeyGreensteinPhaseFunctionInput());
-            ti.RegionPhaseFunctionInputs.Add("HenyeyGreensteinKey2", new HenyeyGreensteinPhaseFunctionInput());
-            ti.RegionPhaseFunctionInputs.Add("HenyeyGreensteinKey3", new HenyeyGreensteinPhaseFunctionInput());
-            _inputOneLayerTissue = new SimulationInput(
-                100,
-                "",
-                simulationOptions,
-                source,
-                ti,
-                detectors);             
-            _outputOneLayerTissue = new MonteCarloSimulation(_inputOneLayerTissue).Run();
-
-            MultiLayerTissueInput ti2 = new MultiLayerTissueInput(
-                    new ITissueRegion[]
-                    { 
-                        new LayerTissueRegion(
-                            new DoubleRange(double.NegativeInfinity, 0.0),
-<<<<<<< HEAD
-                            new OpticalProperties(0.0, 1e-10, 1.0, 1.0),
-                        "HenyeyGreensteinKey1"),
-                        new LayerRegion(
-                            new DoubleRange(0.0, _layerThickness),
-                            new OpticalProperties(0.01, 1.0, 0.8, 1.4),
-                        "HenyeyGreensteinKey2"),
-                        new LayerRegion(
-                            new DoubleRange(_layerThickness, 20.0),
-                            new OpticalProperties(0.01, 1.0, 0.8, 1.4),
-                        "HenyeyGreensteinKey3"),
-                        new LayerRegion(
-=======
-                            new OpticalProperties(0.0, 1e-10, 1.0, 1.0)),
-                        new LayerTissueRegion(
-                            new DoubleRange(0.0, _layerThickness),
-                            new OpticalProperties(0.01, 1.0, 0.8, 1.4)),
-                        new LayerTissueRegion(
-                            new DoubleRange(_layerThickness, 20.0),
-                            new OpticalProperties(0.01, 1.0, 0.8, 1.4)),
-                        new LayerTissueRegion(
->>>>>>> 01fb3655
-                            new DoubleRange(20.0, double.PositiveInfinity),
-                            new OpticalProperties(0.0, 1e-10, 1.0, 1.0),
-                        "HenyeyGreensteinKey4")
-                    }
-                );
-            ti2.RegionPhaseFunctionInputs.Add("HenyeyGreensteinKey1", new HenyeyGreensteinPhaseFunctionInput());
-            ti2.RegionPhaseFunctionInputs.Add("HenyeyGreensteinKey2", new HenyeyGreensteinPhaseFunctionInput());
-            ti2.RegionPhaseFunctionInputs.Add("HenyeyGreensteinKey3", new HenyeyGreensteinPhaseFunctionInput());
-            ti2.RegionPhaseFunctionInputs.Add("HenyeyGreensteinKey4", new HenyeyGreensteinPhaseFunctionInput());
-            _inputTwoLayerTissue = new SimulationInput(
-                100,
-                "",
-                simulationOptions,
-                source,
-                ti2,
-                detectors);
-            _outputTwoLayerTissue = new MonteCarloSimulation(_inputTwoLayerTissue).Run();
-
-            _factor = 1.0 - Optics.Specular(
-                            _inputOneLayerTissue.TissueInput.Regions[0].RegionOP.N,
-                            _inputOneLayerTissue.TissueInput.Regions[1].RegionOP.N);
-        }
-
-        // validation values obtained from linux run using above input and 
-        // seeded the same for:
-        // Diffuse Reflectance
-        [Test]
-        public void validate_DAW_RDiffuse()
-        {
-            Assert.Less(Math.Abs(_outputOneLayerTissue.Rd * _factor - 0.565017749), 0.000000001);
-            Assert.Less(Math.Abs(_outputTwoLayerTissue.Rd * _factor - 0.565017749), 0.000000001);
-        }
-        // Reflection R(rho)
-        [Test]
-        public void validate_DAW_ROfRho()
-        {
-            Assert.Less(Math.Abs(_outputOneLayerTissue.R_r[0] * _factor - 0.615238307), 0.000000001);
-            Assert.Less(Math.Abs(_outputTwoLayerTissue.R_r[0] * _factor - 0.615238307), 0.000000001);
-        }
-        // Reflection R(rho) 2nd moment, linux value output in printf statement
-        [Test]
-        public void validate_DAW_ROfRho_second_moment()
-        {
-            Assert.Less(Math.Abs(_outputOneLayerTissue.R_r2[0] * _factor * _factor - 18.92598), 0.00001);
-            Assert.Less(Math.Abs(_outputTwoLayerTissue.R_r2[0] * _factor * _factor - 18.92598), 0.00001);
-        }
-        // Reflection R(angle)
-        [Test]
-        public void validate_DAW_ROfAngle()
-        {
-            Assert.Less(Math.Abs(_outputOneLayerTissue.R_a[0] * _factor - 0.0809612757), 0.0000000001);
-            Assert.Less(Math.Abs(_outputTwoLayerTissue.R_a[0] * _factor - 0.0809612757), 0.0000000001);
-        }
-        // Reflection R(rho,angle)
-        [Test]
-        public void validate_DAW_ROfRhoAndAngle()
-        {
-            Assert.Less(Math.Abs(_outputOneLayerTissue.R_ra[0, 0] * _factor - 0.0881573691), 0.0000000001);
-            Assert.Less(Math.Abs(_outputTwoLayerTissue.R_ra[0, 0] * _factor - 0.0881573691), 0.0000000001);
-        }
-        // Reflection R(rho,time)
-        [Test]
-        public void validate_DAW_ROfRhoAndTime()
-        {
-            Assert.Less(Math.Abs(_outputOneLayerTissue.R_rt[0, 0] * _factor - 61.5238307), 0.0000001);
-            Assert.Less(Math.Abs(_outputTwoLayerTissue.R_rt[0, 0] * _factor - 61.5238307), 0.0000001);
-        }
-        // Reflection R(rho,omega)
-        [Test]
-        public void validate_DAW_ROfRhoAndOmega()
-        {
-            // todo: warning - this validation data from Linux is actually for Omega = 0.025GHz
-            // (see here: http://virtualphotonics.codeplex.com/discussions/278250)
-
-            Assert.Less(Complex.Abs(
-                _outputOneLayerTissue.R_rw[0, 0] * _factor - (0.6152383 - Complex.ImaginaryOne * 0.0002368336)), 0.000001);
-            Assert.Less(Complex.Abs(
-                _outputTwoLayerTissue.R_rw[0, 0] * _factor - (0.6152383 - Complex.ImaginaryOne * 0.0002368336)), 0.000001);
-        }
-
-        // Diffuse Transmittance
-        [Test]
-        public void validate_DAW_TDiffuse()
-        {
-            Assert.Less(Math.Abs(_outputOneLayerTissue.Td * _factor - 0.0228405921), 0.000000001);
-            Assert.Less(Math.Abs(_outputTwoLayerTissue.Td * _factor - 0.0228405921), 0.000000001);
-        }
-        // Transmittance Time(rho)
-        [Test]
-        public void validate_DAW_TOfRho()
-        {
-            Assert.Less(Math.Abs(_outputOneLayerTissue.T_r[54] * _factor - 0.00169219067), 0.00000000001);
-            Assert.Less(Math.Abs(_outputTwoLayerTissue.T_r[54] * _factor - 0.00169219067), 0.00000000001);
-        }
-        // Transmittance T(angle)
-        [Test]
-        public void validate_DAW_TOfAngle()
-        {
-            Assert.Less(Math.Abs(_outputOneLayerTissue.T_a[0] * _factor - 0.00327282369), 0.00000000001);
-            Assert.Less(Math.Abs(_outputTwoLayerTissue.T_a[0] * _factor - 0.00327282369), 0.00000000001);
-        }
-        // Transmittance T(rho,angle)
-        [Test]
-        public void validate_DAW_TOfRhoAndAngle()
-        {
-            Assert.Less(Math.Abs(_outputOneLayerTissue.T_ra[54, 0] * _factor - 0.000242473649), 0.000000000001);
-            Assert.Less(Math.Abs(_outputTwoLayerTissue.T_ra[54, 0] * _factor - 0.000242473649), 0.000000000001);
-        }
-        //// Verify integral over rho,angle of T(rho,angle) equals TDiffuse
-        [Test]
-        public void validate_DAW_integral_of_TOfRhoAndAngle_equals_TDiffuse()
-        {
-            // undo angle bin normalization
-            var angle = ((TOfRhoAndAngleDetectorInput)_inputOneLayerTissue.DetectorInputs.
-                Where(d => d.TallyType == "TOfRhoAndAngle").First()).Angle;
-            var rho = ((TOfRhoAndAngleDetectorInput)_inputOneLayerTissue.DetectorInputs.
-                Where(d => d.TallyType == "TOfRhoAndAngle").First()).Rho;
-            var norm = 2 * Math.PI * rho.Delta * 2 * Math.PI * angle.Delta;
-            var integral = 0.0;
-            for (int ir = 0; ir < rho.Count - 1; ir++)
-            {
-                for (int ia = 0; ia < angle.Count - 1; ia++)
-                {
-                    integral += _outputOneLayerTissue.T_ra[ir, ia] * (rho.Start + (ir + 0.5) * rho.Delta) * Math.Sin((ia + 0.5) * angle.Delta);
-                }
-            }
-            Assert.Less(Math.Abs(integral * norm - _outputOneLayerTissue.Td), 0.000000000001);
-        }
-        // Reflectance R(x,y)
-        [Test]
-        public void validate_DAW_ROfXAndY()
-        {
-            Assert.Less(Math.Abs(_outputOneLayerTissue.R_xy[0, 0] * _factor - 0.01828126), 0.00000001);
-            Assert.Less(Math.Abs(_outputTwoLayerTissue.R_xy[0, 0] * _factor - 0.01828126), 0.00000001);
-        }
-        // Total Absorption
-        [Test]
-        public void validate_DAW_ATotal()
-        {
-            Assert.Less(Math.Abs(_outputOneLayerTissue.Atot * _factor - 0.384363881), 0.000000001);
-            Assert.Less(Math.Abs(_outputTwoLayerTissue.Atot * _factor - 0.384363881), 0.000000001);
-        }
-        // Absorption A(rho,z)
-        [Test]
-        public void validate_DAW_AOfRhoAndZ()
-        {
-            Assert.Less(Math.Abs(_outputOneLayerTissue.A_rz[0, 0] * _factor - 0.39494647), 0.00000001);
-            Assert.Less(Math.Abs(_outputTwoLayerTissue.A_rz[0, 0] * _factor - 0.39494647), 0.00000001);
-        }
-        // Fluence Flu(rho,z)
-        [Test]
-        public void validate_DAW_FluenceOfRhoAndZ()
-        {
-            Assert.Less(Math.Abs(_outputOneLayerTissue.Flu_rz[0, 0] * _factor - 39.4946472), 0.0000001);
-            Assert.Less(Math.Abs(_outputTwoLayerTissue.Flu_rz[0, 0] * _factor - 39.4946472), 0.0000001);
-        }
-        // Fluence Flu(x,y,z)
-        [Test]
-        public void validate_DAW_FluenceOfXAndYAndZ()
-        {
-            Assert.Less(Math.Abs(_outputOneLayerTissue.Flu_xyz[0, 0, 0] * _factor - 0.03656252), 0.0000001);
-            Assert.Less(Math.Abs(_outputTwoLayerTissue.Flu_xyz[0, 0, 0] * _factor - 0.03656252), 0.0000001);
-        }
-        // Volume Radiance Rad(rho,z,angle)
-        // Verify integral over angle of Radiance equals Fluence
-        [Test]
-        public void validate_DAW_RadianceOfRhoAndZAndAngle()
-        {
-            // undo angle bin normalization
-            var angle = ((RadianceOfRhoAndZAndAngleDetectorInput)_inputOneLayerTissue.DetectorInputs.
-                Where(d => d.TallyType == "RadianceOfRhoAndZAndAngle").First()).Angle;
-            var norm = 2 * Math.PI * angle.Delta;
-            var integral = 0.0;
-            for (int ia = 0; ia < angle.Count - 1; ia++)
-            {
-                integral += _outputOneLayerTissue.Rad_rza[0, 6, ia] * Math.Sin((ia + 0.5) * angle.Delta);
-            }
-            Assert.Less(Math.Abs(integral * norm - _outputOneLayerTissue.Flu_rz[0, 6]), 0.000000000001);
-        }
-        // Volume Radiance Rad(x,y,z,theta,phi)
-        // Verify integral over angle of Radiance equals Fluence
-        [Test]
-        public void validate_DAW_RadianceOfXAndYAndZAndThetaAndPhi()
-        {
-            // undo angle bin normalization
-            var theta = ((RadianceOfXAndYAndZAndThetaAndPhiDetectorInput)_inputOneLayerTissue.DetectorInputs.
-                Where(d => d.TallyType == "RadianceOfXAndYAndZAndThetaAndPhi").First()).Theta;
-            var phi = ((RadianceOfXAndYAndZAndThetaAndPhiDetectorInput)_inputOneLayerTissue.DetectorInputs.
-                Where(d => d.TallyType == "RadianceOfXAndYAndZAndThetaAndPhi").First()).Phi;
-            var norm = theta.Delta * phi.Delta;
-            var integral = 0.0;
-            for (int it = 0; it < theta.Count - 1; it++)
-            {
-                for (int ip = 0; ip < phi.Count - 1; ip++)
-                    integral += _outputOneLayerTissue.Rad_xyztp[0, 0, 0, it, ip] * Math.Sin((it + 0.5) * theta.Delta);
-            }
-            Assert.Less(Math.Abs(integral * norm - _outputOneLayerTissue.Flu_xyz[0, 0, 0]), 0.000000000001);
-        }
-        // Radiance(rho) at depth Z - not sure this detector is defined correctly yet
-        [Test]
-        public void validate_DAW_RadianceOfRhoAtZ()
-        {
-            //need radiance detector to compare results, for now make sure both simulations give same results
-            Assert.Less(Math.Abs(_outputOneLayerTissue.Rad_r[1] - _outputTwoLayerTissue.Rad_r[1]), 0.0000001);
-        }
-        // sanity checks
-        [Test]
-        public void validate_DAW_RDiffuse_plus_ATotal_plus_TDiffuse_equals_one()
-        {
-            // no specular because photons started inside tissue
-            Assert.Less(Math.Abs(_outputOneLayerTissue.Rd + _outputOneLayerTissue.Atot + _outputOneLayerTissue.Td - 1), 0.00000000001);
-        }
-        // Reflected Momentum Transfer of Rho and SubRegion
-        [Test]
-        public void validate_DAW_ReflectedMTOfRhoAndSubregionHist()
-        {
-            // use initial results to verify any new changes to the code
-            Assert.Less(Math.Abs(_outputOneLayerTissue.RefMT_rs_hist[0, 0] - 0.632816), 0.000001);
-            // make sure mean integral over MT equals R(rho) results
-            var mtbins = ((ReflectedMTOfRhoAndSubregionHistDetectorInput)_inputOneLayerTissue.DetectorInputs.
-                Where(d => d.TallyType == "ReflectedMTOfRhoAndSubregionHist").First()).MTBins;
-            var integral = 0.0;
-            for (int i = 0; i < mtbins.Count - 1; i++)
-            {
-                integral += _outputOneLayerTissue.RefMT_rs_hist[0, i];
-            }
-            Assert.Less(Math.Abs(_outputOneLayerTissue.R_r[0] - integral), 0.000001);
-        }
-    }
-}
+using System;
+using System.Collections.Generic;
+using System.Linq;
+using System.Numerics;
+using NUnit.Framework;
+using Vts.Common;
+using Vts.MonteCarlo;
+using Vts.MonteCarlo.Helpers;
+using Vts.MonteCarlo.PhaseFunctionInputs;
+using Vts.MonteCarlo.Sources;
+using Vts.MonteCarlo.Tissues;
+using Vts.MonteCarlo.Detectors;
+
+namespace Vts.Test.MonteCarlo.Detectors
+{
+    /// <summary>
+    /// These tests execute a discrete absorption weighting (DAW) MC simulation with 
+    /// 100 photons and verify that the tally results match the linux results given the 
+    /// same seed using mersenne twister STANDARD_TEST.  The tests then run a simulation
+    /// through a homogeneous two layer tissue (both layers have the same optical properties)
+    /// and verify that the detector tallies are the same.  This tests whether the pseudo-
+    /// collision pausing at the layer interface does not change the results.
+    /// </summary>
+    [TestFixture]
+    public class DAWLayersDetectorsTests
+    {
+        private SimulationOutput _outputOneLayerTissue;
+        private SimulationOutput _outputTwoLayerTissue;
+        private SimulationInput _inputOneLayerTissue;
+        private SimulationInput _inputTwoLayerTissue;
+        private double _layerThickness = 1.0; // tissue is homogeneous (both layer opt. props same)
+        private double _dosimetryDepth = 2.0;
+        private double _factor;
+
+        /// <summary>
+        /// DiscreteAbsorptionWeighting detection.
+        /// Setup input to the MC for a homogeneous one layer tissue and a homogeneous
+        /// two layer tissue (both layers have same optical properties), execute simulations
+        /// and verify results agree with linux results given the same seed
+        /// mersenne twister STANDARD_TEST.  The linux results assumes photon passes
+        /// through specular and deweights photon by specular.  This test starts photon 
+        /// inside tissue and then multiplies result by specular deweighting to match.
+        /// NOTE: currently two region executes same photon biography except for pauses
+        /// at layer interface.  Variance for DAW results not degraded.
+        /// </summary>
+        [TestFixtureSetUp]
+        public void execute_Monte_Carlo()
+        {
+            // instantiate common classes
+            var simulationOptions = new SimulationOptions(
+                0,
+                RandomNumberGeneratorType.MersenneTwister,
+                AbsorptionWeightingType.Discrete,
+                //PhaseFunctionType.HenyeyGreenstein,
+                new List<DatabaseType>() { }, // databases to be written
+                false, // track statistics
+                0.0, // RR threshold -> 0 = no RR performed
+                0);
+            var source = new DirectionalPointSourceInput(
+                     new Position(0.0, 0.0, 0.0),
+                     new Direction(0.0, 0.0, 1.0),
+                     1); // start inside tissue
+            var detectors =  new List<IDetectorInput>
+                {
+                    new RDiffuseDetectorInput(),
+                    new ROfAngleDetectorInput() {Angle = new DoubleRange(Math.PI / 2 , Math.PI, 2)},
+                    new ROfRhoDetectorInput() {Rho = new DoubleRange(0.0, 10.0, 101), TallySecondMoment = true},
+                    new ROfRhoAndAngleDetectorInput() {Rho = new DoubleRange(0.0, 10.0, 101), Angle = new DoubleRange(Math.PI / 2, Math.PI, 2)},
+                    new ROfRhoAndTimeDetectorInput() {Rho = new DoubleRange(0.0, 10.0, 101), Time = new DoubleRange(0.0, 1.0, 101)},
+                    new ROfXAndYDetectorInput() { X = new DoubleRange(-10.0, 10.0, 101), Y = new DoubleRange(-10.0, 10.0, 101) },
+                    new ROfRhoAndOmegaDetectorInput() { Rho = new DoubleRange(0.0, 10.0, 101), Omega = new DoubleRange(0.05, 1.0, 20)}, // DJC - edited to reflect frequency sampling points (not bins)
+                    new TDiffuseDetectorInput(),
+                    new TOfAngleDetectorInput() {Angle=new DoubleRange(0.0, Math.PI / 2, 2)},
+                    new TOfRhoDetectorInput() {Rho=new DoubleRange(0.0, 10.0, 101)},
+                    new TOfRhoAndAngleDetectorInput(){Rho=new DoubleRange(0.0, 10.0, 101), Angle=new DoubleRange(0.0, Math.PI / 2, 2)},
+                    new AOfRhoAndZDetectorInput() {Rho=new DoubleRange(0.0, 10.0, 101),Z=new DoubleRange(0.0, 10.0, 101)},
+                    new ATotalDetectorInput(),
+                    new FluenceOfRhoAndZDetectorInput() {Rho=new DoubleRange(0.0, 10.0, 101),Z=new DoubleRange(0.0, 10.0, 101)},   
+                    new FluenceOfXAndYAndZDetectorInput()
+                    {
+                        X = new DoubleRange(-10.0, 10.0, 101), 
+                        Y = new DoubleRange(-10.0, 10.0, 101),
+                        Z =  new DoubleRange(0.0, 10.0, 101)
+                    },
+                    new RadianceOfRhoAtZDetectorInput() {ZDepth=_dosimetryDepth, Rho= new DoubleRange(0.0, 10.0, 101)},
+                    new RadianceOfRhoAndZAndAngleDetectorInput(){Rho= new DoubleRange(0.0, 10.0, 101),Z=new DoubleRange(0.0, 10.0, 101),Angle=new DoubleRange(-Math.PI / 2, Math.PI / 2, 5)},
+                    new RadianceOfXAndYAndZAndThetaAndPhiDetectorInput()
+                    {
+                        X=new DoubleRange(-10.0, 10.0, 101), 
+                        Y=new DoubleRange(-10.0, 10.0, 101),
+                        Z=new DoubleRange(0.0, 10.0, 101),
+                        Theta=new DoubleRange(0.0, Math.PI, 5), // theta (polar angle)
+                        Phi=new DoubleRange(-Math.PI, Math.PI, 5), // phi (azimuthal angle)
+                    },
+                    new ReflectedMTOfRhoAndSubregionHistDetectorInput() 
+                    {
+                            Rho=new DoubleRange(0.0, 10.0, 101), // rho bins MAKE SURE AGREES with ROfRho rho specification for unit test below
+                            MTBins=new DoubleRange(0.0, 500.0, 51), // MT bins
+                            FractionalMTBins = new DoubleRange(0.0, 1.0, 11)   
+                    }
+
+                };
+            MultiLayerTissueInput ti = new MultiLayerTissueInput(
+                    new ITissueRegion[]
+                    { 
+                        new LayerTissueRegion(
+                            new DoubleRange(double.NegativeInfinity, 0.0),
+                            new OpticalProperties(0.0, 1e-10, 1.0, 1.0),
+                        "HenyeyGreensteinKey1"),
+                        new LayerRegion(
+
+                            new DoubleRange(0.0, 20.0),
+                            new OpticalProperties(0.01, 1.0, 0.8, 1.4),
+                        "HenyeyGreensteinKey2"),
+                        new LayerRegion(
+
+                            new DoubleRange(20.0, double.PositiveInfinity),
+                            new OpticalProperties(0.0, 1e-10, 1.0, 1.0),
+                        "HenyeyGreensteinKey3")
+                    }
+                );
+            ti.RegionPhaseFunctionInputs.Add("HenyeyGreensteinKey1", new HenyeyGreensteinPhaseFunctionInput());
+            ti.RegionPhaseFunctionInputs.Add("HenyeyGreensteinKey2", new HenyeyGreensteinPhaseFunctionInput());
+            ti.RegionPhaseFunctionInputs.Add("HenyeyGreensteinKey3", new HenyeyGreensteinPhaseFunctionInput());
+            _inputOneLayerTissue = new SimulationInput(
+                100,
+                "",
+                simulationOptions,
+                source,
+                ti,
+                detectors);             
+            _outputOneLayerTissue = new MonteCarloSimulation(_inputOneLayerTissue).Run();
+
+            MultiLayerTissueInput ti2 = new MultiLayerTissueInput(
+                    new ITissueRegion[]
+                    { 
+                        new LayerTissueRegion(
+                            new DoubleRange(double.NegativeInfinity, 0.0),
+                            new OpticalProperties(0.0, 1e-10, 1.0, 1.0),
+                        "HenyeyGreensteinKey1"),
+                        new LayerRegion(
+
+                            new DoubleRange(0.0, _layerThickness),
+                            new OpticalProperties(0.01, 1.0, 0.8, 1.4),
+                        "HenyeyGreensteinKey2"),
+                        new LayerRegion(
+
+                            new DoubleRange(_layerThickness, 20.0),
+                            new OpticalProperties(0.01, 1.0, 0.8, 1.4),
+                        "HenyeyGreensteinKey3"),
+                        new LayerRegion(
+
+                            new DoubleRange(20.0, double.PositiveInfinity),
+                            new OpticalProperties(0.0, 1e-10, 1.0, 1.0),
+                        "HenyeyGreensteinKey4")
+                    }
+                );
+            ti2.RegionPhaseFunctionInputs.Add("HenyeyGreensteinKey1", new HenyeyGreensteinPhaseFunctionInput());
+            ti2.RegionPhaseFunctionInputs.Add("HenyeyGreensteinKey2", new HenyeyGreensteinPhaseFunctionInput());
+            ti2.RegionPhaseFunctionInputs.Add("HenyeyGreensteinKey3", new HenyeyGreensteinPhaseFunctionInput());
+            ti2.RegionPhaseFunctionInputs.Add("HenyeyGreensteinKey4", new HenyeyGreensteinPhaseFunctionInput());
+            _inputTwoLayerTissue = new SimulationInput(
+                100,
+                "",
+                simulationOptions,
+                source,
+                ti2,
+                detectors);
+            _outputTwoLayerTissue = new MonteCarloSimulation(_inputTwoLayerTissue).Run();
+
+            _factor = 1.0 - Optics.Specular(
+                            _inputOneLayerTissue.TissueInput.Regions[0].RegionOP.N,
+                            _inputOneLayerTissue.TissueInput.Regions[1].RegionOP.N);
+        }
+
+        // validation values obtained from linux run using above input and 
+        // seeded the same for:
+        // Diffuse Reflectance
+        [Test]
+        public void validate_DAW_RDiffuse()
+        {
+            Assert.Less(Math.Abs(_outputOneLayerTissue.Rd * _factor - 0.565017749), 0.000000001);
+            Assert.Less(Math.Abs(_outputTwoLayerTissue.Rd * _factor - 0.565017749), 0.000000001);
+        }
+        // Reflection R(rho)
+        [Test]
+        public void validate_DAW_ROfRho()
+        {
+            Assert.Less(Math.Abs(_outputOneLayerTissue.R_r[0] * _factor - 0.615238307), 0.000000001);
+            Assert.Less(Math.Abs(_outputTwoLayerTissue.R_r[0] * _factor - 0.615238307), 0.000000001);
+        }
+        // Reflection R(rho) 2nd moment, linux value output in printf statement
+        [Test]
+        public void validate_DAW_ROfRho_second_moment()
+        {
+            Assert.Less(Math.Abs(_outputOneLayerTissue.R_r2[0] * _factor * _factor - 18.92598), 0.00001);
+            Assert.Less(Math.Abs(_outputTwoLayerTissue.R_r2[0] * _factor * _factor - 18.92598), 0.00001);
+        }
+        // Reflection R(angle)
+        [Test]
+        public void validate_DAW_ROfAngle()
+        {
+            Assert.Less(Math.Abs(_outputOneLayerTissue.R_a[0] * _factor - 0.0809612757), 0.0000000001);
+            Assert.Less(Math.Abs(_outputTwoLayerTissue.R_a[0] * _factor - 0.0809612757), 0.0000000001);
+        }
+        // Reflection R(rho,angle)
+        [Test]
+        public void validate_DAW_ROfRhoAndAngle()
+        {
+            Assert.Less(Math.Abs(_outputOneLayerTissue.R_ra[0, 0] * _factor - 0.0881573691), 0.0000000001);
+            Assert.Less(Math.Abs(_outputTwoLayerTissue.R_ra[0, 0] * _factor - 0.0881573691), 0.0000000001);
+        }
+        // Reflection R(rho,time)
+        [Test]
+        public void validate_DAW_ROfRhoAndTime()
+        {
+            Assert.Less(Math.Abs(_outputOneLayerTissue.R_rt[0, 0] * _factor - 61.5238307), 0.0000001);
+            Assert.Less(Math.Abs(_outputTwoLayerTissue.R_rt[0, 0] * _factor - 61.5238307), 0.0000001);
+        }
+        // Reflection R(rho,omega)
+        [Test]
+        public void validate_DAW_ROfRhoAndOmega()
+        {
+            // todo: warning - this validation data from Linux is actually for Omega = 0.025GHz
+            // (see here: http://virtualphotonics.codeplex.com/discussions/278250)
+
+            Assert.Less(Complex.Abs(
+                _outputOneLayerTissue.R_rw[0, 0] * _factor - (0.6152383 - Complex.ImaginaryOne * 0.0002368336)), 0.000001);
+            Assert.Less(Complex.Abs(
+                _outputTwoLayerTissue.R_rw[0, 0] * _factor - (0.6152383 - Complex.ImaginaryOne * 0.0002368336)), 0.000001);
+        }
+
+        // Diffuse Transmittance
+        [Test]
+        public void validate_DAW_TDiffuse()
+        {
+            Assert.Less(Math.Abs(_outputOneLayerTissue.Td * _factor - 0.0228405921), 0.000000001);
+            Assert.Less(Math.Abs(_outputTwoLayerTissue.Td * _factor - 0.0228405921), 0.000000001);
+        }
+        // Transmittance Time(rho)
+        [Test]
+        public void validate_DAW_TOfRho()
+        {
+            Assert.Less(Math.Abs(_outputOneLayerTissue.T_r[54] * _factor - 0.00169219067), 0.00000000001);
+            Assert.Less(Math.Abs(_outputTwoLayerTissue.T_r[54] * _factor - 0.00169219067), 0.00000000001);
+        }
+        // Transmittance T(angle)
+        [Test]
+        public void validate_DAW_TOfAngle()
+        {
+            Assert.Less(Math.Abs(_outputOneLayerTissue.T_a[0] * _factor - 0.00327282369), 0.00000000001);
+            Assert.Less(Math.Abs(_outputTwoLayerTissue.T_a[0] * _factor - 0.00327282369), 0.00000000001);
+        }
+        // Transmittance T(rho,angle)
+        [Test]
+        public void validate_DAW_TOfRhoAndAngle()
+        {
+            Assert.Less(Math.Abs(_outputOneLayerTissue.T_ra[54, 0] * _factor - 0.000242473649), 0.000000000001);
+            Assert.Less(Math.Abs(_outputTwoLayerTissue.T_ra[54, 0] * _factor - 0.000242473649), 0.000000000001);
+        }
+        //// Verify integral over rho,angle of T(rho,angle) equals TDiffuse
+        [Test]
+        public void validate_DAW_integral_of_TOfRhoAndAngle_equals_TDiffuse()
+        {
+            // undo angle bin normalization
+            var angle = ((TOfRhoAndAngleDetectorInput)_inputOneLayerTissue.DetectorInputs.
+                Where(d => d.TallyType == "TOfRhoAndAngle").First()).Angle;
+            var rho = ((TOfRhoAndAngleDetectorInput)_inputOneLayerTissue.DetectorInputs.
+                Where(d => d.TallyType == "TOfRhoAndAngle").First()).Rho;
+            var norm = 2 * Math.PI * rho.Delta * 2 * Math.PI * angle.Delta;
+            var integral = 0.0;
+            for (int ir = 0; ir < rho.Count - 1; ir++)
+            {
+                for (int ia = 0; ia < angle.Count - 1; ia++)
+                {
+                    integral += _outputOneLayerTissue.T_ra[ir, ia] * (rho.Start + (ir + 0.5) * rho.Delta) * Math.Sin((ia + 0.5) * angle.Delta);
+                }
+            }
+            Assert.Less(Math.Abs(integral * norm - _outputOneLayerTissue.Td), 0.000000000001);
+        }
+        // Reflectance R(x,y)
+        [Test]
+        public void validate_DAW_ROfXAndY()
+        {
+            Assert.Less(Math.Abs(_outputOneLayerTissue.R_xy[0, 0] * _factor - 0.01828126), 0.00000001);
+            Assert.Less(Math.Abs(_outputTwoLayerTissue.R_xy[0, 0] * _factor - 0.01828126), 0.00000001);
+        }
+        // Total Absorption
+        [Test]
+        public void validate_DAW_ATotal()
+        {
+            Assert.Less(Math.Abs(_outputOneLayerTissue.Atot * _factor - 0.384363881), 0.000000001);
+            Assert.Less(Math.Abs(_outputTwoLayerTissue.Atot * _factor - 0.384363881), 0.000000001);
+        }
+        // Absorption A(rho,z)
+        [Test]
+        public void validate_DAW_AOfRhoAndZ()
+        {
+            Assert.Less(Math.Abs(_outputOneLayerTissue.A_rz[0, 0] * _factor - 0.39494647), 0.00000001);
+            Assert.Less(Math.Abs(_outputTwoLayerTissue.A_rz[0, 0] * _factor - 0.39494647), 0.00000001);
+        }
+        // Fluence Flu(rho,z)
+        [Test]
+        public void validate_DAW_FluenceOfRhoAndZ()
+        {
+            Assert.Less(Math.Abs(_outputOneLayerTissue.Flu_rz[0, 0] * _factor - 39.4946472), 0.0000001);
+            Assert.Less(Math.Abs(_outputTwoLayerTissue.Flu_rz[0, 0] * _factor - 39.4946472), 0.0000001);
+        }
+        // Fluence Flu(x,y,z)
+        [Test]
+        public void validate_DAW_FluenceOfXAndYAndZ()
+        {
+            Assert.Less(Math.Abs(_outputOneLayerTissue.Flu_xyz[0, 0, 0] * _factor - 0.03656252), 0.0000001);
+            Assert.Less(Math.Abs(_outputTwoLayerTissue.Flu_xyz[0, 0, 0] * _factor - 0.03656252), 0.0000001);
+        }
+        // Volume Radiance Rad(rho,z,angle)
+        // Verify integral over angle of Radiance equals Fluence
+        [Test]
+        public void validate_DAW_RadianceOfRhoAndZAndAngle()
+        {
+            // undo angle bin normalization
+            var angle = ((RadianceOfRhoAndZAndAngleDetectorInput)_inputOneLayerTissue.DetectorInputs.
+                Where(d => d.TallyType == "RadianceOfRhoAndZAndAngle").First()).Angle;
+            var norm = 2 * Math.PI * angle.Delta;
+            var integral = 0.0;
+            for (int ia = 0; ia < angle.Count - 1; ia++)
+            {
+                integral += _outputOneLayerTissue.Rad_rza[0, 6, ia] * Math.Sin((ia + 0.5) * angle.Delta);
+            }
+            Assert.Less(Math.Abs(integral * norm - _outputOneLayerTissue.Flu_rz[0, 6]), 0.000000000001);
+        }
+        // Volume Radiance Rad(x,y,z,theta,phi)
+        // Verify integral over angle of Radiance equals Fluence
+        [Test]
+        public void validate_DAW_RadianceOfXAndYAndZAndThetaAndPhi()
+        {
+            // undo angle bin normalization
+            var theta = ((RadianceOfXAndYAndZAndThetaAndPhiDetectorInput)_inputOneLayerTissue.DetectorInputs.
+                Where(d => d.TallyType == "RadianceOfXAndYAndZAndThetaAndPhi").First()).Theta;
+            var phi = ((RadianceOfXAndYAndZAndThetaAndPhiDetectorInput)_inputOneLayerTissue.DetectorInputs.
+                Where(d => d.TallyType == "RadianceOfXAndYAndZAndThetaAndPhi").First()).Phi;
+            var norm = theta.Delta * phi.Delta;
+            var integral = 0.0;
+            for (int it = 0; it < theta.Count - 1; it++)
+            {
+                for (int ip = 0; ip < phi.Count - 1; ip++)
+                    integral += _outputOneLayerTissue.Rad_xyztp[0, 0, 0, it, ip] * Math.Sin((it + 0.5) * theta.Delta);
+            }
+            Assert.Less(Math.Abs(integral * norm - _outputOneLayerTissue.Flu_xyz[0, 0, 0]), 0.000000000001);
+        }
+        // Radiance(rho) at depth Z - not sure this detector is defined correctly yet
+        [Test]
+        public void validate_DAW_RadianceOfRhoAtZ()
+        {
+            //need radiance detector to compare results, for now make sure both simulations give same results
+            Assert.Less(Math.Abs(_outputOneLayerTissue.Rad_r[1] - _outputTwoLayerTissue.Rad_r[1]), 0.0000001);
+        }
+        // sanity checks
+        [Test]
+        public void validate_DAW_RDiffuse_plus_ATotal_plus_TDiffuse_equals_one()
+        {
+            // no specular because photons started inside tissue
+            Assert.Less(Math.Abs(_outputOneLayerTissue.Rd + _outputOneLayerTissue.Atot + _outputOneLayerTissue.Td - 1), 0.00000000001);
+        }
+        // Reflected Momentum Transfer of Rho and SubRegion
+        [Test]
+        public void validate_DAW_ReflectedMTOfRhoAndSubregionHist()
+        {
+            // use initial results to verify any new changes to the code
+            Assert.Less(Math.Abs(_outputOneLayerTissue.RefMT_rs_hist[0, 0] - 0.632816), 0.000001);
+            // make sure mean integral over MT equals R(rho) results
+            var mtbins = ((ReflectedMTOfRhoAndSubregionHistDetectorInput)_inputOneLayerTissue.DetectorInputs.
+                Where(d => d.TallyType == "ReflectedMTOfRhoAndSubregionHist").First()).MTBins;
+            var integral = 0.0;
+            for (int i = 0; i < mtbins.Count - 1; i++)
+            {
+                integral += _outputOneLayerTissue.RefMT_rs_hist[0, i];
+            }
+            Assert.Less(Math.Abs(_outputOneLayerTissue.R_r[0] - integral), 0.000001);
+        }
+    }
+}