using System;
using System.Numerics;
using System.Collections.Generic;
using NUnit.Framework;
using Vts.Common;
using Vts.MonteCarlo;
using Vts.MonteCarlo.Detectors;
using Vts.MonteCarlo.Sources;
using Vts.MonteCarlo.Tissues;

namespace Vts.Test.MonteCarlo.Detectors
{
    /// <summary>
    /// These tests execute a continuous absorption weighting (CAW) in 2 layers
    /// each layer having the same optical properties in a
    /// MC simulation with 100 photons and verify
    /// that the tally results match the linux results given the same seed
    /// mersenne twister STANDARD_TEST
    /// NOTE that these results DO NOT match 1 layer results because the crossing
    /// at the internal interface adds random number calls
    /// </summary>
    [TestFixture]
    public class CAWTwoLayerDetectorsTests
    {
        private Output _output;

        /// <summary>
        /// Setup input to the MC, SimulationInput, and execute MC
        /// </summary>
        [TestFixtureSetUp]
        public void execute_Monte_Carlo()
        {
           var input = new SimulationInput(
                100,
                "Output",
                new SimulationOptions(
                    0, 
                    RandomNumberGeneratorType.MersenneTwister,
                    AbsorptionWeightingType.Continuous, 
                    PhaseFunctionType.HenyeyGreenstein,
                    null, 
                    true,
                    0),
                new DirectionalPointSourceInput(
                    new Position(0.0, 0.0, 0.0),
                    new Direction(0.0, 0.0, 1.0),
<<<<<<< HEAD
                    new DoubleRange(0.0, 0.0, 1),
                    new DoubleRange(0.0, 0.0, 1),
=======
>>>>>>> fe38d5fe
                    0
                ),
                new MultiLayerTissueInput(
                    new List<ITissueRegion>
                    { 
                        new LayerRegion(
                            new DoubleRange(double.NegativeInfinity, 0.0),
                            new OpticalProperties(0.0, 1e-10, 1.0, 1.0)),
                        new LayerRegion(
                            new DoubleRange(0.0, 1.0),
                            new OpticalProperties(0.01, 1.0, 0.8, 1.4)),
                        new LayerRegion(
                            new DoubleRange(1.0, 20.0),
                            new OpticalProperties(0.01, 1.0, 0.8, 1.4)),
                        new LayerRegion(
                            new DoubleRange(20.0, double.PositiveInfinity),
                            new OpticalProperties(0.0, 1e-10, 1.0, 1.0))
                    }
                ),
                new List<IDetectorInput>()
                {
                    new RDiffuseDetectorInput(),
                    new ROfAngleDetectorInput(new DoubleRange(0.0, Math.PI / 2, 2)),
                    new ROfRhoDetectorInput(new DoubleRange(0.0, 10.0, 101)),
                    new ROfRhoAndAngleDetectorInput(
                        new DoubleRange(0.0, 10.0, 101),
                        new DoubleRange(0.0, Math.PI / 2, 2)),
                    new ROfRhoAndTimeDetectorInput(
                        new DoubleRange(0.0, 10.0, 101),
                        new DoubleRange(0.0, 1.0, 101)),
                    new ROfXAndYDetectorInput(
                        new DoubleRange(-200.0, 200.0, 401), // x
                        new DoubleRange(-200.0, 200.0, 401)), // y,
                    new ROfRhoAndOmegaDetectorInput(
                        new DoubleRange(0.0, 10.0, 101),
                        new DoubleRange(0.0, 1000.0, 21)),
                    new TDiffuseDetectorInput(),
                    new TOfAngleDetectorInput(new DoubleRange(0.0, Math.PI / 2, 2)),
                    new TOfRhoDetectorInput(new DoubleRange(0.0, 10.0, 101)),
                    new TOfRhoAndAngleDetectorInput(
                        new DoubleRange(0.0, 10.0, 101),
                        new DoubleRange(0.0, Math.PI / 2, 2))
                });
            _output = new MonteCarloSimulation(input).Run();
        }

        // validation values obtained from linux run using above input and 
        // seeded the same for:
        // Diffuse Reflectance
        [Test]
        public void validate_CAW_two_layer_RDiffuse()
        {
            Assert.Less(Math.Abs(_output.Rd - 0.599832000), 0.000000001);
        }
        // Diffuse Reflectance
        //[Test]
        //public void validate_CAW_two_layer_RTotal()
        //{
        //    Assert.Less(Math.Abs(_output.Rtot - 0.627609778), 0.000000001);
        //}
        // Reflection R(rho)
        [Test]
        public void validate_CAW_two_layer_ROfRho()
        {
            Assert.Less(Math.Abs(_output.R_r[3] - 0.0160632923), 0.000000001);
        }
        // Reflection R(angle)
        [Test]
        public void validate_CAW_two_layer_ROfAngle()
        {
            Assert.Less(Math.Abs(_output.R_a[0] - 0.085949802), 0.000000001);
        }
        // Reflection R(rho,angle)
        [Test]
        public void validate_CAW_two_layer_ROfRhoAndAngle()
        {
            Assert.Less(Math.Abs(_output.R_ra[3, 0] - 0.00230170582), 0.0000000001);
        }
        // Reflection R(rho,time)
        [Test]
        public void validate_CAW_two_layer_ROfRhoAndTime()
        {
            Assert.Less(Math.Abs(_output.R_rt[4, 0] - 10.1840199), 0.000001);
        }
        // Reflection R(rho,omega)
        //[Test]
        //public void validate_CAW_two_layer_ROfRhoAndOmega()
        //{
        //   Assert.Less(Complex.Abs(
        //        _output.R_rw[0, 0] - (0.9224103 - Complex.ImaginaryOne * 0.0008737114)), 0.000001);
        //}
        // Total Absorption not coded yet for CAW
        // Absorption A(rho,z) not coded yet for CAW

        // Diffuse Transmittance
        [Test]
        public void validate_CAW_two_layer_TDiffuse()
        {
            Assert.Less(Math.Abs(_output.Td - 0.0158211135), 0.000000001);
        }
        // Transmittance T(rho)
        [Test]
        public void validate_CAW_two_layer_TOfRho()
        {
            Assert.Less(Math.Abs(_output.T_r[50] - 0.000825294502), 0.000000000001);
        }
        // Transmittance T(angle)
        [Test]
        public void validate_CAW_two_layer_TOfAngle()
        {
            Assert.Less(Math.Abs(_output.T_a[0] - 0.00226700407), 0.00000000001);
        }
        // Transmittance T(rho,angle)
        [Test]
        public void validate_CAW_two_layer_TOfRhoAndAngle()
        {
            Assert.Less(Math.Abs(_output.T_ra[50,0] - 0.00011825627), 0.00000000001);
        }
        // Fluence Flu(rho,z) not coded yet for CAW

        // Reflectance R(x,y)
        [Test]
        public void validate_CAW_two_layer_ROfXAndY()
        {
            Assert.Less(Math.Abs(_output.R_xy[198, 201] - 0.00870566), 0.00000001);
        }
    }
}
<|MERGE_RESOLUTION|>--- conflicted
+++ resolved
@@ -1,179 +1,175 @@
-using System;
-using System.Numerics;
-using System.Collections.Generic;
-using NUnit.Framework;
-using Vts.Common;
-using Vts.MonteCarlo;
-using Vts.MonteCarlo.Detectors;
-using Vts.MonteCarlo.Sources;
-using Vts.MonteCarlo.Tissues;
-
-namespace Vts.Test.MonteCarlo.Detectors
-{
-    /// <summary>
-    /// These tests execute a continuous absorption weighting (CAW) in 2 layers
-    /// each layer having the same optical properties in a
-    /// MC simulation with 100 photons and verify
-    /// that the tally results match the linux results given the same seed
-    /// mersenne twister STANDARD_TEST
-    /// NOTE that these results DO NOT match 1 layer results because the crossing
-    /// at the internal interface adds random number calls
-    /// </summary>
-    [TestFixture]
-    public class CAWTwoLayerDetectorsTests
-    {
-        private Output _output;
-
-        /// <summary>
-        /// Setup input to the MC, SimulationInput, and execute MC
-        /// </summary>
-        [TestFixtureSetUp]
-        public void execute_Monte_Carlo()
-        {
-           var input = new SimulationInput(
-                100,
-                "Output",
-                new SimulationOptions(
-                    0, 
-                    RandomNumberGeneratorType.MersenneTwister,
-                    AbsorptionWeightingType.Continuous, 
-                    PhaseFunctionType.HenyeyGreenstein,
-                    null, 
-                    true,
-                    0),
-                new DirectionalPointSourceInput(
-                    new Position(0.0, 0.0, 0.0),
-                    new Direction(0.0, 0.0, 1.0),
-<<<<<<< HEAD
-                    new DoubleRange(0.0, 0.0, 1),
-                    new DoubleRange(0.0, 0.0, 1),
-=======
->>>>>>> fe38d5fe
-                    0
-                ),
-                new MultiLayerTissueInput(
-                    new List<ITissueRegion>
-                    { 
-                        new LayerRegion(
-                            new DoubleRange(double.NegativeInfinity, 0.0),
-                            new OpticalProperties(0.0, 1e-10, 1.0, 1.0)),
-                        new LayerRegion(
-                            new DoubleRange(0.0, 1.0),
-                            new OpticalProperties(0.01, 1.0, 0.8, 1.4)),
-                        new LayerRegion(
-                            new DoubleRange(1.0, 20.0),
-                            new OpticalProperties(0.01, 1.0, 0.8, 1.4)),
-                        new LayerRegion(
-                            new DoubleRange(20.0, double.PositiveInfinity),
-                            new OpticalProperties(0.0, 1e-10, 1.0, 1.0))
-                    }
-                ),
-                new List<IDetectorInput>()
-                {
-                    new RDiffuseDetectorInput(),
-                    new ROfAngleDetectorInput(new DoubleRange(0.0, Math.PI / 2, 2)),
-                    new ROfRhoDetectorInput(new DoubleRange(0.0, 10.0, 101)),
-                    new ROfRhoAndAngleDetectorInput(
-                        new DoubleRange(0.0, 10.0, 101),
-                        new DoubleRange(0.0, Math.PI / 2, 2)),
-                    new ROfRhoAndTimeDetectorInput(
-                        new DoubleRange(0.0, 10.0, 101),
-                        new DoubleRange(0.0, 1.0, 101)),
-                    new ROfXAndYDetectorInput(
-                        new DoubleRange(-200.0, 200.0, 401), // x
-                        new DoubleRange(-200.0, 200.0, 401)), // y,
-                    new ROfRhoAndOmegaDetectorInput(
-                        new DoubleRange(0.0, 10.0, 101),
-                        new DoubleRange(0.0, 1000.0, 21)),
-                    new TDiffuseDetectorInput(),
-                    new TOfAngleDetectorInput(new DoubleRange(0.0, Math.PI / 2, 2)),
-                    new TOfRhoDetectorInput(new DoubleRange(0.0, 10.0, 101)),
-                    new TOfRhoAndAngleDetectorInput(
-                        new DoubleRange(0.0, 10.0, 101),
-                        new DoubleRange(0.0, Math.PI / 2, 2))
-                });
-            _output = new MonteCarloSimulation(input).Run();
-        }
-
-        // validation values obtained from linux run using above input and 
-        // seeded the same for:
-        // Diffuse Reflectance
-        [Test]
-        public void validate_CAW_two_layer_RDiffuse()
-        {
-            Assert.Less(Math.Abs(_output.Rd - 0.599832000), 0.000000001);
-        }
-        // Diffuse Reflectance
-        //[Test]
-        //public void validate_CAW_two_layer_RTotal()
-        //{
-        //    Assert.Less(Math.Abs(_output.Rtot - 0.627609778), 0.000000001);
-        //}
-        // Reflection R(rho)
-        [Test]
-        public void validate_CAW_two_layer_ROfRho()
-        {
-            Assert.Less(Math.Abs(_output.R_r[3] - 0.0160632923), 0.000000001);
-        }
-        // Reflection R(angle)
-        [Test]
-        public void validate_CAW_two_layer_ROfAngle()
-        {
-            Assert.Less(Math.Abs(_output.R_a[0] - 0.085949802), 0.000000001);
-        }
-        // Reflection R(rho,angle)
-        [Test]
-        public void validate_CAW_two_layer_ROfRhoAndAngle()
-        {
-            Assert.Less(Math.Abs(_output.R_ra[3, 0] - 0.00230170582), 0.0000000001);
-        }
-        // Reflection R(rho,time)
-        [Test]
-        public void validate_CAW_two_layer_ROfRhoAndTime()
-        {
-            Assert.Less(Math.Abs(_output.R_rt[4, 0] - 10.1840199), 0.000001);
-        }
-        // Reflection R(rho,omega)
-        //[Test]
-        //public void validate_CAW_two_layer_ROfRhoAndOmega()
-        //{
-        //   Assert.Less(Complex.Abs(
-        //        _output.R_rw[0, 0] - (0.9224103 - Complex.ImaginaryOne * 0.0008737114)), 0.000001);
-        //}
-        // Total Absorption not coded yet for CAW
-        // Absorption A(rho,z) not coded yet for CAW
-
-        // Diffuse Transmittance
-        [Test]
-        public void validate_CAW_two_layer_TDiffuse()
-        {
-            Assert.Less(Math.Abs(_output.Td - 0.0158211135), 0.000000001);
-        }
-        // Transmittance T(rho)
-        [Test]
-        public void validate_CAW_two_layer_TOfRho()
-        {
-            Assert.Less(Math.Abs(_output.T_r[50] - 0.000825294502), 0.000000000001);
-        }
-        // Transmittance T(angle)
-        [Test]
-        public void validate_CAW_two_layer_TOfAngle()
-        {
-            Assert.Less(Math.Abs(_output.T_a[0] - 0.00226700407), 0.00000000001);
-        }
-        // Transmittance T(rho,angle)
-        [Test]
-        public void validate_CAW_two_layer_TOfRhoAndAngle()
-        {
-            Assert.Less(Math.Abs(_output.T_ra[50,0] - 0.00011825627), 0.00000000001);
-        }
-        // Fluence Flu(rho,z) not coded yet for CAW
-
-        // Reflectance R(x,y)
-        [Test]
-        public void validate_CAW_two_layer_ROfXAndY()
-        {
-            Assert.Less(Math.Abs(_output.R_xy[198, 201] - 0.00870566), 0.00000001);
-        }
-    }
-}
+using System;
+using System.Numerics;
+using System.Collections.Generic;
+using NUnit.Framework;
+using Vts.Common;
+using Vts.MonteCarlo;
+using Vts.MonteCarlo.Detectors;
+using Vts.MonteCarlo.Sources;
+using Vts.MonteCarlo.Tissues;
+
+namespace Vts.Test.MonteCarlo.Detectors
+{
+    /// <summary>
+    /// These tests execute a continuous absorption weighting (CAW) in 2 layers
+    /// each layer having the same optical properties in a
+    /// MC simulation with 100 photons and verify
+    /// that the tally results match the linux results given the same seed
+    /// mersenne twister STANDARD_TEST
+    /// NOTE that these results DO NOT match 1 layer results because the crossing
+    /// at the internal interface adds random number calls
+    /// </summary>
+    [TestFixture]
+    public class CAWTwoLayerDetectorsTests
+    {
+        private Output _output;
+
+        /// <summary>
+        /// Setup input to the MC, SimulationInput, and execute MC
+        /// </summary>
+        [TestFixtureSetUp]
+        public void execute_Monte_Carlo()
+        {
+           var input = new SimulationInput(
+                100,
+                "Output",
+                new SimulationOptions(
+                    0, 
+                    RandomNumberGeneratorType.MersenneTwister,
+                    AbsorptionWeightingType.Continuous, 
+                    PhaseFunctionType.HenyeyGreenstein,
+                    null, 
+                    true,
+                    0),
+                new DirectionalPointSourceInput(
+                    new Position(0.0, 0.0, 0.0),
+                    new Direction(0.0, 0.0, 1.0),
+                    0
+                    
+                ),
+                new MultiLayerTissueInput(
+                    new List<ITissueRegion>
+                    { 
+                        new LayerRegion(
+                            new DoubleRange(double.NegativeInfinity, 0.0),
+                            new OpticalProperties(0.0, 1e-10, 1.0, 1.0)),
+                        new LayerRegion(
+                            new DoubleRange(0.0, 1.0),
+                            new OpticalProperties(0.01, 1.0, 0.8, 1.4)),
+                        new LayerRegion(
+                            new DoubleRange(1.0, 20.0),
+                            new OpticalProperties(0.01, 1.0, 0.8, 1.4)),
+                        new LayerRegion(
+                            new DoubleRange(20.0, double.PositiveInfinity),
+                            new OpticalProperties(0.0, 1e-10, 1.0, 1.0))
+                    }
+                ),
+                new List<IDetectorInput>()
+                {
+                    new RDiffuseDetectorInput(),
+                    new ROfAngleDetectorInput(new DoubleRange(0.0, Math.PI / 2, 2)),
+                    new ROfRhoDetectorInput(new DoubleRange(0.0, 10.0, 101)),
+                    new ROfRhoAndAngleDetectorInput(
+                        new DoubleRange(0.0, 10.0, 101),
+                        new DoubleRange(0.0, Math.PI / 2, 2)),
+                    new ROfRhoAndTimeDetectorInput(
+                        new DoubleRange(0.0, 10.0, 101),
+                        new DoubleRange(0.0, 1.0, 101)),
+                    new ROfXAndYDetectorInput(
+                        new DoubleRange(-200.0, 200.0, 401), // x
+                        new DoubleRange(-200.0, 200.0, 401)), // y,
+                    new ROfRhoAndOmegaDetectorInput(
+                        new DoubleRange(0.0, 10.0, 101),
+                        new DoubleRange(0.0, 1000.0, 21)),
+                    new TDiffuseDetectorInput(),
+                    new TOfAngleDetectorInput(new DoubleRange(0.0, Math.PI / 2, 2)),
+                    new TOfRhoDetectorInput(new DoubleRange(0.0, 10.0, 101)),
+                    new TOfRhoAndAngleDetectorInput(
+                        new DoubleRange(0.0, 10.0, 101),
+                        new DoubleRange(0.0, Math.PI / 2, 2))
+                });
+            _output = new MonteCarloSimulation(input).Run();
+        }
+
+        // validation values obtained from linux run using above input and 
+        // seeded the same for:
+        // Diffuse Reflectance
+        [Test]
+        public void validate_CAW_two_layer_RDiffuse()
+        {
+            Assert.Less(Math.Abs(_output.Rd - 0.599832000), 0.000000001);
+        }
+        // Diffuse Reflectance
+        //[Test]
+        //public void validate_CAW_two_layer_RTotal()
+        //{
+        //    Assert.Less(Math.Abs(_output.Rtot - 0.627609778), 0.000000001);
+        //}
+        // Reflection R(rho)
+        [Test]
+        public void validate_CAW_two_layer_ROfRho()
+        {
+            Assert.Less(Math.Abs(_output.R_r[3] - 0.0160632923), 0.000000001);
+        }
+        // Reflection R(angle)
+        [Test]
+        public void validate_CAW_two_layer_ROfAngle()
+        {
+            Assert.Less(Math.Abs(_output.R_a[0] - 0.085949802), 0.000000001);
+        }
+        // Reflection R(rho,angle)
+        [Test]
+        public void validate_CAW_two_layer_ROfRhoAndAngle()
+        {
+            Assert.Less(Math.Abs(_output.R_ra[3, 0] - 0.00230170582), 0.0000000001);
+        }
+        // Reflection R(rho,time)
+        [Test]
+        public void validate_CAW_two_layer_ROfRhoAndTime()
+        {
+            Assert.Less(Math.Abs(_output.R_rt[4, 0] - 10.1840199), 0.000001);
+        }
+        // Reflection R(rho,omega)
+        //[Test]
+        //public void validate_CAW_two_layer_ROfRhoAndOmega()
+        //{
+        //   Assert.Less(Complex.Abs(
+        //        _output.R_rw[0, 0] - (0.9224103 - Complex.ImaginaryOne * 0.0008737114)), 0.000001);
+        //}
+        // Total Absorption not coded yet for CAW
+        // Absorption A(rho,z) not coded yet for CAW
+
+        // Diffuse Transmittance
+        [Test]
+        public void validate_CAW_two_layer_TDiffuse()
+        {
+            Assert.Less(Math.Abs(_output.Td - 0.0158211135), 0.000000001);
+        }
+        // Transmittance T(rho)
+        [Test]
+        public void validate_CAW_two_layer_TOfRho()
+        {
+            Assert.Less(Math.Abs(_output.T_r[50] - 0.000825294502), 0.000000000001);
+        }
+        // Transmittance T(angle)
+        [Test]
+        public void validate_CAW_two_layer_TOfAngle()
+        {
+            Assert.Less(Math.Abs(_output.T_a[0] - 0.00226700407), 0.00000000001);
+        }
+        // Transmittance T(rho,angle)
+        [Test]
+        public void validate_CAW_two_layer_TOfRhoAndAngle()
+        {
+            Assert.Less(Math.Abs(_output.T_ra[50,0] - 0.00011825627), 0.00000000001);
+        }
+        // Fluence Flu(rho,z) not coded yet for CAW
+
+        // Reflectance R(x,y)
+        [Test]
+        public void validate_CAW_two_layer_ROfXAndY()
+        {
+            Assert.Less(Math.Abs(_output.R_xy[198, 201] - 0.00870566), 0.00000001);
+        }
+    }
+}