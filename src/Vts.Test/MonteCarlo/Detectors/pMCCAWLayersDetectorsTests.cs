using System;
using System.IO;
using System.Collections.Generic;
using NUnit.Framework;
using Vts.Common;
using Vts.MonteCarlo;
using Vts.MonteCarlo.Detectors;
using Vts.MonteCarlo.Helpers;
<<<<<<< HEAD
using Vts.MonteCarlo.PhaseFunctionInputs;
=======
using Vts.MonteCarlo.Sources;
>>>>>>> 01fb3655
using Vts.MonteCarlo.Tissues;
using Vts.MonteCarlo.PostProcessing;
using Vts.MonteCarlo.PhotonData;

namespace Vts.Test.MonteCarlo.Detectors
{
    /// <summary>
    /// These tests executes a MC simulation with 100 photons and verify
    /// that the tally results match either the reference results (no 
    /// perturbation) or the linux results given the same seed.
    /// The linux results are generated using the post-processing code in 
    /// the g_post subdirectory.
    /// mersenne twister STANDARD_TEST
    /// </summary>
    [TestFixture]
    public class pMCCAWLayersDetectorsTests
    {
        private SimulationInput _referenceInputTwoLayerTissue;
        private SimulationOutput _referenceOutputTwoLayerTissue;
        private double _layerThickness = 1.0;
        private double _factor;
        private pMCDatabase _databaseTwoLayerTissue;

        /// <summary>
    /// These tests execute perturbation Monte Carlo (pMC) on a continuous absorption weighting (CAW)
    /// MC simulation with 100 photons and verify that 1) on-the-fly and pMC produces same results, and
    /// 2) the tally results match the linux results given the same seed
    /// mersenne twister STANDARD_TEST.  The linux results assumes photon passes
    /// through specular and deweights photon by specular.  This test starts photon 
    /// inside tissue and then multiplies result by specular deweighting to match 
    /// linux results.
        /// </summary>
        [TestFixtureSetUp]
        public void execute_reference_Monte_Carlo()
        {
            // make sure databases generated from previous tests are deleted
            if (File.Exists("pMCCAWLayers_DiffuseReflectanceDatabase.txt"))
            {
                File.Delete("pMCCAWLayers_DiffuseReflectanceDatabase.txt");
            }
            if (File.Exists("pMCCAWLayers_DiffuseReflectanceDatabase"))
            {
                File.Delete("pMCCAWLayers_DiffuseReflectanceDatabase");
            }
            if (File.Exists("pMCCAWLayers_CollisionInfoDatabase.txt"))
            {
                File.Delete("pMCCAWLayers_CollisionInfoDatabase.txt");
            }
            if (File.Exists("pMCCAWLayers_CollisionInfoDatabase"))
            {
                File.Delete("pMCCAWLayers_CollisionInfoDatabase");
            }

            // generate reference database for two layer tissue
            GenerateReferenceDatabase();
        }
        /// <summary>
        /// Define SimulationInput to describe two layer tissue 
        /// </summary>
        /// <returns></returns>
        private void GenerateReferenceDatabase()
        {
            var simulationOptions = new SimulationOptions(
                0,
                RandomNumberGeneratorType.MersenneTwister,
                AbsorptionWeightingType.Continuous,
                //PhaseFunctionType.HenyeyGreenstein,
                new List<DatabaseType>() { DatabaseType.pMCDiffuseReflectance },
                false, // track statistics
                0.0, // RR threshold -> 0 = no RR performed
                0);
            var sourceInput = new DirectionalPointSourceInput(
                    new Position(0.0, 0.0, 0.0),
                    new Direction(0.0, 0.0, 1.0),
                    1);
            var detectorInputs = new List<IDetectorInput>()
            {
                new ROfRhoDetectorInput() {Rho=new DoubleRange(0.0, 10.0, 101)},
                new ROfRhoAndTimeDetectorInput() {Rho=new DoubleRange(0.0, 10.0, 101),Time=new DoubleRange(0.0, 1.0, 101)}                   
            };

            MultiLayerTissueInput ti = new MultiLayerTissueInput(
                    new ITissueRegion[]
                    { 
                        new LayerTissueRegion(
                            new DoubleRange(double.NegativeInfinity, 0.0),
<<<<<<< HEAD
                            new OpticalProperties(0.0, 1e-10, 1.0, 1.0),
                        "HenyeyGreensteinKey1"),
                        new LayerRegion(
                            new DoubleRange(0.0, _layerThickness),
                            new OpticalProperties(0.01, 1.0, 0.8, 1.4),
                        "HenyeyGreensteinKey2"),
                        new LayerRegion(
                            new DoubleRange(_layerThickness, 20.0),
                            new OpticalProperties(0.01, 1.0, 0.8, 1.4),
                        "HenyeyGreensteinKey3"),
                        new LayerRegion(
=======
                            new OpticalProperties(0.0, 1e-10, 1.0, 1.0)),
                        new LayerTissueRegion(
                            new DoubleRange(0.0, _layerThickness),
                            new OpticalProperties(0.01, 1.0, 0.8, 1.4)),
                        new LayerTissueRegion(
                            new DoubleRange(_layerThickness, 20.0),
                            new OpticalProperties(0.01, 1.0, 0.8, 1.4)),
                        new LayerTissueRegion(
>>>>>>> 01fb3655
                            new DoubleRange(20.0, double.PositiveInfinity),
                            new OpticalProperties(0.0, 1e-10, 1.0, 1.0),
                        "HenyeyGreensteinKey4")
                    }
                );
            ti.RegionPhaseFunctionInputs.Add("HenyeyGreensteinKey1", new HenyeyGreensteinPhaseFunctionInput());
            ti.RegionPhaseFunctionInputs.Add("HenyeyGreensteinKey2", new HenyeyGreensteinPhaseFunctionInput());
            ti.RegionPhaseFunctionInputs.Add("HenyeyGreensteinKey3", new HenyeyGreensteinPhaseFunctionInput());
            ti.RegionPhaseFunctionInputs.Add("HenyeyGreensteinKey4", new HenyeyGreensteinPhaseFunctionInput());
            _referenceInputTwoLayerTissue = new SimulationInput(
                100,
                "",
                simulationOptions,
                sourceInput,
                ti,
                detectorInputs);
            _factor = 1.0 - Optics.Specular(
                            _referenceInputTwoLayerTissue.TissueInput.Regions[0].RegionOP.N,
                            _referenceInputTwoLayerTissue.TissueInput.Regions[1].RegionOP.N);
            _referenceOutputTwoLayerTissue = new MonteCarloSimulation(_referenceInputTwoLayerTissue).Run();
            _databaseTwoLayerTissue = pMCDatabase.FromFile("DiffuseReflectanceDatabase", "CollisionInfoDatabase");

        }
 
        /// <summary>
        /// Test to validate that setting mua and mus to the reference values
        /// determines results equal to reference
        /// </summary>
        [Test]
        public void validate_pMC_CAW_ROfRhoAndTime_zero_perturbation_of_top_layer()
        {
            var postProcessor = new PhotonDatabasePostProcessor(
                VirtualBoundaryType.pMCDiffuseReflectance,
                new List<IDetectorInput>()
                {
                    new pMCROfRhoAndTimeDetectorInput()
                    {
                        Rho=new DoubleRange(0.0, 10.0, 101),
                        Time=new DoubleRange(0.0, 1.0, 101),
                        PerturbedOps=new List<OpticalProperties>() { // perturbed ops
                            _referenceInputTwoLayerTissue.TissueInput.Regions[0].RegionOP,
                            _referenceInputTwoLayerTissue.TissueInput.Regions[1].RegionOP,
                            _referenceInputTwoLayerTissue.TissueInput.Regions[2].RegionOP,
                            _referenceInputTwoLayerTissue.TissueInput.Regions[3].RegionOP},
                        PerturbedRegionsIndices=new List<int>() { 1 }
                    }
                },
                _databaseTwoLayerTissue,
                _referenceInputTwoLayerTissue);
            var postProcessedOutput = postProcessor.Run();
            // validation value obtained from reference results
            Assert.Less(Math.Abs(postProcessedOutput.pMC_R_rt[0, 0] - _referenceOutputTwoLayerTissue.R_rt[0, 0]), 0.00000000001);
            // validation value obtained from linux run using above input and seeded the same
            Assert.Less(Math.Abs(postProcessedOutput.pMC_R_rt[0, 0] * _factor - 92.2411018), 0.0000001);
        }

    }
}

<|MERGE_RESOLUTION|>--- conflicted
+++ resolved
@@ -1,180 +1,169 @@
-using System;
-using System.IO;
-using System.Collections.Generic;
-using NUnit.Framework;
-using Vts.Common;
-using Vts.MonteCarlo;
-using Vts.MonteCarlo.Detectors;
-using Vts.MonteCarlo.Helpers;
-<<<<<<< HEAD
-using Vts.MonteCarlo.PhaseFunctionInputs;
-=======
-using Vts.MonteCarlo.Sources;
->>>>>>> 01fb3655
-using Vts.MonteCarlo.Tissues;
-using Vts.MonteCarlo.PostProcessing;
-using Vts.MonteCarlo.PhotonData;
-
-namespace Vts.Test.MonteCarlo.Detectors
-{
-    /// <summary>
-    /// These tests executes a MC simulation with 100 photons and verify
-    /// that the tally results match either the reference results (no 
-    /// perturbation) or the linux results given the same seed.
-    /// The linux results are generated using the post-processing code in 
-    /// the g_post subdirectory.
-    /// mersenne twister STANDARD_TEST
-    /// </summary>
-    [TestFixture]
-    public class pMCCAWLayersDetectorsTests
-    {
-        private SimulationInput _referenceInputTwoLayerTissue;
-        private SimulationOutput _referenceOutputTwoLayerTissue;
-        private double _layerThickness = 1.0;
-        private double _factor;
-        private pMCDatabase _databaseTwoLayerTissue;
-
-        /// <summary>
-    /// These tests execute perturbation Monte Carlo (pMC) on a continuous absorption weighting (CAW)
-    /// MC simulation with 100 photons and verify that 1) on-the-fly and pMC produces same results, and
-    /// 2) the tally results match the linux results given the same seed
-    /// mersenne twister STANDARD_TEST.  The linux results assumes photon passes
-    /// through specular and deweights photon by specular.  This test starts photon 
-    /// inside tissue and then multiplies result by specular deweighting to match 
-    /// linux results.
-        /// </summary>
-        [TestFixtureSetUp]
-        public void execute_reference_Monte_Carlo()
-        {
-            // make sure databases generated from previous tests are deleted
-            if (File.Exists("pMCCAWLayers_DiffuseReflectanceDatabase.txt"))
-            {
-                File.Delete("pMCCAWLayers_DiffuseReflectanceDatabase.txt");
-            }
-            if (File.Exists("pMCCAWLayers_DiffuseReflectanceDatabase"))
-            {
-                File.Delete("pMCCAWLayers_DiffuseReflectanceDatabase");
-            }
-            if (File.Exists("pMCCAWLayers_CollisionInfoDatabase.txt"))
-            {
-                File.Delete("pMCCAWLayers_CollisionInfoDatabase.txt");
-            }
-            if (File.Exists("pMCCAWLayers_CollisionInfoDatabase"))
-            {
-                File.Delete("pMCCAWLayers_CollisionInfoDatabase");
-            }
-
-            // generate reference database for two layer tissue
-            GenerateReferenceDatabase();
-        }
-        /// <summary>
-        /// Define SimulationInput to describe two layer tissue 
-        /// </summary>
-        /// <returns></returns>
-        private void GenerateReferenceDatabase()
-        {
-            var simulationOptions = new SimulationOptions(
-                0,
-                RandomNumberGeneratorType.MersenneTwister,
-                AbsorptionWeightingType.Continuous,
-                //PhaseFunctionType.HenyeyGreenstein,
-                new List<DatabaseType>() { DatabaseType.pMCDiffuseReflectance },
-                false, // track statistics
-                0.0, // RR threshold -> 0 = no RR performed
-                0);
-            var sourceInput = new DirectionalPointSourceInput(
-                    new Position(0.0, 0.0, 0.0),
-                    new Direction(0.0, 0.0, 1.0),
-                    1);
-            var detectorInputs = new List<IDetectorInput>()
-            {
-                new ROfRhoDetectorInput() {Rho=new DoubleRange(0.0, 10.0, 101)},
-                new ROfRhoAndTimeDetectorInput() {Rho=new DoubleRange(0.0, 10.0, 101),Time=new DoubleRange(0.0, 1.0, 101)}                   
-            };
-
-            MultiLayerTissueInput ti = new MultiLayerTissueInput(
-                    new ITissueRegion[]
-                    { 
-                        new LayerTissueRegion(
-                            new DoubleRange(double.NegativeInfinity, 0.0),
-<<<<<<< HEAD
-                            new OpticalProperties(0.0, 1e-10, 1.0, 1.0),
-                        "HenyeyGreensteinKey1"),
-                        new LayerRegion(
-                            new DoubleRange(0.0, _layerThickness),
-                            new OpticalProperties(0.01, 1.0, 0.8, 1.4),
-                        "HenyeyGreensteinKey2"),
-                        new LayerRegion(
-                            new DoubleRange(_layerThickness, 20.0),
-                            new OpticalProperties(0.01, 1.0, 0.8, 1.4),
-                        "HenyeyGreensteinKey3"),
-                        new LayerRegion(
-=======
-                            new OpticalProperties(0.0, 1e-10, 1.0, 1.0)),
-                        new LayerTissueRegion(
-                            new DoubleRange(0.0, _layerThickness),
-                            new OpticalProperties(0.01, 1.0, 0.8, 1.4)),
-                        new LayerTissueRegion(
-                            new DoubleRange(_layerThickness, 20.0),
-                            new OpticalProperties(0.01, 1.0, 0.8, 1.4)),
-                        new LayerTissueRegion(
->>>>>>> 01fb3655
-                            new DoubleRange(20.0, double.PositiveInfinity),
-                            new OpticalProperties(0.0, 1e-10, 1.0, 1.0),
-                        "HenyeyGreensteinKey4")
-                    }
-                );
-            ti.RegionPhaseFunctionInputs.Add("HenyeyGreensteinKey1", new HenyeyGreensteinPhaseFunctionInput());
-            ti.RegionPhaseFunctionInputs.Add("HenyeyGreensteinKey2", new HenyeyGreensteinPhaseFunctionInput());
-            ti.RegionPhaseFunctionInputs.Add("HenyeyGreensteinKey3", new HenyeyGreensteinPhaseFunctionInput());
-            ti.RegionPhaseFunctionInputs.Add("HenyeyGreensteinKey4", new HenyeyGreensteinPhaseFunctionInput());
-            _referenceInputTwoLayerTissue = new SimulationInput(
-                100,
-                "",
-                simulationOptions,
-                sourceInput,
-                ti,
-                detectorInputs);
-            _factor = 1.0 - Optics.Specular(
-                            _referenceInputTwoLayerTissue.TissueInput.Regions[0].RegionOP.N,
-                            _referenceInputTwoLayerTissue.TissueInput.Regions[1].RegionOP.N);
-            _referenceOutputTwoLayerTissue = new MonteCarloSimulation(_referenceInputTwoLayerTissue).Run();
-            _databaseTwoLayerTissue = pMCDatabase.FromFile("DiffuseReflectanceDatabase", "CollisionInfoDatabase");
-
-        }
- 
-        /// <summary>
-        /// Test to validate that setting mua and mus to the reference values
-        /// determines results equal to reference
-        /// </summary>
-        [Test]
-        public void validate_pMC_CAW_ROfRhoAndTime_zero_perturbation_of_top_layer()
-        {
-            var postProcessor = new PhotonDatabasePostProcessor(
-                VirtualBoundaryType.pMCDiffuseReflectance,
-                new List<IDetectorInput>()
-                {
-                    new pMCROfRhoAndTimeDetectorInput()
-                    {
-                        Rho=new DoubleRange(0.0, 10.0, 101),
-                        Time=new DoubleRange(0.0, 1.0, 101),
-                        PerturbedOps=new List<OpticalProperties>() { // perturbed ops
-                            _referenceInputTwoLayerTissue.TissueInput.Regions[0].RegionOP,
-                            _referenceInputTwoLayerTissue.TissueInput.Regions[1].RegionOP,
-                            _referenceInputTwoLayerTissue.TissueInput.Regions[2].RegionOP,
-                            _referenceInputTwoLayerTissue.TissueInput.Regions[3].RegionOP},
-                        PerturbedRegionsIndices=new List<int>() { 1 }
-                    }
-                },
-                _databaseTwoLayerTissue,
-                _referenceInputTwoLayerTissue);
-            var postProcessedOutput = postProcessor.Run();
-            // validation value obtained from reference results
-            Assert.Less(Math.Abs(postProcessedOutput.pMC_R_rt[0, 0] - _referenceOutputTwoLayerTissue.R_rt[0, 0]), 0.00000000001);
-            // validation value obtained from linux run using above input and seeded the same
-            Assert.Less(Math.Abs(postProcessedOutput.pMC_R_rt[0, 0] * _factor - 92.2411018), 0.0000001);
-        }
-
-    }
-}
-
+using System;
+using System.IO;
+using System.Collections.Generic;
+using NUnit.Framework;
+using Vts.Common;
+using Vts.MonteCarlo;
+using Vts.MonteCarlo.Detectors;
+using Vts.MonteCarlo.Helpers;
+using Vts.MonteCarlo.PhaseFunctionInputs;
+using Vts.MonteCarlo.Sources;
+using Vts.MonteCarlo.Tissues;
+using Vts.MonteCarlo.PostProcessing;
+using Vts.MonteCarlo.PhotonData;
+
+namespace Vts.Test.MonteCarlo.Detectors
+{
+    /// <summary>
+    /// These tests executes a MC simulation with 100 photons and verify
+    /// that the tally results match either the reference results (no 
+    /// perturbation) or the linux results given the same seed.
+    /// The linux results are generated using the post-processing code in 
+    /// the g_post subdirectory.
+    /// mersenne twister STANDARD_TEST
+    /// </summary>
+    [TestFixture]
+    public class pMCCAWLayersDetectorsTests
+    {
+        private SimulationInput _referenceInputTwoLayerTissue;
+        private SimulationOutput _referenceOutputTwoLayerTissue;
+        private double _layerThickness = 1.0;
+        private double _factor;
+        private pMCDatabase _databaseTwoLayerTissue;
+
+        /// <summary>
+    /// These tests execute perturbation Monte Carlo (pMC) on a continuous absorption weighting (CAW)
+    /// MC simulation with 100 photons and verify that 1) on-the-fly and pMC produces same results, and
+    /// 2) the tally results match the linux results given the same seed
+    /// mersenne twister STANDARD_TEST.  The linux results assumes photon passes
+    /// through specular and deweights photon by specular.  This test starts photon 
+    /// inside tissue and then multiplies result by specular deweighting to match 
+    /// linux results.
+        /// </summary>
+        [TestFixtureSetUp]
+        public void execute_reference_Monte_Carlo()
+        {
+            // make sure databases generated from previous tests are deleted
+            if (File.Exists("pMCCAWLayers_DiffuseReflectanceDatabase.txt"))
+            {
+                File.Delete("pMCCAWLayers_DiffuseReflectanceDatabase.txt");
+            }
+            if (File.Exists("pMCCAWLayers_DiffuseReflectanceDatabase"))
+            {
+                File.Delete("pMCCAWLayers_DiffuseReflectanceDatabase");
+            }
+            if (File.Exists("pMCCAWLayers_CollisionInfoDatabase.txt"))
+            {
+                File.Delete("pMCCAWLayers_CollisionInfoDatabase.txt");
+            }
+            if (File.Exists("pMCCAWLayers_CollisionInfoDatabase"))
+            {
+                File.Delete("pMCCAWLayers_CollisionInfoDatabase");
+            }
+
+            // generate reference database for two layer tissue
+            GenerateReferenceDatabase();
+        }
+        /// <summary>
+        /// Define SimulationInput to describe two layer tissue 
+        /// </summary>
+        /// <returns></returns>
+        private void GenerateReferenceDatabase()
+        {
+            var simulationOptions = new SimulationOptions(
+                0,
+                RandomNumberGeneratorType.MersenneTwister,
+                AbsorptionWeightingType.Continuous,
+                //PhaseFunctionType.HenyeyGreenstein,
+                new List<DatabaseType>() { DatabaseType.pMCDiffuseReflectance },
+                false, // track statistics
+                0.0, // RR threshold -> 0 = no RR performed
+                0);
+            var sourceInput = new DirectionalPointSourceInput(
+                    new Position(0.0, 0.0, 0.0),
+                    new Direction(0.0, 0.0, 1.0),
+                    1);
+            var detectorInputs = new List<IDetectorInput>()
+            {
+                new ROfRhoDetectorInput() {Rho=new DoubleRange(0.0, 10.0, 101)},
+                new ROfRhoAndTimeDetectorInput() {Rho=new DoubleRange(0.0, 10.0, 101),Time=new DoubleRange(0.0, 1.0, 101)}                   
+            };
+
+            MultiLayerTissueInput ti = new MultiLayerTissueInput(
+                    new ITissueRegion[]
+                    { 
+                        new LayerTissueRegion(
+                            new DoubleRange(double.NegativeInfinity, 0.0),
+                            new OpticalProperties(0.0, 1e-10, 1.0, 1.0),
+                        "HenyeyGreensteinKey1"),
+                        new LayerRegion(
+
+                            new DoubleRange(0.0, _layerThickness),
+                            new OpticalProperties(0.01, 1.0, 0.8, 1.4),
+                        "HenyeyGreensteinKey2"),
+                        new LayerRegion(
+
+                            new DoubleRange(_layerThickness, 20.0),
+                            new OpticalProperties(0.01, 1.0, 0.8, 1.4),
+                        "HenyeyGreensteinKey3"),
+                        new LayerRegion(
+
+                            new DoubleRange(20.0, double.PositiveInfinity),
+                            new OpticalProperties(0.0, 1e-10, 1.0, 1.0),
+                        "HenyeyGreensteinKey4")
+                    }
+                );
+            ti.RegionPhaseFunctionInputs.Add("HenyeyGreensteinKey1", new HenyeyGreensteinPhaseFunctionInput());
+            ti.RegionPhaseFunctionInputs.Add("HenyeyGreensteinKey2", new HenyeyGreensteinPhaseFunctionInput());
+            ti.RegionPhaseFunctionInputs.Add("HenyeyGreensteinKey3", new HenyeyGreensteinPhaseFunctionInput());
+            ti.RegionPhaseFunctionInputs.Add("HenyeyGreensteinKey4", new HenyeyGreensteinPhaseFunctionInput());
+            _referenceInputTwoLayerTissue = new SimulationInput(
+                100,
+                "",
+                simulationOptions,
+                sourceInput,
+                ti,
+                detectorInputs);
+            _factor = 1.0 - Optics.Specular(
+                            _referenceInputTwoLayerTissue.TissueInput.Regions[0].RegionOP.N,
+                            _referenceInputTwoLayerTissue.TissueInput.Regions[1].RegionOP.N);
+            _referenceOutputTwoLayerTissue = new MonteCarloSimulation(_referenceInputTwoLayerTissue).Run();
+            _databaseTwoLayerTissue = pMCDatabase.FromFile("DiffuseReflectanceDatabase", "CollisionInfoDatabase");
+
+        }
+ 
+        /// <summary>
+        /// Test to validate that setting mua and mus to the reference values
+        /// determines results equal to reference
+        /// </summary>
+        [Test]
+        public void validate_pMC_CAW_ROfRhoAndTime_zero_perturbation_of_top_layer()
+        {
+            var postProcessor = new PhotonDatabasePostProcessor(
+                VirtualBoundaryType.pMCDiffuseReflectance,
+                new List<IDetectorInput>()
+                {
+                    new pMCROfRhoAndTimeDetectorInput()
+                    {
+                        Rho=new DoubleRange(0.0, 10.0, 101),
+                        Time=new DoubleRange(0.0, 1.0, 101),
+                        PerturbedOps=new List<OpticalProperties>() { // perturbed ops
+                            _referenceInputTwoLayerTissue.TissueInput.Regions[0].RegionOP,
+                            _referenceInputTwoLayerTissue.TissueInput.Regions[1].RegionOP,
+                            _referenceInputTwoLayerTissue.TissueInput.Regions[2].RegionOP,
+                            _referenceInputTwoLayerTissue.TissueInput.Regions[3].RegionOP},
+                        PerturbedRegionsIndices=new List<int>() { 1 }
+                    }
+                },
+                _databaseTwoLayerTissue,
+                _referenceInputTwoLayerTissue);
+            var postProcessedOutput = postProcessor.Run();
+            // validation value obtained from reference results
+            Assert.Less(Math.Abs(postProcessedOutput.pMC_R_rt[0, 0] - _referenceOutputTwoLayerTissue.R_rt[0, 0]), 0.00000000001);
+            // validation value obtained from linux run using above input and seeded the same
+            Assert.Less(Math.Abs(postProcessedOutput.pMC_R_rt[0, 0] * _factor - 92.2411018), 0.0000001);
+        }
+
+    }
+}
+