using System;
using System.Collections.Generic;
using NUnit.Framework;
using Vts.Common;
using Vts.MonteCarlo;
using Vts.MonteCarlo.Detectors;
using Vts.MonteCarlo.Sources;
using Vts.MonteCarlo.Tissues;

namespace Vts.Test.MonteCarlo.TallyActions
{
    /// <summary>
    /// These test execute a MC simulation with 100 photons and verifies
    /// that the tally results match the linux results given the same seed
    /// mersenne twister STANDARD_TEST
    /// </summary>
    [TestFixture]
    public class TallyActionsTests
    {
        Output _output;

        [TestFixtureSetUp]
        public void execute_Monte_Carlo()
        {
           var input = new SimulationInput(
                100,
                "Output",
                new PointSourceInput(
                    new Position(0, 0, 0),
                    new Direction(0, 0, 1),
                    new DoubleRange(0.0, 0, 1),
                    new DoubleRange(0.0, 0, 1)
                ),
                new MultiLayerTissueInput(
                    new List<LayerRegion>
                    { 
                        new LayerRegion(
                            new DoubleRange(double.NegativeInfinity, 0.0, 2),
                            new OpticalProperties(1e-10, 0.0, 0.0, 1.0),
                            AbsorptionWeightingType.Discrete),
                        new LayerRegion(
                            new DoubleRange(0.0, 100.0, 2),
                            new OpticalProperties(0.01, 1.0, 0.8, 1.4),
                            AbsorptionWeightingType.Discrete),
                        new LayerRegion(
                            new DoubleRange(100.0, double.PositiveInfinity, 2),
                            new OpticalProperties(1e-10, 0.0, 0.0, 1.0),
                            AbsorptionWeightingType.Discrete)
                    }
                ),
                new DetectorInput(
                    new List<TallyType>()
                        {
                            TallyType.RDiffuse,
                            TallyType.ROfAngle,
                            TallyType.ROfRho,
                            TallyType.ROfRhoAndAngle,
                            TallyType.ROfRhoAndTime,
                            TallyType.ROfXAndY,
                            TallyType.ROfRhoAndOmega,
                            TallyType.TDiffuse,
                            TallyType.TOfAngle,
                            TallyType.TOfRho,
                            TallyType.TOfRhoAndAngle,
<<<<<<< HEAD
=======
                            TallyType.FluenceOfRhoAndZ,
                            TallyType.AOfRhoAndZ,
>>>>>>> f82c42b4
                        },
                    new DoubleRange(0.0, 10, 101), // rho
                    new DoubleRange(0.0, 10, 101),  // z
                    new DoubleRange(0.0, Math.PI / 2, 1), // angle
                    new DoubleRange(0.0, 10000, 101), // time
                    new DoubleRange(0.0, 1000, 21), // omega
                    new DoubleRange(-10.0, 10.0, 201), // x
                    new DoubleRange(-10.0, 10.0, 201) // y
                ) );
            SimulationOptions options = new SimulationOptions(0, RandomNumberGeneratorType.MersenneTwister,
                AbsorptionWeightingType.Discrete, false, false, false, false, 0);
            _output = new MonteCarloSimulation(input, options).Run();
        }

        // validation values obtained from linux run using above input and seeded the same
        //
        [Test]
        public void validate_RDiffuse()
        {
            Assert.Less(Math.Abs(_output.Rd - 0.565765638), 0.000000001);
        }

        [Test]
        public void validate_RTotal()
        {
            Assert.Less(Math.Abs(_output.Rtot - 0.593543415), 0.000000001);
        }
        [Test]
        public void validate_TDiffuse()
        {
            Assert.Less(Math.Abs(_output.Td - 7.0994e-27), 1e-29);
        }
        [Test]
        public void validate_ROfRho()
        {
            Assert.Less(Math.Abs(_output.R_r[2] - 0.0609121451), 0.000000001);
        }
        [Test]
        public void validate_ROfRhoAndTime()
        {
            Assert.Less(Math.Abs(_output.R_rt[2,0] - 0.000609121451), 0.00000000001);
        }
<<<<<<< HEAD
        //[Test]
        //public void validate_FluenceOfRhoAndZ()
        //{
        //    Assert.Less(Math.Abs(_output.Flu_rz[1, 0] - 155.868602), 0.01);
        //}
=======
        [Test]
        public void validate_FluenceOfRhoAndZ()
        {
            Assert.Less(Math.Abs(_output.Flu_rz[0, 0] - 33.3348714), 0.0000001);
        }
        [Test]
        public void validate_AOfRhoAndZ()
        {
            Assert.Less(Math.Abs(_output.A_rz[0, 0] - 0.333348714), 0.000000001);
        }
>>>>>>> f82c42b4
    }
}
<|MERGE_RESOLUTION|>--- conflicted
+++ resolved
@@ -1,131 +1,120 @@
-using System;
-using System.Collections.Generic;
-using NUnit.Framework;
-using Vts.Common;
-using Vts.MonteCarlo;
-using Vts.MonteCarlo.Detectors;
-using Vts.MonteCarlo.Sources;
-using Vts.MonteCarlo.Tissues;
-
-namespace Vts.Test.MonteCarlo.TallyActions
-{
-    /// <summary>
-    /// These test execute a MC simulation with 100 photons and verifies
-    /// that the tally results match the linux results given the same seed
-    /// mersenne twister STANDARD_TEST
-    /// </summary>
-    [TestFixture]
-    public class TallyActionsTests
-    {
-        Output _output;
-
-        [TestFixtureSetUp]
-        public void execute_Monte_Carlo()
-        {
-           var input = new SimulationInput(
-                100,
-                "Output",
-                new PointSourceInput(
-                    new Position(0, 0, 0),
-                    new Direction(0, 0, 1),
-                    new DoubleRange(0.0, 0, 1),
-                    new DoubleRange(0.0, 0, 1)
-                ),
-                new MultiLayerTissueInput(
-                    new List<LayerRegion>
-                    { 
-                        new LayerRegion(
-                            new DoubleRange(double.NegativeInfinity, 0.0, 2),
-                            new OpticalProperties(1e-10, 0.0, 0.0, 1.0),
-                            AbsorptionWeightingType.Discrete),
-                        new LayerRegion(
-                            new DoubleRange(0.0, 100.0, 2),
-                            new OpticalProperties(0.01, 1.0, 0.8, 1.4),
-                            AbsorptionWeightingType.Discrete),
-                        new LayerRegion(
-                            new DoubleRange(100.0, double.PositiveInfinity, 2),
-                            new OpticalProperties(1e-10, 0.0, 0.0, 1.0),
-                            AbsorptionWeightingType.Discrete)
-                    }
-                ),
-                new DetectorInput(
-                    new List<TallyType>()
-                        {
-                            TallyType.RDiffuse,
-                            TallyType.ROfAngle,
-                            TallyType.ROfRho,
-                            TallyType.ROfRhoAndAngle,
-                            TallyType.ROfRhoAndTime,
-                            TallyType.ROfXAndY,
-                            TallyType.ROfRhoAndOmega,
-                            TallyType.TDiffuse,
-                            TallyType.TOfAngle,
-                            TallyType.TOfRho,
-                            TallyType.TOfRhoAndAngle,
-<<<<<<< HEAD
-=======
-                            TallyType.FluenceOfRhoAndZ,
-                            TallyType.AOfRhoAndZ,
->>>>>>> f82c42b4
-                        },
-                    new DoubleRange(0.0, 10, 101), // rho
-                    new DoubleRange(0.0, 10, 101),  // z
-                    new DoubleRange(0.0, Math.PI / 2, 1), // angle
-                    new DoubleRange(0.0, 10000, 101), // time
-                    new DoubleRange(0.0, 1000, 21), // omega
-                    new DoubleRange(-10.0, 10.0, 201), // x
-                    new DoubleRange(-10.0, 10.0, 201) // y
-                ) );
-            SimulationOptions options = new SimulationOptions(0, RandomNumberGeneratorType.MersenneTwister,
-                AbsorptionWeightingType.Discrete, false, false, false, false, 0);
-            _output = new MonteCarloSimulation(input, options).Run();
-        }
-
-        // validation values obtained from linux run using above input and seeded the same
-        //
-        [Test]
-        public void validate_RDiffuse()
-        {
-            Assert.Less(Math.Abs(_output.Rd - 0.565765638), 0.000000001);
-        }
-
-        [Test]
-        public void validate_RTotal()
-        {
-            Assert.Less(Math.Abs(_output.Rtot - 0.593543415), 0.000000001);
-        }
-        [Test]
-        public void validate_TDiffuse()
-        {
-            Assert.Less(Math.Abs(_output.Td - 7.0994e-27), 1e-29);
-        }
-        [Test]
-        public void validate_ROfRho()
-        {
-            Assert.Less(Math.Abs(_output.R_r[2] - 0.0609121451), 0.000000001);
-        }
-        [Test]
-        public void validate_ROfRhoAndTime()
-        {
-            Assert.Less(Math.Abs(_output.R_rt[2,0] - 0.000609121451), 0.00000000001);
-        }
-<<<<<<< HEAD
-        //[Test]
-        //public void validate_FluenceOfRhoAndZ()
-        //{
-        //    Assert.Less(Math.Abs(_output.Flu_rz[1, 0] - 155.868602), 0.01);
-        //}
-=======
-        [Test]
-        public void validate_FluenceOfRhoAndZ()
-        {
-            Assert.Less(Math.Abs(_output.Flu_rz[0, 0] - 33.3348714), 0.0000001);
-        }
-        [Test]
-        public void validate_AOfRhoAndZ()
-        {
-            Assert.Less(Math.Abs(_output.A_rz[0, 0] - 0.333348714), 0.000000001);
-        }
->>>>>>> f82c42b4
-    }
-}
+using System;
+using System.Collections.Generic;
+using NUnit.Framework;
+using Vts.Common;
+using Vts.MonteCarlo;
+using Vts.MonteCarlo.Detectors;
+using Vts.MonteCarlo.Sources;
+using Vts.MonteCarlo.Tissues;
+
+namespace Vts.Test.MonteCarlo.TallyActions
+{
+    /// <summary>
+    /// These test execute a MC simulation with 100 photons and verifies
+    /// that the tally results match the linux results given the same seed
+    /// mersenne twister STANDARD_TEST
+    /// </summary>
+    [TestFixture]
+    public class TallyActionsTests
+    {
+        Output _output;
+
+        [TestFixtureSetUp]
+        public void execute_Monte_Carlo()
+        {
+           var input = new SimulationInput(
+                100,
+                "Output",
+                new PointSourceInput(
+                    new Position(0, 0, 0),
+                    new Direction(0, 0, 1),
+                    new DoubleRange(0.0, 0, 1),
+                    new DoubleRange(0.0, 0, 1)
+                ),
+                new MultiLayerTissueInput(
+                    new List<LayerRegion>
+                    { 
+                        new LayerRegion(
+                            new DoubleRange(double.NegativeInfinity, 0.0, 2),
+                            new OpticalProperties(1e-10, 0.0, 0.0, 1.0),
+                            AbsorptionWeightingType.Discrete),
+                        new LayerRegion(
+                            new DoubleRange(0.0, 100.0, 2),
+                            new OpticalProperties(0.01, 1.0, 0.8, 1.4),
+                            AbsorptionWeightingType.Discrete),
+                        new LayerRegion(
+                            new DoubleRange(100.0, double.PositiveInfinity, 2),
+                            new OpticalProperties(1e-10, 0.0, 0.0, 1.0),
+                            AbsorptionWeightingType.Discrete)
+                    }
+                ),
+                new DetectorInput(
+                    new List<TallyType>()
+                        {
+                            TallyType.RDiffuse,
+                            TallyType.ROfAngle,
+                            TallyType.ROfRho,
+                            TallyType.ROfRhoAndAngle,
+                            TallyType.ROfRhoAndTime,
+                            TallyType.ROfXAndY,
+                            TallyType.ROfRhoAndOmega,
+                            TallyType.TDiffuse,
+                            TallyType.TOfAngle,
+                            TallyType.TOfRho,
+                            TallyType.TOfRhoAndAngle,
+                            TallyType.FluenceOfRhoAndZ,
+                            TallyType.AOfRhoAndZ,
+                        },
+                    new DoubleRange(0.0, 10, 101), // rho
+                    new DoubleRange(0.0, 10, 101),  // z
+                    new DoubleRange(0.0, Math.PI / 2, 1), // angle
+                    new DoubleRange(0.0, 10000, 101), // time
+                    new DoubleRange(0.0, 1000, 21), // omega
+                    new DoubleRange(-10.0, 10.0, 201), // x
+                    new DoubleRange(-10.0, 10.0, 201) // y
+                ) );
+            SimulationOptions options = new SimulationOptions(0, RandomNumberGeneratorType.MersenneTwister,
+                AbsorptionWeightingType.Discrete, false, false, false, false, 0);
+            _output = new MonteCarloSimulation(input, options).Run();
+        }
+
+        // validation values obtained from linux run using above input and seeded the same
+        //
+        [Test]
+        public void validate_RDiffuse()
+        {
+            Assert.Less(Math.Abs(_output.Rd - 0.565765638), 0.000000001);
+        }
+
+        [Test]
+        public void validate_RTotal()
+        {
+            Assert.Less(Math.Abs(_output.Rtot - 0.593543415), 0.000000001);
+        }
+        [Test]
+        public void validate_TDiffuse()
+        {
+            Assert.Less(Math.Abs(_output.Td - 7.0994e-27), 1e-29);
+        }
+        [Test]
+        public void validate_ROfRho()
+        {
+            Assert.Less(Math.Abs(_output.R_r[2] - 0.0609121451), 0.000000001);
+        }
+        [Test]
+        public void validate_ROfRhoAndTime()
+        {
+            Assert.Less(Math.Abs(_output.R_rt[2,0] - 0.000609121451), 0.00000000001);
+        }
+        [Test]
+        public void validate_FluenceOfRhoAndZ()
+        {
+            Assert.Less(Math.Abs(_output.Flu_rz[0, 0] - 33.3348714), 0.0000001);
+        }
+        [Test]
+        public void validate_AOfRhoAndZ()
+        {
+            Assert.Less(Math.Abs(_output.A_rz[0, 0] - 0.333348714), 0.000000001);
+        }
+    }
+}