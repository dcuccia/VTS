--- conflicted
+++ resolved
@@ -1,349 +1,345 @@
-﻿<?xml version="1.0" encoding="utf-8"?>
-<Project ToolsVersion="4.0" DefaultTargets="Build" xmlns="http://schemas.microsoft.com/developer/msbuild/2003">
-  <PropertyGroup Condition="'$(MSBuildToolsVersion)' == '3.5'">
-    <TargetFrameworkVersion>v3.5</TargetFrameworkVersion>
-  </PropertyGroup>
-  <PropertyGroup>
-    <Configuration Condition=" '$(Configuration)' == '' ">Debug</Configuration>
-    <Platform Condition=" '$(Platform)' == '' ">AnyCPU</Platform>
-    <ProductVersion>9.0.30729</ProductVersion>
-    <SchemaVersion>2.0</SchemaVersion>
-    <ProjectGuid>{2C5074CA-FBA8-46F1-A430-5437D67B63E5}</ProjectGuid>
-    <ProjectTypeGuids>{A1591282-1198-4647-A2B1-27E5FF5F6F3B};{fae04ec0-301f-11d3-bf4b-00c04f79efbc}</ProjectTypeGuids>
-    <OutputType>Library</OutputType>
-    <AppDesignerFolder>Properties</AppDesignerFolder>
-    <RootNamespace>Vts.Test</RootNamespace>
-    <AssemblyName>Vts.Test</AssemblyName>
-    <TargetFrameworkVersion>v4.0</TargetFrameworkVersion>
-    <SilverlightApplication>true</SilverlightApplication>
-    <SupportedCultures>
-    </SupportedCultures>
-    <XapOutputs>true</XapOutputs>
-    <GenerateSilverlightManifest>true</GenerateSilverlightManifest>
-    <XapFilename>Vts.Test.xap</XapFilename>
-    <SilverlightManifestTemplate>Properties\AppManifest.xml</SilverlightManifestTemplate>
-    <SilverlightAppEntry>Vts.Test.App</SilverlightAppEntry>
-    <TestPageFileName>TestPage.html</TestPageFileName>
-    <CreateTestPage>true</CreateTestPage>
-    <ValidateXaml>true</ValidateXaml>
-    <ThrowErrorsInValidation>false</ThrowErrorsInValidation>
-    <FileUpgradeFlags>
-    </FileUpgradeFlags>
-    <OldToolsVersion>4.0</OldToolsVersion>
-    <UpgradeBackupLocation>
-    </UpgradeBackupLocation>
-    <TargetFrameworkIdentifier>Silverlight</TargetFrameworkIdentifier>
-    <SilverlightVersion>$(TargetFrameworkVersion)</SilverlightVersion>
-    <PublishUrl>publish\</PublishUrl>
-    <Install>true</Install>
-    <InstallFrom>Disk</InstallFrom>
-    <UpdateEnabled>false</UpdateEnabled>
-    <UpdateMode>Foreground</UpdateMode>
-    <UpdateInterval>7</UpdateInterval>
-    <UpdateIntervalUnits>Days</UpdateIntervalUnits>
-    <UpdatePeriodically>false</UpdatePeriodically>
-    <UpdateRequired>false</UpdateRequired>
-    <MapFileExtensions>true</MapFileExtensions>
-    <ApplicationRevision>0</ApplicationRevision>
-    <ApplicationVersion>1.0.0.%2a</ApplicationVersion>
-    <IsWebBootstrapper>false</IsWebBootstrapper>
-    <UseApplicationTrust>false</UseApplicationTrust>
-    <BootstrapperEnabled>true</BootstrapperEnabled>
-    <TargetFrameworkProfile />
-  </PropertyGroup>
-  <PropertyGroup Condition=" '$(Configuration)|$(Platform)' == 'Debug|AnyCPU' ">
-    <DebugSymbols>true</DebugSymbols>
-    <DebugType>full</DebugType>
-    <Optimize>false</Optimize>
-    <OutputPath>Bin\Debug</OutputPath>
-    <DefineConstants>DEBUG;TRACE;SILVERLIGHT</DefineConstants>
-    <NoStdLib>true</NoStdLib>
-    <NoConfig>true</NoConfig>
-    <ErrorReport>prompt</ErrorReport>
-    <WarningLevel>4</WarningLevel>
-    <DocumentationFile>Bin\Debug\Vts.Test.xml</DocumentationFile>
-    <CodeAnalysisRuleSet>AllRules.ruleset</CodeAnalysisRuleSet>
-  </PropertyGroup>
-  <PropertyGroup Condition=" '$(Configuration)|$(Platform)' == 'Release|AnyCPU' ">
-    <DebugType>pdbonly</DebugType>
-    <Optimize>true</Optimize>
-    <OutputPath>Bin\Release</OutputPath>
-    <DefineConstants>TRACE;SILVERLIGHT</DefineConstants>
-    <NoStdLib>true</NoStdLib>
-    <NoConfig>true</NoConfig>
-    <ErrorReport>prompt</ErrorReport>
-    <WarningLevel>4</WarningLevel>
-    <DocumentationFile>Bin\Release\Vts.Test.xml</DocumentationFile>
-    <CodeAnalysisRuleSet>AllRules.ruleset</CodeAnalysisRuleSet>
-  </PropertyGroup>
-  <PropertyGroup Condition=" '$(Configuration)|$(Platform)' == 'Release %28White List Gui Deployment%29|AnyCPU' ">
-    <OutputPath>bin\Release %28White List Gui Deployment%29\</OutputPath>
-    <DefineConstants>TRACE;SILVERLIGHT</DefineConstants>
-    <DocumentationFile>Bin\Release\Vts.Test.xml</DocumentationFile>
-    <Optimize>true</Optimize>
-    <NoStdLib>true</NoStdLib>
-    <DebugType>pdbonly</DebugType>
-    <PlatformTarget>AnyCPU</PlatformTarget>
-    <CodeAnalysisUseTypeNameInSuppression>true</CodeAnalysisUseTypeNameInSuppression>
-    <CodeAnalysisModuleSuppressionsFile>GlobalSuppressions.cs</CodeAnalysisModuleSuppressionsFile>
-    <ErrorReport>prompt</ErrorReport>
-    <NoConfig>true</NoConfig>
-    <CodeAnalysisRuleSet>AllRules.ruleset</CodeAnalysisRuleSet>
-  </PropertyGroup>
-  <ItemGroup>
-    <Reference Include="CompatibilityShims, Version=1.0.0.0, Culture=neutral, processorArchitecture=MSIL">
-      <SpecificVersion>False</SpecificVersion>
-      <HintPath>..\..\tools\nunit\Silverlight\CompatibilityShims.dll</HintPath>
-    </Reference>
-    <Reference Include="MathNet.Numerics">
-      <HintPath>..\..\lib\Math.NET\lib\SL4\MathNet.Numerics.dll</HintPath>
-    </Reference>
-    <Reference Include="Meta.Numerics.Silverlight, Version=1.0.0.0, Culture=neutral, processorArchitecture=MSIL">
-      <SpecificVersion>False</SpecificVersion>
-      <HintPath>..\..\lib\Meta.Numerics\build\Silverlight\Meta.Numerics.Silverlight.dll</HintPath>
-    </Reference>
-    <Reference Include="Microsoft.Silverlight.Testing, Version=2.0.21103.1925, Culture=neutral, PublicKeyToken=2c5c654d367bf4a7, processorArchitecture=MSIL">
-      <SpecificVersion>False</SpecificVersion>
-      <HintPath>..\..\tools\nunit\Silverlight\Microsoft.Silverlight.Testing.dll</HintPath>
-    </Reference>
-    <Reference Include="Microsoft.VisualStudio.QualityTools.UnitTesting.Silverlight, Version=2.0.21024.1838, Culture=neutral, PublicKeyToken=2c5c654d367bf4a7, processorArchitecture=MSIL">
-      <SpecificVersion>False</SpecificVersion>
-      <HintPath>..\..\tools\nunit\Silverlight\Microsoft.VisualStudio.QualityTools.UnitTesting.Silverlight.dll</HintPath>
-    </Reference>
-    <Reference Include="NUnitFramework, Version=1.0.0.0, Culture=neutral, processorArchitecture=MSIL">
-      <SpecificVersion>False</SpecificVersion>
-      <HintPath>..\..\tools\nunit\Silverlight\NUnitFramework.dll</HintPath>
-    </Reference>
-    <Reference Include="NUnitSilverlight, Version=1.0.0.0, Culture=neutral, processorArchitecture=MSIL">
-      <SpecificVersion>False</SpecificVersion>
-      <HintPath>..\..\tools\nunit\Silverlight\NUnitSilverlight.dll</HintPath>
-    </Reference>
-    <Reference Include="System.CoreEx">
-      <HintPath>..\..\lib\RxFramework\SL4\System.CoreEx.dll</HintPath>
-    </Reference>
-    <Reference Include="System.Interactive">
-      <HintPath>..\..\lib\RxFramework\SL4\System.Interactive.dll</HintPath>
-    </Reference>
-    <Reference Include="System.Numerics, Version=2.0.5.0, Culture=neutral, PublicKeyToken=31bf3856ad364e35, processorArchitecture=MSIL" />
-    <Reference Include="System.Observable">
-      <HintPath>..\..\lib\RxFramework\SL4\System.Observable.dll</HintPath>
-    </Reference>
-    <Reference Include="System.Reactive">
-      <HintPath>..\..\lib\RxFramework\SL4\System.Reactive.dll</HintPath>
-    </Reference>
-    <Reference Include="System.Runtime.Serialization" />
-    <Reference Include="System.Windows" />
-    <Reference Include="mscorlib" />
-    <Reference Include="system" />
-    <Reference Include="System.Core" />
-    <Reference Include="System.Net" />
-    <Reference Include="System.Xml" />
-    <Reference Include="System.Windows.Browser" />
-    <Reference Include="System.Xml.Linq, Version=2.0.5.0, Culture=neutral, PublicKeyToken=31bf3856ad364e35, processorArchitecture=MSIL">
-      <SpecificVersion>False</SpecificVersion>
-      <HintPath>..\..\tools\nunit\Silverlight\System.Xml.Linq.dll</HintPath>
-    </Reference>
-  </ItemGroup>
-  <ItemGroup>
-    <Compile Include="App.xaml.cs">
-      <DependentUpon>App.xaml</DependentUpon>
-    </Compile>
-    <Compile Include="Common\ExtensionMethods\ArrayExtensionsTests.cs">
-      <SubType>Code</SubType>
-    </Compile>
-    <Compile Include="Common\DirectionTests.cs">
-      <SubType>Code</SubType>
-    </Compile>
-<<<<<<< HEAD
-    <Compile Include="Common\ExtensionMethods\EnumExtensionsTests.cs" />
-=======
-    <Compile Include="Modeling\Spectroscopy\SpectralConverterTest.cs" />
-    <Compile Include="MonteCarlo\DataStructures\SimulationInputExtensionsTests.cs" />
->>>>>>> 0117a90d
-    <Compile Include="MonteCarlo\Rng\SerializableMersenneTwisterTests.cs" />
-    <Compile Include="Common\Helpers\Range\DoubleRangeTests.cs">
-      <SubType>Code</SubType>
-    </Compile>
-    <Compile Include="Common\Helpers\Range\FloatRangeTests.cs">
-      <SubType>Code</SubType>
-    </Compile>
-    <Compile Include="Common\Helpers\Range\IntRangeTests.cs">
-      <SubType>Code</SubType>
-    </Compile>
-    <Compile Include="Common\Helpers\Range\LongRangeTests.cs">
-      <SubType>Code</SubType>
-    </Compile>
-    <Compile Include="Common\Helpers\Range\UintRangeTests.cs">
-      <SubType>Code</SubType>
-    </Compile>
-    <Compile Include="Common\Math\Convolution2DTests.cs">
-      <SubType>Code</SubType>
-    </Compile>
-    <Compile Include="Common\PositionTests.cs">
-      <SubType>Code</SubType>
-    </Compile>
-    <Compile Include="Factories\ComputationFactoryTest.cs">
-      <SubType>Code</SubType>
-    </Compile>
-    <Compile Include="Factories\SolverFactoryTest.cs">
-      <SubType>Code</SubType>
-    </Compile>
-    <Compile Include="Modeling\ForwardSolvers\BSplinesCoefficientsTest.cs">
-      <SubType>Code</SubType>
-    </Compile>
-    <Compile Include="Modeling\ForwardSolvers\DiffusionGreensFunctionsTest.cs">
-      <SubType>Code</SubType>
-    </Compile>
-    <Compile Include="Modeling\ForwardSolvers\MonteCarloForwardSolverTests.cs">
-      <SubType>Code</SubType>
-    </Compile>
-    <Compile Include="Modeling\ForwardSolvers\NurbsForwardSolverTest.cs">
-      <SubType>Code</SubType>
-    </Compile>
-    <Compile Include="Modeling\ForwardSolvers\NurbsGeneratorTest.cs">
-      <SubType>Code</SubType>
-    </Compile>
-    <Compile Include="Modeling\ForwardSolvers\pMCForwardSolverTests.cs">
-      <SubType>Code</SubType>
-    </Compile>
-    <Compile Include="Modeling\ForwardSolvers\ValidateDiffusionReflectanceModelsTest.cs">
-      <SubType>Code</SubType>
-    </Compile>
-    <Compile Include="Modeling\MetaNumericsZeroOrderBesselFunction.cs">
-      <SubType>Code</SubType>
-    </Compile>
-    <Compile Include="Modeling\Spectroscopy\ChromophoreSpectrumTest.cs">
-      <SubType>Code</SubType>
-    </Compile>
-    <Compile Include="Modeling\Spectroscopy\SpectralDatabaseLoaderTest.cs">
-      <SubType>Code</SubType>
-    </Compile>
-    <Compile Include="Modeling\ValidateInverseSolution.cs">
-      <SubType>Code</SubType>
-    </Compile>
-    <Compile Include="MonteCarlo\BidirectionalScattering\AnalogBidirectionalTallyActionsTests.cs">
-      <SubType>Code</SubType>
-    </Compile>
-    <Compile Include="MonteCarlo\BidirectionalScattering\BidirectionalAnalyticSolutions.cs">
-      <SubType>Code</SubType>
-    </Compile>
-    <Compile Include="MonteCarlo\DataStructures\DetectorInputs\DetectorInputTests.cs">
-      <SubType>Code</SubType>
-    </Compile>
-    <Compile Include="MonteCarlo\DataStructures\DetectorInputs\pMCDetectorInputTests.cs">
-      <SubType>Code</SubType>
-    </Compile>
-    <Compile Include="MonteCarlo\DataStructures\OutputTests.cs">
-      <SubType>Code</SubType>
-    </Compile>
-    <Compile Include="MonteCarlo\DataStructures\SimulationInputTests.cs">
-      <SubType>Code</SubType>
-    </Compile>
-    <Compile Include="MonteCarlo\DataStructures\SimulationOptionsTests.cs">
-      <SubType>Code</SubType>
-    </Compile>
-    <Compile Include="MonteCarlo\DataStructures\SourceInputs\PointSourceInputs\IsotropicPointSourceInputTests.cs" />
-    <Compile Include="MonteCarlo\Detectors\AnalogDetectorsTests.cs">
-      <SubType>Code</SubType>
-    </Compile>
-    <Compile Include="MonteCarlo\Detectors\CAWDetectorsTests.cs">
-      <SubType>Code</SubType>
-    </Compile>
-    <Compile Include="MonteCarlo\Detectors\CAWTwoLayerDetectorsTests.cs">
-      <SubType>Code</SubType>
-    </Compile>
-    <Compile Include="MonteCarlo\Detectors\DAWDetectorsTests.cs">
-      <SubType>Code</SubType>
-    </Compile>
-    <Compile Include="MonteCarlo\Detectors\DAWTwoLayerDetectorsTests.cs">
-      <SubType>Code</SubType>
-    </Compile>
-    <Compile Include="MonteCarlo\Detectors\pMCDAWDetectorsTests.cs">
-      <SubType>Code</SubType>
-    </Compile>
-    <Compile Include="MonteCarlo\Detectors\pMCDAWTwoLayerDetectorsTests.cs">
-      <SubType>Code</SubType>
-    </Compile>
-    <Compile Include="MonteCarlo\Helpers\SourceToolboxTests.cs" />
-    <Compile Include="MonteCarlo\IO\DetectorIOTests.cs">
-      <SubType>Code</SubType>
-    </Compile>
-    <Compile Include="MonteCarlo\MonteCarloFactoriesTests.cs">
-      <SubType>Code</SubType>
-    </Compile>
-    <Compile Include="MonteCarlo\PhotonData\CollisionInfoDatabaseTests.cs">
-      <SubType>Code</SubType>
-    </Compile>
-    <Compile Include="MonteCarlo\PhotonData\PhotonDatabaseTests.cs">
-      <SubType>Code</SubType>
-    </Compile>
-    <Compile Include="MonteCarlo\PhotonData\pMCDatabaseTests.cs">
-      <SubType>Code</SubType>
-    </Compile>
-    <Compile Include="MonteCarlo\PostProcessing\PostProcessingTests.cs">
-      <SubType>Code</SubType>
-    </Compile>
-    <Compile Include="MonteCarlo\Sources\LineSources\CustomLineSourceTests.cs" />
-    <Compile Include="MonteCarlo\Sources\LineSources\IsotropicLineSourceTests.cs" />
-    <Compile Include="MonteCarlo\Sources\PointSources\CustomPointSourceTests.cs" />
-    <Compile Include="MonteCarlo\Sources\PointSources\DirectionalPointSourceTests.cs" />
-    <Compile Include="MonteCarlo\Sources\PointSources\IsotropicPointSourceTests.cs" />
-    <Compile Include="Properties\AssemblyInfo.cs" />
-  </ItemGroup>
-  <ItemGroup>
-    <ApplicationDefinition Include="App.xaml">
-      <Generator>MSBuild:Compile</Generator>
-      <SubType>Designer</SubType>
-      <Generator>MSBuild:Compile</Generator>
-      <SubType>Designer</SubType>
-    </ApplicationDefinition>
-  </ItemGroup>
-  <ItemGroup>
-    <None Include="ClassDiagram1.cd" />
-    <None Include="Properties\AppManifest.xml" />
-  </ItemGroup>
-  <ItemGroup>
-    <ProjectReference Include="..\Vts\Vts.csproj">
-      <Project>{92381E9C-57F9-4391-A3C6-A5FAA99E823B}</Project>
-      <Name>Vts</Name>
-    </ProjectReference>
-  </ItemGroup>
-  <ItemGroup>
-    <Folder Include="Modeling\Optimizers\" />
-    <Folder Include="Modeling\Tools\" />
-    <Folder Include="MonteCarlo\DataStructures\SourceInputs\LineSourceInputs\" />
-    <Folder Include="MonteCarlo\TallyActions\pMCTallies\" />
-  </ItemGroup>
-  <ItemGroup>
-    <BootstrapperPackage Include="Microsoft.Net.Client.3.5">
-      <Visible>False</Visible>
-      <ProductName>.NET Framework 3.5 SP1 Client Profile</ProductName>
-      <Install>false</Install>
-    </BootstrapperPackage>
-    <BootstrapperPackage Include="Microsoft.Net.Framework.3.5.SP1">
-      <Visible>False</Visible>
-      <ProductName>.NET Framework 3.5 SP1</ProductName>
-      <Install>true</Install>
-    </BootstrapperPackage>
-    <BootstrapperPackage Include="Microsoft.Windows.Installer.3.1">
-      <Visible>False</Visible>
-      <ProductName>Windows Installer 3.1</ProductName>
-      <Install>true</Install>
-    </BootstrapperPackage>
-  </ItemGroup>
-  <Import Project="$(MSBuildExtensionsPath32)\Microsoft\Silverlight\$(SilverlightVersion)\Microsoft.Silverlight.CSharp.targets" />
-  <!-- To modify your build process, add your task inside one of the targets below and uncomment it. 
-       Other similar extension points exist, see Microsoft.Common.targets.
-  <Target Name="BeforeBuild">
-  </Target>
-  <Target Name="AfterBuild">
-  </Target>
-  -->
-  <ProjectExtensions>
-    <VisualStudio>
-      <FlavorProperties GUID="{A1591282-1198-4647-A2B1-27E5FF5F6F3B}">
-        <SilverlightProjectProperties />
-      </FlavorProperties>
-    </VisualStudio>
-  </ProjectExtensions>
+﻿<?xml version="1.0" encoding="utf-8"?>
+<Project ToolsVersion="4.0" DefaultTargets="Build" xmlns="http://schemas.microsoft.com/developer/msbuild/2003">
+  <PropertyGroup Condition="'$(MSBuildToolsVersion)' == '3.5'">
+    <TargetFrameworkVersion>v3.5</TargetFrameworkVersion>
+  </PropertyGroup>
+  <PropertyGroup>
+    <Configuration Condition=" '$(Configuration)' == '' ">Debug</Configuration>
+    <Platform Condition=" '$(Platform)' == '' ">AnyCPU</Platform>
+    <ProductVersion>9.0.30729</ProductVersion>
+    <SchemaVersion>2.0</SchemaVersion>
+    <ProjectGuid>{2C5074CA-FBA8-46F1-A430-5437D67B63E5}</ProjectGuid>
+    <ProjectTypeGuids>{A1591282-1198-4647-A2B1-27E5FF5F6F3B};{fae04ec0-301f-11d3-bf4b-00c04f79efbc}</ProjectTypeGuids>
+    <OutputType>Library</OutputType>
+    <AppDesignerFolder>Properties</AppDesignerFolder>
+    <RootNamespace>Vts.Test</RootNamespace>
+    <AssemblyName>Vts.Test</AssemblyName>
+    <TargetFrameworkVersion>v4.0</TargetFrameworkVersion>
+    <SilverlightApplication>true</SilverlightApplication>
+    <SupportedCultures>
+    </SupportedCultures>
+    <XapOutputs>true</XapOutputs>
+    <GenerateSilverlightManifest>true</GenerateSilverlightManifest>
+    <XapFilename>Vts.Test.xap</XapFilename>
+    <SilverlightManifestTemplate>Properties\AppManifest.xml</SilverlightManifestTemplate>
+    <SilverlightAppEntry>Vts.Test.App</SilverlightAppEntry>
+    <TestPageFileName>TestPage.html</TestPageFileName>
+    <CreateTestPage>true</CreateTestPage>
+    <ValidateXaml>true</ValidateXaml>
+    <ThrowErrorsInValidation>false</ThrowErrorsInValidation>
+    <FileUpgradeFlags>
+    </FileUpgradeFlags>
+    <OldToolsVersion>4.0</OldToolsVersion>
+    <UpgradeBackupLocation>
+    </UpgradeBackupLocation>
+    <TargetFrameworkIdentifier>Silverlight</TargetFrameworkIdentifier>
+    <SilverlightVersion>$(TargetFrameworkVersion)</SilverlightVersion>
+    <PublishUrl>publish\</PublishUrl>
+    <Install>true</Install>
+    <InstallFrom>Disk</InstallFrom>
+    <UpdateEnabled>false</UpdateEnabled>
+    <UpdateMode>Foreground</UpdateMode>
+    <UpdateInterval>7</UpdateInterval>
+    <UpdateIntervalUnits>Days</UpdateIntervalUnits>
+    <UpdatePeriodically>false</UpdatePeriodically>
+    <UpdateRequired>false</UpdateRequired>
+    <MapFileExtensions>true</MapFileExtensions>
+    <ApplicationRevision>0</ApplicationRevision>
+    <ApplicationVersion>1.0.0.%2a</ApplicationVersion>
+    <IsWebBootstrapper>false</IsWebBootstrapper>
+    <UseApplicationTrust>false</UseApplicationTrust>
+    <BootstrapperEnabled>true</BootstrapperEnabled>
+    <TargetFrameworkProfile />
+  </PropertyGroup>
+  <PropertyGroup Condition=" '$(Configuration)|$(Platform)' == 'Debug|AnyCPU' ">
+    <DebugSymbols>true</DebugSymbols>
+    <DebugType>full</DebugType>
+    <Optimize>false</Optimize>
+    <OutputPath>Bin\Debug</OutputPath>
+    <DefineConstants>DEBUG;TRACE;SILVERLIGHT</DefineConstants>
+    <NoStdLib>true</NoStdLib>
+    <NoConfig>true</NoConfig>
+    <ErrorReport>prompt</ErrorReport>
+    <WarningLevel>4</WarningLevel>
+    <DocumentationFile>Bin\Debug\Vts.Test.xml</DocumentationFile>
+    <CodeAnalysisRuleSet>AllRules.ruleset</CodeAnalysisRuleSet>
+  </PropertyGroup>
+  <PropertyGroup Condition=" '$(Configuration)|$(Platform)' == 'Release|AnyCPU' ">
+    <DebugType>pdbonly</DebugType>
+    <Optimize>true</Optimize>
+    <OutputPath>Bin\Release</OutputPath>
+    <DefineConstants>TRACE;SILVERLIGHT</DefineConstants>
+    <NoStdLib>true</NoStdLib>
+    <NoConfig>true</NoConfig>
+    <ErrorReport>prompt</ErrorReport>
+    <WarningLevel>4</WarningLevel>
+    <DocumentationFile>Bin\Release\Vts.Test.xml</DocumentationFile>
+    <CodeAnalysisRuleSet>AllRules.ruleset</CodeAnalysisRuleSet>
+  </PropertyGroup>
+  <PropertyGroup Condition=" '$(Configuration)|$(Platform)' == 'Release %28White List Gui Deployment%29|AnyCPU' ">
+    <OutputPath>bin\Release %28White List Gui Deployment%29\</OutputPath>
+    <DefineConstants>TRACE;SILVERLIGHT</DefineConstants>
+    <DocumentationFile>Bin\Release\Vts.Test.xml</DocumentationFile>
+    <Optimize>true</Optimize>
+    <NoStdLib>true</NoStdLib>
+    <DebugType>pdbonly</DebugType>
+    <PlatformTarget>AnyCPU</PlatformTarget>
+    <CodeAnalysisUseTypeNameInSuppression>true</CodeAnalysisUseTypeNameInSuppression>
+    <CodeAnalysisModuleSuppressionsFile>GlobalSuppressions.cs</CodeAnalysisModuleSuppressionsFile>
+    <ErrorReport>prompt</ErrorReport>
+    <NoConfig>true</NoConfig>
+    <CodeAnalysisRuleSet>AllRules.ruleset</CodeAnalysisRuleSet>
+  </PropertyGroup>
+  <ItemGroup>
+    <Reference Include="CompatibilityShims, Version=1.0.0.0, Culture=neutral, processorArchitecture=MSIL">
+      <SpecificVersion>False</SpecificVersion>
+      <HintPath>..\..\tools\nunit\Silverlight\CompatibilityShims.dll</HintPath>
+    </Reference>
+    <Reference Include="MathNet.Numerics">
+      <HintPath>..\..\lib\Math.NET\lib\SL4\MathNet.Numerics.dll</HintPath>
+    </Reference>
+    <Reference Include="Meta.Numerics.Silverlight, Version=1.0.0.0, Culture=neutral, processorArchitecture=MSIL">
+      <SpecificVersion>False</SpecificVersion>
+      <HintPath>..\..\lib\Meta.Numerics\build\Silverlight\Meta.Numerics.Silverlight.dll</HintPath>
+    </Reference>
+    <Reference Include="Microsoft.Silverlight.Testing, Version=2.0.21103.1925, Culture=neutral, PublicKeyToken=2c5c654d367bf4a7, processorArchitecture=MSIL">
+      <SpecificVersion>False</SpecificVersion>
+      <HintPath>..\..\tools\nunit\Silverlight\Microsoft.Silverlight.Testing.dll</HintPath>
+    </Reference>
+    <Reference Include="Microsoft.VisualStudio.QualityTools.UnitTesting.Silverlight, Version=2.0.21024.1838, Culture=neutral, PublicKeyToken=2c5c654d367bf4a7, processorArchitecture=MSIL">
+      <SpecificVersion>False</SpecificVersion>
+      <HintPath>..\..\tools\nunit\Silverlight\Microsoft.VisualStudio.QualityTools.UnitTesting.Silverlight.dll</HintPath>
+    </Reference>
+    <Reference Include="NUnitFramework, Version=1.0.0.0, Culture=neutral, processorArchitecture=MSIL">
+      <SpecificVersion>False</SpecificVersion>
+      <HintPath>..\..\tools\nunit\Silverlight\NUnitFramework.dll</HintPath>
+    </Reference>
+    <Reference Include="NUnitSilverlight, Version=1.0.0.0, Culture=neutral, processorArchitecture=MSIL">
+      <SpecificVersion>False</SpecificVersion>
+      <HintPath>..\..\tools\nunit\Silverlight\NUnitSilverlight.dll</HintPath>
+    </Reference>
+    <Reference Include="System.CoreEx">
+      <HintPath>..\..\lib\RxFramework\SL4\System.CoreEx.dll</HintPath>
+    </Reference>
+    <Reference Include="System.Interactive">
+      <HintPath>..\..\lib\RxFramework\SL4\System.Interactive.dll</HintPath>
+    </Reference>
+    <Reference Include="System.Numerics, Version=2.0.5.0, Culture=neutral, PublicKeyToken=31bf3856ad364e35, processorArchitecture=MSIL" />
+    <Reference Include="System.Observable">
+      <HintPath>..\..\lib\RxFramework\SL4\System.Observable.dll</HintPath>
+    </Reference>
+    <Reference Include="System.Reactive">
+      <HintPath>..\..\lib\RxFramework\SL4\System.Reactive.dll</HintPath>
+    </Reference>
+    <Reference Include="System.Runtime.Serialization" />
+    <Reference Include="System.Windows" />
+    <Reference Include="mscorlib" />
+    <Reference Include="system" />
+    <Reference Include="System.Core" />
+    <Reference Include="System.Net" />
+    <Reference Include="System.Xml" />
+    <Reference Include="System.Windows.Browser" />
+    <Reference Include="System.Xml.Linq, Version=2.0.5.0, Culture=neutral, PublicKeyToken=31bf3856ad364e35, processorArchitecture=MSIL">
+      <SpecificVersion>False</SpecificVersion>
+      <HintPath>..\..\tools\nunit\Silverlight\System.Xml.Linq.dll</HintPath>
+    </Reference>
+  </ItemGroup>
+  <ItemGroup>
+    <Compile Include="App.xaml.cs">
+      <DependentUpon>App.xaml</DependentUpon>
+    </Compile>
+    <Compile Include="Common\ExtensionMethods\ArrayExtensionsTests.cs">
+      <SubType>Code</SubType>
+    </Compile>
+    <Compile Include="Common\DirectionTests.cs">
+      <SubType>Code</SubType>
+    </Compile>
+     <Compile Include="Common\ExtensionMethods\EnumExtensionsTests.cs" />
+    <Compile Include="Modeling\Spectroscopy\SpectralConverterTest.cs" />
+    <Compile Include="MonteCarlo\Rng\SerializableMersenneTwisterTests.cs" />
+    <Compile Include="Common\Helpers\Range\DoubleRangeTests.cs">
+      <SubType>Code</SubType>
+    </Compile>
+    <Compile Include="Common\Helpers\Range\FloatRangeTests.cs">
+      <SubType>Code</SubType>
+    </Compile>
+    <Compile Include="Common\Helpers\Range\IntRangeTests.cs">
+      <SubType>Code</SubType>
+    </Compile>
+    <Compile Include="Common\Helpers\Range\LongRangeTests.cs">
+      <SubType>Code</SubType>
+    </Compile>
+    <Compile Include="Common\Helpers\Range\UintRangeTests.cs">
+      <SubType>Code</SubType>
+    </Compile>
+    <Compile Include="Common\Math\Convolution2DTests.cs">
+      <SubType>Code</SubType>
+    </Compile>
+    <Compile Include="Common\PositionTests.cs">
+      <SubType>Code</SubType>
+    </Compile>
+    <Compile Include="Factories\ComputationFactoryTest.cs">
+      <SubType>Code</SubType>
+    </Compile>
+    <Compile Include="Factories\SolverFactoryTest.cs">
+      <SubType>Code</SubType>
+    </Compile>
+    <Compile Include="Modeling\ForwardSolvers\BSplinesCoefficientsTest.cs">
+      <SubType>Code</SubType>
+    </Compile>
+    <Compile Include="Modeling\ForwardSolvers\DiffusionGreensFunctionsTest.cs">
+      <SubType>Code</SubType>
+    </Compile>
+    <Compile Include="Modeling\ForwardSolvers\MonteCarloForwardSolverTests.cs">
+      <SubType>Code</SubType>
+    </Compile>
+    <Compile Include="Modeling\ForwardSolvers\NurbsForwardSolverTest.cs">
+      <SubType>Code</SubType>
+    </Compile>
+    <Compile Include="Modeling\ForwardSolvers\NurbsGeneratorTest.cs">
+      <SubType>Code</SubType>
+    </Compile>
+    <Compile Include="Modeling\ForwardSolvers\pMCForwardSolverTests.cs">
+      <SubType>Code</SubType>
+    </Compile>
+    <Compile Include="Modeling\ForwardSolvers\ValidateDiffusionReflectanceModelsTest.cs">
+      <SubType>Code</SubType>
+    </Compile>
+    <Compile Include="Modeling\MetaNumericsZeroOrderBesselFunction.cs">
+      <SubType>Code</SubType>
+    </Compile>
+    <Compile Include="Modeling\Spectroscopy\ChromophoreSpectrumTest.cs">
+      <SubType>Code</SubType>
+    </Compile>
+    <Compile Include="Modeling\Spectroscopy\SpectralDatabaseLoaderTest.cs">
+      <SubType>Code</SubType>
+    </Compile>
+    <Compile Include="Modeling\ValidateInverseSolution.cs">
+      <SubType>Code</SubType>
+    </Compile>
+    <Compile Include="MonteCarlo\BidirectionalScattering\AnalogBidirectionalTallyActionsTests.cs">
+      <SubType>Code</SubType>
+    </Compile>
+    <Compile Include="MonteCarlo\BidirectionalScattering\BidirectionalAnalyticSolutions.cs">
+      <SubType>Code</SubType>
+    </Compile>
+    <Compile Include="MonteCarlo\DataStructures\DetectorInputs\DetectorInputTests.cs">
+      <SubType>Code</SubType>
+    </Compile>
+    <Compile Include="MonteCarlo\DataStructures\DetectorInputs\pMCDetectorInputTests.cs">
+      <SubType>Code</SubType>
+    </Compile>
+    <Compile Include="MonteCarlo\DataStructures\OutputTests.cs">
+      <SubType>Code</SubType>
+    </Compile>
+    <Compile Include="MonteCarlo\DataStructures\SimulationInputTests.cs">
+      <SubType>Code</SubType>
+    </Compile>
+    <Compile Include="MonteCarlo\DataStructures\SimulationOptionsTests.cs">
+      <SubType>Code</SubType>
+    </Compile>
+    <Compile Include="MonteCarlo\DataStructures\SourceInputs\PointSourceInputs\IsotropicPointSourceInputTests.cs" />
+    <Compile Include="MonteCarlo\Detectors\AnalogDetectorsTests.cs">
+      <SubType>Code</SubType>
+    </Compile>
+    <Compile Include="MonteCarlo\Detectors\CAWDetectorsTests.cs">
+      <SubType>Code</SubType>
+    </Compile>
+    <Compile Include="MonteCarlo\Detectors\CAWTwoLayerDetectorsTests.cs">
+      <SubType>Code</SubType>
+    </Compile>
+    <Compile Include="MonteCarlo\Detectors\DAWDetectorsTests.cs">
+      <SubType>Code</SubType>
+    </Compile>
+    <Compile Include="MonteCarlo\Detectors\DAWTwoLayerDetectorsTests.cs">
+      <SubType>Code</SubType>
+    </Compile>
+    <Compile Include="MonteCarlo\Detectors\pMCDAWDetectorsTests.cs">
+      <SubType>Code</SubType>
+    </Compile>
+    <Compile Include="MonteCarlo\Detectors\pMCDAWTwoLayerDetectorsTests.cs">
+      <SubType>Code</SubType>
+    </Compile>
+    <Compile Include="MonteCarlo\Helpers\SourceToolboxTests.cs" />
+    <Compile Include="MonteCarlo\IO\DetectorIOTests.cs">
+      <SubType>Code</SubType>
+    </Compile>
+    <Compile Include="MonteCarlo\MonteCarloFactoriesTests.cs">
+      <SubType>Code</SubType>
+    </Compile>
+    <Compile Include="MonteCarlo\PhotonData\CollisionInfoDatabaseTests.cs">
+      <SubType>Code</SubType>
+    </Compile>
+    <Compile Include="MonteCarlo\PhotonData\PhotonDatabaseTests.cs">
+      <SubType>Code</SubType>
+    </Compile>
+    <Compile Include="MonteCarlo\PhotonData\pMCDatabaseTests.cs">
+      <SubType>Code</SubType>
+    </Compile>
+    <Compile Include="MonteCarlo\PostProcessing\PostProcessingTests.cs">
+      <SubType>Code</SubType>
+    </Compile>
+    <Compile Include="MonteCarlo\Sources\LineSources\CustomLineSourceTests.cs" />
+    <Compile Include="MonteCarlo\Sources\LineSources\IsotropicLineSourceTests.cs" />
+    <Compile Include="MonteCarlo\Sources\PointSources\CustomPointSourceTests.cs" />
+    <Compile Include="MonteCarlo\Sources\PointSources\DirectionalPointSourceTests.cs" />
+    <Compile Include="MonteCarlo\Sources\PointSources\IsotropicPointSourceTests.cs" />
+    <Compile Include="Properties\AssemblyInfo.cs" />
+  </ItemGroup>
+  <ItemGroup>
+    <ApplicationDefinition Include="App.xaml">
+      <Generator>MSBuild:Compile</Generator>
+      <SubType>Designer</SubType>
+      <Generator>MSBuild:Compile</Generator>
+      <SubType>Designer</SubType>
+    </ApplicationDefinition>
+  </ItemGroup>
+  <ItemGroup>
+    <None Include="ClassDiagram1.cd" />
+    <None Include="Properties\AppManifest.xml" />
+  </ItemGroup>
+  <ItemGroup>
+    <ProjectReference Include="..\Vts\Vts.csproj">
+      <Project>{92381E9C-57F9-4391-A3C6-A5FAA99E823B}</Project>
+      <Name>Vts</Name>
+    </ProjectReference>
+  </ItemGroup>
+  <ItemGroup>
+    <Folder Include="Modeling\Optimizers\" />
+    <Folder Include="Modeling\Tools\" />
+    <Folder Include="MonteCarlo\DataStructures\SourceInputs\LineSourceInputs\" />
+    <Folder Include="MonteCarlo\TallyActions\pMCTallies\" />
+  </ItemGroup>
+  <ItemGroup>
+    <BootstrapperPackage Include="Microsoft.Net.Client.3.5">
+      <Visible>False</Visible>
+      <ProductName>.NET Framework 3.5 SP1 Client Profile</ProductName>
+      <Install>false</Install>
+    </BootstrapperPackage>
+    <BootstrapperPackage Include="Microsoft.Net.Framework.3.5.SP1">
+      <Visible>False</Visible>
+      <ProductName>.NET Framework 3.5 SP1</ProductName>
+      <Install>true</Install>
+    </BootstrapperPackage>
+    <BootstrapperPackage Include="Microsoft.Windows.Installer.3.1">
+      <Visible>False</Visible>
+      <ProductName>Windows Installer 3.1</ProductName>
+      <Install>true</Install>
+    </BootstrapperPackage>
+  </ItemGroup>
+  <Import Project="$(MSBuildExtensionsPath32)\Microsoft\Silverlight\$(SilverlightVersion)\Microsoft.Silverlight.CSharp.targets" />
+  <!-- To modify your build process, add your task inside one of the targets below and uncomment it. 
+       Other similar extension points exist, see Microsoft.Common.targets.
+  <Target Name="BeforeBuild">
+  </Target>
+  <Target Name="AfterBuild">
+  </Target>
+  -->
+  <ProjectExtensions>
+    <VisualStudio>
+      <FlavorProperties GUID="{A1591282-1198-4647-A2B1-27E5FF5F6F3B}">
+        <SilverlightProjectProperties />
+      </FlavorProperties>
+    </VisualStudio>
+  </ProjectExtensions>
 </Project>