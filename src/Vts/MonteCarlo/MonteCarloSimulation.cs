--- conflicted
+++ resolved
@@ -1,491 +1,487 @@
-using System;
-using System.Collections.Generic;
-using System.Linq;
-using System.Threading.Tasks;
-using Vts.Common.Logging;
-using Vts.IO;
-using Vts.MonteCarlo.Controllers;
-using Vts.MonteCarlo.Extensions;
-using Vts.MonteCarlo.Factories;
-
-namespace Vts.MonteCarlo
-{
-    /// <summary>
-    /// Provides main processing for Monte Carlo simulation. 
-    /// </summary>
-    public class MonteCarloSimulation
-    {
-        private ILogger logger = LoggerFactoryLocator.GetDefaultNLogFactory().Create(typeof(MonteCarloSimulation));
-        private ISource _source;
-        private ITissue _tissue;
-        private VirtualBoundaryController _virtualBoundaryController;
-        //private IList<IDetectorController> _detectorControllers; // total list indep. of VBs
-        private long _numberOfPhotons;
-        private SimulationStatistics _simulationStatistics;
-        private DatabaseWriterController _databaseWriterController = null;
-        private pMCDatabaseWriterController _pMCDatabaseWriterController = null;
-        private bool doPMC = false;
-
-        /// <summary>
-        /// SimulationInput saved locally
-        /// </summary>
-        protected SimulationInput _input;
-        private Random _rng;
-
-        private string _outputPath;
-
-        private bool _isRunning;
-        private bool _isCancelled;
-        private bool _resultsAvailable;
-        /// <summary>
-        /// Class that takes in SimulationInput and methods to initialize and execute Monte Carlo simulation
-        /// </summary>
-        /// <param name="input">SimulationInput</param>
-        public MonteCarloSimulation(SimulationInput input)
-        {
-            _outputPath = "";
-
-            // all field/property defaults should be set here
-            _input = input;
-
-            var result = SimulationInputValidation.ValidateInput(_input);
-            if (result.IsValid == false)
-            {
-                throw new ArgumentException(result.ValidationRule + (!string.IsNullOrEmpty(result.Remarks) ? "; " + result.Remarks : ""));
-            }
-
-            _numberOfPhotons = input.N;
-
-            AbsorptionWeightingType = input.Options.AbsorptionWeightingType; // CKH add 12/14/09
-            TrackStatistics = input.Options.TrackStatistics;
-            if (TrackStatistics)
-            {
-                _simulationStatistics = new SimulationStatistics();
-            }
-            _rng = RandomNumberGeneratorFactory.GetRandomNumberGenerator(
-                input.Options.RandomNumberGeneratorType, input.Options.Seed);
-
-            this.SimulationIndex = input.Options.SimulationIndex;
-
-<<<<<<< HEAD
-            IDictionary <string, IPhaseFunction> phaseFunctions = new Dictionary <string, IPhaseFunction>();
-            for (int i = 0; i < _input.TissueInput.Regions.Length; i++)
-                if(!phaseFunctions.ContainsKey(input.TissueInput.Regions[i].PhaseFunctionKey))
-                    phaseFunctions.Add(_input.TissueInput.Regions[i].PhaseFunctionKey, PhaseFunctionFactory.GetPhaseFunction(_input.TissueInput.Regions[i], _input.TissueInput, _rng));
-            //Dictionary phaseFunctions = input.TissueInput.Regions.Select((region, idx) => PhaseFunctionFactory.GetPhaseFunction(region, _input.TissueInput, _rng)).ToList();
-
-            _tissue = TissueFactory.GetTissue(input.TissueInput, input.Options.AbsorptionWeightingType, phaseFunctions, input.Options.RussianRouletteWeightThreshold);
-            _source = SourceFactory.GetSource(input.SourceInput, _tissue, _rng);
-=======
-            _tissue = TissueFactory.GetTissue(input.TissueInput, input.Options.AbsorptionWeightingType, input.Options.PhaseFunctionType, input.Options.RussianRouletteWeightThreshold);
-            _source = SourceFactory.GetSource(input.SourceInput, _rng);
->>>>>>> 01fb3655
-
-            // instantiate vb (and associated detectors) for each vb group
-            _virtualBoundaryController = new VirtualBoundaryController(new List<IVirtualBoundary>());
-
-            List<VirtualBoundaryType> dbVirtualBoundaries =
-                input.Options.Databases.Select(db => db.GetCorrespondingVirtualBoundaryType()).ToList();
-
-
-            foreach (var vbType in EnumHelper.GetValues<VirtualBoundaryType>())
-            {
-                IEnumerable<IDetectorInput> detectorInputs = null;
-
-                switch (vbType)
-                {
-                    case VirtualBoundaryType.DiffuseReflectance:
-                    default:
-                        detectorInputs = input.DetectorInputs.Where(d => d.TallyDetails.IsReflectanceTally).ToList();
-                        break;                                            
-                    case VirtualBoundaryType.DiffuseTransmittance:
-                        detectorInputs = input.DetectorInputs.Where(d => d.TallyDetails.IsTransmittanceTally).ToList();
-                        break;                                            
-                    case VirtualBoundaryType.SpecularReflectance:
-                        detectorInputs = input.DetectorInputs.Where(d => d.TallyDetails.IsSpecularReflectanceTally).ToList();
-                                                                          
-                        break;                                            
-                    case VirtualBoundaryType.GenericVolumeBoundary:
-                        detectorInputs = input.DetectorInputs.Where(d => d.TallyDetails.IsVolumeTally).ToList();
-                        break;                                            
-                    case VirtualBoundaryType.SurfaceRadiance:
-                        detectorInputs = input.DetectorInputs.Where(d => d.TallyDetails.IsInternalSurfaceTally).ToList();
-                        break;                                            
-                    case VirtualBoundaryType.pMCDiffuseReflectance:
-                        detectorInputs = input.DetectorInputs.Where(d => d.TallyDetails.IspMCReflectanceTally).ToList();
-                        break;
-                }
-
-                // make sure VB Controller has at least diffuse reflectance and diffuse transmittance
-                // may change this in future if tissue OnDomainBoundary changes
-                if ((detectorInputs.Count() > 0) || (vbType == VirtualBoundaryType.DiffuseReflectance) ||
-                    (vbType == VirtualBoundaryType.DiffuseTransmittance) || (dbVirtualBoundaries.Any(vb => vb == vbType)))
-                {
-                    var detectors = DetectorFactory.GetDetectors(detectorInputs, _tissue);
-                    var detectorController = DetectorControllerFactory.GetDetectorController(vbType, detectors, _tissue);
-                    // var detectorController = new DetectorController(detectors);
-                    var virtualBoundary = VirtualBoundaryFactory.GetVirtualBoundary(vbType, _tissue, detectorController);
-                    _virtualBoundaryController.VirtualBoundaries.Add(virtualBoundary);
-                }
-            }
-
-            // needed?
-            //_detectorControllers = _virtualBoundaryController.VirtualBoundaries.Select(vb=>vb.DetectorController).ToList();
-
-            // set doPMC flag
-            if (input.Options.Databases.Any(d => d.IspMCDatabase()))
-            {
-                doPMC = true;
-            }
-
-            _isCancelled = false;
-            _isRunning = false;
-            _resultsAvailable = false;
-        }
-
-        /// <summary>
-        /// Default constructor to allow quick-and-easy simulation
-        /// </summary>
-        public MonteCarloSimulation() : this(new SimulationInput()) { }
-
-        /// <summary>
-        /// Phase function enum type as specified in SimulationOptions
-        /// </summary>
-        /// 
-        //public PhaseFunctionType PhaseFunctionType { get; set; }  use of this member now deprecated.
-        /// <summary>
-        /// Boolean indicating whether simulation is running or not
-        /// </summary>
-        public bool IsRunning { get { return _isRunning; } }
-        /// <summary>
-        /// Boolean indicating whether results are available or not
-        /// </summary>
-        public bool ResultsAvailable { get { return _resultsAvailable; } }
-
-        // private properties
-        private int SimulationIndex { get; set; }
-        private AbsorptionWeightingType AbsorptionWeightingType { get; set; }
-        private bool TrackStatistics { get; set; }
-
-        /// <summary>
-        /// Results of the simulation 
-        /// </summary>
-        public SimulationOutput Results { get; private set; }
-
-        /// <summary>
-        /// Method to run parallel MC simulations
-        /// </summary>
-        /// <param name="simulations">array of MonteCarloSimulation</param>
-        /// <returns>array of SimulationOutput</returns>
-        public static SimulationOutput[] RunAll(MonteCarloSimulation[] simulations)
-        {
-            SimulationOutput[] outputs = new SimulationOutput[simulations.Length];
-            var options = new ParallelOptions { MaxDegreeOfParallelism = Environment.ProcessorCount };
-            Parallel.ForEach(simulations, options, (sim, state, index) =>
-            {
-                try
-                {
-                    outputs[index] = simulations[index].Run();
-                }
-                catch
-                {
-                    Console.WriteLine("Problem occurred running simulation #{0}. Make sure all simulations have distinct 'OutputName' properties?", index);
-                }
-            });
-
-            return outputs;
-        }
-        /// <summary>
-        /// Method that sets the output path (string) for databases
-        /// </summary>
-        /// <param name="outputPath">string indicating output path</param>
-        public void SetOutputPathForDatabases(string outputPath)
-        {
-            _outputPath = outputPath;
-        }
-
-        /// <summary>
-        /// Run the simulation
-        /// </summary>
-        /// <returns>SimulationOutput</returns>
-        public SimulationOutput Run()
-        {
-            _isCancelled = false;
-            _isRunning = true;
-            _resultsAvailable = false;
-
-            DisplayIntro();
-
-            ExecuteMCLoop();
-
-            _isRunning = false;
-            if (_isCancelled)
-            {
-                _resultsAvailable = false;
-                return null;
-            }
-
-            var detectors = _virtualBoundaryController.VirtualBoundaries
-                    .Select(vb => vb.DetectorController)
-                    .Where(dc => dc != null)
-                    .SelectMany(dc => dc.Detectors).ToList();
-
-            Results = new SimulationOutput(_input, detectors);
-
-            _resultsAvailable = true;
-
-            return Results;
-        }
-        /// <summary>
-        /// Method to cancel the simulation, for example, from the gui
-        /// </summary>
-        public void Cancel()
-        {
-            _isCancelled = true;
-            logger.Info(() => "Simulation cancelled.\n");
-        }
-
-        /// <summary>
-        /// Executes the Monte Carlo Loop
-        /// </summary>
-        protected virtual void ExecuteMCLoop()
-        {
-            var stopwatch = System.Diagnostics.Stopwatch.StartNew();
-
-            try
-            {
-                if (_input.Options.Databases.Count() > 0)
-                {
-                    InitialDatabases(doPMC);
-                }
-
-                var volumeVBs = _virtualBoundaryController.VirtualBoundaries.Where(
-                    v => v.VirtualBoundaryType == VirtualBoundaryType.GenericVolumeBoundary).ToList();
-
-                for (long n = 1; n <= _numberOfPhotons; n++)
-                {
-                    if (_isCancelled)
-                    {
-                        return;
-                    }
-
-                    // todo: bug - num photons is assumed to be over 10 :)
-                    if (n % (_numberOfPhotons / 10) == 0)
-                    {
-                        DisplayStatus(n, _numberOfPhotons);
-                    }
-
-                    var photon = _source.GetNextPhoton(_tissue);
-
-                    do
-                    { /* begin do while  */
-                        photon.SetStepSize(); // only calls rng if SLeft == 0.0
-
-                        IVirtualBoundary closestVirtualBoundary;
-
-                        BoundaryHitType hitType = Move(photon, out closestVirtualBoundary);
-
-                        // todo: consider moving actual calls to Tally after do-while
-                        // for each "hit" virtual boundary, tally respective detectors if exist
-                        if ((hitType == BoundaryHitType.Virtual) &&
-                            (closestVirtualBoundary.DetectorController != null))
-                        {
-                            closestVirtualBoundary.DetectorController.Tally(photon);
-                        }
-
-                        // kill photon for various reasons, including possible VB crossings
-                        photon.TestDeath();
-
-                        // check if virtual boundary 
-                        if (hitType == BoundaryHitType.Virtual)
-                        {
-                            continue;
-                        }
-
-                        if (hitType == BoundaryHitType.Tissue)
-                        {
-                            photon.CrossRegionOrReflect();
-                            continue;
-                        }
-
-                        photon.Absorb(); // can be added to TestDeath?
-                        if (!photon.DP.StateFlag.HasFlag(PhotonStateType.Absorbed))
-                        {
-                            photon.Scatter();
-                        }
-
-                    } while (photon.DP.StateFlag.HasFlag(PhotonStateType.Alive)); /* end do while */
-
-                    //_detectorController.TerminationTally(photon.DP);
-
-                    if (_input.Options.Databases.Count() > 0)
-                    {
-                        WriteToDatabases(doPMC, photon);
-                    }
-
-                    // note History has possibly 2 more DPs than linux code due to 
-                    // final crossing of PseudoReflectedTissueBoundary and then
-                    // PseudoDiffuseReflectanceVB
-                    foreach (var vb in volumeVBs)
-                    {
-                        vb.DetectorController.Tally(photon); // dc: this should use the optimized loop now...
-                    }
-
-                    if (TrackStatistics)
-                    {
-                        _simulationStatistics.TrackDeathStatistics(photon.DP);
-                    }
-
-                } /* end of for n loop */
-            }
-            finally
-            {
-                if (_input.Options.Databases.Count() > 0)
-                {
-                    CloseDatabases(doPMC);
-                }
-            }
-
-            // normalize all detectors by the total number of photons (each tally records it's own "local" count as well)
-            foreach (var vb in _virtualBoundaryController.VirtualBoundaries)
-            {
-                if (vb.DetectorController != null) // check that VB has detectors
-                {
-                    vb.DetectorController.NormalizeDetectors(_numberOfPhotons);
-                }
-            }
-
-            if (TrackStatistics)
-            {
-                if (_input.OutputName == "")
-                {
-                    _simulationStatistics.ToFile("statistics.txt");
-                }
-                else
-                {
-                    FileIO.CreateDirectory(_input.OutputName);
-                    _simulationStatistics.ToFile(_input.OutputName + "/statistics.txt");
-                }
-            }
-
-            stopwatch.Stop();
-
-            logger.Info(() => "Monte Carlo simulation complete (N = " + _numberOfPhotons + " photons; simulation time = "
-                + stopwatch.ElapsedMilliseconds / 1000f + " seconds).\r");
-        }
-
-        private void CloseDatabases(bool doPMC)
-        {
-            if (!doPMC)
-            {
-                _databaseWriterController.Dispose();
-            }
-            else
-            {
-                _pMCDatabaseWriterController.Dispose();
-            }
-        }
-
-        private void WriteToDatabases(bool doPMC, Photon photon)
-        {
-            if (!doPMC)
-            {
-                _databaseWriterController.WriteToSurfaceVirtualBoundaryDatabases(photon.DP);
-            }
-            else
-            {
-                _pMCDatabaseWriterController.WriteToSurfaceVirtualBoundaryDatabases(photon.DP, photon.History.SubRegionInfoList);
-            }
-        }
-
-        private void InitialDatabases(bool doPMC)
-        {
-            if (!doPMC)
-            {
-                _databaseWriterController = new DatabaseWriterController(
-                    DatabaseWriterFactory.GetSurfaceVirtualBoundaryDatabaseWriters(
-                        _input.Options.Databases,
-                        _outputPath,
-                        _input.OutputName));
-            }
-            else
-            {
-                _pMCDatabaseWriterController = new pMCDatabaseWriterController(
-                    DatabaseWriterFactory.GetSurfaceVirtualBoundaryDatabaseWriters(
-                    _input.Options.Databases,
-                            _outputPath,
-                            _input.OutputName),
-                    DatabaseWriterFactory.GetCollisionInfoDatabaseWriters(
-                    _input.Options.Databases,
-                            _tissue,
-                            _outputPath,
-                            _input.OutputName));
-            }
-        }
-
-        private BoundaryHitType Move(Photon photon, out IVirtualBoundary closestVirtualBoundary)
-        {
-            // get distance to any tissue boundary
-            var tissueDistance = _tissue.GetDistanceToBoundary(photon);
-
-            // get distance to any VB
-            double vbDistance = double.PositiveInfinity;
-
-            // find closest VB (will return null if no closest VB exists)
-            closestVirtualBoundary = _virtualBoundaryController.GetClosestVirtualBoundary(photon.DP, out vbDistance);
-
-            if (tissueDistance < vbDistance) // determine if will hit tissue boundary first
-            {
-                // DC - logic confusing; why no pseudo added here but added below for vb?
-                var hitTissueBoundary = photon.Move(tissueDistance);
-                return hitTissueBoundary ? BoundaryHitType.Tissue : BoundaryHitType.None;
-            }
-
-            // otherwise, move to the closest virtual boundary
-
-            // if both tissueDistance and vbDistance are both infinity, then photon dead
-            if (vbDistance == double.PositiveInfinity)
-            {
-                photon.DP.StateFlag = photon.DP.StateFlag.Remove(PhotonStateType.Alive);
-                return BoundaryHitType.None;
-            }
-
-            var hitVirtualBoundary = photon.Move(vbDistance);
-
-            // DC - logic confusing; why add pseudo here for vb, but no pseudo in this method for tissue boundary?
-            photon.DP.StateFlag = photon.DP.StateFlag.Add(closestVirtualBoundary.PhotonStateType); // add pseudo-collision for vb 
-
-            // DC - also confusing that we'd add a pseudo for the vb if hitVirtualBoundary is false...
-            return hitVirtualBoundary ? BoundaryHitType.Virtual : BoundaryHitType.None;
-        }
-
-        /// <summary>
-        /// Method to display introduction to the simulation
-        /// </summary>
-        private void DisplayIntro()
-        {
-            var header = _input.OutputName + " (" + SimulationIndex + "): ";
-            logger.Info(() => header + "                                                  \n");
-            logger.Info(() => header + "      Monte Carlo Simulation of Light Propagation \n");
-            logger.Info(() => header + "              in a multi-region tissue            \n");
-            logger.Info(() => header + "                                                  \n");
-            logger.Info(() => header + "         written by the Virtual Photonics Team    \n");
-            logger.Info(() => header + "              Beckman Laser Institute             \n");
-            logger.Info(() => header + "                                                  \n");
-        }
-
-        /// <summary>
-        /// Method that displays simulation percentage done
-        /// </summary>
-        /// <param name="n"></param>
-        /// <param name="num_phot"></param>
-        private void DisplayStatus(long n, long num_phot)
-        {
-            var header = _input.OutputName + " (" + SimulationIndex + "): ";
-            /* fraction of photons completed */
-            double frac = 100 * n / num_phot;
-
-            logger.Info(() => header + frac + " percent complete\n");
-        }
-    }
-}
+using System;
+using System.Collections.Generic;
+using System.Linq;
+using System.Threading.Tasks;
+using Vts.Common.Logging;
+using Vts.IO;
+using Vts.MonteCarlo.Controllers;
+using Vts.MonteCarlo.Extensions;
+using Vts.MonteCarlo.Factories;
+
+namespace Vts.MonteCarlo
+{
+    /// <summary>
+    /// Provides main processing for Monte Carlo simulation. 
+    /// </summary>
+    public class MonteCarloSimulation
+    {
+        private ILogger logger = LoggerFactoryLocator.GetDefaultNLogFactory().Create(typeof(MonteCarloSimulation));
+        private ISource _source;
+        private ITissue _tissue;
+        private VirtualBoundaryController _virtualBoundaryController;
+        //private IList<IDetectorController> _detectorControllers; // total list indep. of VBs
+        private long _numberOfPhotons;
+        private SimulationStatistics _simulationStatistics;
+        private DatabaseWriterController _databaseWriterController = null;
+        private pMCDatabaseWriterController _pMCDatabaseWriterController = null;
+        private bool doPMC = false;
+
+        /// <summary>
+        /// SimulationInput saved locally
+        /// </summary>
+        protected SimulationInput _input;
+        private Random _rng;
+
+        private string _outputPath;
+
+        private bool _isRunning;
+        private bool _isCancelled;
+        private bool _resultsAvailable;
+        /// <summary>
+        /// Class that takes in SimulationInput and methods to initialize and execute Monte Carlo simulation
+        /// </summary>
+        /// <param name="input">SimulationInput</param>
+        public MonteCarloSimulation(SimulationInput input)
+        {
+            _outputPath = "";
+
+            // all field/property defaults should be set here
+            _input = input;
+
+            var result = SimulationInputValidation.ValidateInput(_input);
+            if (result.IsValid == false)
+            {
+                throw new ArgumentException(result.ValidationRule + (!string.IsNullOrEmpty(result.Remarks) ? "; " + result.Remarks : ""));
+            }
+
+            _numberOfPhotons = input.N;
+
+            AbsorptionWeightingType = input.Options.AbsorptionWeightingType; // CKH add 12/14/09
+            TrackStatistics = input.Options.TrackStatistics;
+            if (TrackStatistics)
+            {
+                _simulationStatistics = new SimulationStatistics();
+            }
+            _rng = RandomNumberGeneratorFactory.GetRandomNumberGenerator(
+                input.Options.RandomNumberGeneratorType, input.Options.Seed);
+
+            this.SimulationIndex = input.Options.SimulationIndex;
+
+            IDictionary <string, IPhaseFunction> phaseFunctions = new Dictionary <string, IPhaseFunction>();
+            for (int i = 0; i < _input.TissueInput.Regions.Length; i++)
+                if(!phaseFunctions.ContainsKey(input.TissueInput.Regions[i].PhaseFunctionKey))
+                    phaseFunctions.Add(_input.TissueInput.Regions[i].PhaseFunctionKey, PhaseFunctionFactory.GetPhaseFunction(_input.TissueInput.Regions[i], _input.TissueInput, _rng));
+            //Dictionary phaseFunctions = input.TissueInput.Regions.Select((region, idx) => PhaseFunctionFactory.GetPhaseFunction(region, _input.TissueInput, _rng)).ToList();
+
+            _tissue = TissueFactory.GetTissue(input.TissueInput, input.Options.AbsorptionWeightingType, phaseFunctions, input.Options.RussianRouletteWeightThreshold);
+
+            _source = SourceFactory.GetSource(input.SourceInput, _tissue, _rng);
+
+               // instantiate vb (and associated detectors) for each vb group
+            _virtualBoundaryController = new VirtualBoundaryController(new List<IVirtualBoundary>());
+
+            List<VirtualBoundaryType> dbVirtualBoundaries =
+                input.Options.Databases.Select(db => db.GetCorrespondingVirtualBoundaryType()).ToList();
+
+
+            foreach (var vbType in EnumHelper.GetValues<VirtualBoundaryType>())
+            {
+                IEnumerable<IDetectorInput> detectorInputs = null;
+
+                switch (vbType)
+                {
+                    case VirtualBoundaryType.DiffuseReflectance:
+                    default:
+                        detectorInputs = input.DetectorInputs.Where(d => d.TallyDetails.IsReflectanceTally).ToList();
+                        break;                                            
+                    case VirtualBoundaryType.DiffuseTransmittance:
+                        detectorInputs = input.DetectorInputs.Where(d => d.TallyDetails.IsTransmittanceTally).ToList();
+                        break;                                            
+                    case VirtualBoundaryType.SpecularReflectance:
+                        detectorInputs = input.DetectorInputs.Where(d => d.TallyDetails.IsSpecularReflectanceTally).ToList();
+                                                                          
+                        break;                                            
+                    case VirtualBoundaryType.GenericVolumeBoundary:
+                        detectorInputs = input.DetectorInputs.Where(d => d.TallyDetails.IsVolumeTally).ToList();
+                        break;                                            
+                    case VirtualBoundaryType.SurfaceRadiance:
+                        detectorInputs = input.DetectorInputs.Where(d => d.TallyDetails.IsInternalSurfaceTally).ToList();
+                        break;                                            
+                    case VirtualBoundaryType.pMCDiffuseReflectance:
+                        detectorInputs = input.DetectorInputs.Where(d => d.TallyDetails.IspMCReflectanceTally).ToList();
+                        break;
+                }
+
+                // make sure VB Controller has at least diffuse reflectance and diffuse transmittance
+                // may change this in future if tissue OnDomainBoundary changes
+                if ((detectorInputs.Count() > 0) || (vbType == VirtualBoundaryType.DiffuseReflectance) ||
+                    (vbType == VirtualBoundaryType.DiffuseTransmittance) || (dbVirtualBoundaries.Any(vb => vb == vbType)))
+                {
+                    var detectors = DetectorFactory.GetDetectors(detectorInputs, _tissue);
+                    var detectorController = DetectorControllerFactory.GetDetectorController(vbType, detectors, _tissue);
+                    // var detectorController = new DetectorController(detectors);
+                    var virtualBoundary = VirtualBoundaryFactory.GetVirtualBoundary(vbType, _tissue, detectorController);
+                    _virtualBoundaryController.VirtualBoundaries.Add(virtualBoundary);
+                }
+            }
+
+            // needed?
+            //_detectorControllers = _virtualBoundaryController.VirtualBoundaries.Select(vb=>vb.DetectorController).ToList();
+
+            // set doPMC flag
+            if (input.Options.Databases.Any(d => d.IspMCDatabase()))
+            {
+                doPMC = true;
+            }
+
+            _isCancelled = false;
+            _isRunning = false;
+            _resultsAvailable = false;
+        }
+
+        /// <summary>
+        /// Default constructor to allow quick-and-easy simulation
+        /// </summary>
+        public MonteCarloSimulation() : this(new SimulationInput()) { }
+
+        /// <summary>
+        /// Phase function enum type as specified in SimulationOptions
+        /// </summary>
+        /// 
+        //public PhaseFunctionType PhaseFunctionType { get; set; }  use of this member now deprecated.
+        /// <summary>
+        /// Boolean indicating whether simulation is running or not
+        /// </summary>
+        public bool IsRunning { get { return _isRunning; } }
+        /// <summary>
+        /// Boolean indicating whether results are available or not
+        /// </summary>
+        public bool ResultsAvailable { get { return _resultsAvailable; } }
+
+        // private properties
+        private int SimulationIndex { get; set; }
+        private AbsorptionWeightingType AbsorptionWeightingType { get; set; }
+        private bool TrackStatistics { get; set; }
+
+        /// <summary>
+        /// Results of the simulation 
+        /// </summary>
+        public SimulationOutput Results { get; private set; }
+
+        /// <summary>
+        /// Method to run parallel MC simulations
+        /// </summary>
+        /// <param name="simulations">array of MonteCarloSimulation</param>
+        /// <returns>array of SimulationOutput</returns>
+        public static SimulationOutput[] RunAll(MonteCarloSimulation[] simulations)
+        {
+            SimulationOutput[] outputs = new SimulationOutput[simulations.Length];
+            var options = new ParallelOptions { MaxDegreeOfParallelism = Environment.ProcessorCount };
+            Parallel.ForEach(simulations, options, (sim, state, index) =>
+            {
+                try
+                {
+                    outputs[index] = simulations[index].Run();
+                }
+                catch
+                {
+                    Console.WriteLine("Problem occurred running simulation #{0}. Make sure all simulations have distinct 'OutputName' properties?", index);
+                }
+            });
+
+            return outputs;
+        }
+        /// <summary>
+        /// Method that sets the output path (string) for databases
+        /// </summary>
+        /// <param name="outputPath">string indicating output path</param>
+        public void SetOutputPathForDatabases(string outputPath)
+        {
+            _outputPath = outputPath;
+        }
+
+        /// <summary>
+        /// Run the simulation
+        /// </summary>
+        /// <returns>SimulationOutput</returns>
+        public SimulationOutput Run()
+        {
+            _isCancelled = false;
+            _isRunning = true;
+            _resultsAvailable = false;
+
+            DisplayIntro();
+
+            ExecuteMCLoop();
+
+            _isRunning = false;
+            if (_isCancelled)
+            {
+                _resultsAvailable = false;
+                return null;
+            }
+
+            var detectors = _virtualBoundaryController.VirtualBoundaries
+                    .Select(vb => vb.DetectorController)
+                    .Where(dc => dc != null)
+                    .SelectMany(dc => dc.Detectors).ToList();
+
+            Results = new SimulationOutput(_input, detectors);
+
+            _resultsAvailable = true;
+
+            return Results;
+        }
+        /// <summary>
+        /// Method to cancel the simulation, for example, from the gui
+        /// </summary>
+        public void Cancel()
+        {
+            _isCancelled = true;
+            logger.Info(() => "Simulation cancelled.\n");
+        }
+
+        /// <summary>
+        /// Executes the Monte Carlo Loop
+        /// </summary>
+        protected virtual void ExecuteMCLoop()
+        {
+            var stopwatch = System.Diagnostics.Stopwatch.StartNew();
+
+            try
+            {
+                if (_input.Options.Databases.Count() > 0)
+                {
+                    InitialDatabases(doPMC);
+                }
+
+                var volumeVBs = _virtualBoundaryController.VirtualBoundaries.Where(
+                    v => v.VirtualBoundaryType == VirtualBoundaryType.GenericVolumeBoundary).ToList();
+
+                for (long n = 1; n <= _numberOfPhotons; n++)
+                {
+                    if (_isCancelled)
+                    {
+                        return;
+                    }
+
+                    // todo: bug - num photons is assumed to be over 10 :)
+                    if (n % (_numberOfPhotons / 10) == 0)
+                    {
+                        DisplayStatus(n, _numberOfPhotons);
+                    }
+
+                    var photon = _source.GetNextPhoton(_tissue);
+
+                    do
+                    { /* begin do while  */
+                        photon.SetStepSize(); // only calls rng if SLeft == 0.0
+
+                        IVirtualBoundary closestVirtualBoundary;
+
+                        BoundaryHitType hitType = Move(photon, out closestVirtualBoundary);
+
+                        // todo: consider moving actual calls to Tally after do-while
+                        // for each "hit" virtual boundary, tally respective detectors if exist
+                        if ((hitType == BoundaryHitType.Virtual) &&
+                            (closestVirtualBoundary.DetectorController != null))
+                        {
+                            closestVirtualBoundary.DetectorController.Tally(photon);
+                        }
+
+                        // kill photon for various reasons, including possible VB crossings
+                        photon.TestDeath();
+
+                        // check if virtual boundary 
+                        if (hitType == BoundaryHitType.Virtual)
+                        {
+                            continue;
+                        }
+
+                        if (hitType == BoundaryHitType.Tissue)
+                        {
+                            photon.CrossRegionOrReflect();
+                            continue;
+                        }
+
+                        photon.Absorb(); // can be added to TestDeath?
+                        if (!photon.DP.StateFlag.HasFlag(PhotonStateType.Absorbed))
+                        {
+                            photon.Scatter();
+                        }
+
+                    } while (photon.DP.StateFlag.HasFlag(PhotonStateType.Alive)); /* end do while */
+
+                    //_detectorController.TerminationTally(photon.DP);
+
+                    if (_input.Options.Databases.Count() > 0)
+                    {
+                        WriteToDatabases(doPMC, photon);
+                    }
+
+                    // note History has possibly 2 more DPs than linux code due to 
+                    // final crossing of PseudoReflectedTissueBoundary and then
+                    // PseudoDiffuseReflectanceVB
+                    foreach (var vb in volumeVBs)
+                    {
+                        vb.DetectorController.Tally(photon); // dc: this should use the optimized loop now...
+                    }
+
+                    if (TrackStatistics)
+                    {
+                        _simulationStatistics.TrackDeathStatistics(photon.DP);
+                    }
+
+                } /* end of for n loop */
+            }
+            finally
+            {
+                if (_input.Options.Databases.Count() > 0)
+                {
+                    CloseDatabases(doPMC);
+                }
+            }
+
+            // normalize all detectors by the total number of photons (each tally records it's own "local" count as well)
+            foreach (var vb in _virtualBoundaryController.VirtualBoundaries)
+            {
+                if (vb.DetectorController != null) // check that VB has detectors
+                {
+                    vb.DetectorController.NormalizeDetectors(_numberOfPhotons);
+                }
+            }
+
+            if (TrackStatistics)
+            {
+                if (_input.OutputName == "")
+                {
+                    _simulationStatistics.ToFile("statistics.txt");
+                }
+                else
+                {
+                    FileIO.CreateDirectory(_input.OutputName);
+                    _simulationStatistics.ToFile(_input.OutputName + "/statistics.txt");
+                }
+            }
+
+            stopwatch.Stop();
+
+            logger.Info(() => "Monte Carlo simulation complete (N = " + _numberOfPhotons + " photons; simulation time = "
+                + stopwatch.ElapsedMilliseconds / 1000f + " seconds).\r");
+        }
+
+        private void CloseDatabases(bool doPMC)
+        {
+            if (!doPMC)
+            {
+                _databaseWriterController.Dispose();
+            }
+            else
+            {
+                _pMCDatabaseWriterController.Dispose();
+            }
+        }
+
+        private void WriteToDatabases(bool doPMC, Photon photon)
+        {
+            if (!doPMC)
+            {
+                _databaseWriterController.WriteToSurfaceVirtualBoundaryDatabases(photon.DP);
+            }
+            else
+            {
+                _pMCDatabaseWriterController.WriteToSurfaceVirtualBoundaryDatabases(photon.DP, photon.History.SubRegionInfoList);
+            }
+        }
+
+        private void InitialDatabases(bool doPMC)
+        {
+            if (!doPMC)
+            {
+                _databaseWriterController = new DatabaseWriterController(
+                    DatabaseWriterFactory.GetSurfaceVirtualBoundaryDatabaseWriters(
+                        _input.Options.Databases,
+                        _outputPath,
+                        _input.OutputName));
+            }
+            else
+            {
+                _pMCDatabaseWriterController = new pMCDatabaseWriterController(
+                    DatabaseWriterFactory.GetSurfaceVirtualBoundaryDatabaseWriters(
+                    _input.Options.Databases,
+                            _outputPath,
+                            _input.OutputName),
+                    DatabaseWriterFactory.GetCollisionInfoDatabaseWriters(
+                    _input.Options.Databases,
+                            _tissue,
+                            _outputPath,
+                            _input.OutputName));
+            }
+        }
+
+        private BoundaryHitType Move(Photon photon, out IVirtualBoundary closestVirtualBoundary)
+        {
+            // get distance to any tissue boundary
+            var tissueDistance = _tissue.GetDistanceToBoundary(photon);
+
+            // get distance to any VB
+            double vbDistance = double.PositiveInfinity;
+
+            // find closest VB (will return null if no closest VB exists)
+            closestVirtualBoundary = _virtualBoundaryController.GetClosestVirtualBoundary(photon.DP, out vbDistance);
+
+            if (tissueDistance < vbDistance) // determine if will hit tissue boundary first
+            {
+                // DC - logic confusing; why no pseudo added here but added below for vb?
+                var hitTissueBoundary = photon.Move(tissueDistance);
+                return hitTissueBoundary ? BoundaryHitType.Tissue : BoundaryHitType.None;
+            }
+
+            // otherwise, move to the closest virtual boundary
+
+            // if both tissueDistance and vbDistance are both infinity, then photon dead
+            if (vbDistance == double.PositiveInfinity)
+            {
+                photon.DP.StateFlag = photon.DP.StateFlag.Remove(PhotonStateType.Alive);
+                return BoundaryHitType.None;
+            }
+
+            var hitVirtualBoundary = photon.Move(vbDistance);
+
+            // DC - logic confusing; why add pseudo here for vb, but no pseudo in this method for tissue boundary?
+            photon.DP.StateFlag = photon.DP.StateFlag.Add(closestVirtualBoundary.PhotonStateType); // add pseudo-collision for vb 
+
+            // DC - also confusing that we'd add a pseudo for the vb if hitVirtualBoundary is false...
+            return hitVirtualBoundary ? BoundaryHitType.Virtual : BoundaryHitType.None;
+        }
+
+        /// <summary>
+        /// Method to display introduction to the simulation
+        /// </summary>
+        private void DisplayIntro()
+        {
+            var header = _input.OutputName + " (" + SimulationIndex + "): ";
+            logger.Info(() => header + "                                                  \n");
+            logger.Info(() => header + "      Monte Carlo Simulation of Light Propagation \n");
+            logger.Info(() => header + "              in a multi-region tissue            \n");
+            logger.Info(() => header + "                                                  \n");
+            logger.Info(() => header + "         written by the Virtual Photonics Team    \n");
+            logger.Info(() => header + "              Beckman Laser Institute             \n");
+            logger.Info(() => header + "                                                  \n");
+        }
+
+        /// <summary>
+        /// Method that displays simulation percentage done
+        /// </summary>
+        /// <param name="n"></param>
+        /// <param name="num_phot"></param>
+        private void DisplayStatus(long n, long num_phot)
+        {
+            var header = _input.OutputName + " (" + SimulationIndex + "): ";
+            /* fraction of photons completed */
+            double frac = 100 * n / num_phot;
+
+            logger.Info(() => header + frac + " percent complete\n");
+        }
+    }
+}