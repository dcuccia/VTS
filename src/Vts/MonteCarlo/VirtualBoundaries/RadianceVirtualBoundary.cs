--- conflicted
+++ resolved
@@ -1,106 +1,99 @@
-﻿using System;
-using System.Linq;
-<<<<<<< HEAD
-using System.Collections.Generic;
-using Vts.MonteCarlo.Extensions;
-using Vts.MonteCarlo.PhotonData;
-using Vts.MonteCarlo.Tissues;
-using Vts.MonteCarlo.Factories;
-=======
->>>>>>> 07c3c383
-using Vts.MonteCarlo.Detectors;
-using Vts.MonteCarlo.PhotonData;
-
-namespace Vts.MonteCarlo.VirtualBoundaries
-{
-    /// <summary>
-    /// Implements IVirtualBoundary.  Used to capture surface radiance detectors
-    /// </summary>
-    public class RadianceVirtualBoundary : IVirtualBoundary
-    {
-        private IDetectorController _detectorController;
-        private double _zPlanePosition;
-
-        /// <summary>
-        /// Radiance virtual boundary
-        /// </summary>
-        /// <param name="detectorController">IDetectorController</param>
-        /// <param name="name">string name</param>
-        public RadianceVirtualBoundary(IDetectorController detectorController, string name)
-        {
-            _detectorController = detectorController;
-
-            // not sure following is best design
-            // todo: revisit design (dc 6/10/12)
-            IDetector dosimetryDetector = DetectorController.Detectors.Where(d => d.TallyDetails.IsDosimetryTally).FirstOrDefault();
-
-            if (dosimetryDetector != null)
-            {
-                _zPlanePosition = ((dynamic) dosimetryDetector).ZDepth;
-
-                WillHitBoundary = dp =>
-                                  dp.StateFlag.HasFlag(PhotonStateType.PseudoReflectedTissueBoundary) &&
-                                  dp.Direction.Uz > 0 &&
-                                  Math.Abs(dp.Position.Z - _zPlanePosition) < 10E-16;
-
-                VirtualBoundaryType = VirtualBoundaryType.SurfaceRadiance;
-                PhotonStateType = PhotonStateType.PseudoSurfaceRadianceVirtualBoundary;
-
-                Name = name;
-            }
-        }       
-
-        ///// <summary>
-        ///// Creates a default instance of a RadianceVB based on a plane at z=0, 
-        ///// exiting tissue (in direction of z decreasing)
-        ///// </summary>
-        //public RadianceVirtualBoundary() 
-        //    : this(null, null, null)
-        //{
-        //}
-        /// <summary>
-        /// VirtualBoundaryType
-        /// </summary>
-        public VirtualBoundaryType VirtualBoundaryType { get; private set; }
-        /// <summary>
-        /// PhotonStateType
-        /// </summary>
-        public PhotonStateType PhotonStateType { get; private set; }
-        /// <summary>
-        /// Name
-        /// </summary>
-        public string Name { get; private set; }
-        /// <summary>
-        /// predicate of PhotonDataPoint providing whether photon will hit VB
-        /// </summary>
-        public Predicate<PhotonDataPoint> WillHitBoundary { get; private set; }
-        /// <summary>
-        /// IDetectorController
-        /// </summary>
-        public IDetectorController DetectorController { get { return _detectorController; } }
-
-        /// <summary>
-        /// Finds the distance to the virtual boundary given direction of VB and photon
-        /// </summary>
-        /// <param name="dp">photo data point</param>
-        public double GetDistanceToVirtualBoundary(PhotonDataPoint dp)
-        {
-            double distanceToBoundary = double.PositiveInfinity;
-
-            // check if VB not applied
-            //if (!dp.StateFlag.Has(PhotonStateType.PseudoRadianceVirtualBoundary) ||
-            //    dp.Direction.Uz <= 0.0)
-
-            // since no tissue boundary here, need other checks for whether VB is applied
-            if ((dp.Direction.Uz <= 0.0) || (dp.Position.Z >= _zPlanePosition)) // >= is key here
-            {
-                return distanceToBoundary;
-            }
-            // VB applies
-            distanceToBoundary = (_zPlanePosition - dp.Position.Z) / dp.Direction.Uz;
-          
-            return distanceToBoundary;
-        }
-
-    }
+﻿using System;
+using System.Linq;
+using Vts.MonteCarlo.Extensions;
+using Vts.MonteCarlo.Detectors;
+using Vts.MonteCarlo.PhotonData;
+
+namespace Vts.MonteCarlo.VirtualBoundaries
+{
+    /// <summary>
+    /// Implements IVirtualBoundary.  Used to capture surface radiance detectors
+    /// </summary>
+    public class RadianceVirtualBoundary : IVirtualBoundary
+    {
+        private IDetectorController _detectorController;
+        private double _zPlanePosition;
+
+        /// <summary>
+        /// Radiance virtual boundary
+        /// </summary>
+        /// <param name="detectorController">IDetectorController</param>
+        /// <param name="name">string name</param>
+        public RadianceVirtualBoundary(IDetectorController detectorController, string name)
+        {
+            _detectorController = detectorController;
+
+            // not sure following is best design
+            // todo: revisit design (dc 6/10/12)
+            IDetector dosimetryDetector = DetectorController.Detectors.Where(d => d.TallyDetails.IsDosimetryTally).FirstOrDefault();
+
+            if (dosimetryDetector != null)
+            {
+                _zPlanePosition = ((dynamic) dosimetryDetector).ZDepth;
+
+                WillHitBoundary = dp =>
+                                  dp.StateFlag.HasFlag(PhotonStateType.PseudoReflectedTissueBoundary) &&
+                                  dp.Direction.Uz > 0 &&
+                                  Math.Abs(dp.Position.Z - _zPlanePosition) < 10E-16;
+
+                VirtualBoundaryType = VirtualBoundaryType.SurfaceRadiance;
+                PhotonStateType = PhotonStateType.PseudoSurfaceRadianceVirtualBoundary;
+
+                Name = name;
+            }
+        }       
+
+        ///// <summary>
+        ///// Creates a default instance of a RadianceVB based on a plane at z=0, 
+        ///// exiting tissue (in direction of z decreasing)
+        ///// </summary>
+        //public RadianceVirtualBoundary() 
+        //    : this(null, null, null)
+        //{
+        //}
+        /// <summary>
+        /// VirtualBoundaryType
+        /// </summary>
+        public VirtualBoundaryType VirtualBoundaryType { get; private set; }
+        /// <summary>
+        /// PhotonStateType
+        /// </summary>
+        public PhotonStateType PhotonStateType { get; private set; }
+        /// <summary>
+        /// Name
+        /// </summary>
+        public string Name { get; private set; }
+        /// <summary>
+        /// predicate of PhotonDataPoint providing whether photon will hit VB
+        /// </summary>
+        public Predicate<PhotonDataPoint> WillHitBoundary { get; private set; }
+        /// <summary>
+        /// IDetectorController
+        /// </summary>
+        public IDetectorController DetectorController { get { return _detectorController; } }
+
+        /// <summary>
+        /// Finds the distance to the virtual boundary given direction of VB and photon
+        /// </summary>
+        /// <param name="dp">photo data point</param>
+        public double GetDistanceToVirtualBoundary(PhotonDataPoint dp)
+        {
+            double distanceToBoundary = double.PositiveInfinity;
+
+            // check if VB not applied
+            //if (!dp.StateFlag.Has(PhotonStateType.PseudoRadianceVirtualBoundary) ||
+            //    dp.Direction.Uz <= 0.0)
+
+            // since no tissue boundary here, need other checks for whether VB is applied
+            if ((dp.Direction.Uz <= 0.0) || (dp.Position.Z >= _zPlanePosition)) // >= is key here
+            {
+                return distanceToBoundary;
+            }
+            // VB applies
+            distanceToBoundary = (_zPlanePosition - dp.Position.Z) / dp.Direction.Uz;
+          
+            return distanceToBoundary;
+        }
+
+    }
 }