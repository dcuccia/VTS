--- conflicted
+++ resolved
@@ -1,58 +1,41 @@
-using System;
-using System.Collections.Generic;
-using System.Linq;
-using Vts.MonteCarlo.PhaseFunctionInputs;
-using Vts.MonteCarlo.PhaseFunctions;
-using Vts.MonteCarlo.Tissues;
-
-namespace Vts.MonteCarlo.Factories
-{
-    /// <summary>
-    /// Instantiates appropriate ITissue given ITissueInput.
-    /// </summary>
-    public static class TissueFactory
-    {
-        // todo: revisit to make signatures here and in Tissue/TissueInput class signatures strongly typed
-        /// <summary>
-        /// Method to return ITissue given inputs
-        /// </summary>
-        /// <param name="ti">ITissueInput</param>
-        /// <param name="awt">AbsorptionWeightingType enum</param>
-        /// <param name="pft">PhaseFunctionType enum</param>
-        /// <param name="russianRouletteWeightThreshold">Russian Roulette weight threshold</param>
-        /// <returns>ITissue</returns>
-        public static ITissue GetTissue(ITissueInput ti, AbsorptionWeightingType awt, IDictionary<string, IPhaseFunction> phaseFunctions, double russianRouletteWeightThreshold)
-        {
-<<<<<<< HEAD
-            ITissue t = null;
-            if (ti is MultiLayerTissueInput)
-            {
-                var multiLayerTissueInput = (MultiLayerTissueInput) ti;
-                t = new MultiLayerTissue(
-                    multiLayerTissueInput.Regions, 
-                    awt, 
-                    phaseFunctions,
-                    russianRouletteWeightThreshold);
-            }
-            if (ti is SingleEllipsoidTissueInput)
-            {
-                var singleEllipsoidTissueInput = (SingleEllipsoidTissueInput)ti;
-                return new SingleInclusionTissue(
-                    singleEllipsoidTissueInput.EllipsoidRegion,
-                    singleEllipsoidTissueInput.LayerRegions,
-                    awt,
-                    phaseFunctions,
-                    russianRouletteWeightThreshold);
-            }
-=======
-            ITissue t = ti.CreateTissue(awt, pft, russianRouletteWeightThreshold);
-
->>>>>>> 01fb3655
-            if (t == null)
-                throw new ArgumentException(
-                    "Problem generating ITissue instance. Check that TissueInput, ti, has a matching ITissue definition.");
-
-            return t;
-        }
-    }
-}
+using System;
+using System.Collections.Generic;
+using System.Linq;
+using Vts.MonteCarlo.PhaseFunctionInputs;
+using Vts.MonteCarlo.PhaseFunctions;
+using Vts.MonteCarlo.Tissues;
+
+namespace Vts.MonteCarlo.Factories
+{
+    /// <summary>
+    /// Instantiates appropriate ITissue given ITissueInput.
+    /// </summary>
+    public static class TissueFactory
+    {
+        // todo: revisit to make signatures here and in Tissue/TissueInput class signatures strongly typed
+        /// <summary>
+        /// Method to return ITissue given inputs
+        /// </summary>
+        /// <param name="ti">ITissueInput</param>
+        /// <param name="awt">AbsorptionWeightingType enum</param>
+        /// <param name="pft">PhaseFunctionType enum</param>
+        /// <param name="russianRouletteWeightThreshold">Russian Roulette weight threshold</param>
+        /// <returns>ITissue</returns>
+        public static ITissue GetTissue(ITissueInput ti, AbsorptionWeightingType awt, IDictionary<string, IPhaseFunction> phaseFunctions, double russianRouletteWeightThreshold)
+        {
+            ITissue t = ti.CreateTissue(awt, pft, russianRouletteWeightThreshold);
+
+                t = new MultiLayerTissue(
+                    multiLayerTissueInput.Regions, 
+                    awt, 
+                    phaseFunctions,
+                    russianRouletteWeightThreshold);
+                    phaseFunctions,
+            if (t == null)
+                throw new ArgumentException(
+                    "Problem generating ITissue instance. Check that TissueInput, ti, has a matching ITissue definition.");
+
+            return t;
+        }
+    }
+}