using System.Collections.Generic;
using System.Linq;
using Vts.MonteCarlo.Detectors;

namespace Vts.MonteCarlo.Factories
{
    /// <summary>
    /// Instantiates appropriate detector tally given TallyType.
    /// </summary>
    public class DetectorFactory
    {
        //private static Dictionary<string, IProvider<IDetector>> _providers;

        //// todo: look up ways of using MEF to register 3rd party plug-ins at runtime
        //public static void RegisterProvider(IProvider<IDetector> provider)
        //{
        //    var typeString = provider.TargetType.ToString();
        //    if(_providers.ContainsKey(typeString))
        //    {
        //        _providers.Remove(typeString);
        //    }
        //    _providers.Add(typeString, provider);
        //}
        
        //public static void RegisterProviders(IEnumerable<IProvider<IDetector>> providers)
        //{
        //    foreach (var provider in providers)
        //    {
        //        RegisterProvider(provider);
        //    }
        //}

        /// <summary>
        /// Method to instantiate all detectors given list of IDetectorInputs.  This method calls
        /// the method below that instantiates a single detector.
        /// </summary>
        /// <param name="detectorInputs">IEnumerable of IDetectorInput</param>
        /// <param name="tissue">ITissue</param>
        /// <param name="tallySecondMoment">flag indicating whether to tally second moment or not</param>
        /// <returns>List of IDetector</returns>
        public static IList<IDetector> GetDetectors(IEnumerable<IDetectorInput> detectorInputs, ITissue tissue)
        {
            if (detectorInputs == null)
            {
                return null;
            }
            
            var detectors = detectorInputs.Select(detectorInput => GetDetector(detectorInput, tissue)).ToList();

            return detectors;
        }
        
        /// <summary>
        /// Method to instantiate a single IDetectorInput.  This method is called by
        /// the method below that instantiates a list of detectors.
        /// </summary>
        /// <param name="detectorInputs">IEnumerable of IDetectorInput</param>
        /// <param name="tissue">ITissue</param>
        /// <param name="tallySecondMoment">flag indicating whether to tally second moment or not</param>
        /// <returns>List of IDetector</returns>
        public static IDetector GetDetector(IDetectorInput detectorInput, ITissue tissue)
        {
            if (detectorInput == null)
            {
                return null;
            }

<<<<<<< HEAD
                // IHistoryDetector(s):
                case TallyType.FluenceOfRhoAndZ:
                    var frzinput = (FluenceOfRhoAndZDetectorInput)detectorInput;
                    return new FluenceOfRhoAndZDetector(frzinput.Rho, frzinput.Z, tissue, tallySecondMoment, frzinput.Name);
                case TallyType.FluenceOfRhoAndZAndTime:
                    var frztinput = (FluenceOfRhoAndZAndTimeDetectorInput)detectorInput;
                    return new FluenceOfRhoAndZAndTimeDetector(frztinput.Rho, frztinput.Z, frztinput.Time, tissue, tallySecondMoment, frztinput.Name);
                case TallyType.FluenceOfXAndYAndZ:
                    var fxyzinput = (FluenceOfXAndYAndZDetectorInput)detectorInput;
                    return new FluenceOfXAndYAndZDetector(fxyzinput.X, fxyzinput.Y, fxyzinput.Z, tissue, tallySecondMoment, fxyzinput.Name);
                case TallyType.FluenceOfTetrahedralMesh:
                    var ftminput = (FluenceOfTetrahedralMeshDetectorInput)detectorInput;
                    return new FluenceOfTetrahedralMeshDetector(tissue, tallySecondMoment, ftminput.Name);
                case TallyType.AOfRhoAndZ:
                    var arzinput = (AOfRhoAndZDetectorInput)detectorInput;
                    return new AOfRhoAndZDetector(arzinput.Rho, arzinput.Z, tissue, tallySecondMoment, arzinput.Name);
                case TallyType.ATotal:
                    var ainput = (ATotalDetectorInput)detectorInput;
                    return new ATotalDetector(tissue, tallySecondMoment, ainput.Name);
                case TallyType.RadianceOfRhoAndZAndAngle:
                    var rrzainput = (RadianceOfRhoAndZAndAngleDetectorInput)detectorInput;
                    return new RadianceOfRhoAndZAndAngleDetector(rrzainput.Rho, rrzainput.Z, rrzainput.Angle, tissue, tallySecondMoment, rrzainput.Name);
                case TallyType.RadianceOfXAndYAndZAndThetaAndPhi:
                    var rxyztpinput = (RadianceOfXAndYAndZAndThetaAndPhiDetectorInput)detectorInput;
                    return new RadianceOfXAndYAndZAndThetaAndPhiDetector(rxyztpinput.X, rxyztpinput.Y, rxyztpinput.Z, rxyztpinput.Theta, rxyztpinput.Phi, tissue, tallySecondMoment, rxyztpinput.Name);
                case TallyType.ReflectedMTOfRhoAndSubregionHist:
                    var rmtrsinput = (ReflectedMTOfRhoAndSubregionHistDetectorInput)detectorInput;
                    return new ReflectedMTOfRhoAndSubregionHistDetector(rmtrsinput.Rho, rmtrsinput.MTBins, rmtrsinput.FractionalMTBins, tissue, tallySecondMoment, rmtrsinput.Name);
                case TallyType.ReflectedTimeOfRhoAndSubregionHist:
                    var rtrsinput = (ReflectedTimeOfRhoAndSubregionHistDetectorInput)detectorInput;
                    return new ReflectedTimeOfRhoAndSubregionHistDetector(rtrsinput.Rho, rtrsinput.Time, tissue, tallySecondMoment, rtrsinput.Name);
=======
            var detector = detectorInput.CreateDetector();
>>>>>>> 85b501d1

            detector.Initialize(tissue);

            return detector;
        }
    }
}
<|MERGE_RESOLUTION|>--- conflicted
+++ resolved
@@ -1,109 +1,78 @@
-using System.Collections.Generic;
-using System.Linq;
-using Vts.MonteCarlo.Detectors;
-
-namespace Vts.MonteCarlo.Factories
-{
-    /// <summary>
-    /// Instantiates appropriate detector tally given TallyType.
-    /// </summary>
-    public class DetectorFactory
-    {
-        //private static Dictionary<string, IProvider<IDetector>> _providers;
-
-        //// todo: look up ways of using MEF to register 3rd party plug-ins at runtime
-        //public static void RegisterProvider(IProvider<IDetector> provider)
-        //{
-        //    var typeString = provider.TargetType.ToString();
-        //    if(_providers.ContainsKey(typeString))
-        //    {
-        //        _providers.Remove(typeString);
-        //    }
-        //    _providers.Add(typeString, provider);
-        //}
-        
-        //public static void RegisterProviders(IEnumerable<IProvider<IDetector>> providers)
-        //{
-        //    foreach (var provider in providers)
-        //    {
-        //        RegisterProvider(provider);
-        //    }
-        //}
-
-        /// <summary>
-        /// Method to instantiate all detectors given list of IDetectorInputs.  This method calls
-        /// the method below that instantiates a single detector.
-        /// </summary>
-        /// <param name="detectorInputs">IEnumerable of IDetectorInput</param>
-        /// <param name="tissue">ITissue</param>
-        /// <param name="tallySecondMoment">flag indicating whether to tally second moment or not</param>
-        /// <returns>List of IDetector</returns>
-        public static IList<IDetector> GetDetectors(IEnumerable<IDetectorInput> detectorInputs, ITissue tissue)
-        {
-            if (detectorInputs == null)
-            {
-                return null;
-            }
-            
-            var detectors = detectorInputs.Select(detectorInput => GetDetector(detectorInput, tissue)).ToList();
-
-            return detectors;
-        }
-        
-        /// <summary>
-        /// Method to instantiate a single IDetectorInput.  This method is called by
-        /// the method below that instantiates a list of detectors.
-        /// </summary>
-        /// <param name="detectorInputs">IEnumerable of IDetectorInput</param>
-        /// <param name="tissue">ITissue</param>
-        /// <param name="tallySecondMoment">flag indicating whether to tally second moment or not</param>
-        /// <returns>List of IDetector</returns>
-        public static IDetector GetDetector(IDetectorInput detectorInput, ITissue tissue)
-        {
-            if (detectorInput == null)
-            {
-                return null;
-            }
-
-<<<<<<< HEAD
-                // IHistoryDetector(s):
-                case TallyType.FluenceOfRhoAndZ:
-                    var frzinput = (FluenceOfRhoAndZDetectorInput)detectorInput;
-                    return new FluenceOfRhoAndZDetector(frzinput.Rho, frzinput.Z, tissue, tallySecondMoment, frzinput.Name);
-                case TallyType.FluenceOfRhoAndZAndTime:
-                    var frztinput = (FluenceOfRhoAndZAndTimeDetectorInput)detectorInput;
-                    return new FluenceOfRhoAndZAndTimeDetector(frztinput.Rho, frztinput.Z, frztinput.Time, tissue, tallySecondMoment, frztinput.Name);
-                case TallyType.FluenceOfXAndYAndZ:
-                    var fxyzinput = (FluenceOfXAndYAndZDetectorInput)detectorInput;
-                    return new FluenceOfXAndYAndZDetector(fxyzinput.X, fxyzinput.Y, fxyzinput.Z, tissue, tallySecondMoment, fxyzinput.Name);
-                case TallyType.FluenceOfTetrahedralMesh:
-                    var ftminput = (FluenceOfTetrahedralMeshDetectorInput)detectorInput;
-                    return new FluenceOfTetrahedralMeshDetector(tissue, tallySecondMoment, ftminput.Name);
-                case TallyType.AOfRhoAndZ:
-                    var arzinput = (AOfRhoAndZDetectorInput)detectorInput;
-                    return new AOfRhoAndZDetector(arzinput.Rho, arzinput.Z, tissue, tallySecondMoment, arzinput.Name);
-                case TallyType.ATotal:
-                    var ainput = (ATotalDetectorInput)detectorInput;
-                    return new ATotalDetector(tissue, tallySecondMoment, ainput.Name);
-                case TallyType.RadianceOfRhoAndZAndAngle:
-                    var rrzainput = (RadianceOfRhoAndZAndAngleDetectorInput)detectorInput;
-                    return new RadianceOfRhoAndZAndAngleDetector(rrzainput.Rho, rrzainput.Z, rrzainput.Angle, tissue, tallySecondMoment, rrzainput.Name);
-                case TallyType.RadianceOfXAndYAndZAndThetaAndPhi:
-                    var rxyztpinput = (RadianceOfXAndYAndZAndThetaAndPhiDetectorInput)detectorInput;
-                    return new RadianceOfXAndYAndZAndThetaAndPhiDetector(rxyztpinput.X, rxyztpinput.Y, rxyztpinput.Z, rxyztpinput.Theta, rxyztpinput.Phi, tissue, tallySecondMoment, rxyztpinput.Name);
-                case TallyType.ReflectedMTOfRhoAndSubregionHist:
-                    var rmtrsinput = (ReflectedMTOfRhoAndSubregionHistDetectorInput)detectorInput;
-                    return new ReflectedMTOfRhoAndSubregionHistDetector(rmtrsinput.Rho, rmtrsinput.MTBins, rmtrsinput.FractionalMTBins, tissue, tallySecondMoment, rmtrsinput.Name);
-                case TallyType.ReflectedTimeOfRhoAndSubregionHist:
-                    var rtrsinput = (ReflectedTimeOfRhoAndSubregionHistDetectorInput)detectorInput;
-                    return new ReflectedTimeOfRhoAndSubregionHistDetector(rtrsinput.Rho, rtrsinput.Time, tissue, tallySecondMoment, rtrsinput.Name);
-=======
-            var detector = detectorInput.CreateDetector();
->>>>>>> 85b501d1
-
-            detector.Initialize(tissue);
-
-            return detector;
-        }
-    }
-}
+using System.Collections.Generic;
+using System.Linq;
+using Vts.MonteCarlo.Detectors;
+
+namespace Vts.MonteCarlo.Factories
+{
+    /// <summary>
+    /// Instantiates appropriate detector tally given TallyType.
+    /// </summary>
+    public class DetectorFactory
+    {
+        //private static Dictionary<string, IProvider<IDetector>> _providers;
+
+        //// todo: look up ways of using MEF to register 3rd party plug-ins at runtime
+        //public static void RegisterProvider(IProvider<IDetector> provider)
+        //{
+        //    var typeString = provider.TargetType.ToString();
+        //    if(_providers.ContainsKey(typeString))
+        //    {
+        //        _providers.Remove(typeString);
+        //    }
+        //    _providers.Add(typeString, provider);
+        //}
+        
+        //public static void RegisterProviders(IEnumerable<IProvider<IDetector>> providers)
+        //{
+        //    foreach (var provider in providers)
+        //    {
+        //        RegisterProvider(provider);
+        //    }
+        //}
+
+        /// <summary>
+        /// Method to instantiate all detectors given list of IDetectorInputs.  This method calls
+        /// the method below that instantiates a single detector.
+        /// </summary>
+        /// <param name="detectorInputs">IEnumerable of IDetectorInput</param>
+        /// <param name="tissue">ITissue</param>
+        /// <param name="tallySecondMoment">flag indicating whether to tally second moment or not</param>
+        /// <returns>List of IDetector</returns>
+        public static IList<IDetector> GetDetectors(IEnumerable<IDetectorInput> detectorInputs, ITissue tissue)
+        {
+            if (detectorInputs == null)
+            {
+                return null;
+            }
+            
+            var detectors = detectorInputs.Select(detectorInput => GetDetector(detectorInput, tissue)).ToList();
+
+            return detectors;
+        }
+        
+        /// <summary>
+        /// Method to instantiate a single IDetectorInput.  This method is called by
+        /// the method below that instantiates a list of detectors.
+        /// </summary>
+        /// <param name="detectorInputs">IEnumerable of IDetectorInput</param>
+        /// <param name="tissue">ITissue</param>
+        /// <param name="tallySecondMoment">flag indicating whether to tally second moment or not</param>
+        /// <returns>List of IDetector</returns>
+        public static IDetector GetDetector(IDetectorInput detectorInput, ITissue tissue)
+        {
+            if (detectorInput == null)
+            {
+                case TallyType.FluenceOfTetrahedralMesh:
+                    var ftminput = (FluenceOfTetrahedralMeshDetectorInput)detectorInput;
+                    return new FluenceOfTetrahedralMeshDetector(tissue, tallySecondMoment, ftminput.Name);
+                return null;
+            }
+
+            var detector = detectorInput.CreateDetector();
+
+            detector.Initialize(tissue);
+
+            return detector;
+        }
+    }
+}