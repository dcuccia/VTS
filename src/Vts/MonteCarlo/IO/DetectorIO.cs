﻿using System;
using System.IO;
using Vts.IO;

namespace Vts.MonteCarlo.IO
{
    /// <summary>
    /// Class that handles IO for IDetectors.
    /// </summary>
    public static class DetectorIO
    {
        /// <summary>
        /// Writes Detector xml for scalar detectors, writes Detector xml and 
        /// binary for 1D and larger detectors.  Detector.Name is used for filename.
        /// </summary>
        /// <param name="detector">IDetector being written.</param>
        /// <param name="folderPath">location of written file.</param>
        public static void WriteDetectorToFile(IDetector detector, string folderPath)
        {
            try
            {
                // allow null folderPath in case writing to isolated storage
                string filePath = folderPath;
                if (folderPath == "")
                {
                    filePath = detector.Name;
                }
                else
                {
                    filePath = folderPath + @"/" + detector.Name;

                    // uses isolated storage for Silverlight, desktop folder otherwise
                    FileIO.CreateDirectory(folderPath);
                }

                FileIO.WriteToJson(detector, filePath + ".txt");
                var binaryArraySerializers = detector.GetBinarySerializers();
                if (binaryArraySerializers == null)
                {
                    return;
                }

                foreach (var binaryArraySerializer in binaryArraySerializers)
                {
                    if (binaryArraySerializer == null)
                        continue;

                    // Create a file to write binary data 
                    using (Stream s = StreamFinder.GetFileStream(filePath + binaryArraySerializer.FileTag, FileMode.OpenOrCreate))
                    {
                        if (s == null)
                            continue;

                        using (BinaryWriter bw = new BinaryWriter(s))
                        {
                            binaryArraySerializer.WriteData(bw);
                        }
                    }
                }
            }
            catch (Exception e)
            {
                Console.WriteLine("Problem writing detector information to file.\n\nDetails:\n\n" + e + "\n");
            }
        }

        /// <summary>
        /// Reads Detector from File with given fileName.
        /// </summary>
        /// <param name="fileName">filename string of file to be read</param>
        /// <param name="folderPath">path string where file resides</param>
        /// <returns>IDetector</returns>
        public static IDetector ReadDetectorFromFile(string fileName, string folderPath)
        {
            try
            {
                // allow null filePaths in case writing to isolated storage
                string filePath;
                if (folderPath == "")
                {
                    filePath = fileName;
                }
                else
                {
                    filePath = folderPath + @"/" + fileName;
                }
                var detector = FileIO.ReadFromJson<IDetector>(filePath + ".txt");

                var binaryArraySerializers = detector.GetBinarySerializers();

                if (binaryArraySerializers == null)
                {
                    return detector;
                }

                foreach (var binaryArraySerializer in binaryArraySerializers)
                {
                    if (binaryArraySerializer == null)
                        continue;

                    using ( Stream s = StreamFinder.GetFileStream(filePath + binaryArraySerializer.FileTag, FileMode.Open))
                    {
                        if (s == null)
                            continue;

                        using (BinaryReader br = new BinaryReader(s))
                        {
                            binaryArraySerializer.ReadData(br);
                        }
                    }
                }

                return detector;
<<<<<<< HEAD
                //switch (tallyType)
                //{
                //    // "0D" detectors
                //    case "RDiffuse":
                //        return FileIO.ReadFromXML<RDiffuseDetector>(filePath + ".xml");

                //    case "TDiffuse":
                //        return FileIO.ReadFromXML<TDiffuseDetector>(filePath + ".xml");

                //    case "ATotal":
                //        return FileIO.ReadFromXML<ATotalDetector>(filePath + ".xml");

                //    // "1D" detectors
                //    case "ROfRho":
                //        var rOfRhoDetector = FileIO.ReadFromXML<ROfRhoDetector>(filePath + ".xml");
                //        var rOfRhoDetectorDims = new int[] { rOfRhoDetector.Rho.Count - 1 };
                //        rOfRhoDetector.Mean = (double[])FileIO.ReadArrayFromBinary<double>(filePath, rOfRhoDetectorDims);
                //        return rOfRhoDetector;

                //    case "pMCROfRho":
                //        var pMCROfRhoDetector = FileIO.ReadFromXML<pMCROfRhoDetector>(filePath + ".xml");
                //        var pMCROfRhoDetectorDims = new int[] { pMCROfRhoDetector.Rho.Count - 1 };
                //        pMCROfRhoDetector.Mean = (double[])FileIO.ReadArrayFromBinary<double>(filePath, pMCROfRhoDetectorDims);
                //        return pMCROfRhoDetector;

                //    case "dMCdROfRhodMua":
                //        var dMCdROfRhodMuaDetector = FileIO.ReadFromXML<dMCdROfRhodMuaDetector>(filePath + ".xml");
                //        var dMCdROfRhodMuaDetectorDims = new int[] { dMCdROfRhodMuaDetector.Rho.Count - 1 };
                //        dMCdROfRhodMuaDetector.Mean = (double[])FileIO.ReadArrayFromBinary<double>(filePath, dMCdROfRhodMuaDetectorDims);
                //        return dMCdROfRhodMuaDetector;

                //    case "dMCdROfRhodMus":
                //        var dMCdROfRhodMusDetector = FileIO.ReadFromXML<dMCdROfRhodMusDetector>(filePath + ".xml");
                //        var dMCdROfRhodMusDetectorDims = new int[] { dMCdROfRhodMusDetector.Rho.Count - 1 };
                //        dMCdROfRhodMusDetector.Mean = (double[])FileIO.ReadArrayFromBinary<double>(filePath, dMCdROfRhodMusDetectorDims);
                //        return dMCdROfRhodMusDetector;
                //    case "TOfRho":
                //        var tOfRhoDetector = FileIO.ReadFromXML<TOfRhoDetector>(filePath + ".xml");
                //        var tOfRhoDetectorDims = new int[] { tOfRhoDetector.Rho.Count - 1 };
                //        tOfRhoDetector.Mean = (double[])FileIO.ReadArrayFromBinary<double>(filePath, tOfRhoDetectorDims);
                //        return tOfRhoDetector;

                //    case "ROfAngle":
                //        var rOfAngleDetector = FileIO.ReadFromXML<ROfAngleDetector>(filePath + ".xml");
                //        var rOfAngleDetectorDims = new int[] { rOfAngleDetector.Angle.Count - 1 };
                //        rOfAngleDetector.Mean = (double[])FileIO.ReadArrayFromBinary<double>(filePath, rOfAngleDetectorDims);
                //        return rOfAngleDetector;

                //    case "ROfFx":
                //        var rOfFxDetector = FileIO.ReadFromXML<ROfFxDetector>(filePath + ".xml");
                //        var rOfFxDetectorDims = new int[] { rOfFxDetector.Fx.Count };
                //        rOfFxDetector.Mean = (Complex[])FileIO.ReadArrayFromBinary<Complex>(filePath, rOfFxDetectorDims);
                //        return rOfFxDetector;


                //    case "pMCROfFx":
                //        var pMCROfFxDetector = FileIO.ReadFromXML<pMCROfFxDetector>(filePath + ".xml");
                //        var pMCROfFxDetectorDims = new int[] { pMCROfFxDetector.Fx.Count };
                //        pMCROfFxDetector.Mean = (Complex[])FileIO.ReadArrayFromBinary<Complex>(filePath, pMCROfFxDetectorDims);
                //        return pMCROfFxDetector;

                //    case "TOfAngle":
                //        var tOfAngleDetector = FileIO.ReadFromXML<TOfAngleDetector>(filePath + ".xml");
                //        var tOfAngleDetectorDims = new int[] { tOfAngleDetector.Angle.Count - 1 };
                //        tOfAngleDetector.Mean = (double[])FileIO.ReadArrayFromBinary<double>(filePath, tOfAngleDetectorDims);
                //        return tOfAngleDetector;

                //    // "2D" detectors
                //    case "ROfRhoAndTime":
                //        var rOfRhoAndTimeDetector = FileIO.ReadFromXML<ROfRhoAndTimeDetector>(filePath + ".xml");
                //        var rOfRhoAndTimeDetectorDims = new int[] { rOfRhoAndTimeDetector.Rho.Count - 1, rOfRhoAndTimeDetector.Time.Count - 1 };
                //        rOfRhoAndTimeDetector.Mean = (double[,])FileIO.ReadArrayFromBinary<double>(filePath, rOfRhoAndTimeDetectorDims);
                //        return rOfRhoAndTimeDetector;

                //    case "pMCROfRhoAndTime":
                //        var pMCROfRhoAndTimeDetector =
                //            FileIO.ReadFromXML<pMCROfRhoAndTimeDetector>(filePath + ".xml");
                //        var pMCROfRhoAndTimeDetectorDims = new int[] { pMCROfRhoAndTimeDetector.Rho.Count - 1, pMCROfRhoAndTimeDetector.Time.Count - 1 };
                //        pMCROfRhoAndTimeDetector.Mean = (double[,])FileIO.ReadArrayFromBinary<double>(filePath, pMCROfRhoAndTimeDetectorDims);
                //        return pMCROfRhoAndTimeDetector;

                //    case "pMCROfFxAndTime":
                //        var pMCROfFxAndTimeDetector =
                //            FileIO.ReadFromXML<pMCROfFxAndTimeDetector>(filePath + ".xml");
                //        var pMCROfFxAndTimeDetectorDims = new int[] { pMCROfFxAndTimeDetector.Fx.Count - 1, pMCROfFxAndTimeDetector.Time.Count - 1 };
                //        pMCROfFxAndTimeDetector.Mean = (Complex[,])FileIO.ReadArrayFromBinary<Complex>(filePath, pMCROfFxAndTimeDetectorDims);
                //        return pMCROfFxAndTimeDetector;

                //    case "ROfRhoAndAngle":
                //        var rOfRhoAndAngleDetector = FileIO.ReadFromXML<ROfRhoAndAngleDetector>(filePath + ".xml");
                //        var rOfRhoAndAngleDetectorDims = new int[] { rOfRhoAndAngleDetector.Rho.Count - 1, rOfRhoAndAngleDetector.Angle.Count - 1 };
                //        rOfRhoAndAngleDetector.Mean = (double[,])FileIO.ReadArrayFromBinary<double>(filePath, rOfRhoAndAngleDetectorDims);
                //        return rOfRhoAndAngleDetector;

                //    case "TOfRhoAndAngle":
                //        var tOfRhoAndAngleDetector = FileIO.ReadFromXML<TOfRhoAndAngleDetector>(filePath + ".xml");
                //        var tOfRhoAndAngleDetectorDims = new int[] { tOfRhoAndAngleDetector.Rho.Count - 1, tOfRhoAndAngleDetector.Angle.Count - 1 };
                //        tOfRhoAndAngleDetector.Mean = (double[,])FileIO.ReadArrayFromBinary<double>(filePath, tOfRhoAndAngleDetectorDims);
                //        return tOfRhoAndAngleDetector;

                //    case "ROfRhoAndOmega":
                //        var rOfRhoAndOmegaDetector = FileIO.ReadFromXML<ROfRhoAndOmegaDetector>(filePath + ".xml");
                //        var rOfRhoAndOmegaDetectorDims = new int[] { rOfRhoAndOmegaDetector.Rho.Count - 1, rOfRhoAndOmegaDetector.Omega.Count };
                //        rOfRhoAndOmegaDetector.Mean = (Complex[,])FileIO.ReadArrayFromBinary<Complex>(filePath, rOfRhoAndOmegaDetectorDims);
                //        return rOfRhoAndOmegaDetector;

                //    case "ROfFxAndTime":
                //        var rOfFxAndTimeDetector = FileIO.ReadFromXML<ROfFxAndTimeDetector>(filePath + ".xml");
                //        var rOfFxAndTimeDetectorDims = new int[] { rOfFxAndTimeDetector.Fx.Count, rOfFxAndTimeDetector.Time.Count - 1 };
                //        rOfFxAndTimeDetector.Mean = (Complex[,])FileIO.ReadArrayFromBinary<Complex>(filePath, rOfFxAndTimeDetectorDims);
                //        return rOfFxAndTimeDetector;

                //    case "ROfXAndY":
                //        var rOfXAndYDetector = FileIO.ReadFromXML<ROfXAndYDetector>(filePath + ".xml");
                //        var rOfXAndYDetectorDims = new int[] { rOfXAndYDetector.X.Count - 1, rOfXAndYDetector.Y.Count - 1 };
                //        rOfXAndYDetector.Mean = (double[,])FileIO.ReadArrayFromBinary<double>(filePath, rOfXAndYDetectorDims);
                //        return rOfXAndYDetector;

                //    case "FluenceOfRhoAndZ":
                //        var fluenceOfRhoAndZDetector = FileIO.ReadFromXML<FluenceOfRhoAndZDetector>(filePath + ".xml");
                //        var fluenceOfRhoAndZDetectorDims = new int[] { fluenceOfRhoAndZDetector.Rho.Count - 1, fluenceOfRhoAndZDetector.Z.Count - 1 };
                //        fluenceOfRhoAndZDetector.Mean = (double[,])FileIO.ReadArrayFromBinary<double>(filePath, fluenceOfRhoAndZDetectorDims);
                //        return fluenceOfRhoAndZDetector;

                //    case "FluenceOfXAndYAndZ":
                //        var fluenceOfXAndYAndZDetector = FileIO.ReadFromXML<FluenceOfXAndYAndZDetector>(filePath + ".xml");
                //        var fluenceOfXAndYAndZDetectorDims = new int[] { fluenceOfXAndYAndZDetector.X.Count - 1, fluenceOfXAndYAndZDetector.Y.Count - 1, fluenceOfXAndYAndZDetector.Z.Count - 1 };
                //        fluenceOfXAndYAndZDetector.Mean = (double[, ,])FileIO.ReadArrayFromBinary<double>(filePath, fluenceOfXAndYAndZDetectorDims);
                //        return fluenceOfXAndYAndZDetector;

                //    case "AOfRhoAndZ":
                //        var aOfRhoAndZDetector = FileIO.ReadFromXML<AOfRhoAndZDetector>(filePath + ".xml");
                //        var aOfRhoAndZDetectorDims = new int[] { aOfRhoAndZDetector.Rho.Count - 1, aOfRhoAndZDetector.Z.Count - 1 };
                //        aOfRhoAndZDetector.Mean = (double[,])FileIO.ReadArrayFromBinary<double>(filePath, aOfRhoAndZDetectorDims);
                //        return aOfRhoAndZDetector;


                //    // "3D" detectors
                //    case "FluenceOfRhoAndZAndTime":
                //        var fluenceOfRhoAndZAndTimeDetector =
                //            FileIO.ReadFromXML<FluenceOfRhoAndZAndTimeDetector>(filePath + ".xml");
                //        var fluenceOfRhoAndZAndTimeDetectorDims = new int[] { 
                //            fluenceOfRhoAndZAndTimeDetector.Rho.Count - 1, 
                //            fluenceOfRhoAndZAndTimeDetector.Z.Count - 1,
                //            fluenceOfRhoAndZAndTimeDetector.Time.Count - 1 };
                //        fluenceOfRhoAndZAndTimeDetector.Mean = (double[, ,])FileIO.ReadArrayFromBinary<double>(filePath, fluenceOfRhoAndZAndTimeDetectorDims);
                //        return fluenceOfRhoAndZAndTimeDetector;

                //    case "ReflectedMTOfRhoAndSubregionHist":
                //        var reflectedMTOfRhoAndSubregionHistDetector =
                //            FileIO.ReadFromXML<ReflectedMTOfRhoAndSubregionHistDetector>(filePath + ".xml");
                //        var reflectedMTOfRhoAndSubregionHistDetectorDims = new int[] {
                //            reflectedMTOfRhoAndSubregionHistDetector.Rho.Count - 1, 
                //            reflectedMTOfRhoAndSubregionHistDetector.MTBins.Count - 1 };                                                 
                //        reflectedMTOfRhoAndSubregionHistDetector.Mean =
                //            (double[,])FileIO.ReadArrayFromBinary<double>(filePath, reflectedMTOfRhoAndSubregionHistDetectorDims);
                //        return reflectedMTOfRhoAndSubregionHistDetector;

                //    case "ReflectedTimeOfRhoAndSubregionHist":
                //        var reflectedTimeOfRhoAndSubregionHistDetector =
                //            FileIO.ReadFromXML<ReflectedTimeOfRhoAndSubregionHistDetector>(filePath + ".xml");
                //        var reflectedTimeOfRhoAndSubregionHistDetectorDims = new int[] {
                //            reflectedTimeOfRhoAndSubregionHistDetector.Rho.Count - 1, 
                //            reflectedTimeOfRhoAndSubregionHistDetector.SubregionIndices.Count,
                //            reflectedTimeOfRhoAndSubregionHistDetector.Time.Count - 1 };
                //        reflectedTimeOfRhoAndSubregionHistDetector.Mean =
                //            (double[, ,])FileIO.ReadArrayFromBinary<double>(filePath, reflectedTimeOfRhoAndSubregionHistDetectorDims);
                //        return reflectedTimeOfRhoAndSubregionHistDetector;

                //    // "5D" detectors
                //    case "RadianceOfXAndYAndZAndThetaAndPhi":
                //        var radianceOfXAndYAndZAndThetaAndPhiDetector =
                //            FileIO.ReadFromXML<RadianceOfXAndYAndZAndThetaAndPhiDetector>(filePath + ".xml");
                //        var radianceOfXAndYAndZAndThetaAndPhiDims = new int[] { 
                //            radianceOfXAndYAndZAndThetaAndPhiDetector.X.Count - 1, 
                //            radianceOfXAndYAndZAndThetaAndPhiDetector.Y.Count - 1,
                //            radianceOfXAndYAndZAndThetaAndPhiDetector.Z.Count - 1,
                //            radianceOfXAndYAndZAndThetaAndPhiDetector.Theta.Count - 1,
                //            radianceOfXAndYAndZAndThetaAndPhiDetector.Phi.Count - 1};
                //        radianceOfXAndYAndZAndThetaAndPhiDetector.Mean = (double[,,,,])FileIO.ReadArrayFromBinary<double>(filePath, radianceOfXAndYAndZAndThetaAndPhiDims);
                //        return radianceOfXAndYAndZAndThetaAndPhiDetector;

                //    default:
                //        throw new ArgumentOutOfRangeException("tallyType");
                //}
=======
>>>>>>> 01fb3655
            }
            catch (Exception e)
            {
                Console.WriteLine("Problem reading detector information from file.\n\nDetails:\n\n" + e + "\n");
            }

            return null;
        }

        /// <summary>
        /// Reads Detector from a file in resources using given fileName.
        /// </summary>
        /// <param name="fileName">filename string of file to be read</param>
        /// <param name="folderPath">path string of folder where file to be read resides</param>
        /// <param name="projectName">project name string where file resides in resources</param>
        /// <returns>IDetector</returns>
        public static IDetector ReadDetectorFromFileInResources(string fileName, string folderPath, string projectName)
        {
            try
            {
                string filePath = folderPath + fileName;
                // allow null filePaths in case writing to isolated storage
                //string filePath;
                //if (folderPath == "")
                //{
                //    filePath = fileName;
                //}
                //else
                //{
                //    filePath = folderPath + @"/" + fileName;
                //}
                var detector = FileIO.ReadFromJsonInResources<IDetector>(filePath + ".txt", projectName);

                var binaryArraySerializers = detector.GetBinarySerializers();

                if (binaryArraySerializers == null)
                {
                    return detector;
                }

                foreach (var binaryArraySerializer in binaryArraySerializers)
                {
                    if (binaryArraySerializer == null)
                        continue;

                    using (Stream s = StreamFinder.GetFileStreamFromResources(filePath + binaryArraySerializer.FileTag, projectName))
                    {
                        if (s == null)
                            continue;
                        
                        using (BinaryReader br = new BinaryReader(s))
                        {
                            binaryArraySerializer.ReadData(br);
                        }
                    }
                }

                return detector;
<<<<<<< HEAD


                //switch (tallyType)
                //{
                //    // "0D" detectors
                //    case "RDiffuse":
                //        return FileIO.ReadFromXMLInResources<RDiffuseDetector>(filePath + ".xml", projectName);

                //    case "TDiffuse":
                //        return FileIO.ReadFromXMLInResources<TDiffuseDetector>(filePath + ".xml", projectName);

                //    case "ATotal":
                //        return FileIO.ReadFromXMLInResources<ATotalDetector>(filePath + ".xml", projectName);

                //    // "1D" detectors
                //    case "ROfRho":
                //        var rOfRhoDetector = FileIO.ReadFromXMLInResources<ROfRhoDetector>(filePath + ".xml", projectName);
                //        var rOfRhoDetectorDims = new int[] { rOfRhoDetector.Rho.Count - 1 };
                //        rOfRhoDetector.Mean = (double[])FileIO.ReadArrayFromBinaryInResources<double>(filePath, projectName, rOfRhoDetectorDims);
                //        return rOfRhoDetector;

                //    case "pMCROfRho":
                //        var pMuaMusROfRhoDetector = FileIO.ReadFromXMLInResources<pMCROfRhoDetector>(filePath + ".xml", projectName);
                //        var pMCROfRhoDetectorDims = new int[] { pMuaMusROfRhoDetector.Rho.Count - 1 };
                //        pMuaMusROfRhoDetector.Mean = (double[])FileIO.ReadArrayFromBinaryInResources<double>(filePath, projectName, pMCROfRhoDetectorDims);
                //        return pMuaMusROfRhoDetector;

                //    case "dMCdROfRhodMua":
                //        var dMCdROfRhodMuaDetector = FileIO.ReadFromXMLInResources<dMCdROfRhodMuaDetector>(filePath + ".xml", projectName);
                //        var dMCdROfRhodMuaDetectorDims = new int[] { dMCdROfRhodMuaDetector.Rho.Count - 1 };
                //        dMCdROfRhodMuaDetector.Mean = (double[])FileIO.ReadArrayFromBinaryInResources<double>(filePath, projectName, dMCdROfRhodMuaDetectorDims);
                //        return dMCdROfRhodMuaDetector;

                    //case TallyType.FluenceOfTetrahedralMesh:
                    //    var fluenceOfTetrahedralMeshDetector = FileIO.ReadFromXMLInResources<FluenceOfTetrahedralMeshDetector>(filePath + ".xml", projectName);
                    //    var fluenceOfTetrahedralMeshDetectorDims = new int[] { fluenceOfTetrahedralMeshDetector.Mean.Length - 1 };
                    //    fluenceOfTetrahedralMeshDetector.Mean = (double[])FileIO.ReadArrayFromBinaryInResources<double>(filePath, projectName, fluenceOfTetrahedralMeshDetectorDims);
                    //    return fluenceOfTetrahedralMeshDetector;

                //        var tOfRhoDetector = FileIO.ReadFromXMLInResources<TOfRhoDetector>(filePath + ".xml", projectName);
                //        tOfRhoDetector.Mean = (double[])FileIO.ReadArrayFromBinaryInResources<double>(filePath, projectName);
                //        return tOfRhoDetector;

                //    case "ROfAngle":
                //        var rOfAngleDetector = FileIO.ReadFromXMLInResources<ROfAngleDetector>(filePath + ".xml", projectName);
                //        var rOfAngleDetectorDims = new int[] { rOfAngleDetector.Angle.Count - 1 };
                //        rOfAngleDetector.Mean = (double[])FileIO.ReadArrayFromBinaryInResources<double>(filePath, projectName, rOfAngleDetectorDims);
                //        return rOfAngleDetector;

                //    case "ROfFx":
                //        var rOfFxDetector = FileIO.ReadFromXMLInResources<ROfFxDetector>(filePath + ".xml", projectName);
                //        var rOfFxDetectorDims = new int[] { rOfFxDetector.Fx.Count };
                //        rOfFxDetector.Mean = (Complex[])FileIO.ReadArrayFromBinaryInResources<Complex>(filePath, projectName, rOfFxDetectorDims);
                //        return rOfFxDetector;

                //    case "pMCROfFx":
                //        var pMuaMusROfFxDetector = FileIO.ReadFromXMLInResources<pMCROfFxDetector>(filePath + ".xml", projectName);
                //        var pMCROfFxDetectorDims = new int[] { pMuaMusROfFxDetector.Fx.Count };
                //        pMuaMusROfFxDetector.Mean = (Complex[])FileIO.ReadArrayFromBinaryInResources<Complex>(filePath, projectName, pMCROfFxDetectorDims);
                //        return pMuaMusROfFxDetector;

                //    case "TOfAngle":
                //        var tOfAngleDetector = FileIO.ReadFromXMLInResources<TOfAngleDetector>(filePath + ".xml", projectName);
                //        var tOfAngleDetectorDims = new int[] { tOfAngleDetector.Angle.Count - 1 };
                //        tOfAngleDetector.Mean = (double[])FileIO.ReadArrayFromBinaryInResources<double>(filePath, projectName, tOfAngleDetectorDims);
                //        return tOfAngleDetector;

                //    // "2D" detectors
                //    case "ROfRhoAndTime":
                //        var rOfRhoAndTimeDetector = FileIO.ReadFromXMLInResources<ROfRhoAndTimeDetector>(filePath + ".xml", projectName);
                //        var rOfRhoAndTimeDetectorDims = new int[] { rOfRhoAndTimeDetector.Rho.Count, rOfRhoAndTimeDetector.Time.Count - 1 };
                //        rOfRhoAndTimeDetector.Mean = (double[,])FileIO.ReadArrayFromBinaryInResources<double>(filePath, projectName, rOfRhoAndTimeDetectorDims);
                //        return rOfRhoAndTimeDetector;

                //    case "pMCROfRhoAndTime":
                //        var pMuaMusROfRhoAndTimeDetector = FileIO.ReadFromXMLInResources<pMCROfRhoAndTimeDetector>(filePath + ".xml", projectName);
                //        var pMCROfRhoAndTimeDetectorDims = new int[] { pMuaMusROfRhoAndTimeDetector.Rho.Count, pMuaMusROfRhoAndTimeDetector.Time.Count - 1 };
                //        pMuaMusROfRhoAndTimeDetector.Mean = (double[,])FileIO.ReadArrayFromBinaryInResources<double>(filePath, projectName, pMCROfRhoAndTimeDetectorDims);
                //        return pMuaMusROfRhoAndTimeDetector;

                //    case "pMCROfFxAndTime":
                //        var pMuaMusROfFxAndTimeDetector = FileIO.ReadFromXMLInResources<pMCROfFxAndTimeDetector>(filePath + ".xml", projectName);
                //        var pMCROfFxAndTimeDetectorDims = new int[] { pMuaMusROfFxAndTimeDetector.Fx.Count, pMuaMusROfFxAndTimeDetector.Time.Count - 1 };
                //        pMuaMusROfFxAndTimeDetector.Mean = (Complex[,])FileIO.ReadArrayFromBinaryInResources<Complex>(filePath, projectName, pMCROfFxAndTimeDetectorDims);
                //        return pMuaMusROfFxAndTimeDetector;

                //    case "ROfRhoAndAngle":
                //        var rOfRhoAndAngleDetector =
                //            FileIO.ReadFromXMLInResources<ROfRhoAndAngleDetector>(filePath + ".xml", projectName);
                //        var rOfRhoAndAngleDetectorDims = new int[] { rOfRhoAndAngleDetector.Rho.Count - 1, rOfRhoAndAngleDetector.Angle.Count - 1 };
                //        rOfRhoAndAngleDetector.Mean =
                //            (double[,])FileIO.ReadArrayFromBinaryInResources<double>(filePath, projectName, rOfRhoAndAngleDetectorDims);
                //        return rOfRhoAndAngleDetector;

                //    case "TOfRhoAndAngle":
                //        var tOfRhoAndAngleDetector =
                //            FileIO.ReadFromXMLInResources<TOfRhoAndAngleDetector>(filePath + ".xml", projectName);
                //        var tOfRhoAndAngleDetectorDims = new int[] { tOfRhoAndAngleDetector.Rho.Count - 1, tOfRhoAndAngleDetector.Angle.Count - 1 };
                //        tOfRhoAndAngleDetector.Mean =
                //            (double[,])FileIO.ReadArrayFromBinaryInResources<double>(filePath, projectName, tOfRhoAndAngleDetectorDims);
                //        return tOfRhoAndAngleDetector;

                //    case "ROfRhoAndOmega":
                //        var rOfRhoAndOmegaDetector =
                //            FileIO.ReadFromXMLInResources<ROfRhoAndOmegaDetector>(filePath + ".xml", projectName);
                //        var rOfRhoAndOmegaDetectorDims = new int[] { rOfRhoAndOmegaDetector.Rho.Count - 1, rOfRhoAndOmegaDetector.Omega.Count };
                //        rOfRhoAndOmegaDetector.Mean =
                //            (Complex[,])FileIO.ReadArrayFromBinaryInResources<Complex>(filePath, projectName, rOfRhoAndOmegaDetectorDims);
                //        return rOfRhoAndOmegaDetector;

                //    case "ROfFxAndTime":
                //        var rOfFxAndTimeDetector = FileIO.ReadFromXMLInResources<ROfFxAndTimeDetector>(filePath + ".xml", projectName);
                //        var rOfFxAndTimeDetectorDims = new int[] { rOfFxAndTimeDetector.Fx.Count, rOfFxAndTimeDetector.Time.Count - 1 };
                //        rOfFxAndTimeDetector.Mean = (Complex[,])FileIO.ReadArrayFromBinaryInResources<Complex>(filePath, projectName, rOfFxAndTimeDetectorDims);
                //        return rOfFxAndTimeDetector;
                        
                //    case "ROfXAndY":
                //        var rOfXAndYDetector = FileIO.ReadFromXMLInResources<ROfXAndYDetector>(filePath + ".xml",
                //                                                                               projectName);
                //        var rOfXAndYDetectorDims = new int[] { rOfXAndYDetector.X.Count, rOfXAndYDetector.Y.Count };
                //        rOfXAndYDetector.Mean =
                //            (double[,])FileIO.ReadArrayFromBinaryInResources<double>(filePath, projectName, rOfXAndYDetectorDims);
                //        return rOfXAndYDetector;

                //    case "FluenceOfRhoAndZ":
                //        var fluenceOfRhoAndZDetector =
                //            FileIO.ReadFromXMLInResources<FluenceOfRhoAndZDetector>(filePath + ".xml", projectName);
                //        var fluenceOfRhoAndZDetectorDims = new int[] { fluenceOfRhoAndZDetector.Rho.Count, fluenceOfRhoAndZDetector.Z.Count };
                //        fluenceOfRhoAndZDetector.Mean =
                //            (double[,])FileIO.ReadArrayFromBinaryInResources<double>(filePath, projectName, fluenceOfRhoAndZDetectorDims);
                //        return fluenceOfRhoAndZDetector;

                //    case "AOfRhoAndZ":
                //        var aOfRhoAndZDetector = FileIO.ReadFromXMLInResources<AOfRhoAndZDetector>(filePath + ".xml",
                //                                                                                   projectName);
                //        var aOfRhoAndZDetectorDims = new int[] { aOfRhoAndZDetector.Rho.Count, aOfRhoAndZDetector.Z.Count };
                //        aOfRhoAndZDetector.Mean =
                //            (double[,])FileIO.ReadArrayFromBinaryInResources<double>(filePath, projectName, aOfRhoAndZDetectorDims);
                //        return aOfRhoAndZDetector;


                //    // "3D" detectors
                //    case "FluenceOfRhoAndZAndTime":
                //        var fluenceOfRhoAndZAndTimeDetector =
                //            FileIO.ReadFromXMLInResources<FluenceOfRhoAndZAndTimeDetector>(filePath + ".xml",  projectName);
                //        var fluenceOfRhoAndZAndTimeDetectorDims =
                //            new int[] { fluenceOfRhoAndZAndTimeDetector.Rho.Count, 
                //                        fluenceOfRhoAndZAndTimeDetector.Z.Count,
                //                        fluenceOfRhoAndZAndTimeDetector.Time.Count };
                //        fluenceOfRhoAndZAndTimeDetector.Mean =
                //            (double[, ,])FileIO.ReadArrayFromBinaryInResources<double>(filePath, projectName, fluenceOfRhoAndZAndTimeDetectorDims);
                //        return fluenceOfRhoAndZAndTimeDetector;
                //    case "ReflectedMTOfRhoAndSubregionHist":
                //        var reflectedMTOfRhoAndSubRegionHistDetector =
                //            FileIO.ReadFromXMLInResources<ReflectedMTOfRhoAndSubregionHistDetector>(filePath + ".xml", projectName);
                //        var ReflectedMTOfRhoAndSubregionHistDims =
                //            new int[] { reflectedMTOfRhoAndSubRegionHistDetector.Rho.Count,  
                //                        reflectedMTOfRhoAndSubRegionHistDetector.MTBins.Count };
                //        reflectedMTOfRhoAndSubRegionHistDetector.Mean =
                //            (double[,])FileIO.ReadArrayFromBinaryInResources<double>(filePath, projectName, ReflectedMTOfRhoAndSubregionHistDims);
                //        return reflectedMTOfRhoAndSubRegionHistDetector;
                //    case "ReflectedTimeOfRhoAndSubregionHist":
                //        var reflectedTimeOfRhoAndSubregionHistDetector =
                //            FileIO.ReadFromXMLInResources<ReflectedTimeOfRhoAndSubregionHistDetector>(filePath + ".xml", projectName);
                //        var reflectedTimeOfRhoAndSubregionHistDims =
                //            new int[] { reflectedTimeOfRhoAndSubregionHistDetector.Rho.Count, 
                //                        reflectedTimeOfRhoAndSubregionHistDetector.SubregionIndices.Count, 
                //                        reflectedTimeOfRhoAndSubregionHistDetector.Time.Count };
                //        reflectedTimeOfRhoAndSubregionHistDetector.Mean =
                //            (double[, ,])FileIO.ReadArrayFromBinaryInResources<double>(filePath, projectName, reflectedTimeOfRhoAndSubregionHistDims);
                //        return reflectedTimeOfRhoAndSubregionHistDetector;

                //    default:
                //        throw new ArgumentOutOfRangeException("tallyType");
                //}
=======
>>>>>>> 01fb3655
            }
            catch (Exception e)
            {
                Console.WriteLine("Problem reading detector information from resource file.\n\nDetails:\n\n" + e + "\n");
            }

            return null;
        }
    }
}
<|MERGE_RESOLUTION|>--- conflicted
+++ resolved
@@ -1,547 +1,183 @@
-﻿using System;
-using System.IO;
-using Vts.IO;
-
-namespace Vts.MonteCarlo.IO
-{
-    /// <summary>
-    /// Class that handles IO for IDetectors.
-    /// </summary>
-    public static class DetectorIO
-    {
-        /// <summary>
-        /// Writes Detector xml for scalar detectors, writes Detector xml and 
-        /// binary for 1D and larger detectors.  Detector.Name is used for filename.
-        /// </summary>
-        /// <param name="detector">IDetector being written.</param>
-        /// <param name="folderPath">location of written file.</param>
-        public static void WriteDetectorToFile(IDetector detector, string folderPath)
-        {
-            try
-            {
-                // allow null folderPath in case writing to isolated storage
-                string filePath = folderPath;
-                if (folderPath == "")
-                {
-                    filePath = detector.Name;
-                }
-                else
-                {
-                    filePath = folderPath + @"/" + detector.Name;
-
-                    // uses isolated storage for Silverlight, desktop folder otherwise
-                    FileIO.CreateDirectory(folderPath);
-                }
-
-                FileIO.WriteToJson(detector, filePath + ".txt");
-                var binaryArraySerializers = detector.GetBinarySerializers();
-                if (binaryArraySerializers == null)
-                {
-                    return;
-                }
-
-                foreach (var binaryArraySerializer in binaryArraySerializers)
-                {
-                    if (binaryArraySerializer == null)
-                        continue;
-
-                    // Create a file to write binary data 
-                    using (Stream s = StreamFinder.GetFileStream(filePath + binaryArraySerializer.FileTag, FileMode.OpenOrCreate))
-                    {
-                        if (s == null)
-                            continue;
-
-                        using (BinaryWriter bw = new BinaryWriter(s))
-                        {
-                            binaryArraySerializer.WriteData(bw);
-                        }
-                    }
-                }
-            }
-            catch (Exception e)
-            {
-                Console.WriteLine("Problem writing detector information to file.\n\nDetails:\n\n" + e + "\n");
-            }
-        }
-
-        /// <summary>
-        /// Reads Detector from File with given fileName.
-        /// </summary>
-        /// <param name="fileName">filename string of file to be read</param>
-        /// <param name="folderPath">path string where file resides</param>
-        /// <returns>IDetector</returns>
-        public static IDetector ReadDetectorFromFile(string fileName, string folderPath)
-        {
-            try
-            {
-                // allow null filePaths in case writing to isolated storage
-                string filePath;
-                if (folderPath == "")
-                {
-                    filePath = fileName;
-                }
-                else
-                {
-                    filePath = folderPath + @"/" + fileName;
-                }
-                var detector = FileIO.ReadFromJson<IDetector>(filePath + ".txt");
-
-                var binaryArraySerializers = detector.GetBinarySerializers();
-
-                if (binaryArraySerializers == null)
-                {
-                    return detector;
-                }
-
-                foreach (var binaryArraySerializer in binaryArraySerializers)
-                {
-                    if (binaryArraySerializer == null)
-                        continue;
-
-                    using ( Stream s = StreamFinder.GetFileStream(filePath + binaryArraySerializer.FileTag, FileMode.Open))
-                    {
-                        if (s == null)
-                            continue;
-
-                        using (BinaryReader br = new BinaryReader(s))
-                        {
-                            binaryArraySerializer.ReadData(br);
-                        }
-                    }
-                }
-
-                return detector;
-<<<<<<< HEAD
-                //switch (tallyType)
-                //{
-                //    // "0D" detectors
-                //    case "RDiffuse":
-                //        return FileIO.ReadFromXML<RDiffuseDetector>(filePath + ".xml");
-
-                //    case "TDiffuse":
-                //        return FileIO.ReadFromXML<TDiffuseDetector>(filePath + ".xml");
-
-                //    case "ATotal":
-                //        return FileIO.ReadFromXML<ATotalDetector>(filePath + ".xml");
-
-                //    // "1D" detectors
-                //    case "ROfRho":
-                //        var rOfRhoDetector = FileIO.ReadFromXML<ROfRhoDetector>(filePath + ".xml");
-                //        var rOfRhoDetectorDims = new int[] { rOfRhoDetector.Rho.Count - 1 };
-                //        rOfRhoDetector.Mean = (double[])FileIO.ReadArrayFromBinary<double>(filePath, rOfRhoDetectorDims);
-                //        return rOfRhoDetector;
-
-                //    case "pMCROfRho":
-                //        var pMCROfRhoDetector = FileIO.ReadFromXML<pMCROfRhoDetector>(filePath + ".xml");
-                //        var pMCROfRhoDetectorDims = new int[] { pMCROfRhoDetector.Rho.Count - 1 };
-                //        pMCROfRhoDetector.Mean = (double[])FileIO.ReadArrayFromBinary<double>(filePath, pMCROfRhoDetectorDims);
-                //        return pMCROfRhoDetector;
-
-                //    case "dMCdROfRhodMua":
-                //        var dMCdROfRhodMuaDetector = FileIO.ReadFromXML<dMCdROfRhodMuaDetector>(filePath + ".xml");
-                //        var dMCdROfRhodMuaDetectorDims = new int[] { dMCdROfRhodMuaDetector.Rho.Count - 1 };
-                //        dMCdROfRhodMuaDetector.Mean = (double[])FileIO.ReadArrayFromBinary<double>(filePath, dMCdROfRhodMuaDetectorDims);
-                //        return dMCdROfRhodMuaDetector;
-
-                //    case "dMCdROfRhodMus":
-                //        var dMCdROfRhodMusDetector = FileIO.ReadFromXML<dMCdROfRhodMusDetector>(filePath + ".xml");
-                //        var dMCdROfRhodMusDetectorDims = new int[] { dMCdROfRhodMusDetector.Rho.Count - 1 };
-                //        dMCdROfRhodMusDetector.Mean = (double[])FileIO.ReadArrayFromBinary<double>(filePath, dMCdROfRhodMusDetectorDims);
-                //        return dMCdROfRhodMusDetector;
-                //    case "TOfRho":
-                //        var tOfRhoDetector = FileIO.ReadFromXML<TOfRhoDetector>(filePath + ".xml");
-                //        var tOfRhoDetectorDims = new int[] { tOfRhoDetector.Rho.Count - 1 };
-                //        tOfRhoDetector.Mean = (double[])FileIO.ReadArrayFromBinary<double>(filePath, tOfRhoDetectorDims);
-                //        return tOfRhoDetector;
-
-                //    case "ROfAngle":
-                //        var rOfAngleDetector = FileIO.ReadFromXML<ROfAngleDetector>(filePath + ".xml");
-                //        var rOfAngleDetectorDims = new int[] { rOfAngleDetector.Angle.Count - 1 };
-                //        rOfAngleDetector.Mean = (double[])FileIO.ReadArrayFromBinary<double>(filePath, rOfAngleDetectorDims);
-                //        return rOfAngleDetector;
-
-                //    case "ROfFx":
-                //        var rOfFxDetector = FileIO.ReadFromXML<ROfFxDetector>(filePath + ".xml");
-                //        var rOfFxDetectorDims = new int[] { rOfFxDetector.Fx.Count };
-                //        rOfFxDetector.Mean = (Complex[])FileIO.ReadArrayFromBinary<Complex>(filePath, rOfFxDetectorDims);
-                //        return rOfFxDetector;
-
-
-                //    case "pMCROfFx":
-                //        var pMCROfFxDetector = FileIO.ReadFromXML<pMCROfFxDetector>(filePath + ".xml");
-                //        var pMCROfFxDetectorDims = new int[] { pMCROfFxDetector.Fx.Count };
-                //        pMCROfFxDetector.Mean = (Complex[])FileIO.ReadArrayFromBinary<Complex>(filePath, pMCROfFxDetectorDims);
-                //        return pMCROfFxDetector;
-
-                //    case "TOfAngle":
-                //        var tOfAngleDetector = FileIO.ReadFromXML<TOfAngleDetector>(filePath + ".xml");
-                //        var tOfAngleDetectorDims = new int[] { tOfAngleDetector.Angle.Count - 1 };
-                //        tOfAngleDetector.Mean = (double[])FileIO.ReadArrayFromBinary<double>(filePath, tOfAngleDetectorDims);
-                //        return tOfAngleDetector;
-
-                //    // "2D" detectors
-                //    case "ROfRhoAndTime":
-                //        var rOfRhoAndTimeDetector = FileIO.ReadFromXML<ROfRhoAndTimeDetector>(filePath + ".xml");
-                //        var rOfRhoAndTimeDetectorDims = new int[] { rOfRhoAndTimeDetector.Rho.Count - 1, rOfRhoAndTimeDetector.Time.Count - 1 };
-                //        rOfRhoAndTimeDetector.Mean = (double[,])FileIO.ReadArrayFromBinary<double>(filePath, rOfRhoAndTimeDetectorDims);
-                //        return rOfRhoAndTimeDetector;
-
-                //    case "pMCROfRhoAndTime":
-                //        var pMCROfRhoAndTimeDetector =
-                //            FileIO.ReadFromXML<pMCROfRhoAndTimeDetector>(filePath + ".xml");
-                //        var pMCROfRhoAndTimeDetectorDims = new int[] { pMCROfRhoAndTimeDetector.Rho.Count - 1, pMCROfRhoAndTimeDetector.Time.Count - 1 };
-                //        pMCROfRhoAndTimeDetector.Mean = (double[,])FileIO.ReadArrayFromBinary<double>(filePath, pMCROfRhoAndTimeDetectorDims);
-                //        return pMCROfRhoAndTimeDetector;
-
-                //    case "pMCROfFxAndTime":
-                //        var pMCROfFxAndTimeDetector =
-                //            FileIO.ReadFromXML<pMCROfFxAndTimeDetector>(filePath + ".xml");
-                //        var pMCROfFxAndTimeDetectorDims = new int[] { pMCROfFxAndTimeDetector.Fx.Count - 1, pMCROfFxAndTimeDetector.Time.Count - 1 };
-                //        pMCROfFxAndTimeDetector.Mean = (Complex[,])FileIO.ReadArrayFromBinary<Complex>(filePath, pMCROfFxAndTimeDetectorDims);
-                //        return pMCROfFxAndTimeDetector;
-
-                //    case "ROfRhoAndAngle":
-                //        var rOfRhoAndAngleDetector = FileIO.ReadFromXML<ROfRhoAndAngleDetector>(filePath + ".xml");
-                //        var rOfRhoAndAngleDetectorDims = new int[] { rOfRhoAndAngleDetector.Rho.Count - 1, rOfRhoAndAngleDetector.Angle.Count - 1 };
-                //        rOfRhoAndAngleDetector.Mean = (double[,])FileIO.ReadArrayFromBinary<double>(filePath, rOfRhoAndAngleDetectorDims);
-                //        return rOfRhoAndAngleDetector;
-
-                //    case "TOfRhoAndAngle":
-                //        var tOfRhoAndAngleDetector = FileIO.ReadFromXML<TOfRhoAndAngleDetector>(filePath + ".xml");
-                //        var tOfRhoAndAngleDetectorDims = new int[] { tOfRhoAndAngleDetector.Rho.Count - 1, tOfRhoAndAngleDetector.Angle.Count - 1 };
-                //        tOfRhoAndAngleDetector.Mean = (double[,])FileIO.ReadArrayFromBinary<double>(filePath, tOfRhoAndAngleDetectorDims);
-                //        return tOfRhoAndAngleDetector;
-
-                //    case "ROfRhoAndOmega":
-                //        var rOfRhoAndOmegaDetector = FileIO.ReadFromXML<ROfRhoAndOmegaDetector>(filePath + ".xml");
-                //        var rOfRhoAndOmegaDetectorDims = new int[] { rOfRhoAndOmegaDetector.Rho.Count - 1, rOfRhoAndOmegaDetector.Omega.Count };
-                //        rOfRhoAndOmegaDetector.Mean = (Complex[,])FileIO.ReadArrayFromBinary<Complex>(filePath, rOfRhoAndOmegaDetectorDims);
-                //        return rOfRhoAndOmegaDetector;
-
-                //    case "ROfFxAndTime":
-                //        var rOfFxAndTimeDetector = FileIO.ReadFromXML<ROfFxAndTimeDetector>(filePath + ".xml");
-                //        var rOfFxAndTimeDetectorDims = new int[] { rOfFxAndTimeDetector.Fx.Count, rOfFxAndTimeDetector.Time.Count - 1 };
-                //        rOfFxAndTimeDetector.Mean = (Complex[,])FileIO.ReadArrayFromBinary<Complex>(filePath, rOfFxAndTimeDetectorDims);
-                //        return rOfFxAndTimeDetector;
-
-                //    case "ROfXAndY":
-                //        var rOfXAndYDetector = FileIO.ReadFromXML<ROfXAndYDetector>(filePath + ".xml");
-                //        var rOfXAndYDetectorDims = new int[] { rOfXAndYDetector.X.Count - 1, rOfXAndYDetector.Y.Count - 1 };
-                //        rOfXAndYDetector.Mean = (double[,])FileIO.ReadArrayFromBinary<double>(filePath, rOfXAndYDetectorDims);
-                //        return rOfXAndYDetector;
-
-                //    case "FluenceOfRhoAndZ":
-                //        var fluenceOfRhoAndZDetector = FileIO.ReadFromXML<FluenceOfRhoAndZDetector>(filePath + ".xml");
-                //        var fluenceOfRhoAndZDetectorDims = new int[] { fluenceOfRhoAndZDetector.Rho.Count - 1, fluenceOfRhoAndZDetector.Z.Count - 1 };
-                //        fluenceOfRhoAndZDetector.Mean = (double[,])FileIO.ReadArrayFromBinary<double>(filePath, fluenceOfRhoAndZDetectorDims);
-                //        return fluenceOfRhoAndZDetector;
-
-                //    case "FluenceOfXAndYAndZ":
-                //        var fluenceOfXAndYAndZDetector = FileIO.ReadFromXML<FluenceOfXAndYAndZDetector>(filePath + ".xml");
-                //        var fluenceOfXAndYAndZDetectorDims = new int[] { fluenceOfXAndYAndZDetector.X.Count - 1, fluenceOfXAndYAndZDetector.Y.Count - 1, fluenceOfXAndYAndZDetector.Z.Count - 1 };
-                //        fluenceOfXAndYAndZDetector.Mean = (double[, ,])FileIO.ReadArrayFromBinary<double>(filePath, fluenceOfXAndYAndZDetectorDims);
-                //        return fluenceOfXAndYAndZDetector;
-
-                //    case "AOfRhoAndZ":
-                //        var aOfRhoAndZDetector = FileIO.ReadFromXML<AOfRhoAndZDetector>(filePath + ".xml");
-                //        var aOfRhoAndZDetectorDims = new int[] { aOfRhoAndZDetector.Rho.Count - 1, aOfRhoAndZDetector.Z.Count - 1 };
-                //        aOfRhoAndZDetector.Mean = (double[,])FileIO.ReadArrayFromBinary<double>(filePath, aOfRhoAndZDetectorDims);
-                //        return aOfRhoAndZDetector;
-
-
-                //    // "3D" detectors
-                //    case "FluenceOfRhoAndZAndTime":
-                //        var fluenceOfRhoAndZAndTimeDetector =
-                //            FileIO.ReadFromXML<FluenceOfRhoAndZAndTimeDetector>(filePath + ".xml");
-                //        var fluenceOfRhoAndZAndTimeDetectorDims = new int[] { 
-                //            fluenceOfRhoAndZAndTimeDetector.Rho.Count - 1, 
-                //            fluenceOfRhoAndZAndTimeDetector.Z.Count - 1,
-                //            fluenceOfRhoAndZAndTimeDetector.Time.Count - 1 };
-                //        fluenceOfRhoAndZAndTimeDetector.Mean = (double[, ,])FileIO.ReadArrayFromBinary<double>(filePath, fluenceOfRhoAndZAndTimeDetectorDims);
-                //        return fluenceOfRhoAndZAndTimeDetector;
-
-                //    case "ReflectedMTOfRhoAndSubregionHist":
-                //        var reflectedMTOfRhoAndSubregionHistDetector =
-                //            FileIO.ReadFromXML<ReflectedMTOfRhoAndSubregionHistDetector>(filePath + ".xml");
-                //        var reflectedMTOfRhoAndSubregionHistDetectorDims = new int[] {
-                //            reflectedMTOfRhoAndSubregionHistDetector.Rho.Count - 1, 
-                //            reflectedMTOfRhoAndSubregionHistDetector.MTBins.Count - 1 };                                                 
-                //        reflectedMTOfRhoAndSubregionHistDetector.Mean =
-                //            (double[,])FileIO.ReadArrayFromBinary<double>(filePath, reflectedMTOfRhoAndSubregionHistDetectorDims);
-                //        return reflectedMTOfRhoAndSubregionHistDetector;
-
-                //    case "ReflectedTimeOfRhoAndSubregionHist":
-                //        var reflectedTimeOfRhoAndSubregionHistDetector =
-                //            FileIO.ReadFromXML<ReflectedTimeOfRhoAndSubregionHistDetector>(filePath + ".xml");
-                //        var reflectedTimeOfRhoAndSubregionHistDetectorDims = new int[] {
-                //            reflectedTimeOfRhoAndSubregionHistDetector.Rho.Count - 1, 
-                //            reflectedTimeOfRhoAndSubregionHistDetector.SubregionIndices.Count,
-                //            reflectedTimeOfRhoAndSubregionHistDetector.Time.Count - 1 };
-                //        reflectedTimeOfRhoAndSubregionHistDetector.Mean =
-                //            (double[, ,])FileIO.ReadArrayFromBinary<double>(filePath, reflectedTimeOfRhoAndSubregionHistDetectorDims);
-                //        return reflectedTimeOfRhoAndSubregionHistDetector;
-
-                //    // "5D" detectors
-                //    case "RadianceOfXAndYAndZAndThetaAndPhi":
-                //        var radianceOfXAndYAndZAndThetaAndPhiDetector =
-                //            FileIO.ReadFromXML<RadianceOfXAndYAndZAndThetaAndPhiDetector>(filePath + ".xml");
-                //        var radianceOfXAndYAndZAndThetaAndPhiDims = new int[] { 
-                //            radianceOfXAndYAndZAndThetaAndPhiDetector.X.Count - 1, 
-                //            radianceOfXAndYAndZAndThetaAndPhiDetector.Y.Count - 1,
-                //            radianceOfXAndYAndZAndThetaAndPhiDetector.Z.Count - 1,
-                //            radianceOfXAndYAndZAndThetaAndPhiDetector.Theta.Count - 1,
-                //            radianceOfXAndYAndZAndThetaAndPhiDetector.Phi.Count - 1};
-                //        radianceOfXAndYAndZAndThetaAndPhiDetector.Mean = (double[,,,,])FileIO.ReadArrayFromBinary<double>(filePath, radianceOfXAndYAndZAndThetaAndPhiDims);
-                //        return radianceOfXAndYAndZAndThetaAndPhiDetector;
-
-                //    default:
-                //        throw new ArgumentOutOfRangeException("tallyType");
-                //}
-=======
->>>>>>> 01fb3655
-            }
-            catch (Exception e)
-            {
-                Console.WriteLine("Problem reading detector information from file.\n\nDetails:\n\n" + e + "\n");
-            }
-
-            return null;
-        }
-
-        /// <summary>
-        /// Reads Detector from a file in resources using given fileName.
-        /// </summary>
-        /// <param name="fileName">filename string of file to be read</param>
-        /// <param name="folderPath">path string of folder where file to be read resides</param>
-        /// <param name="projectName">project name string where file resides in resources</param>
-        /// <returns>IDetector</returns>
-        public static IDetector ReadDetectorFromFileInResources(string fileName, string folderPath, string projectName)
-        {
-            try
-            {
-                string filePath = folderPath + fileName;
-                // allow null filePaths in case writing to isolated storage
-                //string filePath;
-                //if (folderPath == "")
-                //{
-                //    filePath = fileName;
-                //}
-                //else
-                //{
-                //    filePath = folderPath + @"/" + fileName;
-                //}
-                var detector = FileIO.ReadFromJsonInResources<IDetector>(filePath + ".txt", projectName);
-
-                var binaryArraySerializers = detector.GetBinarySerializers();
-
-                if (binaryArraySerializers == null)
-                {
-                    return detector;
-                }
-
-                foreach (var binaryArraySerializer in binaryArraySerializers)
-                {
-                    if (binaryArraySerializer == null)
-                        continue;
-
-                    using (Stream s = StreamFinder.GetFileStreamFromResources(filePath + binaryArraySerializer.FileTag, projectName))
-                    {
-                        if (s == null)
-                            continue;
-                        
-                        using (BinaryReader br = new BinaryReader(s))
-                        {
-                            binaryArraySerializer.ReadData(br);
-                        }
-                    }
-                }
-
-                return detector;
-<<<<<<< HEAD
-
-
-                //switch (tallyType)
-                //{
-                //    // "0D" detectors
-                //    case "RDiffuse":
-                //        return FileIO.ReadFromXMLInResources<RDiffuseDetector>(filePath + ".xml", projectName);
-
-                //    case "TDiffuse":
-                //        return FileIO.ReadFromXMLInResources<TDiffuseDetector>(filePath + ".xml", projectName);
-
-                //    case "ATotal":
-                //        return FileIO.ReadFromXMLInResources<ATotalDetector>(filePath + ".xml", projectName);
-
-                //    // "1D" detectors
-                //    case "ROfRho":
-                //        var rOfRhoDetector = FileIO.ReadFromXMLInResources<ROfRhoDetector>(filePath + ".xml", projectName);
-                //        var rOfRhoDetectorDims = new int[] { rOfRhoDetector.Rho.Count - 1 };
-                //        rOfRhoDetector.Mean = (double[])FileIO.ReadArrayFromBinaryInResources<double>(filePath, projectName, rOfRhoDetectorDims);
-                //        return rOfRhoDetector;
-
-                //    case "pMCROfRho":
-                //        var pMuaMusROfRhoDetector = FileIO.ReadFromXMLInResources<pMCROfRhoDetector>(filePath + ".xml", projectName);
-                //        var pMCROfRhoDetectorDims = new int[] { pMuaMusROfRhoDetector.Rho.Count - 1 };
-                //        pMuaMusROfRhoDetector.Mean = (double[])FileIO.ReadArrayFromBinaryInResources<double>(filePath, projectName, pMCROfRhoDetectorDims);
-                //        return pMuaMusROfRhoDetector;
-
-                //    case "dMCdROfRhodMua":
-                //        var dMCdROfRhodMuaDetector = FileIO.ReadFromXMLInResources<dMCdROfRhodMuaDetector>(filePath + ".xml", projectName);
-                //        var dMCdROfRhodMuaDetectorDims = new int[] { dMCdROfRhodMuaDetector.Rho.Count - 1 };
-                //        dMCdROfRhodMuaDetector.Mean = (double[])FileIO.ReadArrayFromBinaryInResources<double>(filePath, projectName, dMCdROfRhodMuaDetectorDims);
-                //        return dMCdROfRhodMuaDetector;
-
-                    //case TallyType.FluenceOfTetrahedralMesh:
-                    //    var fluenceOfTetrahedralMeshDetector = FileIO.ReadFromXMLInResources<FluenceOfTetrahedralMeshDetector>(filePath + ".xml", projectName);
-                    //    var fluenceOfTetrahedralMeshDetectorDims = new int[] { fluenceOfTetrahedralMeshDetector.Mean.Length - 1 };
-                    //    fluenceOfTetrahedralMeshDetector.Mean = (double[])FileIO.ReadArrayFromBinaryInResources<double>(filePath, projectName, fluenceOfTetrahedralMeshDetectorDims);
-                    //    return fluenceOfTetrahedralMeshDetector;
-
-                //        var tOfRhoDetector = FileIO.ReadFromXMLInResources<TOfRhoDetector>(filePath + ".xml", projectName);
-                //        tOfRhoDetector.Mean = (double[])FileIO.ReadArrayFromBinaryInResources<double>(filePath, projectName);
-                //        return tOfRhoDetector;
-
-                //    case "ROfAngle":
-                //        var rOfAngleDetector = FileIO.ReadFromXMLInResources<ROfAngleDetector>(filePath + ".xml", projectName);
-                //        var rOfAngleDetectorDims = new int[] { rOfAngleDetector.Angle.Count - 1 };
-                //        rOfAngleDetector.Mean = (double[])FileIO.ReadArrayFromBinaryInResources<double>(filePath, projectName, rOfAngleDetectorDims);
-                //        return rOfAngleDetector;
-
-                //    case "ROfFx":
-                //        var rOfFxDetector = FileIO.ReadFromXMLInResources<ROfFxDetector>(filePath + ".xml", projectName);
-                //        var rOfFxDetectorDims = new int[] { rOfFxDetector.Fx.Count };
-                //        rOfFxDetector.Mean = (Complex[])FileIO.ReadArrayFromBinaryInResources<Complex>(filePath, projectName, rOfFxDetectorDims);
-                //        return rOfFxDetector;
-
-                //    case "pMCROfFx":
-                //        var pMuaMusROfFxDetector = FileIO.ReadFromXMLInResources<pMCROfFxDetector>(filePath + ".xml", projectName);
-                //        var pMCROfFxDetectorDims = new int[] { pMuaMusROfFxDetector.Fx.Count };
-                //        pMuaMusROfFxDetector.Mean = (Complex[])FileIO.ReadArrayFromBinaryInResources<Complex>(filePath, projectName, pMCROfFxDetectorDims);
-                //        return pMuaMusROfFxDetector;
-
-                //    case "TOfAngle":
-                //        var tOfAngleDetector = FileIO.ReadFromXMLInResources<TOfAngleDetector>(filePath + ".xml", projectName);
-                //        var tOfAngleDetectorDims = new int[] { tOfAngleDetector.Angle.Count - 1 };
-                //        tOfAngleDetector.Mean = (double[])FileIO.ReadArrayFromBinaryInResources<double>(filePath, projectName, tOfAngleDetectorDims);
-                //        return tOfAngleDetector;
-
-                //    // "2D" detectors
-                //    case "ROfRhoAndTime":
-                //        var rOfRhoAndTimeDetector = FileIO.ReadFromXMLInResources<ROfRhoAndTimeDetector>(filePath + ".xml", projectName);
-                //        var rOfRhoAndTimeDetectorDims = new int[] { rOfRhoAndTimeDetector.Rho.Count, rOfRhoAndTimeDetector.Time.Count - 1 };
-                //        rOfRhoAndTimeDetector.Mean = (double[,])FileIO.ReadArrayFromBinaryInResources<double>(filePath, projectName, rOfRhoAndTimeDetectorDims);
-                //        return rOfRhoAndTimeDetector;
-
-                //    case "pMCROfRhoAndTime":
-                //        var pMuaMusROfRhoAndTimeDetector = FileIO.ReadFromXMLInResources<pMCROfRhoAndTimeDetector>(filePath + ".xml", projectName);
-                //        var pMCROfRhoAndTimeDetectorDims = new int[] { pMuaMusROfRhoAndTimeDetector.Rho.Count, pMuaMusROfRhoAndTimeDetector.Time.Count - 1 };
-                //        pMuaMusROfRhoAndTimeDetector.Mean = (double[,])FileIO.ReadArrayFromBinaryInResources<double>(filePath, projectName, pMCROfRhoAndTimeDetectorDims);
-                //        return pMuaMusROfRhoAndTimeDetector;
-
-                //    case "pMCROfFxAndTime":
-                //        var pMuaMusROfFxAndTimeDetector = FileIO.ReadFromXMLInResources<pMCROfFxAndTimeDetector>(filePath + ".xml", projectName);
-                //        var pMCROfFxAndTimeDetectorDims = new int[] { pMuaMusROfFxAndTimeDetector.Fx.Count, pMuaMusROfFxAndTimeDetector.Time.Count - 1 };
-                //        pMuaMusROfFxAndTimeDetector.Mean = (Complex[,])FileIO.ReadArrayFromBinaryInResources<Complex>(filePath, projectName, pMCROfFxAndTimeDetectorDims);
-                //        return pMuaMusROfFxAndTimeDetector;
-
-                //    case "ROfRhoAndAngle":
-                //        var rOfRhoAndAngleDetector =
-                //            FileIO.ReadFromXMLInResources<ROfRhoAndAngleDetector>(filePath + ".xml", projectName);
-                //        var rOfRhoAndAngleDetectorDims = new int[] { rOfRhoAndAngleDetector.Rho.Count - 1, rOfRhoAndAngleDetector.Angle.Count - 1 };
-                //        rOfRhoAndAngleDetector.Mean =
-                //            (double[,])FileIO.ReadArrayFromBinaryInResources<double>(filePath, projectName, rOfRhoAndAngleDetectorDims);
-                //        return rOfRhoAndAngleDetector;
-
-                //    case "TOfRhoAndAngle":
-                //        var tOfRhoAndAngleDetector =
-                //            FileIO.ReadFromXMLInResources<TOfRhoAndAngleDetector>(filePath + ".xml", projectName);
-                //        var tOfRhoAndAngleDetectorDims = new int[] { tOfRhoAndAngleDetector.Rho.Count - 1, tOfRhoAndAngleDetector.Angle.Count - 1 };
-                //        tOfRhoAndAngleDetector.Mean =
-                //            (double[,])FileIO.ReadArrayFromBinaryInResources<double>(filePath, projectName, tOfRhoAndAngleDetectorDims);
-                //        return tOfRhoAndAngleDetector;
-
-                //    case "ROfRhoAndOmega":
-                //        var rOfRhoAndOmegaDetector =
-                //            FileIO.ReadFromXMLInResources<ROfRhoAndOmegaDetector>(filePath + ".xml", projectName);
-                //        var rOfRhoAndOmegaDetectorDims = new int[] { rOfRhoAndOmegaDetector.Rho.Count - 1, rOfRhoAndOmegaDetector.Omega.Count };
-                //        rOfRhoAndOmegaDetector.Mean =
-                //            (Complex[,])FileIO.ReadArrayFromBinaryInResources<Complex>(filePath, projectName, rOfRhoAndOmegaDetectorDims);
-                //        return rOfRhoAndOmegaDetector;
-
-                //    case "ROfFxAndTime":
-                //        var rOfFxAndTimeDetector = FileIO.ReadFromXMLInResources<ROfFxAndTimeDetector>(filePath + ".xml", projectName);
-                //        var rOfFxAndTimeDetectorDims = new int[] { rOfFxAndTimeDetector.Fx.Count, rOfFxAndTimeDetector.Time.Count - 1 };
-                //        rOfFxAndTimeDetector.Mean = (Complex[,])FileIO.ReadArrayFromBinaryInResources<Complex>(filePath, projectName, rOfFxAndTimeDetectorDims);
-                //        return rOfFxAndTimeDetector;
-                        
-                //    case "ROfXAndY":
-                //        var rOfXAndYDetector = FileIO.ReadFromXMLInResources<ROfXAndYDetector>(filePath + ".xml",
-                //                                                                               projectName);
-                //        var rOfXAndYDetectorDims = new int[] { rOfXAndYDetector.X.Count, rOfXAndYDetector.Y.Count };
-                //        rOfXAndYDetector.Mean =
-                //            (double[,])FileIO.ReadArrayFromBinaryInResources<double>(filePath, projectName, rOfXAndYDetectorDims);
-                //        return rOfXAndYDetector;
-
-                //    case "FluenceOfRhoAndZ":
-                //        var fluenceOfRhoAndZDetector =
-                //            FileIO.ReadFromXMLInResources<FluenceOfRhoAndZDetector>(filePath + ".xml", projectName);
-                //        var fluenceOfRhoAndZDetectorDims = new int[] { fluenceOfRhoAndZDetector.Rho.Count, fluenceOfRhoAndZDetector.Z.Count };
-                //        fluenceOfRhoAndZDetector.Mean =
-                //            (double[,])FileIO.ReadArrayFromBinaryInResources<double>(filePath, projectName, fluenceOfRhoAndZDetectorDims);
-                //        return fluenceOfRhoAndZDetector;
-
-                //    case "AOfRhoAndZ":
-                //        var aOfRhoAndZDetector = FileIO.ReadFromXMLInResources<AOfRhoAndZDetector>(filePath + ".xml",
-                //                                                                                   projectName);
-                //        var aOfRhoAndZDetectorDims = new int[] { aOfRhoAndZDetector.Rho.Count, aOfRhoAndZDetector.Z.Count };
-                //        aOfRhoAndZDetector.Mean =
-                //            (double[,])FileIO.ReadArrayFromBinaryInResources<double>(filePath, projectName, aOfRhoAndZDetectorDims);
-                //        return aOfRhoAndZDetector;
-
-
-                //    // "3D" detectors
-                //    case "FluenceOfRhoAndZAndTime":
-                //        var fluenceOfRhoAndZAndTimeDetector =
-                //            FileIO.ReadFromXMLInResources<FluenceOfRhoAndZAndTimeDetector>(filePath + ".xml",  projectName);
-                //        var fluenceOfRhoAndZAndTimeDetectorDims =
-                //            new int[] { fluenceOfRhoAndZAndTimeDetector.Rho.Count, 
-                //                        fluenceOfRhoAndZAndTimeDetector.Z.Count,
-                //                        fluenceOfRhoAndZAndTimeDetector.Time.Count };
-                //        fluenceOfRhoAndZAndTimeDetector.Mean =
-                //            (double[, ,])FileIO.ReadArrayFromBinaryInResources<double>(filePath, projectName, fluenceOfRhoAndZAndTimeDetectorDims);
-                //        return fluenceOfRhoAndZAndTimeDetector;
-                //    case "ReflectedMTOfRhoAndSubregionHist":
-                //        var reflectedMTOfRhoAndSubRegionHistDetector =
-                //            FileIO.ReadFromXMLInResources<ReflectedMTOfRhoAndSubregionHistDetector>(filePath + ".xml", projectName);
-                //        var ReflectedMTOfRhoAndSubregionHistDims =
-                //            new int[] { reflectedMTOfRhoAndSubRegionHistDetector.Rho.Count,  
-                //                        reflectedMTOfRhoAndSubRegionHistDetector.MTBins.Count };
-                //        reflectedMTOfRhoAndSubRegionHistDetector.Mean =
-                //            (double[,])FileIO.ReadArrayFromBinaryInResources<double>(filePath, projectName, ReflectedMTOfRhoAndSubregionHistDims);
-                //        return reflectedMTOfRhoAndSubRegionHistDetector;
-                //    case "ReflectedTimeOfRhoAndSubregionHist":
-                //        var reflectedTimeOfRhoAndSubregionHistDetector =
-                //            FileIO.ReadFromXMLInResources<ReflectedTimeOfRhoAndSubregionHistDetector>(filePath + ".xml", projectName);
-                //        var reflectedTimeOfRhoAndSubregionHistDims =
-                //            new int[] { reflectedTimeOfRhoAndSubregionHistDetector.Rho.Count, 
-                //                        reflectedTimeOfRhoAndSubregionHistDetector.SubregionIndices.Count, 
-                //                        reflectedTimeOfRhoAndSubregionHistDetector.Time.Count };
-                //        reflectedTimeOfRhoAndSubregionHistDetector.Mean =
-                //            (double[, ,])FileIO.ReadArrayFromBinaryInResources<double>(filePath, projectName, reflectedTimeOfRhoAndSubregionHistDims);
-                //        return reflectedTimeOfRhoAndSubregionHistDetector;
-
-                //    default:
-                //        throw new ArgumentOutOfRangeException("tallyType");
-                //}
-=======
->>>>>>> 01fb3655
-            }
-            catch (Exception e)
-            {
-                Console.WriteLine("Problem reading detector information from resource file.\n\nDetails:\n\n" + e + "\n");
-            }
-
-            return null;
-        }
-    }
-}
+﻿using System;
+using System.IO;
+using Vts.IO;
+
+namespace Vts.MonteCarlo.IO
+{
+    /// <summary>
+    /// Class that handles IO for IDetectors.
+    /// </summary>
+    public static class DetectorIO
+    {
+        /// <summary>
+        /// Writes Detector xml for scalar detectors, writes Detector xml and 
+        /// binary for 1D and larger detectors.  Detector.Name is used for filename.
+        /// </summary>
+        /// <param name="detector">IDetector being written.</param>
+        /// <param name="folderPath">location of written file.</param>
+        public static void WriteDetectorToFile(IDetector detector, string folderPath)
+        {
+            try
+            {
+                // allow null folderPath in case writing to isolated storage
+                string filePath = folderPath;
+                if (folderPath == "")
+                {
+                    filePath = detector.Name;
+                }
+                else
+                {
+                    filePath = folderPath + @"/" + detector.Name;
+
+                    // uses isolated storage for Silverlight, desktop folder otherwise
+                    FileIO.CreateDirectory(folderPath);
+                }
+
+                FileIO.WriteToJson(detector, filePath + ".txt");
+                var binaryArraySerializers = detector.GetBinarySerializers();
+                if (binaryArraySerializers == null)
+                {
+                    return;
+                }
+
+                foreach (var binaryArraySerializer in binaryArraySerializers)
+                {
+                    if (binaryArraySerializer == null)
+                        continue;
+
+                    // Create a file to write binary data 
+                    using (Stream s = StreamFinder.GetFileStream(filePath + binaryArraySerializer.FileTag, FileMode.OpenOrCreate))
+                    {
+                        if (s == null)
+                            continue;
+
+                        using (BinaryWriter bw = new BinaryWriter(s))
+                        {
+                            binaryArraySerializer.WriteData(bw);
+                        }
+                    }
+                }
+            }
+            catch (Exception e)
+            {
+                Console.WriteLine("Problem writing detector information to file.\n\nDetails:\n\n" + e + "\n");
+            }
+        }
+
+        /// <summary>
+        /// Reads Detector from File with given fileName.
+        /// </summary>
+        /// <param name="fileName">filename string of file to be read</param>
+        /// <param name="folderPath">path string where file resides</param>
+        /// <returns>IDetector</returns>
+        public static IDetector ReadDetectorFromFile(string fileName, string folderPath)
+        {
+            try
+            {
+                // allow null filePaths in case writing to isolated storage
+                string filePath;
+                if (folderPath == "")
+                {
+                    filePath = fileName;
+                }
+                else
+                {
+                    filePath = folderPath + @"/" + fileName;
+                }
+                var detector = FileIO.ReadFromJson<IDetector>(filePath + ".txt");
+
+                var binaryArraySerializers = detector.GetBinarySerializers();
+
+                if (binaryArraySerializers == null)
+                {
+                    return detector;
+                }
+
+                foreach (var binaryArraySerializer in binaryArraySerializers)
+                {
+                    if (binaryArraySerializer == null)
+                        continue;
+
+                    using ( Stream s = StreamFinder.GetFileStream(filePath + binaryArraySerializer.FileTag, FileMode.Open))
+                    {
+                        if (s == null)
+                            continue;
+
+                        using (BinaryReader br = new BinaryReader(s))
+                        {
+                            binaryArraySerializer.ReadData(br);
+                        }
+                    }
+                }
+
+                return detector;
+
+            }
+            catch (Exception e)
+            {
+                Console.WriteLine("Problem reading detector information from file.\n\nDetails:\n\n" + e + "\n");
+            }
+
+            return null;
+        }
+
+        /// <summary>
+        /// Reads Detector from a file in resources using given fileName.
+        /// </summary>
+        /// <param name="fileName">filename string of file to be read</param>
+        /// <param name="folderPath">path string of folder where file to be read resides</param>
+        /// <param name="projectName">project name string where file resides in resources</param>
+        /// <returns>IDetector</returns>
+        public static IDetector ReadDetectorFromFileInResources(string fileName, string folderPath, string projectName)
+        {
+            try
+            {
+                string filePath = folderPath + fileName;
+                // allow null filePaths in case writing to isolated storage
+                //string filePath;
+                //if (folderPath == "")
+                //{
+                //    filePath = fileName;
+                //}
+                //else
+                //{
+                //    filePath = folderPath + @"/" + fileName;
+                //}
+                var detector = FileIO.ReadFromJsonInResources<IDetector>(filePath + ".txt", projectName);
+
+                var binaryArraySerializers = detector.GetBinarySerializers();
+
+                if (binaryArraySerializers == null)
+                {
+                    return detector;
+                }
+
+                foreach (var binaryArraySerializer in binaryArraySerializers)
+                {
+                    if (binaryArraySerializer == null)
+                        continue;
+
+                    using (Stream s = StreamFinder.GetFileStreamFromResources(filePath + binaryArraySerializer.FileTag, projectName))
+                    {
+                        if (s == null)
+                            continue;
+                        
+                        using (BinaryReader br = new BinaryReader(s))
+                        {
+                            binaryArraySerializer.ReadData(br);
+                        }
+                    }
+                }
+
+                return detector;
+
+            }
+            catch (Exception e)
+            {
+                Console.WriteLine("Problem reading detector information from resource file.\n\nDetails:\n\n" + e + "\n");
+            }
+
+            return null;
+        }
+    }
+}