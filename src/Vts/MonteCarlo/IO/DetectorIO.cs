--- conflicted
+++ resolved
@@ -1,1189 +1,668 @@
-﻿using System;
-using System.IO;
-using Vts.IO;
-
-namespace Vts.MonteCarlo.IO
-{
-    /// <summary>
-    /// Class that handles IO for IDetectors.
-    /// </summary>
-    public static class DetectorIO
-    {
-        ///// <summary>
-        ///// Reads Detector from File with given fileName.
-        ///// </summary>
-        ///// <param name="tallyType">TallyType of IDetector being read</param>
-        ///// <param name="fileName">filename string of file to be read</param>
-        ///// <param name="folderPath">path string where file resides</param>
-        ///// <returns></returns>
-        //public static T ReadDetecto2FromFile<T>(string fileName, string folderPath)
-        //    where T : IDetector2
-        //{
-        //    try
-        //    {
-        //        // allow null filePaths in case writing to isolated storage
-        //        string filePath;
-        //        if (folderPath == "")
-        //        {
-        //            filePath = fileName;
-        //        }
-        //        else
-        //        {
-        //            filePath = folderPath + @"/" + fileName;
-        //        }
-        //        var type = typeof(T);
-
-        //        if (type.Implements(typeof(IDetectorOutput<double>)))
-        //        {
-        //            return FileIO.ReadFromXML<T>(filePath + ".xml");
-        //        }
-        //        if (type.Implements(typeof(IDetectorOutput<double[]>)))
-        //        {
-        //            var detector = (IDetectorOutput<double[]>)FileIO.ReadFromXML<T>(filePath + ".xml");
-        //            detector.Mean = (double[])FileIO.ReadArrayFromBinary<double>(filePath, detector.Dimensions);
-        //            return (T)detector;
-        //        }
-        //        if (type.Implements(typeof(IDetectorOutput<double[,]>)))
-        //        {
-        //            var detector = (IDetectorOutput<double[,]>)FileIO.ReadFromXML<T>(filePath + ".xml");
-        //            detector.Mean = (double[,])FileIO.ReadArrayFromBinary<double>(filePath, detector.Dimensions);
-        //            return (T)detector;
-        //        }
-        //        if (type.Implements(typeof(IDetectorOutput<double[, ,]>)))
-        //        {
-        //            var detector = (IDetectorOutput<double[, ,]>)FileIO.ReadFromXML<T>(filePath + ".xml");
-        //            detector.Mean = (double[, ,])FileIO.ReadArrayFromBinary<double>(filePath, detector.Dimensions);
-        //            return (T)detector;
-        //        }
-        //        if (type.Implements(typeof(IDetectorOutput<double[, , ,]>)))
-        //        {
-        //            var detector = (IDetectorOutput<double[, , ,]>)FileIO.ReadFromXML<T>(filePath + ".xml");
-        //            detector.Mean = (double[, , ,])FileIO.ReadArrayFromBinary<double>(filePath, detector.Dimensions);
-        //            return (T)detector;
-        //        }
-        //        if (type.Implements(typeof(IDetectorOutput<double[, , , ,]>)))
-        //        {
-        //            var detector = (IDetectorOutput<double[, , , ,]>)FileIO.ReadFromXML<T>(filePath + ".xml");
-        //            detector.Mean = (double[, , , ,])FileIO.ReadArrayFromBinary<double>(filePath, detector.Dimensions);
-        //            return (T)detector;
-        //        }
-        //        if (type.Implements(typeof(IDetectorOutput<Complex>)))
-        //        {
-        //            return FileIO.ReadFromXML<T>(filePath + ".xml");
-        //        }
-        //        if (type.Implements(typeof(IDetectorOutput<Complex[]>)))
-        //        {
-        //            var detector = (IDetectorOutput<Complex[]>)FileIO.ReadFromXML<T>(filePath + ".xml");
-        //            detector.Mean = (Complex[])FileIO.ReadArrayFromBinary<Complex>(filePath, detector.Dimensions);
-        //            return (T)detector;
-        //        }
-        //        if (type.Implements(typeof(IDetectorOutput<Complex[,]>)))
-        //        {
-        //            var detector = (IDetectorOutput<Complex[,]>)FileIO.ReadFromXML<T>(filePath + ".xml");
-        //            detector.Mean = (Complex[,])FileIO.ReadArrayFromBinary<Complex>(filePath, detector.Dimensions);
-        //            return (T)detector;
-        //        }
-        //        if (type.Implements(typeof(IDetectorOutput<Complex[, ,]>)))
-        //        {
-        //            var detector = (IDetectorOutput<Complex[, ,]>)FileIO.ReadFromXML<T>(filePath + ".xml");
-        //            detector.Mean = (Complex[, ,])FileIO.ReadArrayFromBinary<Complex>(filePath, detector.Dimensions);
-        //            return (T)detector;
-        //        }
-        //        if (type.Implements(typeof(IDetectorOutput<Complex[, , ,]>)))
-        //        {
-        //            var detector = (IDetectorOutput<Complex[, , ,]>)FileIO.ReadFromXML<T>(filePath + ".xml");
-        //            detector.Mean = (Complex[, , ,])FileIO.ReadArrayFromBinary<Complex>(filePath, detector.Dimensions);
-        //            return (T)detector;
-        //        }
-        //        if (type.Implements(typeof(IDetectorOutput<Complex[, , , ,]>)))
-        //        {
-        //            var detector = (IDetectorOutput<Complex[, , , ,]>)FileIO.ReadFromXML<T>(filePath + ".xml");
-        //            detector.Mean = (Complex[, , , ,])FileIO.ReadArrayFromBinary<Complex>(filePath, detector.Dimensions);
-        //            return (T)detector;
-        //        }
-        //    }
-        //    catch (Exception e)
-        //    {
-        //        Console.WriteLine("Problem reading detector information from file.\n\nDetails:\n\n" + e + "\n");
-        //    }
-
-        //    return default(T);
-        //}
-
-        /// <summary>
-        /// Writes Detector xml for scalar detectors, writes Detector xml and 
-        /// binary for 1D and larger detectors.  Detector.Name is used for filename.
-        /// </summary>
-        /// <param name="detector">IDetector being written.</param>
-        /// <param name="folderPath">location of written file.</param>
-        public static void WriteDetectorToFile(IDetector detector, string folderPath)
-        {
-            try
-            {
-                // allow null folderPath in case writing to isolated storage
-                string filePath = folderPath;
-                if (folderPath == "")
-                {
-                    filePath = detector.Name;
-                }
-                else
-                {
-                    filePath = folderPath + @"/" + detector.Name;
-
-                    // uses isolated storage for Silverlight, desktop folder otherwise
-                    FileIO.CreateDirectory(folderPath);
-                }
-
-                FileIO.WriteToJson(detector, filePath + ".txt");
-                var binaryArraySerializers = detector.GetBinarySerializers();
-                if (binaryArraySerializers == null)
-                {
-                    return;
-                }
-
-                foreach (var binaryArraySerializer in binaryArraySerializers)
-                {
-                    if (binaryArraySerializer == null)
-                        continue;
-
-                    // Create a file to write binary data 
-                    using (Stream s = StreamFinder.GetFileStream(filePath + binaryArraySerializer.FileTag, FileMode.OpenOrCreate))
-                    {
-                        if (s == null)
-                            continue;
-
-                        using (BinaryWriter bw = new BinaryWriter(s))
-                        {
-                            binaryArraySerializer.WriteData(bw);
-                        }
-                    }
-                }
-<<<<<<< HEAD
-				
-				switch (detector.TallyType) {
-					case TallyType.RDiffuse:					
-	                    FileIO.WriteToXML((RDiffuseDetector)detector, filePath + ".xml");
-                        FileIO.WriteToJson((RDiffuseDetector)detector, filePath + ".txt");
-						break;
-					case TallyType.TDiffuse:
-	                    FileIO.WriteToXML((TDiffuseDetector)detector, filePath + ".xml");
-	                    FileIO.WriteToJson((TDiffuseDetector)detector, filePath + ".txt");
-						break;
-
-                    case TallyType.ATotal:
-	                    FileIO.WriteToXML((ATotalDetector)detector, filePath + ".xml");
-	                    FileIO.WriteToJson((ATotalDetector)detector, filePath + ".txt");
-						break;
-
-                    // "1D" detectors
-                    case TallyType.ROfRho:
-	                    FileIO.WriteToXML((ROfRhoDetector)detector, filePath + ".xml");
-	                    FileIO.WriteToJson((ROfRhoDetector)detector, filePath + ".txt");
-						break;
-
-                    case TallyType.pMCROfRho:
-	                    FileIO.WriteToXML((pMCROfRhoDetector)detector, filePath + ".xml");
-	                    FileIO.WriteToJson((pMCROfRhoDetector)detector, filePath + ".txt");
-						break;
-
-                    case TallyType.dMCdROfRhodMua:
-                        FileIO.WriteToXML((dMCdROfRhodMuaDetector)detector, filePath + ".xml");
-				        FileIO.WriteToJson((dMCdROfRhodMuaDetector) detector, filePath + ".txt");
-                        break;
-
-                    case TallyType.dMCdROfRhodMus:
-                        FileIO.WriteToXML((dMCdROfRhodMusDetector)detector, filePath + ".xml");
-                        FileIO.WriteToJson((dMCdROfRhodMusDetector)detector, filePath + ".txt");
-                        break;
-
-                    case TallyType.TOfRho:
-	                    FileIO.WriteToXML((TOfRhoDetector)detector, filePath + ".xml");
-	                    FileIO.WriteToJson((TOfRhoDetector)detector, filePath + ".txt");
-						break;
-
-                    case TallyType.ROfAngle:
-	                    FileIO.WriteToXML((ROfAngleDetector)detector, filePath + ".xml");
-	                    FileIO.WriteToJson((ROfAngleDetector)detector, filePath + ".txt");
-						break;
-
-                    case TallyType.ROfFx:
-	                    FileIO.WriteToXML((ROfFxDetector)detector, filePath + ".xml");
-	                    FileIO.WriteToJson((ROfFxDetector)detector, filePath + ".txt");
-						break;
-
-                    case TallyType.pMCROfFx:
-	                    FileIO.WriteToXML((pMCROfFxDetector)detector, filePath + ".xml");
-	                    FileIO.WriteToJson((pMCROfFxDetector)detector, filePath + ".txt");
-						break;
-
-                    case TallyType.TOfAngle:
-	                    FileIO.WriteToXML((TOfAngleDetector)detector, filePath + ".xml");
-	                    FileIO.WriteToJson((TOfAngleDetector)detector, filePath + ".txt");
-						break;
-
-                    case TallyType.FluenceOfTetrahedralMesh:
-                        FileIO.WriteToXML((FluenceOfTetrahedralMeshDetector)detector, filePath + ".xml");
-                        break;
-
-                    // "2D" detectors
-                    case TallyType.ROfRhoAndTime:
-	                    FileIO.WriteToXML((ROfRhoAndTimeDetector)detector, filePath + ".xml");
-	                    FileIO.WriteToJson((ROfRhoAndTimeDetector)detector, filePath + ".txt");
-						break;
-
-                    case TallyType.pMCROfRhoAndTime:
-	                    FileIO.WriteToXML((pMCROfRhoAndTimeDetector)detector, filePath + ".xml");
-	                    FileIO.WriteToJson((pMCROfRhoAndTimeDetector)detector, filePath + ".txt");
-						break;
-
-                    case TallyType.pMCROfFxAndTime:
-	                    FileIO.WriteToXML((pMCROfFxAndTimeDetector)detector, filePath + ".xml");
-	                    FileIO.WriteToJson((pMCROfFxAndTimeDetector)detector, filePath + ".txt");
-						break;
-
-                    case TallyType.ROfRhoAndAngle:
-	                    FileIO.WriteToXML((ROfRhoAndAngleDetector)detector, filePath + ".xml");
-	                    FileIO.WriteToJson((ROfRhoAndAngleDetector)detector, filePath + ".txt");
-						break;
-
-                    case TallyType.TOfRhoAndAngle:
-	                    FileIO.WriteToXML((TOfRhoAndAngleDetector)detector, filePath + ".xml");
-	                    FileIO.WriteToJson((TOfRhoAndAngleDetector)detector, filePath + ".txt");
-						break;
-
-                    case TallyType.ROfRhoAndOmega:
-	                    FileIO.WriteToXML((ROfRhoAndOmegaDetector)detector, filePath + ".xml");
-	                    FileIO.WriteToJson((ROfRhoAndOmegaDetector)detector, filePath + ".txt");
-						break;
-					
-                    case TallyType.ROfFxAndTime:
-	                    FileIO.WriteToXML((ROfFxAndTimeDetector)detector, filePath + ".xml");
-	                    FileIO.WriteToJson((ROfFxAndTimeDetector)detector, filePath + ".txt");
-						break;
-
-                    case TallyType.ROfXAndY:
-	                    FileIO.WriteToXML((ROfXAndYDetector)detector, filePath + ".xml");
-	                    FileIO.WriteToJson((ROfXAndYDetector)detector, filePath + ".txt");
-						break;
-
-                    case TallyType.FluenceOfRhoAndZ:
-	                    FileIO.WriteToXML((FluenceOfRhoAndZDetector)detector, filePath + ".xml");
-	                    FileIO.WriteToJson((FluenceOfRhoAndZDetector)detector, filePath + ".txt");
-						break;
-
-                    case TallyType.FluenceOfXAndYAndZ:
-	                    FileIO.WriteToXML((FluenceOfXAndYAndZDetector)detector, filePath + ".xml");
-	                    FileIO.WriteToJson((FluenceOfXAndYAndZDetector)detector, filePath + ".txt");
-						break;
-
-                    case TallyType.AOfRhoAndZ:
-	                    FileIO.WriteToXML((AOfRhoAndZDetector)detector, filePath + ".xml");
-	                    FileIO.WriteToJson((AOfRhoAndZDetector)detector, filePath + ".txt");
-						break;
-
-
-                    // "3D" detectors
-                    case TallyType.FluenceOfRhoAndZAndTime:
-	                    FileIO.WriteToXML((FluenceOfRhoAndZAndTimeDetector)detector, filePath + ".xml");
-				        FileIO.WriteToJson((FluenceOfRhoAndZAndTimeDetector) detector, filePath + ".txt");
-						break;
-
-                    case TallyType.ReflectedMTOfRhoAndSubregionHist:
-	                    FileIO.WriteToXML((ReflectedMTOfRhoAndSubregionHistDetector)detector, filePath + ".xml");
-	                    FileIO.WriteToJson((ReflectedMTOfRhoAndSubregionHistDetector)detector, filePath + ".txt");
-                        var dmt = detector as ReflectedMTOfRhoAndSubregionHistDetector;
-                        FileIO.WriteArrayToBinary<double>(dmt.FractionalMT, filePath + "_FractionalMT", false);
-						break;
-
-                    case TallyType.ReflectedTimeOfRhoAndSubregionHist:
-	                    FileIO.WriteToXML((ReflectedTimeOfRhoAndSubregionHistDetector)detector, filePath + ".xml");
-				        FileIO.WriteToJson((ReflectedTimeOfRhoAndSubregionHistDetector) detector, filePath + ".txt");
-                        var d = detector as ReflectedTimeOfRhoAndSubregionHistDetector;
-                        FileIO.WriteArrayToBinary<double>(d.FractionalTime, filePath + "_FractionalTime", false);
-						break;
-
-                    // "5D" detectors
-                    case TallyType.RadianceOfXAndYAndZAndThetaAndPhi:
-	                    FileIO.WriteToXML((RadianceOfXAndYAndZAndThetaAndPhiDetector)detector, filePath + ".xml");
-	                    FileIO.WriteToJson((RadianceOfXAndYAndZAndThetaAndPhiDetector)detector, filePath + ".txt");
-						break;
-					default:
-	                    FileIO.WriteToXML(detector, filePath + ".xml");
-	                    FileIO.WriteToJson(detector, filePath + ".txt");
-						break;
-					}
-=======
->>>>>>> 85b501d1
-            }
-            catch (Exception e)
-            {
-                Console.WriteLine("Problem writing detector information to file.\n\nDetails:\n\n" + e + "\n");
-            }
-        }
-
-        /// <summary>
-        /// Reads Detector from File with given fileName.
-        /// </summary>
-        /// <param name="tallyType">TallyType of IDetector being read</param>
-        /// <param name="fileName">filename string of file to be read</param>
-        /// <param name="folderPath">path string where file resides</param>
-        /// <returns>IDetector</returns>
-        public static IDetector ReadDetectorFromFile(string tallyType, string fileName, string folderPath)
-        {
-            try
-            {
-                // allow null filePaths in case writing to isolated storage
-                string filePath;
-                if (folderPath == "")
-                {
-                    filePath = fileName;
-                }
-                else
-                {
-                    filePath = folderPath + @"/" + fileName;
-                }
-                var detector = FileIO.ReadFromJson<IDetector>(filePath + ".txt");
-
-                var binaryArraySerializers = detector.GetBinarySerializers();
-
-                if (binaryArraySerializers == null)
-                {
-<<<<<<< HEAD
-                    // "0D" detectors
-                    case TallyType.RDiffuse:
-                        return FileIO.ReadFromXML<RDiffuseDetector>(filePath + ".xml");
-
-                    case TallyType.TDiffuse:
-                        return FileIO.ReadFromXML<TDiffuseDetector>(filePath + ".xml");
-
-                    case TallyType.ATotal:
-                        return FileIO.ReadFromXML<ATotalDetector>(filePath + ".xml");
-
-                    // "1D" detectors
-                    case TallyType.ROfRho:
-                        var rOfRhoDetector = FileIO.ReadFromXML<ROfRhoDetector>(filePath + ".xml");
-                        var rOfRhoDetectorDims = new int[] { rOfRhoDetector.Rho.Count - 1 };
-                        rOfRhoDetector.Mean = (double[])FileIO.ReadArrayFromBinary<double>(filePath, rOfRhoDetectorDims);
-                        return rOfRhoDetector;
-
-                    case TallyType.pMCROfRho:
-                        var pMCROfRhoDetector = FileIO.ReadFromXML<pMCROfRhoDetector>(filePath + ".xml");
-                        var pMCROfRhoDetectorDims = new int[] { pMCROfRhoDetector.Rho.Count - 1 };
-                        pMCROfRhoDetector.Mean = (double[])FileIO.ReadArrayFromBinary<double>(filePath, pMCROfRhoDetectorDims);
-                        return pMCROfRhoDetector;
-
-                    case TallyType.dMCdROfRhodMua:
-                        var dMCdROfRhodMuaDetector = FileIO.ReadFromXML<dMCdROfRhodMuaDetector>(filePath + ".xml");
-                        var dMCdROfRhodMuaDetectorDims = new int[] { dMCdROfRhodMuaDetector.Rho.Count - 1 };
-                        dMCdROfRhodMuaDetector.Mean = (double[])FileIO.ReadArrayFromBinary<double>(filePath, dMCdROfRhodMuaDetectorDims);
-                        return dMCdROfRhodMuaDetector;
-
-                    case TallyType.dMCdROfRhodMus:
-                        var dMCdROfRhodMusDetector = FileIO.ReadFromXML<dMCdROfRhodMusDetector>(filePath + ".xml");
-                        var dMCdROfRhodMusDetectorDims = new int[] { dMCdROfRhodMusDetector.Rho.Count - 1 };
-                        dMCdROfRhodMusDetector.Mean = (double[])FileIO.ReadArrayFromBinary<double>(filePath, dMCdROfRhodMusDetectorDims);
-                        return dMCdROfRhodMusDetector;
-
-                    case TallyType.TOfRho:
-                        var tOfRhoDetector = FileIO.ReadFromXML<TOfRhoDetector>(filePath + ".xml");
-                        var tOfRhoDetectorDims = new int[] { tOfRhoDetector.Rho.Count - 1 };
-                        tOfRhoDetector.Mean = (double[])FileIO.ReadArrayFromBinary<double>(filePath, tOfRhoDetectorDims);
-                        return tOfRhoDetector;
-
-                    case TallyType.ROfAngle:
-                        var rOfAngleDetector = FileIO.ReadFromXML<ROfAngleDetector>(filePath + ".xml");
-                        var rOfAngleDetectorDims = new int[] { rOfAngleDetector.Angle.Count - 1 };
-                        rOfAngleDetector.Mean = (double[])FileIO.ReadArrayFromBinary<double>(filePath, rOfAngleDetectorDims);
-                        return rOfAngleDetector;
-
-                    case TallyType.ROfFx:
-                        var rOfFxDetector = FileIO.ReadFromXML<ROfFxDetector>(filePath + ".xml");
-                        var rOfFxDetectorDims = new int[] { rOfFxDetector.Fx.Count };
-                        rOfFxDetector.Mean = (Complex[])FileIO.ReadArrayFromBinary<Complex>(filePath, rOfFxDetectorDims);
-                        return rOfFxDetector;
-
-                    case TallyType.pMCROfFx:
-                        var pMCROfFxDetector = FileIO.ReadFromXML<pMCROfFxDetector>(filePath + ".xml");
-                        var pMCROfFxDetectorDims = new int[] { pMCROfFxDetector.Fx.Count };
-                        pMCROfFxDetector.Mean = (Complex[])FileIO.ReadArrayFromBinary<Complex>(filePath, pMCROfFxDetectorDims);
-                        return pMCROfFxDetector;
-
-                    case TallyType.TOfAngle:
-                        var tOfAngleDetector = FileIO.ReadFromXML<TOfAngleDetector>(filePath + ".xml");
-                        var tOfAngleDetectorDims = new int[] { tOfAngleDetector.Angle.Count - 1 };
-                        tOfAngleDetector.Mean = (double[])FileIO.ReadArrayFromBinary<double>(filePath, tOfAngleDetectorDims);
-                        return tOfAngleDetector;
-
-                    case TallyType.FluenceOfTetrahedralMesh:
-                        var fluenceOfTetrahedralMeshDetector = FileIO.ReadFromXML<FluenceOfTetrahedralMeshDetector>(filePath + ".xml");
-                        var fluenceOfTetrahedralMeshDetectorDims = new int[] { fluenceOfTetrahedralMeshDetector.Mean.Length - 1 };
-                        fluenceOfTetrahedralMeshDetector.Mean = (double[])FileIO.ReadArrayFromBinary<double>(filePath, fluenceOfTetrahedralMeshDetectorDims);
-                        return fluenceOfTetrahedralMeshDetector;
-
-                    // "2D" detectors
-                    case TallyType.ROfRhoAndTime:
-                        var rOfRhoAndTimeDetector = FileIO.ReadFromXML<ROfRhoAndTimeDetector>(filePath + ".xml");
-                        var rOfRhoAndTimeDetectorDims = new int[] { rOfRhoAndTimeDetector.Rho.Count - 1, rOfRhoAndTimeDetector.Time.Count - 1 };
-                        rOfRhoAndTimeDetector.Mean = (double[,])FileIO.ReadArrayFromBinary<double>(filePath, rOfRhoAndTimeDetectorDims);
-                        return rOfRhoAndTimeDetector;
-
-                    case TallyType.pMCROfRhoAndTime:
-                        var pMCROfRhoAndTimeDetector =
-                            FileIO.ReadFromXML<pMCROfRhoAndTimeDetector>(filePath + ".xml");
-                        var pMCROfRhoAndTimeDetectorDims = new int[] { pMCROfRhoAndTimeDetector.Rho.Count - 1, pMCROfRhoAndTimeDetector.Time.Count - 1 };
-                        pMCROfRhoAndTimeDetector.Mean = (double[,])FileIO.ReadArrayFromBinary<double>(filePath, pMCROfRhoAndTimeDetectorDims);
-                        return pMCROfRhoAndTimeDetector;
-
-                    case TallyType.pMCROfFxAndTime:
-                        var pMCROfFxAndTimeDetector =
-                            FileIO.ReadFromXML<pMCROfFxAndTimeDetector>(filePath + ".xml");
-                        var pMCROfFxAndTimeDetectorDims = new int[] { pMCROfFxAndTimeDetector.Fx.Count - 1, pMCROfFxAndTimeDetector.Time.Count - 1 };
-                        pMCROfFxAndTimeDetector.Mean = (Complex[,])FileIO.ReadArrayFromBinary<Complex>(filePath, pMCROfFxAndTimeDetectorDims);
-                        return pMCROfFxAndTimeDetector;
-
-                    case TallyType.ROfRhoAndAngle:
-                        var rOfRhoAndAngleDetector = FileIO.ReadFromXML<ROfRhoAndAngleDetector>(filePath + ".xml");
-                        var rOfRhoAndAngleDetectorDims = new int[] { rOfRhoAndAngleDetector.Rho.Count - 1, rOfRhoAndAngleDetector.Angle.Count - 1 };
-                        rOfRhoAndAngleDetector.Mean = (double[,])FileIO.ReadArrayFromBinary<double>(filePath, rOfRhoAndAngleDetectorDims);
-                        return rOfRhoAndAngleDetector;
-
-                    case TallyType.TOfRhoAndAngle:
-                        var tOfRhoAndAngleDetector = FileIO.ReadFromXML<TOfRhoAndAngleDetector>(filePath + ".xml");
-                        var tOfRhoAndAngleDetectorDims = new int[] { tOfRhoAndAngleDetector.Rho.Count - 1, tOfRhoAndAngleDetector.Angle.Count - 1 };
-                        tOfRhoAndAngleDetector.Mean = (double[,])FileIO.ReadArrayFromBinary<double>(filePath, tOfRhoAndAngleDetectorDims);
-                        return tOfRhoAndAngleDetector;
-
-                    case TallyType.ROfRhoAndOmega:
-                        var rOfRhoAndOmegaDetector = FileIO.ReadFromXML<ROfRhoAndOmegaDetector>(filePath + ".xml");
-                        var rOfRhoAndOmegaDetectorDims = new int[] { rOfRhoAndOmegaDetector.Rho.Count - 1, rOfRhoAndOmegaDetector.Omega.Count };
-                        rOfRhoAndOmegaDetector.Mean = (Complex[,])FileIO.ReadArrayFromBinary<Complex>(filePath, rOfRhoAndOmegaDetectorDims);
-                        return rOfRhoAndOmegaDetector;
-
-                    case TallyType.ROfFxAndTime:
-                        var rOfFxAndTimeDetector = FileIO.ReadFromXML<ROfFxAndTimeDetector>(filePath + ".xml");
-                        var rOfFxAndTimeDetectorDims = new int[] { rOfFxAndTimeDetector.Fx.Count, rOfFxAndTimeDetector.Time.Count - 1 };
-                        rOfFxAndTimeDetector.Mean = (Complex[,])FileIO.ReadArrayFromBinary<Complex>(filePath, rOfFxAndTimeDetectorDims);
-                        return rOfFxAndTimeDetector;
-
-                    case TallyType.ROfXAndY:
-                        var rOfXAndYDetector = FileIO.ReadFromXML<ROfXAndYDetector>(filePath + ".xml");
-                        var rOfXAndYDetectorDims = new int[] { rOfXAndYDetector.X.Count - 1, rOfXAndYDetector.Y.Count - 1 };
-                        rOfXAndYDetector.Mean = (double[,])FileIO.ReadArrayFromBinary<double>(filePath, rOfXAndYDetectorDims);
-                        return rOfXAndYDetector;
-
-                    case TallyType.FluenceOfRhoAndZ:
-                        var fluenceOfRhoAndZDetector = FileIO.ReadFromXML<FluenceOfRhoAndZDetector>(filePath + ".xml");
-                        var fluenceOfRhoAndZDetectorDims = new int[] { fluenceOfRhoAndZDetector.Rho.Count - 1, fluenceOfRhoAndZDetector.Z.Count - 1 };
-                        fluenceOfRhoAndZDetector.Mean = (double[,])FileIO.ReadArrayFromBinary<double>(filePath, fluenceOfRhoAndZDetectorDims);
-                        return fluenceOfRhoAndZDetector;
-
-                    case TallyType.FluenceOfXAndYAndZ:
-                        var fluenceOfXAndYAndZDetector = FileIO.ReadFromXML<FluenceOfXAndYAndZDetector>(filePath + ".xml");
-                        var fluenceOfXAndYAndZDetectorDims = new int[] { fluenceOfXAndYAndZDetector.X.Count - 1, fluenceOfXAndYAndZDetector.Y.Count - 1, fluenceOfXAndYAndZDetector.Z.Count -1 };
-                        fluenceOfXAndYAndZDetector.Mean = (double[,,])FileIO.ReadArrayFromBinary<double>(filePath, fluenceOfXAndYAndZDetectorDims);
-                        return fluenceOfXAndYAndZDetector;
-
-                    case TallyType.AOfRhoAndZ:
-                        var aOfRhoAndZDetector = FileIO.ReadFromXML<AOfRhoAndZDetector>(filePath + ".xml");
-                        var aOfRhoAndZDetectorDims = new int[] { aOfRhoAndZDetector.Rho.Count - 1, aOfRhoAndZDetector.Z.Count - 1 };
-                        aOfRhoAndZDetector.Mean = (double[,])FileIO.ReadArrayFromBinary<double>(filePath, aOfRhoAndZDetectorDims);
-                        return aOfRhoAndZDetector;
-
-
-                    // "3D" detectors
-                    case TallyType.FluenceOfRhoAndZAndTime:
-                        var fluenceOfRhoAndZAndTimeDetector =
-                            FileIO.ReadFromXML<FluenceOfRhoAndZAndTimeDetector>(filePath + ".xml");
-                        var fluenceOfRhoAndZAndTimeDetectorDims = new int[] { 
-                            fluenceOfRhoAndZAndTimeDetector.Rho.Count - 1, 
-                            fluenceOfRhoAndZAndTimeDetector.Z.Count - 1,
-                            fluenceOfRhoAndZAndTimeDetector.Time.Count - 1 };
-                        fluenceOfRhoAndZAndTimeDetector.Mean = (double[, ,])FileIO.ReadArrayFromBinary<double>(filePath, fluenceOfRhoAndZAndTimeDetectorDims);
-                        return fluenceOfRhoAndZAndTimeDetector;
-
-                    case TallyType.ReflectedMTOfRhoAndSubregionHist:
-                        var reflectedMTOfRhoAndSubregionHistDetector =
-                            FileIO.ReadFromXML<ReflectedMTOfRhoAndSubregionHistDetector>(filePath + ".xml");
-                        var reflectedMTOfRhoAndSubregionHistDetectorDims = new int[] {
-                            reflectedMTOfRhoAndSubregionHistDetector.Rho.Count - 1, 
-                            reflectedMTOfRhoAndSubregionHistDetector.MTBins.Count - 1 };                                                 
-                        reflectedMTOfRhoAndSubregionHistDetector.Mean =
-                            (double[,])FileIO.ReadArrayFromBinary<double>(filePath, reflectedMTOfRhoAndSubregionHistDetectorDims);
-                        return reflectedMTOfRhoAndSubregionHistDetector;
-
-                    case TallyType.ReflectedTimeOfRhoAndSubregionHist:
-                        var reflectedTimeOfRhoAndSubregionHistDetector =
-                            FileIO.ReadFromXML<ReflectedTimeOfRhoAndSubregionHistDetector>(filePath + ".xml");
-                        var reflectedTimeOfRhoAndSubregionHistDetectorDims = new int[] {
-                            reflectedTimeOfRhoAndSubregionHistDetector.Rho.Count - 1, 
-                            reflectedTimeOfRhoAndSubregionHistDetector.SubregionIndices.Count,
-                            reflectedTimeOfRhoAndSubregionHistDetector.Time.Count - 1 };
-                        reflectedTimeOfRhoAndSubregionHistDetector.Mean =
-                            (double[, ,])FileIO.ReadArrayFromBinary<double>(filePath, reflectedTimeOfRhoAndSubregionHistDetectorDims);
-                        return reflectedTimeOfRhoAndSubregionHistDetector;
-
-                    // "5D" detectors
-                    case TallyType.RadianceOfXAndYAndZAndThetaAndPhi:
-                        var radianceOfXAndYAndZAndThetaAndPhiDetector =
-                            FileIO.ReadFromXML<RadianceOfXAndYAndZAndThetaAndPhiDetector>(filePath + ".xml");
-                        var radianceOfXAndYAndZAndThetaAndPhiDims = new int[] { 
-                            radianceOfXAndYAndZAndThetaAndPhiDetector.X.Count - 1, 
-                            radianceOfXAndYAndZAndThetaAndPhiDetector.Y.Count - 1,
-                            radianceOfXAndYAndZAndThetaAndPhiDetector.Z.Count - 1,
-                            radianceOfXAndYAndZAndThetaAndPhiDetector.Theta.Count - 1,
-                            radianceOfXAndYAndZAndThetaAndPhiDetector.Phi.Count - 1};
-                        radianceOfXAndYAndZAndThetaAndPhiDetector.Mean = (double[,,,,])FileIO.ReadArrayFromBinary<double>(filePath, radianceOfXAndYAndZAndThetaAndPhiDims);
-                        return radianceOfXAndYAndZAndThetaAndPhiDetector;
-
-                    default:
-                        throw new ArgumentOutOfRangeException("tallyType");
-=======
-                    return detector;
->>>>>>> 85b501d1
-                }
-
-                foreach (var binaryArraySerializer in binaryArraySerializers)
-                {
-                    if (binaryArraySerializer == null)
-                        continue;
-
-                    using ( Stream s = StreamFinder.GetFileStream(filePath + binaryArraySerializer.FileTag, FileMode.Open))
-                    {
-                        if (s == null)
-                            continue;
-
-                        using (BinaryReader br = new BinaryReader(s))
-                        {
-                            binaryArraySerializer.ReadData(br);
-                        }
-                    }
-                }
-
-                return detector;
-                //switch (tallyType)
-                //{
-                //    // "0D" detectors
-                //    case "RDiffuse":
-                //        return FileIO.ReadFromXML<RDiffuseDetector>(filePath + ".xml");
-
-                //    case "TDiffuse":
-                //        return FileIO.ReadFromXML<TDiffuseDetector>(filePath + ".xml");
-
-                //    case "ATotal":
-                //        return FileIO.ReadFromXML<ATotalDetector>(filePath + ".xml");
-
-                //    // "1D" detectors
-                //    case "ROfRho":
-                //        var rOfRhoDetector = FileIO.ReadFromXML<ROfRhoDetector>(filePath + ".xml");
-                //        var rOfRhoDetectorDims = new int[] { rOfRhoDetector.Rho.Count - 1 };
-                //        rOfRhoDetector.Mean = (double[])FileIO.ReadArrayFromBinary<double>(filePath, rOfRhoDetectorDims);
-                //        return rOfRhoDetector;
-
-                //    case "pMCROfRho":
-                //        var pMCROfRhoDetector = FileIO.ReadFromXML<pMCROfRhoDetector>(filePath + ".xml");
-                //        var pMCROfRhoDetectorDims = new int[] { pMCROfRhoDetector.Rho.Count - 1 };
-                //        pMCROfRhoDetector.Mean = (double[])FileIO.ReadArrayFromBinary<double>(filePath, pMCROfRhoDetectorDims);
-                //        return pMCROfRhoDetector;
-
-                //    case "dMCdROfRhodMua":
-                //        var dMCdROfRhodMuaDetector = FileIO.ReadFromXML<dMCdROfRhodMuaDetector>(filePath + ".xml");
-                //        var dMCdROfRhodMuaDetectorDims = new int[] { dMCdROfRhodMuaDetector.Rho.Count - 1 };
-                //        dMCdROfRhodMuaDetector.Mean = (double[])FileIO.ReadArrayFromBinary<double>(filePath, dMCdROfRhodMuaDetectorDims);
-                //        return dMCdROfRhodMuaDetector;
-
-                //    case "dMCdROfRhodMus":
-                //        var dMCdROfRhodMusDetector = FileIO.ReadFromXML<dMCdROfRhodMusDetector>(filePath + ".xml");
-                //        var dMCdROfRhodMusDetectorDims = new int[] { dMCdROfRhodMusDetector.Rho.Count - 1 };
-                //        dMCdROfRhodMusDetector.Mean = (double[])FileIO.ReadArrayFromBinary<double>(filePath, dMCdROfRhodMusDetectorDims);
-                //        return dMCdROfRhodMusDetector;
-                //    case "TOfRho":
-                //        var tOfRhoDetector = FileIO.ReadFromXML<TOfRhoDetector>(filePath + ".xml");
-                //        var tOfRhoDetectorDims = new int[] { tOfRhoDetector.Rho.Count - 1 };
-                //        tOfRhoDetector.Mean = (double[])FileIO.ReadArrayFromBinary<double>(filePath, tOfRhoDetectorDims);
-                //        return tOfRhoDetector;
-
-                //    case "ROfAngle":
-                //        var rOfAngleDetector = FileIO.ReadFromXML<ROfAngleDetector>(filePath + ".xml");
-                //        var rOfAngleDetectorDims = new int[] { rOfAngleDetector.Angle.Count - 1 };
-                //        rOfAngleDetector.Mean = (double[])FileIO.ReadArrayFromBinary<double>(filePath, rOfAngleDetectorDims);
-                //        return rOfAngleDetector;
-
-                //    case "ROfFx":
-                //        var rOfFxDetector = FileIO.ReadFromXML<ROfFxDetector>(filePath + ".xml");
-                //        var rOfFxDetectorDims = new int[] { rOfFxDetector.Fx.Count };
-                //        rOfFxDetector.Mean = (Complex[])FileIO.ReadArrayFromBinary<Complex>(filePath, rOfFxDetectorDims);
-                //        return rOfFxDetector;
-
-                //    case "pMCROfFx":
-                //        var pMCROfFxDetector = FileIO.ReadFromXML<pMCROfFxDetector>(filePath + ".xml");
-                //        var pMCROfFxDetectorDims = new int[] { pMCROfFxDetector.Fx.Count };
-                //        pMCROfFxDetector.Mean = (Complex[])FileIO.ReadArrayFromBinary<Complex>(filePath, pMCROfFxDetectorDims);
-                //        return pMCROfFxDetector;
-
-                //    case "TOfAngle":
-                //        var tOfAngleDetector = FileIO.ReadFromXML<TOfAngleDetector>(filePath + ".xml");
-                //        var tOfAngleDetectorDims = new int[] { tOfAngleDetector.Angle.Count - 1 };
-                //        tOfAngleDetector.Mean = (double[])FileIO.ReadArrayFromBinary<double>(filePath, tOfAngleDetectorDims);
-                //        return tOfAngleDetector;
-
-                //    // "2D" detectors
-                //    case "ROfRhoAndTime":
-                //        var rOfRhoAndTimeDetector = FileIO.ReadFromXML<ROfRhoAndTimeDetector>(filePath + ".xml");
-                //        var rOfRhoAndTimeDetectorDims = new int[] { rOfRhoAndTimeDetector.Rho.Count - 1, rOfRhoAndTimeDetector.Time.Count - 1 };
-                //        rOfRhoAndTimeDetector.Mean = (double[,])FileIO.ReadArrayFromBinary<double>(filePath, rOfRhoAndTimeDetectorDims);
-                //        return rOfRhoAndTimeDetector;
-
-                //    case "pMCROfRhoAndTime":
-                //        var pMCROfRhoAndTimeDetector =
-                //            FileIO.ReadFromXML<pMCROfRhoAndTimeDetector>(filePath + ".xml");
-                //        var pMCROfRhoAndTimeDetectorDims = new int[] { pMCROfRhoAndTimeDetector.Rho.Count - 1, pMCROfRhoAndTimeDetector.Time.Count - 1 };
-                //        pMCROfRhoAndTimeDetector.Mean = (double[,])FileIO.ReadArrayFromBinary<double>(filePath, pMCROfRhoAndTimeDetectorDims);
-                //        return pMCROfRhoAndTimeDetector;
-
-                //    case "pMCROfFxAndTime":
-                //        var pMCROfFxAndTimeDetector =
-                //            FileIO.ReadFromXML<pMCROfFxAndTimeDetector>(filePath + ".xml");
-                //        var pMCROfFxAndTimeDetectorDims = new int[] { pMCROfFxAndTimeDetector.Fx.Count - 1, pMCROfFxAndTimeDetector.Time.Count - 1 };
-                //        pMCROfFxAndTimeDetector.Mean = (Complex[,])FileIO.ReadArrayFromBinary<Complex>(filePath, pMCROfFxAndTimeDetectorDims);
-                //        return pMCROfFxAndTimeDetector;
-
-                //    case "ROfRhoAndAngle":
-                //        var rOfRhoAndAngleDetector = FileIO.ReadFromXML<ROfRhoAndAngleDetector>(filePath + ".xml");
-                //        var rOfRhoAndAngleDetectorDims = new int[] { rOfRhoAndAngleDetector.Rho.Count - 1, rOfRhoAndAngleDetector.Angle.Count - 1 };
-                //        rOfRhoAndAngleDetector.Mean = (double[,])FileIO.ReadArrayFromBinary<double>(filePath, rOfRhoAndAngleDetectorDims);
-                //        return rOfRhoAndAngleDetector;
-
-                //    case "TOfRhoAndAngle":
-                //        var tOfRhoAndAngleDetector = FileIO.ReadFromXML<TOfRhoAndAngleDetector>(filePath + ".xml");
-                //        var tOfRhoAndAngleDetectorDims = new int[] { tOfRhoAndAngleDetector.Rho.Count - 1, tOfRhoAndAngleDetector.Angle.Count - 1 };
-                //        tOfRhoAndAngleDetector.Mean = (double[,])FileIO.ReadArrayFromBinary<double>(filePath, tOfRhoAndAngleDetectorDims);
-                //        return tOfRhoAndAngleDetector;
-
-                //    case "ROfRhoAndOmega":
-                //        var rOfRhoAndOmegaDetector = FileIO.ReadFromXML<ROfRhoAndOmegaDetector>(filePath + ".xml");
-                //        var rOfRhoAndOmegaDetectorDims = new int[] { rOfRhoAndOmegaDetector.Rho.Count - 1, rOfRhoAndOmegaDetector.Omega.Count };
-                //        rOfRhoAndOmegaDetector.Mean = (Complex[,])FileIO.ReadArrayFromBinary<Complex>(filePath, rOfRhoAndOmegaDetectorDims);
-                //        return rOfRhoAndOmegaDetector;
-
-                //    case "ROfFxAndTime":
-                //        var rOfFxAndTimeDetector = FileIO.ReadFromXML<ROfFxAndTimeDetector>(filePath + ".xml");
-                //        var rOfFxAndTimeDetectorDims = new int[] { rOfFxAndTimeDetector.Fx.Count, rOfFxAndTimeDetector.Time.Count - 1 };
-                //        rOfFxAndTimeDetector.Mean = (Complex[,])FileIO.ReadArrayFromBinary<Complex>(filePath, rOfFxAndTimeDetectorDims);
-                //        return rOfFxAndTimeDetector;
-
-                //    case "ROfXAndY":
-                //        var rOfXAndYDetector = FileIO.ReadFromXML<ROfXAndYDetector>(filePath + ".xml");
-                //        var rOfXAndYDetectorDims = new int[] { rOfXAndYDetector.X.Count - 1, rOfXAndYDetector.Y.Count - 1 };
-                //        rOfXAndYDetector.Mean = (double[,])FileIO.ReadArrayFromBinary<double>(filePath, rOfXAndYDetectorDims);
-                //        return rOfXAndYDetector;
-
-                //    case "FluenceOfRhoAndZ":
-                //        var fluenceOfRhoAndZDetector = FileIO.ReadFromXML<FluenceOfRhoAndZDetector>(filePath + ".xml");
-                //        var fluenceOfRhoAndZDetectorDims = new int[] { fluenceOfRhoAndZDetector.Rho.Count - 1, fluenceOfRhoAndZDetector.Z.Count - 1 };
-                //        fluenceOfRhoAndZDetector.Mean = (double[,])FileIO.ReadArrayFromBinary<double>(filePath, fluenceOfRhoAndZDetectorDims);
-                //        return fluenceOfRhoAndZDetector;
-
-                //    case "FluenceOfXAndYAndZ":
-                //        var fluenceOfXAndYAndZDetector = FileIO.ReadFromXML<FluenceOfXAndYAndZDetector>(filePath + ".xml");
-                //        var fluenceOfXAndYAndZDetectorDims = new int[] { fluenceOfXAndYAndZDetector.X.Count - 1, fluenceOfXAndYAndZDetector.Y.Count - 1, fluenceOfXAndYAndZDetector.Z.Count - 1 };
-                //        fluenceOfXAndYAndZDetector.Mean = (double[, ,])FileIO.ReadArrayFromBinary<double>(filePath, fluenceOfXAndYAndZDetectorDims);
-                //        return fluenceOfXAndYAndZDetector;
-
-                //    case "AOfRhoAndZ":
-                //        var aOfRhoAndZDetector = FileIO.ReadFromXML<AOfRhoAndZDetector>(filePath + ".xml");
-                //        var aOfRhoAndZDetectorDims = new int[] { aOfRhoAndZDetector.Rho.Count - 1, aOfRhoAndZDetector.Z.Count - 1 };
-                //        aOfRhoAndZDetector.Mean = (double[,])FileIO.ReadArrayFromBinary<double>(filePath, aOfRhoAndZDetectorDims);
-                //        return aOfRhoAndZDetector;
-
-
-                //    // "3D" detectors
-                //    case "FluenceOfRhoAndZAndTime":
-                //        var fluenceOfRhoAndZAndTimeDetector =
-                //            FileIO.ReadFromXML<FluenceOfRhoAndZAndTimeDetector>(filePath + ".xml");
-                //        var fluenceOfRhoAndZAndTimeDetectorDims = new int[] { 
-                //            fluenceOfRhoAndZAndTimeDetector.Rho.Count - 1, 
-                //            fluenceOfRhoAndZAndTimeDetector.Z.Count - 1,
-                //            fluenceOfRhoAndZAndTimeDetector.Time.Count - 1 };
-                //        fluenceOfRhoAndZAndTimeDetector.Mean = (double[, ,])FileIO.ReadArrayFromBinary<double>(filePath, fluenceOfRhoAndZAndTimeDetectorDims);
-                //        return fluenceOfRhoAndZAndTimeDetector;
-
-                //    case "ReflectedMTOfRhoAndSubregionHist":
-                //        var reflectedMTOfRhoAndSubregionHistDetector =
-                //            FileIO.ReadFromXML<ReflectedMTOfRhoAndSubregionHistDetector>(filePath + ".xml");
-                //        var reflectedMTOfRhoAndSubregionHistDetectorDims = new int[] {
-                //            reflectedMTOfRhoAndSubregionHistDetector.Rho.Count - 1, 
-                //            reflectedMTOfRhoAndSubregionHistDetector.MTBins.Count - 1 };                                                 
-                //        reflectedMTOfRhoAndSubregionHistDetector.Mean =
-                //            (double[,])FileIO.ReadArrayFromBinary<double>(filePath, reflectedMTOfRhoAndSubregionHistDetectorDims);
-                //        return reflectedMTOfRhoAndSubregionHistDetector;
-
-                //    case "ReflectedTimeOfRhoAndSubregionHist":
-                //        var reflectedTimeOfRhoAndSubregionHistDetector =
-                //            FileIO.ReadFromXML<ReflectedTimeOfRhoAndSubregionHistDetector>(filePath + ".xml");
-                //        var reflectedTimeOfRhoAndSubregionHistDetectorDims = new int[] {
-                //            reflectedTimeOfRhoAndSubregionHistDetector.Rho.Count - 1, 
-                //            reflectedTimeOfRhoAndSubregionHistDetector.SubregionIndices.Count,
-                //            reflectedTimeOfRhoAndSubregionHistDetector.Time.Count - 1 };
-                //        reflectedTimeOfRhoAndSubregionHistDetector.Mean =
-                //            (double[, ,])FileIO.ReadArrayFromBinary<double>(filePath, reflectedTimeOfRhoAndSubregionHistDetectorDims);
-                //        return reflectedTimeOfRhoAndSubregionHistDetector;
-
-                //    // "5D" detectors
-                //    case "RadianceOfXAndYAndZAndThetaAndPhi":
-                //        var radianceOfXAndYAndZAndThetaAndPhiDetector =
-                //            FileIO.ReadFromXML<RadianceOfXAndYAndZAndThetaAndPhiDetector>(filePath + ".xml");
-                //        var radianceOfXAndYAndZAndThetaAndPhiDims = new int[] { 
-                //            radianceOfXAndYAndZAndThetaAndPhiDetector.X.Count - 1, 
-                //            radianceOfXAndYAndZAndThetaAndPhiDetector.Y.Count - 1,
-                //            radianceOfXAndYAndZAndThetaAndPhiDetector.Z.Count - 1,
-                //            radianceOfXAndYAndZAndThetaAndPhiDetector.Theta.Count - 1,
-                //            radianceOfXAndYAndZAndThetaAndPhiDetector.Phi.Count - 1};
-                //        radianceOfXAndYAndZAndThetaAndPhiDetector.Mean = (double[,,,,])FileIO.ReadArrayFromBinary<double>(filePath, radianceOfXAndYAndZAndThetaAndPhiDims);
-                //        return radianceOfXAndYAndZAndThetaAndPhiDetector;
-
-                //    default:
-                //        throw new ArgumentOutOfRangeException("tallyType");
-                //}
-            }
-            catch (Exception e)
-            {
-                Console.WriteLine("Problem reading detector information from file.\n\nDetails:\n\n" + e + "\n");
-            }
-
-            return null;
-        }
-        /// <summary>
-        /// Reads Detector from file with default fileName (TallyType.ToString).
-        /// </summary>
-        /// <param name="tallyType">TallyType of IDetector being read</param>
-        /// <param name="folderPath">path string of folder where file to be read resides</param>
-        /// <returns>IDetector</returns>
-        public static IDetector ReadDetectorFromFile(string tallyType, string folderPath)
-        {
-            return ReadDetectorFromFile(tallyType, tallyType.ToString(), folderPath);
-        }
-        /// <summary>
-        /// Reads Detector from a file in resources using given fileName.
-        /// </summary>
-        /// <param name="tallyType">TallyType of IDetector being read</param>
-        /// <param name="fileName">filename string of file to be read</param>
-        /// <param name="folderPath">path string of folder where file to be read resides</param>
-        /// <param name="projectName">project name string where file resides in resources</param>
-        /// <returns>IDetector</returns>
-        public static IDetector ReadDetectorFromFileInResources(string tallyType, string fileName, string folderPath, string projectName)
-        {
-            try
-            {
-                string filePath = folderPath + fileName;
-                // allow null filePaths in case writing to isolated storage
-                //string filePath;
-                //if (folderPath == "")
-                //{
-                //    filePath = fileName;
-                //}
-                //else
-                //{
-                //    filePath = folderPath + @"/" + fileName;
-                //}
-                var detector = FileIO.ReadFromJsonInResources<IDetector>(filePath + ".txt", projectName);
-
-                var binaryArraySerializers = detector.GetBinarySerializers();
-
-                if (binaryArraySerializers == null)
-                {
-<<<<<<< HEAD
-                    // "0D" detectors
-                    case TallyType.RDiffuse:
-                        return FileIO.ReadFromXMLInResources<RDiffuseDetector>(filePath + ".xml", projectName);
-
-                    case TallyType.TDiffuse:
-                        return FileIO.ReadFromXMLInResources<TDiffuseDetector>(filePath + ".xml", projectName);
-
-                    case TallyType.ATotal:
-                        return FileIO.ReadFromXMLInResources<ATotalDetector>(filePath + ".xml", projectName);
-
-                    // "1D" detectors
-                    case TallyType.ROfRho:
-                        var rOfRhoDetector = FileIO.ReadFromXMLInResources<ROfRhoDetector>(filePath + ".xml", projectName);
-                        var rOfRhoDetectorDims = new int[] { rOfRhoDetector.Rho.Count - 1 };
-                        rOfRhoDetector.Mean = (double[])FileIO.ReadArrayFromBinaryInResources<double>(filePath, projectName, rOfRhoDetectorDims);
-                        return rOfRhoDetector;
-
-                    case TallyType.pMCROfRho:
-                        var pMuaMusROfRhoDetector = FileIO.ReadFromXMLInResources<pMCROfRhoDetector>(filePath + ".xml", projectName);
-                        var pMCROfRhoDetectorDims = new int[] { pMuaMusROfRhoDetector.Rho.Count - 1 };
-                        pMuaMusROfRhoDetector.Mean = (double[])FileIO.ReadArrayFromBinaryInResources<double>(filePath, projectName, pMCROfRhoDetectorDims);
-                        return pMuaMusROfRhoDetector;
-
-                    case TallyType.dMCdROfRhodMua:
-                        var dMCdROfRhodMuaDetector = FileIO.ReadFromXMLInResources<dMCdROfRhodMuaDetector>(filePath + ".xml", projectName);
-                        var dMCdROfRhodMuaDetectorDims = new int[] { dMCdROfRhodMuaDetector.Rho.Count - 1 };
-                        dMCdROfRhodMuaDetector.Mean = (double[])FileIO.ReadArrayFromBinaryInResources<double>(filePath, projectName, dMCdROfRhodMuaDetectorDims);
-                        return dMCdROfRhodMuaDetector;
-
-                    case TallyType.dMCdROfRhodMus:
-                        var dMCdROfRhodMusDetector = FileIO.ReadFromXMLInResources<dMCdROfRhodMusDetector>(filePath + ".xml", projectName);
-                        var dMCdROfRhodMusDetectorDims = new int[] { dMCdROfRhodMusDetector.Rho.Count - 1 };
-                        dMCdROfRhodMusDetector.Mean = (double[])FileIO.ReadArrayFromBinaryInResources<double>(filePath, projectName, dMCdROfRhodMusDetectorDims);
-                        return dMCdROfRhodMusDetector;
-
-                    case TallyType.TOfRho:
-                        var tOfRhoDetector = FileIO.ReadFromXMLInResources<TOfRhoDetector>(filePath + ".xml", projectName);
-                        tOfRhoDetector.Mean = (double[])FileIO.ReadArrayFromBinaryInResources<double>(filePath, projectName);
-                        return tOfRhoDetector;
-
-                    case TallyType.ROfAngle:
-                        var rOfAngleDetector = FileIO.ReadFromXMLInResources<ROfAngleDetector>(filePath + ".xml", projectName);
-                        var rOfAngleDetectorDims = new int[] { rOfAngleDetector.Angle.Count - 1 };
-                        rOfAngleDetector.Mean = (double[])FileIO.ReadArrayFromBinaryInResources<double>(filePath, projectName, rOfAngleDetectorDims);
-                        return rOfAngleDetector;
-
-                    case TallyType.ROfFx:
-                        var rOfFxDetector = FileIO.ReadFromXMLInResources<ROfFxDetector>(filePath + ".xml", projectName);
-                        var rOfFxDetectorDims = new int[] { rOfFxDetector.Fx.Count };
-                        rOfFxDetector.Mean = (Complex[])FileIO.ReadArrayFromBinaryInResources<Complex>(filePath, projectName, rOfFxDetectorDims);
-                        return rOfFxDetector;
-
-                    case TallyType.pMCROfFx:
-                        var pMuaMusROfFxDetector = FileIO.ReadFromXMLInResources<pMCROfFxDetector>(filePath + ".xml", projectName);
-                        var pMCROfFxDetectorDims = new int[] { pMuaMusROfFxDetector.Fx.Count };
-                        pMuaMusROfFxDetector.Mean = (Complex[])FileIO.ReadArrayFromBinaryInResources<Complex>(filePath, projectName, pMCROfFxDetectorDims);
-                        return pMuaMusROfFxDetector;
-
-                    case TallyType.TOfAngle:
-                        var tOfAngleDetector = FileIO.ReadFromXMLInResources<TOfAngleDetector>(filePath + ".xml", projectName);
-                        var tOfAngleDetectorDims = new int[] { tOfAngleDetector.Angle.Count - 1 };
-                        tOfAngleDetector.Mean = (double[])FileIO.ReadArrayFromBinaryInResources<double>(filePath, projectName, tOfAngleDetectorDims);
-                        return tOfAngleDetector;
-
-                    case TallyType.FluenceOfTetrahedralMesh:
-                        var fluenceOfTetrahedralMeshDetector = FileIO.ReadFromXMLInResources<FluenceOfTetrahedralMeshDetector>(filePath + ".xml", projectName);
-                        var fluenceOfTetrahedralMeshDetectorDims = new int[] { fluenceOfTetrahedralMeshDetector.Mean.Length - 1 };
-                        fluenceOfTetrahedralMeshDetector.Mean = (double[])FileIO.ReadArrayFromBinaryInResources<double>(filePath, projectName, fluenceOfTetrahedralMeshDetectorDims);
-                        return fluenceOfTetrahedralMeshDetector;
-                    // "2D" detectors
-                    case TallyType.ROfRhoAndTime:
-                        var rOfRhoAndTimeDetector = FileIO.ReadFromXMLInResources<ROfRhoAndTimeDetector>(filePath + ".xml", projectName);
-                        var rOfRhoAndTimeDetectorDims = new int[] { rOfRhoAndTimeDetector.Rho.Count, rOfRhoAndTimeDetector.Time.Count - 1 };
-                        rOfRhoAndTimeDetector.Mean = (double[,])FileIO.ReadArrayFromBinaryInResources<double>(filePath, projectName, rOfRhoAndTimeDetectorDims);
-                        return rOfRhoAndTimeDetector;
-
-                    case TallyType.pMCROfRhoAndTime:
-                        var pMuaMusROfRhoAndTimeDetector = FileIO.ReadFromXMLInResources<pMCROfRhoAndTimeDetector>(filePath + ".xml", projectName);
-                        var pMCROfRhoAndTimeDetectorDims = new int[] { pMuaMusROfRhoAndTimeDetector.Rho.Count, pMuaMusROfRhoAndTimeDetector.Time.Count - 1 };
-                        pMuaMusROfRhoAndTimeDetector.Mean = (double[,])FileIO.ReadArrayFromBinaryInResources<double>(filePath, projectName, pMCROfRhoAndTimeDetectorDims);
-                        return pMuaMusROfRhoAndTimeDetector;
-
-                    case TallyType.pMCROfFxAndTime:
-                        var pMuaMusROfFxAndTimeDetector = FileIO.ReadFromXMLInResources<pMCROfFxAndTimeDetector>(filePath + ".xml", projectName);
-                        var pMCROfFxAndTimeDetectorDims = new int[] { pMuaMusROfFxAndTimeDetector.Fx.Count, pMuaMusROfFxAndTimeDetector.Time.Count - 1 };
-                        pMuaMusROfFxAndTimeDetector.Mean = (Complex[,])FileIO.ReadArrayFromBinaryInResources<Complex>(filePath, projectName, pMCROfFxAndTimeDetectorDims);
-                        return pMuaMusROfFxAndTimeDetector;
-
-                    case TallyType.ROfRhoAndAngle:
-                        var rOfRhoAndAngleDetector =
-                            FileIO.ReadFromXMLInResources<ROfRhoAndAngleDetector>(filePath + ".xml", projectName);
-                        var rOfRhoAndAngleDetectorDims = new int[] { rOfRhoAndAngleDetector.Rho.Count - 1, rOfRhoAndAngleDetector.Angle.Count - 1 };
-                        rOfRhoAndAngleDetector.Mean =
-                            (double[,])FileIO.ReadArrayFromBinaryInResources<double>(filePath, projectName, rOfRhoAndAngleDetectorDims);
-                        return rOfRhoAndAngleDetector;
-
-                    case TallyType.TOfRhoAndAngle:
-                        var tOfRhoAndAngleDetector =
-                            FileIO.ReadFromXMLInResources<TOfRhoAndAngleDetector>(filePath + ".xml", projectName);
-                        var tOfRhoAndAngleDetectorDims = new int[] { tOfRhoAndAngleDetector.Rho.Count - 1, tOfRhoAndAngleDetector.Angle.Count - 1 };
-                        tOfRhoAndAngleDetector.Mean =
-                            (double[,])FileIO.ReadArrayFromBinaryInResources<double>(filePath, projectName, tOfRhoAndAngleDetectorDims);
-                        return tOfRhoAndAngleDetector;
-
-                    case TallyType.ROfRhoAndOmega:
-                        var rOfRhoAndOmegaDetector =
-                            FileIO.ReadFromXMLInResources<ROfRhoAndOmegaDetector>(filePath + ".xml", projectName);
-                        var rOfRhoAndOmegaDetectorDims = new int[] { rOfRhoAndOmegaDetector.Rho.Count - 1, rOfRhoAndOmegaDetector.Omega.Count};
-                        rOfRhoAndOmegaDetector.Mean =
-                            (Complex[,])FileIO.ReadArrayFromBinaryInResources<Complex>(filePath, projectName, rOfRhoAndOmegaDetectorDims);
-                        return rOfRhoAndOmegaDetector;
-
-                    case TallyType.ROfFxAndTime:
-                        var rOfFxAndTimeDetector = FileIO.ReadFromXMLInResources<ROfFxAndTimeDetector>(filePath + ".xml", projectName);
-                        var rOfFxAndTimeDetectorDims = new int[] { rOfFxAndTimeDetector.Fx.Count, rOfFxAndTimeDetector.Time.Count - 1 };
-                        rOfFxAndTimeDetector.Mean = (Complex[,])FileIO.ReadArrayFromBinaryInResources<Complex>(filePath, projectName, rOfFxAndTimeDetectorDims);
-                        return rOfFxAndTimeDetector;
-
-                    case TallyType.ROfXAndY:
-                        var rOfXAndYDetector = FileIO.ReadFromXMLInResources<ROfXAndYDetector>(filePath + ".xml",
-                                                                                               projectName);
-                        var rOfXAndYDetectorDims = new int[] { rOfXAndYDetector.X.Count, rOfXAndYDetector.Y.Count };
-                        rOfXAndYDetector.Mean =
-                            (double[,])FileIO.ReadArrayFromBinaryInResources<double>(filePath, projectName, rOfXAndYDetectorDims);
-                        return rOfXAndYDetector;
-
-                    case TallyType.FluenceOfRhoAndZ:
-                        var fluenceOfRhoAndZDetector =
-                            FileIO.ReadFromXMLInResources<FluenceOfRhoAndZDetector>(filePath + ".xml", projectName);
-                        var fluenceOfRhoAndZDetectorDims = new int[] { fluenceOfRhoAndZDetector.Rho.Count, fluenceOfRhoAndZDetector.Z.Count };
-                        fluenceOfRhoAndZDetector.Mean =
-                            (double[,])FileIO.ReadArrayFromBinaryInResources<double>(filePath, projectName, fluenceOfRhoAndZDetectorDims);
-                        return fluenceOfRhoAndZDetector;
-
-                    case TallyType.AOfRhoAndZ:
-                        var aOfRhoAndZDetector = FileIO.ReadFromXMLInResources<AOfRhoAndZDetector>(filePath + ".xml",
-                                                                                                   projectName);
-                        var aOfRhoAndZDetectorDims = new int[] { aOfRhoAndZDetector.Rho.Count, aOfRhoAndZDetector.Z.Count };
-                        aOfRhoAndZDetector.Mean =
-                            (double[,])FileIO.ReadArrayFromBinaryInResources<double>(filePath, projectName, aOfRhoAndZDetectorDims);
-                        return aOfRhoAndZDetector;
-
-
-                    // "3D" detectors
-                    case TallyType.FluenceOfRhoAndZAndTime:
-                        var fluenceOfRhoAndZAndTimeDetector =
-                            FileIO.ReadFromXMLInResources<FluenceOfRhoAndZAndTimeDetector>(filePath + ".xml",  projectName);
-                        var fluenceOfRhoAndZAndTimeDetectorDims =
-                            new int[] { fluenceOfRhoAndZAndTimeDetector.Rho.Count, 
-                                        fluenceOfRhoAndZAndTimeDetector.Z.Count,
-                                        fluenceOfRhoAndZAndTimeDetector.Time.Count };
-                        fluenceOfRhoAndZAndTimeDetector.Mean =
-                            (double[, ,])FileIO.ReadArrayFromBinaryInResources<double>(filePath, projectName, fluenceOfRhoAndZAndTimeDetectorDims);
-                        return fluenceOfRhoAndZAndTimeDetector;
-                    case TallyType.ReflectedMTOfRhoAndSubregionHist:
-                        var reflectedMTOfRhoAndSubRegionHistDetector =
-                            FileIO.ReadFromXMLInResources<ReflectedMTOfRhoAndSubregionHistDetector>(filePath + ".xml", projectName);
-                        var ReflectedMTOfRhoAndSubregionHistDims =
-                            new int[] { reflectedMTOfRhoAndSubRegionHistDetector.Rho.Count,  
-                                        reflectedMTOfRhoAndSubRegionHistDetector.MTBins.Count };
-                        reflectedMTOfRhoAndSubRegionHistDetector.Mean =
-                            (double[,])FileIO.ReadArrayFromBinaryInResources<double>(filePath, projectName, ReflectedMTOfRhoAndSubregionHistDims);
-                        return reflectedMTOfRhoAndSubRegionHistDetector;
-                    case TallyType.ReflectedTimeOfRhoAndSubregionHist:
-                        var reflectedTimeOfRhoAndSubregionHistDetector =
-                            FileIO.ReadFromXMLInResources<ReflectedTimeOfRhoAndSubregionHistDetector>(filePath + ".xml", projectName);
-                        var reflectedTimeOfRhoAndSubregionHistDims =
-                            new int[] { reflectedTimeOfRhoAndSubregionHistDetector.Rho.Count, 
-                                        reflectedTimeOfRhoAndSubregionHistDetector.SubregionIndices.Count, 
-                                        reflectedTimeOfRhoAndSubregionHistDetector.Time.Count };
-                        reflectedTimeOfRhoAndSubregionHistDetector.Mean =
-                            (double[, ,])FileIO.ReadArrayFromBinaryInResources<double>(filePath, projectName, reflectedTimeOfRhoAndSubregionHistDims);
-                        return reflectedTimeOfRhoAndSubregionHistDetector;
-
-                    default:
-                        throw new ArgumentOutOfRangeException("tallyType");
-=======
-                    return detector;
->>>>>>> 85b501d1
-                }
-
-                foreach (var binaryArraySerializer in binaryArraySerializers)
-                {
-                    if (binaryArraySerializer == null)
-                        continue;
-
-                    using (Stream s = StreamFinder.GetFileStreamFromResources(filePath + binaryArraySerializer.FileTag, projectName))
-                    {
-                        if (s == null)
-                            continue;
-                        
-                        using (BinaryReader br = new BinaryReader(s))
-                        {
-                            binaryArraySerializer.ReadData(br);
-                        }
-                    }
-                }
-
-                return detector;
-
-
-                //switch (tallyType)
-                //{
-                //    // "0D" detectors
-                //    case "RDiffuse":
-                //        return FileIO.ReadFromXMLInResources<RDiffuseDetector>(filePath + ".xml", projectName);
-
-                //    case "TDiffuse":
-                //        return FileIO.ReadFromXMLInResources<TDiffuseDetector>(filePath + ".xml", projectName);
-
-                //    case "ATotal":
-                //        return FileIO.ReadFromXMLInResources<ATotalDetector>(filePath + ".xml", projectName);
-
-                //    // "1D" detectors
-                //    case "ROfRho":
-                //        var rOfRhoDetector = FileIO.ReadFromXMLInResources<ROfRhoDetector>(filePath + ".xml", projectName);
-                //        var rOfRhoDetectorDims = new int[] { rOfRhoDetector.Rho.Count - 1 };
-                //        rOfRhoDetector.Mean = (double[])FileIO.ReadArrayFromBinaryInResources<double>(filePath, projectName, rOfRhoDetectorDims);
-                //        return rOfRhoDetector;
-
-                //    case "pMCROfRho":
-                //        var pMuaMusROfRhoDetector = FileIO.ReadFromXMLInResources<pMCROfRhoDetector>(filePath + ".xml", projectName);
-                //        var pMCROfRhoDetectorDims = new int[] { pMuaMusROfRhoDetector.Rho.Count - 1 };
-                //        pMuaMusROfRhoDetector.Mean = (double[])FileIO.ReadArrayFromBinaryInResources<double>(filePath, projectName, pMCROfRhoDetectorDims);
-                //        return pMuaMusROfRhoDetector;
-
-                //    case "dMCdROfRhodMua":
-                //        var dMCdROfRhodMuaDetector = FileIO.ReadFromXMLInResources<dMCdROfRhodMuaDetector>(filePath + ".xml", projectName);
-                //        var dMCdROfRhodMuaDetectorDims = new int[] { dMCdROfRhodMuaDetector.Rho.Count - 1 };
-                //        dMCdROfRhodMuaDetector.Mean = (double[])FileIO.ReadArrayFromBinaryInResources<double>(filePath, projectName, dMCdROfRhodMuaDetectorDims);
-                //        return dMCdROfRhodMuaDetector;
-
-                //    case "dMCdROfRhodMus":
-                //        var dMCdROfRhodMusDetector = FileIO.ReadFromXMLInResources<dMCdROfRhodMusDetector>(filePath + ".xml", projectName);
-                //        var dMCdROfRhodMusDetectorDims = new int[] { dMCdROfRhodMusDetector.Rho.Count - 1 };
-                //        dMCdROfRhodMusDetector.Mean = (double[])FileIO.ReadArrayFromBinaryInResources<double>(filePath, projectName, dMCdROfRhodMusDetectorDims);
-                //        return dMCdROfRhodMusDetector;
-
-                //        var tOfRhoDetector = FileIO.ReadFromXMLInResources<TOfRhoDetector>(filePath + ".xml", projectName);
-                //        tOfRhoDetector.Mean = (double[])FileIO.ReadArrayFromBinaryInResources<double>(filePath, projectName);
-                //        return tOfRhoDetector;
-
-                //    case "ROfAngle":
-                //        var rOfAngleDetector = FileIO.ReadFromXMLInResources<ROfAngleDetector>(filePath + ".xml", projectName);
-                //        var rOfAngleDetectorDims = new int[] { rOfAngleDetector.Angle.Count - 1 };
-                //        rOfAngleDetector.Mean = (double[])FileIO.ReadArrayFromBinaryInResources<double>(filePath, projectName, rOfAngleDetectorDims);
-                //        return rOfAngleDetector;
-
-                //    case "ROfFx":
-                //        var rOfFxDetector = FileIO.ReadFromXMLInResources<ROfFxDetector>(filePath + ".xml", projectName);
-                //        var rOfFxDetectorDims = new int[] { rOfFxDetector.Fx.Count };
-                //        rOfFxDetector.Mean = (Complex[])FileIO.ReadArrayFromBinaryInResources<Complex>(filePath, projectName, rOfFxDetectorDims);
-                //        return rOfFxDetector;
-
-                //    case "pMCROfFx":
-                //        var pMuaMusROfFxDetector = FileIO.ReadFromXMLInResources<pMCROfFxDetector>(filePath + ".xml", projectName);
-                //        var pMCROfFxDetectorDims = new int[] { pMuaMusROfFxDetector.Fx.Count };
-                //        pMuaMusROfFxDetector.Mean = (Complex[])FileIO.ReadArrayFromBinaryInResources<Complex>(filePath, projectName, pMCROfFxDetectorDims);
-                //        return pMuaMusROfFxDetector;
-
-                //    case "TOfAngle":
-                //        var tOfAngleDetector = FileIO.ReadFromXMLInResources<TOfAngleDetector>(filePath + ".xml", projectName);
-                //        var tOfAngleDetectorDims = new int[] { tOfAngleDetector.Angle.Count - 1 };
-                //        tOfAngleDetector.Mean = (double[])FileIO.ReadArrayFromBinaryInResources<double>(filePath, projectName, tOfAngleDetectorDims);
-                //        return tOfAngleDetector;
-
-                //    // "2D" detectors
-                //    case "ROfRhoAndTime":
-                //        var rOfRhoAndTimeDetector = FileIO.ReadFromXMLInResources<ROfRhoAndTimeDetector>(filePath + ".xml", projectName);
-                //        var rOfRhoAndTimeDetectorDims = new int[] { rOfRhoAndTimeDetector.Rho.Count, rOfRhoAndTimeDetector.Time.Count - 1 };
-                //        rOfRhoAndTimeDetector.Mean = (double[,])FileIO.ReadArrayFromBinaryInResources<double>(filePath, projectName, rOfRhoAndTimeDetectorDims);
-                //        return rOfRhoAndTimeDetector;
-
-                //    case "pMCROfRhoAndTime":
-                //        var pMuaMusROfRhoAndTimeDetector = FileIO.ReadFromXMLInResources<pMCROfRhoAndTimeDetector>(filePath + ".xml", projectName);
-                //        var pMCROfRhoAndTimeDetectorDims = new int[] { pMuaMusROfRhoAndTimeDetector.Rho.Count, pMuaMusROfRhoAndTimeDetector.Time.Count - 1 };
-                //        pMuaMusROfRhoAndTimeDetector.Mean = (double[,])FileIO.ReadArrayFromBinaryInResources<double>(filePath, projectName, pMCROfRhoAndTimeDetectorDims);
-                //        return pMuaMusROfRhoAndTimeDetector;
-
-                //    case "pMCROfFxAndTime":
-                //        var pMuaMusROfFxAndTimeDetector = FileIO.ReadFromXMLInResources<pMCROfFxAndTimeDetector>(filePath + ".xml", projectName);
-                //        var pMCROfFxAndTimeDetectorDims = new int[] { pMuaMusROfFxAndTimeDetector.Fx.Count, pMuaMusROfFxAndTimeDetector.Time.Count - 1 };
-                //        pMuaMusROfFxAndTimeDetector.Mean = (Complex[,])FileIO.ReadArrayFromBinaryInResources<Complex>(filePath, projectName, pMCROfFxAndTimeDetectorDims);
-                //        return pMuaMusROfFxAndTimeDetector;
-
-                //    case "ROfRhoAndAngle":
-                //        var rOfRhoAndAngleDetector =
-                //            FileIO.ReadFromXMLInResources<ROfRhoAndAngleDetector>(filePath + ".xml", projectName);
-                //        var rOfRhoAndAngleDetectorDims = new int[] { rOfRhoAndAngleDetector.Rho.Count - 1, rOfRhoAndAngleDetector.Angle.Count - 1 };
-                //        rOfRhoAndAngleDetector.Mean =
-                //            (double[,])FileIO.ReadArrayFromBinaryInResources<double>(filePath, projectName, rOfRhoAndAngleDetectorDims);
-                //        return rOfRhoAndAngleDetector;
-
-                //    case "TOfRhoAndAngle":
-                //        var tOfRhoAndAngleDetector =
-                //            FileIO.ReadFromXMLInResources<TOfRhoAndAngleDetector>(filePath + ".xml", projectName);
-                //        var tOfRhoAndAngleDetectorDims = new int[] { tOfRhoAndAngleDetector.Rho.Count - 1, tOfRhoAndAngleDetector.Angle.Count - 1 };
-                //        tOfRhoAndAngleDetector.Mean =
-                //            (double[,])FileIO.ReadArrayFromBinaryInResources<double>(filePath, projectName, tOfRhoAndAngleDetectorDims);
-                //        return tOfRhoAndAngleDetector;
-
-                //    case "ROfRhoAndOmega":
-                //        var rOfRhoAndOmegaDetector =
-                //            FileIO.ReadFromXMLInResources<ROfRhoAndOmegaDetector>(filePath + ".xml", projectName);
-                //        var rOfRhoAndOmegaDetectorDims = new int[] { rOfRhoAndOmegaDetector.Rho.Count - 1, rOfRhoAndOmegaDetector.Omega.Count };
-                //        rOfRhoAndOmegaDetector.Mean =
-                //            (Complex[,])FileIO.ReadArrayFromBinaryInResources<Complex>(filePath, projectName, rOfRhoAndOmegaDetectorDims);
-                //        return rOfRhoAndOmegaDetector;
-
-                //    case "ROfFxAndTime":
-                //        var rOfFxAndTimeDetector = FileIO.ReadFromXMLInResources<ROfFxAndTimeDetector>(filePath + ".xml", projectName);
-                //        var rOfFxAndTimeDetectorDims = new int[] { rOfFxAndTimeDetector.Fx.Count, rOfFxAndTimeDetector.Time.Count - 1 };
-                //        rOfFxAndTimeDetector.Mean = (Complex[,])FileIO.ReadArrayFromBinaryInResources<Complex>(filePath, projectName, rOfFxAndTimeDetectorDims);
-                //        return rOfFxAndTimeDetector;
-                        
-                //    case "ROfXAndY":
-                //        var rOfXAndYDetector = FileIO.ReadFromXMLInResources<ROfXAndYDetector>(filePath + ".xml",
-                //                                                                               projectName);
-                //        var rOfXAndYDetectorDims = new int[] { rOfXAndYDetector.X.Count, rOfXAndYDetector.Y.Count };
-                //        rOfXAndYDetector.Mean =
-                //            (double[,])FileIO.ReadArrayFromBinaryInResources<double>(filePath, projectName, rOfXAndYDetectorDims);
-                //        return rOfXAndYDetector;
-
-                //    case "FluenceOfRhoAndZ":
-                //        var fluenceOfRhoAndZDetector =
-                //            FileIO.ReadFromXMLInResources<FluenceOfRhoAndZDetector>(filePath + ".xml", projectName);
-                //        var fluenceOfRhoAndZDetectorDims = new int[] { fluenceOfRhoAndZDetector.Rho.Count, fluenceOfRhoAndZDetector.Z.Count };
-                //        fluenceOfRhoAndZDetector.Mean =
-                //            (double[,])FileIO.ReadArrayFromBinaryInResources<double>(filePath, projectName, fluenceOfRhoAndZDetectorDims);
-                //        return fluenceOfRhoAndZDetector;
-
-                //    case "AOfRhoAndZ":
-                //        var aOfRhoAndZDetector = FileIO.ReadFromXMLInResources<AOfRhoAndZDetector>(filePath + ".xml",
-                //                                                                                   projectName);
-                //        var aOfRhoAndZDetectorDims = new int[] { aOfRhoAndZDetector.Rho.Count, aOfRhoAndZDetector.Z.Count };
-                //        aOfRhoAndZDetector.Mean =
-                //            (double[,])FileIO.ReadArrayFromBinaryInResources<double>(filePath, projectName, aOfRhoAndZDetectorDims);
-                //        return aOfRhoAndZDetector;
-
-
-                //    // "3D" detectors
-                //    case "FluenceOfRhoAndZAndTime":
-                //        var fluenceOfRhoAndZAndTimeDetector =
-                //            FileIO.ReadFromXMLInResources<FluenceOfRhoAndZAndTimeDetector>(filePath + ".xml",  projectName);
-                //        var fluenceOfRhoAndZAndTimeDetectorDims =
-                //            new int[] { fluenceOfRhoAndZAndTimeDetector.Rho.Count, 
-                //                        fluenceOfRhoAndZAndTimeDetector.Z.Count,
-                //                        fluenceOfRhoAndZAndTimeDetector.Time.Count };
-                //        fluenceOfRhoAndZAndTimeDetector.Mean =
-                //            (double[, ,])FileIO.ReadArrayFromBinaryInResources<double>(filePath, projectName, fluenceOfRhoAndZAndTimeDetectorDims);
-                //        return fluenceOfRhoAndZAndTimeDetector;
-                //    case "ReflectedMTOfRhoAndSubregionHist":
-                //        var reflectedMTOfRhoAndSubRegionHistDetector =
-                //            FileIO.ReadFromXMLInResources<ReflectedMTOfRhoAndSubregionHistDetector>(filePath + ".xml", projectName);
-                //        var ReflectedMTOfRhoAndSubregionHistDims =
-                //            new int[] { reflectedMTOfRhoAndSubRegionHistDetector.Rho.Count,  
-                //                        reflectedMTOfRhoAndSubRegionHistDetector.MTBins.Count };
-                //        reflectedMTOfRhoAndSubRegionHistDetector.Mean =
-                //            (double[,])FileIO.ReadArrayFromBinaryInResources<double>(filePath, projectName, ReflectedMTOfRhoAndSubregionHistDims);
-                //        return reflectedMTOfRhoAndSubRegionHistDetector;
-                //    case "ReflectedTimeOfRhoAndSubregionHist":
-                //        var reflectedTimeOfRhoAndSubregionHistDetector =
-                //            FileIO.ReadFromXMLInResources<ReflectedTimeOfRhoAndSubregionHistDetector>(filePath + ".xml", projectName);
-                //        var reflectedTimeOfRhoAndSubregionHistDims =
-                //            new int[] { reflectedTimeOfRhoAndSubregionHistDetector.Rho.Count, 
-                //                        reflectedTimeOfRhoAndSubregionHistDetector.SubregionIndices.Count, 
-                //                        reflectedTimeOfRhoAndSubregionHistDetector.Time.Count };
-                //        reflectedTimeOfRhoAndSubregionHistDetector.Mean =
-                //            (double[, ,])FileIO.ReadArrayFromBinaryInResources<double>(filePath, projectName, reflectedTimeOfRhoAndSubregionHistDims);
-                //        return reflectedTimeOfRhoAndSubregionHistDetector;
-
-                //    default:
-                //        throw new ArgumentOutOfRangeException("tallyType");
-                //}
-            }
-            catch (Exception e)
-            {
-                Console.WriteLine("Problem reading detector information from resource file.\n\nDetails:\n\n" + e + "\n");
-            }
-
-            return null;
-        }
-        /// <summary>
-        /// Reads Detector from file in resources using default name (TallyType.ToString).
-        /// </summary>
-        /// <param name="tallyType">TallyType of IDetector to be read</param>
-        /// <param name="folderPath">path string of folder where file to be read resides</param>
-        /// <param name="projectName">project name string where the file resides in resources</param>
-        /// <returns>IDetector</returns>
-        public static IDetector ReadDetectorFromFileInResources(string tallyType, string folderPath, string projectName)
-        {
-            return ReadDetectorFromFileInResources(tallyType, tallyType, folderPath, projectName);
-        }
-    }
-}
+﻿using System;
+using System.IO;
+using Vts.IO;
+
+namespace Vts.MonteCarlo.IO
+{
+    /// <summary>
+    /// Class that handles IO for IDetectors.
+    /// </summary>
+    public static class DetectorIO
+    {
+        ///// <summary>
+        ///// Reads Detector from File with given fileName.
+        ///// </summary>
+        ///// <param name="tallyType">TallyType of IDetector being read</param>
+        ///// <param name="fileName">filename string of file to be read</param>
+        ///// <param name="folderPath">path string where file resides</param>
+        ///// <returns></returns>
+        //public static T ReadDetecto2FromFile<T>(string fileName, string folderPath)
+        //    where T : IDetector2
+        //{
+        //    try
+        //    {
+        //        // allow null filePaths in case writing to isolated storage
+        //        string filePath;
+        //        if (folderPath == "")
+        //        {
+        //            filePath = fileName;
+        //        }
+        //        else
+        //        {
+        //            filePath = folderPath + @"/" + fileName;
+        //        }
+        //        var type = typeof(T);
+
+        //        if (type.Implements(typeof(IDetectorOutput<double>)))
+        //        {
+        //            return FileIO.ReadFromXML<T>(filePath + ".xml");
+        //        }
+        //        if (type.Implements(typeof(IDetectorOutput<double[]>)))
+        //        {
+        //            var detector = (IDetectorOutput<double[]>)FileIO.ReadFromXML<T>(filePath + ".xml");
+        //            detector.Mean = (double[])FileIO.ReadArrayFromBinary<double>(filePath, detector.Dimensions);
+        //            return (T)detector;
+        //        }
+        //        if (type.Implements(typeof(IDetectorOutput<double[,]>)))
+        //        {
+        //            var detector = (IDetectorOutput<double[,]>)FileIO.ReadFromXML<T>(filePath + ".xml");
+        //            detector.Mean = (double[,])FileIO.ReadArrayFromBinary<double>(filePath, detector.Dimensions);
+        //            return (T)detector;
+        //        }
+        //        if (type.Implements(typeof(IDetectorOutput<double[, ,]>)))
+        //        {
+        //            var detector = (IDetectorOutput<double[, ,]>)FileIO.ReadFromXML<T>(filePath + ".xml");
+        //            detector.Mean = (double[, ,])FileIO.ReadArrayFromBinary<double>(filePath, detector.Dimensions);
+        //            return (T)detector;
+        //        }
+        //        if (type.Implements(typeof(IDetectorOutput<double[, , ,]>)))
+        //        {
+        //            var detector = (IDetectorOutput<double[, , ,]>)FileIO.ReadFromXML<T>(filePath + ".xml");
+        //            detector.Mean = (double[, , ,])FileIO.ReadArrayFromBinary<double>(filePath, detector.Dimensions);
+        //            return (T)detector;
+        //        }
+        //        if (type.Implements(typeof(IDetectorOutput<double[, , , ,]>)))
+        //        {
+        //            var detector = (IDetectorOutput<double[, , , ,]>)FileIO.ReadFromXML<T>(filePath + ".xml");
+        //            detector.Mean = (double[, , , ,])FileIO.ReadArrayFromBinary<double>(filePath, detector.Dimensions);
+        //            return (T)detector;
+        //        }
+        //        if (type.Implements(typeof(IDetectorOutput<Complex>)))
+        //        {
+        //            return FileIO.ReadFromXML<T>(filePath + ".xml");
+        //        }
+        //        if (type.Implements(typeof(IDetectorOutput<Complex[]>)))
+        //        {
+        //            var detector = (IDetectorOutput<Complex[]>)FileIO.ReadFromXML<T>(filePath + ".xml");
+        //            detector.Mean = (Complex[])FileIO.ReadArrayFromBinary<Complex>(filePath, detector.Dimensions);
+        //            return (T)detector;
+        //        }
+        //        if (type.Implements(typeof(IDetectorOutput<Complex[,]>)))
+        //        {
+        //            var detector = (IDetectorOutput<Complex[,]>)FileIO.ReadFromXML<T>(filePath + ".xml");
+        //            detector.Mean = (Complex[,])FileIO.ReadArrayFromBinary<Complex>(filePath, detector.Dimensions);
+        //            return (T)detector;
+        //        }
+        //        if (type.Implements(typeof(IDetectorOutput<Complex[, ,]>)))
+        //        {
+        //            var detector = (IDetectorOutput<Complex[, ,]>)FileIO.ReadFromXML<T>(filePath + ".xml");
+        //            detector.Mean = (Complex[, ,])FileIO.ReadArrayFromBinary<Complex>(filePath, detector.Dimensions);
+        //            return (T)detector;
+        //        }
+        //        if (type.Implements(typeof(IDetectorOutput<Complex[, , ,]>)))
+        //        {
+        //            var detector = (IDetectorOutput<Complex[, , ,]>)FileIO.ReadFromXML<T>(filePath + ".xml");
+        //            detector.Mean = (Complex[, , ,])FileIO.ReadArrayFromBinary<Complex>(filePath, detector.Dimensions);
+        //            return (T)detector;
+        //        }
+        //        if (type.Implements(typeof(IDetectorOutput<Complex[, , , ,]>)))
+        //        {
+        //            var detector = (IDetectorOutput<Complex[, , , ,]>)FileIO.ReadFromXML<T>(filePath + ".xml");
+        //            detector.Mean = (Complex[, , , ,])FileIO.ReadArrayFromBinary<Complex>(filePath, detector.Dimensions);
+        //            return (T)detector;
+        //        }
+        //    }
+        //    catch (Exception e)
+        //    {
+        //        Console.WriteLine("Problem reading detector information from file.\n\nDetails:\n\n" + e + "\n");
+        //    }
+
+        //    return default(T);
+        //}
+
+        /// <summary>
+        /// Writes Detector xml for scalar detectors, writes Detector xml and 
+        /// binary for 1D and larger detectors.  Detector.Name is used for filename.
+        /// </summary>
+        /// <param name="detector">IDetector being written.</param>
+        /// <param name="folderPath">location of written file.</param>
+        public static void WriteDetectorToFile(IDetector detector, string folderPath)
+        {
+            try
+            {
+                // allow null folderPath in case writing to isolated storage
+                string filePath = folderPath;
+                if (folderPath == "")
+                {
+                    filePath = detector.Name;
+                }
+                else
+                {
+                    filePath = folderPath + @"/" + detector.Name;
+
+                    // uses isolated storage for Silverlight, desktop folder otherwise
+                    FileIO.CreateDirectory(folderPath);
+                }
+
+                FileIO.WriteToJson(detector, filePath + ".txt");
+                var binaryArraySerializers = detector.GetBinarySerializers();
+                if (binaryArraySerializers == null)
+                {
+                    return;
+                }
+
+                foreach (var binaryArraySerializer in binaryArraySerializers)
+                {
+                    if (binaryArraySerializer == null)
+                        continue;
+
+                    // Create a file to write binary data 
+                    using (Stream s = StreamFinder.GetFileStream(filePath + binaryArraySerializer.FileTag, FileMode.OpenOrCreate))
+                    {
+                        if (s == null)
+                            continue;
+
+                        using (BinaryWriter bw = new BinaryWriter(s))
+                        {
+                            binaryArraySerializer.WriteData(bw);
+                        }
+                    }
+                    case TallyType.FluenceOfTetrahedralMesh:
+                        FileIO.WriteToXML((FluenceOfTetrahedralMeshDetector)detector, filePath + ".xml");
+                        break;
+
+                }
+            }
+            catch (Exception e)
+            {
+                Console.WriteLine("Problem writing detector information to file.\n\nDetails:\n\n" + e + "\n");
+            }
+        }
+
+        /// <summary>
+        /// Reads Detector from File with given fileName.
+        /// </summary>
+        /// <param name="tallyType">TallyType of IDetector being read</param>
+        /// <param name="fileName">filename string of file to be read</param>
+        /// <param name="folderPath">path string where file resides</param>
+        /// <returns>IDetector</returns>
+        public static IDetector ReadDetectorFromFile(string tallyType, string fileName, string folderPath)
+        {
+            try
+            {
+                // allow null filePaths in case writing to isolated storage
+                string filePath;
+                if (folderPath == "")
+                {
+                    filePath = fileName;
+                }
+                else
+                {
+                    filePath = folderPath + @"/" + fileName;
+                }
+                var detector = FileIO.ReadFromJson<IDetector>(filePath + ".txt");
+
+                var binaryArraySerializers = detector.GetBinarySerializers();
+
+                if (binaryArraySerializers == null)
+                {
+                    return detector;
+                }
+
+                foreach (var binaryArraySerializer in binaryArraySerializers)
+                {
+                    if (binaryArraySerializer == null)
+                        continue;
+
+                    using ( Stream s = StreamFinder.GetFileStream(filePath + binaryArraySerializer.FileTag, FileMode.Open))
+                    {
+                        if (s == null)
+                            continue;
+
+                        using (BinaryReader br = new BinaryReader(s))
+                        {
+                            binaryArraySerializer.ReadData(br);
+                        }
+                    }
+                }
+
+                return detector;
+                //switch (tallyType)
+                //{
+                //    // "0D" detectors
+                //    case "RDiffuse":
+                //        return FileIO.ReadFromXML<RDiffuseDetector>(filePath + ".xml");
+
+                //    case "TDiffuse":
+                //        return FileIO.ReadFromXML<TDiffuseDetector>(filePath + ".xml");
+
+                //    case "ATotal":
+                //        return FileIO.ReadFromXML<ATotalDetector>(filePath + ".xml");
+
+                //    // "1D" detectors
+                //    case "ROfRho":
+                //        var rOfRhoDetector = FileIO.ReadFromXML<ROfRhoDetector>(filePath + ".xml");
+                //        var rOfRhoDetectorDims = new int[] { rOfRhoDetector.Rho.Count - 1 };
+                //        rOfRhoDetector.Mean = (double[])FileIO.ReadArrayFromBinary<double>(filePath, rOfRhoDetectorDims);
+                //        return rOfRhoDetector;
+
+                //    case "pMCROfRho":
+                //        var pMCROfRhoDetector = FileIO.ReadFromXML<pMCROfRhoDetector>(filePath + ".xml");
+                //        var pMCROfRhoDetectorDims = new int[] { pMCROfRhoDetector.Rho.Count - 1 };
+                //        pMCROfRhoDetector.Mean = (double[])FileIO.ReadArrayFromBinary<double>(filePath, pMCROfRhoDetectorDims);
+                //        return pMCROfRhoDetector;
+
+                //    case "dMCdROfRhodMua":
+                //        var dMCdROfRhodMuaDetector = FileIO.ReadFromXML<dMCdROfRhodMuaDetector>(filePath + ".xml");
+                //        var dMCdROfRhodMuaDetectorDims = new int[] { dMCdROfRhodMuaDetector.Rho.Count - 1 };
+                //        dMCdROfRhodMuaDetector.Mean = (double[])FileIO.ReadArrayFromBinary<double>(filePath, dMCdROfRhodMuaDetectorDims);
+                //        return dMCdROfRhodMuaDetector;
+
+                //    case "dMCdROfRhodMus":
+                //        var dMCdROfRhodMusDetector = FileIO.ReadFromXML<dMCdROfRhodMusDetector>(filePath + ".xml");
+                //        var dMCdROfRhodMusDetectorDims = new int[] { dMCdROfRhodMusDetector.Rho.Count - 1 };
+                //        dMCdROfRhodMusDetector.Mean = (double[])FileIO.ReadArrayFromBinary<double>(filePath, dMCdROfRhodMusDetectorDims);
+                //        return dMCdROfRhodMusDetector;
+                //    case "TOfRho":
+                //        var tOfRhoDetector = FileIO.ReadFromXML<TOfRhoDetector>(filePath + ".xml");
+                //        var tOfRhoDetectorDims = new int[] { tOfRhoDetector.Rho.Count - 1 };
+                //        tOfRhoDetector.Mean = (double[])FileIO.ReadArrayFromBinary<double>(filePath, tOfRhoDetectorDims);
+                //        return tOfRhoDetector;
+
+                //    case "ROfAngle":
+                //        var rOfAngleDetector = FileIO.ReadFromXML<ROfAngleDetector>(filePath + ".xml");
+                //        var rOfAngleDetectorDims = new int[] { rOfAngleDetector.Angle.Count - 1 };
+                //        rOfAngleDetector.Mean = (double[])FileIO.ReadArrayFromBinary<double>(filePath, rOfAngleDetectorDims);
+                //        return rOfAngleDetector;
+
+                //    case "ROfFx":
+                //        var rOfFxDetector = FileIO.ReadFromXML<ROfFxDetector>(filePath + ".xml");
+                //        var rOfFxDetectorDims = new int[] { rOfFxDetector.Fx.Count };
+                //        rOfFxDetector.Mean = (Complex[])FileIO.ReadArrayFromBinary<Complex>(filePath, rOfFxDetectorDims);
+                //        return rOfFxDetector;
+
+
+                //    case "pMCROfFx":
+                //        var pMCROfFxDetector = FileIO.ReadFromXML<pMCROfFxDetector>(filePath + ".xml");
+                //        var pMCROfFxDetectorDims = new int[] { pMCROfFxDetector.Fx.Count };
+                //        pMCROfFxDetector.Mean = (Complex[])FileIO.ReadArrayFromBinary<Complex>(filePath, pMCROfFxDetectorDims);
+                //        return pMCROfFxDetector;
+
+                //    case "TOfAngle":
+                //        var tOfAngleDetector = FileIO.ReadFromXML<TOfAngleDetector>(filePath + ".xml");
+                //        var tOfAngleDetectorDims = new int[] { tOfAngleDetector.Angle.Count - 1 };
+                //        tOfAngleDetector.Mean = (double[])FileIO.ReadArrayFromBinary<double>(filePath, tOfAngleDetectorDims);
+                //        return tOfAngleDetector;
+
+                //    // "2D" detectors
+                //    case "ROfRhoAndTime":
+                //        var rOfRhoAndTimeDetector = FileIO.ReadFromXML<ROfRhoAndTimeDetector>(filePath + ".xml");
+                //        var rOfRhoAndTimeDetectorDims = new int[] { rOfRhoAndTimeDetector.Rho.Count - 1, rOfRhoAndTimeDetector.Time.Count - 1 };
+                //        rOfRhoAndTimeDetector.Mean = (double[,])FileIO.ReadArrayFromBinary<double>(filePath, rOfRhoAndTimeDetectorDims);
+                //        return rOfRhoAndTimeDetector;
+
+                //    case "pMCROfRhoAndTime":
+                //        var pMCROfRhoAndTimeDetector =
+                //            FileIO.ReadFromXML<pMCROfRhoAndTimeDetector>(filePath + ".xml");
+                //        var pMCROfRhoAndTimeDetectorDims = new int[] { pMCROfRhoAndTimeDetector.Rho.Count - 1, pMCROfRhoAndTimeDetector.Time.Count - 1 };
+                //        pMCROfRhoAndTimeDetector.Mean = (double[,])FileIO.ReadArrayFromBinary<double>(filePath, pMCROfRhoAndTimeDetectorDims);
+                //        return pMCROfRhoAndTimeDetector;
+
+                //    case "pMCROfFxAndTime":
+                //        var pMCROfFxAndTimeDetector =
+                //            FileIO.ReadFromXML<pMCROfFxAndTimeDetector>(filePath + ".xml");
+                //        var pMCROfFxAndTimeDetectorDims = new int[] { pMCROfFxAndTimeDetector.Fx.Count - 1, pMCROfFxAndTimeDetector.Time.Count - 1 };
+                //        pMCROfFxAndTimeDetector.Mean = (Complex[,])FileIO.ReadArrayFromBinary<Complex>(filePath, pMCROfFxAndTimeDetectorDims);
+                //        return pMCROfFxAndTimeDetector;
+
+                //    case "ROfRhoAndAngle":
+                //        var rOfRhoAndAngleDetector = FileIO.ReadFromXML<ROfRhoAndAngleDetector>(filePath + ".xml");
+                //        var rOfRhoAndAngleDetectorDims = new int[] { rOfRhoAndAngleDetector.Rho.Count - 1, rOfRhoAndAngleDetector.Angle.Count - 1 };
+                //        rOfRhoAndAngleDetector.Mean = (double[,])FileIO.ReadArrayFromBinary<double>(filePath, rOfRhoAndAngleDetectorDims);
+                //        return rOfRhoAndAngleDetector;
+
+                //    case "TOfRhoAndAngle":
+                //        var tOfRhoAndAngleDetector = FileIO.ReadFromXML<TOfRhoAndAngleDetector>(filePath + ".xml");
+                //        var tOfRhoAndAngleDetectorDims = new int[] { tOfRhoAndAngleDetector.Rho.Count - 1, tOfRhoAndAngleDetector.Angle.Count - 1 };
+                //        tOfRhoAndAngleDetector.Mean = (double[,])FileIO.ReadArrayFromBinary<double>(filePath, tOfRhoAndAngleDetectorDims);
+                //        return tOfRhoAndAngleDetector;
+
+                //    case "ROfRhoAndOmega":
+                //        var rOfRhoAndOmegaDetector = FileIO.ReadFromXML<ROfRhoAndOmegaDetector>(filePath + ".xml");
+                //        var rOfRhoAndOmegaDetectorDims = new int[] { rOfRhoAndOmegaDetector.Rho.Count - 1, rOfRhoAndOmegaDetector.Omega.Count };
+                //        rOfRhoAndOmegaDetector.Mean = (Complex[,])FileIO.ReadArrayFromBinary<Complex>(filePath, rOfRhoAndOmegaDetectorDims);
+                //        return rOfRhoAndOmegaDetector;
+
+                //    case "ROfFxAndTime":
+                //        var rOfFxAndTimeDetector = FileIO.ReadFromXML<ROfFxAndTimeDetector>(filePath + ".xml");
+                //        var rOfFxAndTimeDetectorDims = new int[] { rOfFxAndTimeDetector.Fx.Count, rOfFxAndTimeDetector.Time.Count - 1 };
+                //        rOfFxAndTimeDetector.Mean = (Complex[,])FileIO.ReadArrayFromBinary<Complex>(filePath, rOfFxAndTimeDetectorDims);
+                //        return rOfFxAndTimeDetector;
+
+                //    case "ROfXAndY":
+                //        var rOfXAndYDetector = FileIO.ReadFromXML<ROfXAndYDetector>(filePath + ".xml");
+                //        var rOfXAndYDetectorDims = new int[] { rOfXAndYDetector.X.Count - 1, rOfXAndYDetector.Y.Count - 1 };
+                //        rOfXAndYDetector.Mean = (double[,])FileIO.ReadArrayFromBinary<double>(filePath, rOfXAndYDetectorDims);
+                //        return rOfXAndYDetector;
+
+                //    case "FluenceOfRhoAndZ":
+                //        var fluenceOfRhoAndZDetector = FileIO.ReadFromXML<FluenceOfRhoAndZDetector>(filePath + ".xml");
+                //        var fluenceOfRhoAndZDetectorDims = new int[] { fluenceOfRhoAndZDetector.Rho.Count - 1, fluenceOfRhoAndZDetector.Z.Count - 1 };
+                //        fluenceOfRhoAndZDetector.Mean = (double[,])FileIO.ReadArrayFromBinary<double>(filePath, fluenceOfRhoAndZDetectorDims);
+                //        return fluenceOfRhoAndZDetector;
+
+                //    case "FluenceOfXAndYAndZ":
+                //        var fluenceOfXAndYAndZDetector = FileIO.ReadFromXML<FluenceOfXAndYAndZDetector>(filePath + ".xml");
+                //        var fluenceOfXAndYAndZDetectorDims = new int[] { fluenceOfXAndYAndZDetector.X.Count - 1, fluenceOfXAndYAndZDetector.Y.Count - 1, fluenceOfXAndYAndZDetector.Z.Count - 1 };
+                //        fluenceOfXAndYAndZDetector.Mean = (double[, ,])FileIO.ReadArrayFromBinary<double>(filePath, fluenceOfXAndYAndZDetectorDims);
+                //        return fluenceOfXAndYAndZDetector;
+
+                //    case "AOfRhoAndZ":
+                //        var aOfRhoAndZDetector = FileIO.ReadFromXML<AOfRhoAndZDetector>(filePath + ".xml");
+                //        var aOfRhoAndZDetectorDims = new int[] { aOfRhoAndZDetector.Rho.Count - 1, aOfRhoAndZDetector.Z.Count - 1 };
+                //        aOfRhoAndZDetector.Mean = (double[,])FileIO.ReadArrayFromBinary<double>(filePath, aOfRhoAndZDetectorDims);
+                //        return aOfRhoAndZDetector;
+
+
+                //    // "3D" detectors
+                //    case "FluenceOfRhoAndZAndTime":
+                //        var fluenceOfRhoAndZAndTimeDetector =
+                //            FileIO.ReadFromXML<FluenceOfRhoAndZAndTimeDetector>(filePath + ".xml");
+                //        var fluenceOfRhoAndZAndTimeDetectorDims = new int[] { 
+                //            fluenceOfRhoAndZAndTimeDetector.Rho.Count - 1, 
+                //            fluenceOfRhoAndZAndTimeDetector.Z.Count - 1,
+                //            fluenceOfRhoAndZAndTimeDetector.Time.Count - 1 };
+                //        fluenceOfRhoAndZAndTimeDetector.Mean = (double[, ,])FileIO.ReadArrayFromBinary<double>(filePath, fluenceOfRhoAndZAndTimeDetectorDims);
+                //        return fluenceOfRhoAndZAndTimeDetector;
+
+                //    case "ReflectedMTOfRhoAndSubregionHist":
+                //        var reflectedMTOfRhoAndSubregionHistDetector =
+                //            FileIO.ReadFromXML<ReflectedMTOfRhoAndSubregionHistDetector>(filePath + ".xml");
+                //        var reflectedMTOfRhoAndSubregionHistDetectorDims = new int[] {
+                //            reflectedMTOfRhoAndSubregionHistDetector.Rho.Count - 1, 
+                //            reflectedMTOfRhoAndSubregionHistDetector.MTBins.Count - 1 };                                                 
+                //        reflectedMTOfRhoAndSubregionHistDetector.Mean =
+                //            (double[,])FileIO.ReadArrayFromBinary<double>(filePath, reflectedMTOfRhoAndSubregionHistDetectorDims);
+                //        return reflectedMTOfRhoAndSubregionHistDetector;
+
+                //    case "ReflectedTimeOfRhoAndSubregionHist":
+                //        var reflectedTimeOfRhoAndSubregionHistDetector =
+                //            FileIO.ReadFromXML<ReflectedTimeOfRhoAndSubregionHistDetector>(filePath + ".xml");
+                //        var reflectedTimeOfRhoAndSubregionHistDetectorDims = new int[] {
+                //            reflectedTimeOfRhoAndSubregionHistDetector.Rho.Count - 1, 
+                //            reflectedTimeOfRhoAndSubregionHistDetector.SubregionIndices.Count,
+                //            reflectedTimeOfRhoAndSubregionHistDetector.Time.Count - 1 };
+                //        reflectedTimeOfRhoAndSubregionHistDetector.Mean =
+                //            (double[, ,])FileIO.ReadArrayFromBinary<double>(filePath, reflectedTimeOfRhoAndSubregionHistDetectorDims);
+                //        return reflectedTimeOfRhoAndSubregionHistDetector;
+
+                //    // "5D" detectors
+                //    case "RadianceOfXAndYAndZAndThetaAndPhi":
+                //        var radianceOfXAndYAndZAndThetaAndPhiDetector =
+                //            FileIO.ReadFromXML<RadianceOfXAndYAndZAndThetaAndPhiDetector>(filePath + ".xml");
+                //        var radianceOfXAndYAndZAndThetaAndPhiDims = new int[] { 
+                //            radianceOfXAndYAndZAndThetaAndPhiDetector.X.Count - 1, 
+                //            radianceOfXAndYAndZAndThetaAndPhiDetector.Y.Count - 1,
+                //            radianceOfXAndYAndZAndThetaAndPhiDetector.Z.Count - 1,
+                //            radianceOfXAndYAndZAndThetaAndPhiDetector.Theta.Count - 1,
+                //            radianceOfXAndYAndZAndThetaAndPhiDetector.Phi.Count - 1};
+                //        radianceOfXAndYAndZAndThetaAndPhiDetector.Mean = (double[,,,,])FileIO.ReadArrayFromBinary<double>(filePath, radianceOfXAndYAndZAndThetaAndPhiDims);
+                //        return radianceOfXAndYAndZAndThetaAndPhiDetector;
+
+                //    default:
+                //        throw new ArgumentOutOfRangeException("tallyType");
+                //}
+            }
+            catch (Exception e)
+            {
+                Console.WriteLine("Problem reading detector information from file.\n\nDetails:\n\n" + e + "\n");
+            }
+
+            return null;
+        }
+        /// <summary>
+        /// Reads Detector from file with default fileName (TallyType.ToString).
+        /// </summary>
+        /// <param name="tallyType">TallyType of IDetector being read</param>
+        /// <param name="folderPath">path string of folder where file to be read resides</param>
+        /// <returns>IDetector</returns>
+        public static IDetector ReadDetectorFromFile(string tallyType, string folderPath)
+        {
+            return ReadDetectorFromFile(tallyType, tallyType.ToString(), folderPath);
+        }
+        /// <summary>
+        /// Reads Detector from a file in resources using given fileName.
+        /// </summary>
+        /// <param name="tallyType">TallyType of IDetector being read</param>
+        /// <param name="fileName">filename string of file to be read</param>
+        /// <param name="folderPath">path string of folder where file to be read resides</param>
+        /// <param name="projectName">project name string where file resides in resources</param>
+        /// <returns>IDetector</returns>
+        public static IDetector ReadDetectorFromFileInResources(string tallyType, string fileName, string folderPath, string projectName)
+        {
+            try
+            {
+                string filePath = folderPath + fileName;
+                // allow null filePaths in case writing to isolated storage
+                //string filePath;
+                //if (folderPath == "")
+                //{
+                //    filePath = fileName;
+                //}
+                //else
+                //{
+                //    filePath = folderPath + @"/" + fileName;
+                //}
+                var detector = FileIO.ReadFromJsonInResources<IDetector>(filePath + ".txt", projectName);
+
+                var binaryArraySerializers = detector.GetBinarySerializers();
+
+                if (binaryArraySerializers == null)
+                {
+                    return detector;
+                }
+
+                foreach (var binaryArraySerializer in binaryArraySerializers)
+                {
+                    if (binaryArraySerializer == null)
+                        continue;
+
+                    using (Stream s = StreamFinder.GetFileStreamFromResources(filePath + binaryArraySerializer.FileTag, projectName))
+                    {
+                        if (s == null)
+                            continue;
+                        
+                        using (BinaryReader br = new BinaryReader(s))
+                        {
+                            binaryArraySerializer.ReadData(br);
+                        }
+                    }
+                }
+
+                return detector;
+
+
+                //switch (tallyType)
+                //{
+                //    // "0D" detectors
+                //    case "RDiffuse":
+                //        return FileIO.ReadFromXMLInResources<RDiffuseDetector>(filePath + ".xml", projectName);
+
+                //    case "TDiffuse":
+                //        return FileIO.ReadFromXMLInResources<TDiffuseDetector>(filePath + ".xml", projectName);
+
+                //    case "ATotal":
+                //        return FileIO.ReadFromXMLInResources<ATotalDetector>(filePath + ".xml", projectName);
+
+                //    // "1D" detectors
+                //    case "ROfRho":
+                //        var rOfRhoDetector = FileIO.ReadFromXMLInResources<ROfRhoDetector>(filePath + ".xml", projectName);
+                //        var rOfRhoDetectorDims = new int[] { rOfRhoDetector.Rho.Count - 1 };
+                //        rOfRhoDetector.Mean = (double[])FileIO.ReadArrayFromBinaryInResources<double>(filePath, projectName, rOfRhoDetectorDims);
+                //        return rOfRhoDetector;
+
+                //    case "pMCROfRho":
+                //        var pMuaMusROfRhoDetector = FileIO.ReadFromXMLInResources<pMCROfRhoDetector>(filePath + ".xml", projectName);
+                //        var pMCROfRhoDetectorDims = new int[] { pMuaMusROfRhoDetector.Rho.Count - 1 };
+                //        pMuaMusROfRhoDetector.Mean = (double[])FileIO.ReadArrayFromBinaryInResources<double>(filePath, projectName, pMCROfRhoDetectorDims);
+                //        return pMuaMusROfRhoDetector;
+
+                //    case "dMCdROfRhodMua":
+                //        var dMCdROfRhodMuaDetector = FileIO.ReadFromXMLInResources<dMCdROfRhodMuaDetector>(filePath + ".xml", projectName);
+                //        var dMCdROfRhodMuaDetectorDims = new int[] { dMCdROfRhodMuaDetector.Rho.Count - 1 };
+                //        dMCdROfRhodMuaDetector.Mean = (double[])FileIO.ReadArrayFromBinaryInResources<double>(filePath, projectName, dMCdROfRhodMuaDetectorDims);
+                //        return dMCdROfRhodMuaDetector;
+
+                    case TallyType.FluenceOfTetrahedralMesh:
+                        var fluenceOfTetrahedralMeshDetector = FileIO.ReadFromXMLInResources<FluenceOfTetrahedralMeshDetector>(filePath + ".xml", projectName);
+                        var fluenceOfTetrahedralMeshDetectorDims = new int[] { fluenceOfTetrahedralMeshDetector.Mean.Length - 1 };
+                        fluenceOfTetrahedralMeshDetector.Mean = (double[])FileIO.ReadArrayFromBinaryInResources<double>(filePath, projectName, fluenceOfTetrahedralMeshDetectorDims);
+                        return fluenceOfTetrahedralMeshDetector;
+
+                //        var tOfRhoDetector = FileIO.ReadFromXMLInResources<TOfRhoDetector>(filePath + ".xml", projectName);
+                //        tOfRhoDetector.Mean = (double[])FileIO.ReadArrayFromBinaryInResources<double>(filePath, projectName);
+                //        return tOfRhoDetector;
+
+                //    case "ROfAngle":
+                //        var rOfAngleDetector = FileIO.ReadFromXMLInResources<ROfAngleDetector>(filePath + ".xml", projectName);
+                //        var rOfAngleDetectorDims = new int[] { rOfAngleDetector.Angle.Count - 1 };
+                //        rOfAngleDetector.Mean = (double[])FileIO.ReadArrayFromBinaryInResources<double>(filePath, projectName, rOfAngleDetectorDims);
+                //        return rOfAngleDetector;
+
+                //    case "ROfFx":
+                //        var rOfFxDetector = FileIO.ReadFromXMLInResources<ROfFxDetector>(filePath + ".xml", projectName);
+                //        var rOfFxDetectorDims = new int[] { rOfFxDetector.Fx.Count };
+                //        rOfFxDetector.Mean = (Complex[])FileIO.ReadArrayFromBinaryInResources<Complex>(filePath, projectName, rOfFxDetectorDims);
+                //        return rOfFxDetector;
+
+                //    case "pMCROfFx":
+                //        var pMuaMusROfFxDetector = FileIO.ReadFromXMLInResources<pMCROfFxDetector>(filePath + ".xml", projectName);
+                //        var pMCROfFxDetectorDims = new int[] { pMuaMusROfFxDetector.Fx.Count };
+                //        pMuaMusROfFxDetector.Mean = (Complex[])FileIO.ReadArrayFromBinaryInResources<Complex>(filePath, projectName, pMCROfFxDetectorDims);
+                //        return pMuaMusROfFxDetector;
+
+                //    case "TOfAngle":
+                //        var tOfAngleDetector = FileIO.ReadFromXMLInResources<TOfAngleDetector>(filePath + ".xml", projectName);
+                //        var tOfAngleDetectorDims = new int[] { tOfAngleDetector.Angle.Count - 1 };
+                //        tOfAngleDetector.Mean = (double[])FileIO.ReadArrayFromBinaryInResources<double>(filePath, projectName, tOfAngleDetectorDims);
+                //        return tOfAngleDetector;
+
+                //    // "2D" detectors
+                //    case "ROfRhoAndTime":
+                //        var rOfRhoAndTimeDetector = FileIO.ReadFromXMLInResources<ROfRhoAndTimeDetector>(filePath + ".xml", projectName);
+                //        var rOfRhoAndTimeDetectorDims = new int[] { rOfRhoAndTimeDetector.Rho.Count, rOfRhoAndTimeDetector.Time.Count - 1 };
+                //        rOfRhoAndTimeDetector.Mean = (double[,])FileIO.ReadArrayFromBinaryInResources<double>(filePath, projectName, rOfRhoAndTimeDetectorDims);
+                //        return rOfRhoAndTimeDetector;
+
+                //    case "pMCROfRhoAndTime":
+                //        var pMuaMusROfRhoAndTimeDetector = FileIO.ReadFromXMLInResources<pMCROfRhoAndTimeDetector>(filePath + ".xml", projectName);
+                //        var pMCROfRhoAndTimeDetectorDims = new int[] { pMuaMusROfRhoAndTimeDetector.Rho.Count, pMuaMusROfRhoAndTimeDetector.Time.Count - 1 };
+                //        pMuaMusROfRhoAndTimeDetector.Mean = (double[,])FileIO.ReadArrayFromBinaryInResources<double>(filePath, projectName, pMCROfRhoAndTimeDetectorDims);
+                //        return pMuaMusROfRhoAndTimeDetector;
+
+                //    case "pMCROfFxAndTime":
+                //        var pMuaMusROfFxAndTimeDetector = FileIO.ReadFromXMLInResources<pMCROfFxAndTimeDetector>(filePath + ".xml", projectName);
+                //        var pMCROfFxAndTimeDetectorDims = new int[] { pMuaMusROfFxAndTimeDetector.Fx.Count, pMuaMusROfFxAndTimeDetector.Time.Count - 1 };
+                //        pMuaMusROfFxAndTimeDetector.Mean = (Complex[,])FileIO.ReadArrayFromBinaryInResources<Complex>(filePath, projectName, pMCROfFxAndTimeDetectorDims);
+                //        return pMuaMusROfFxAndTimeDetector;
+
+                //    case "ROfRhoAndAngle":
+                //        var rOfRhoAndAngleDetector =
+                //            FileIO.ReadFromXMLInResources<ROfRhoAndAngleDetector>(filePath + ".xml", projectName);
+                //        var rOfRhoAndAngleDetectorDims = new int[] { rOfRhoAndAngleDetector.Rho.Count - 1, rOfRhoAndAngleDetector.Angle.Count - 1 };
+                //        rOfRhoAndAngleDetector.Mean =
+                //            (double[,])FileIO.ReadArrayFromBinaryInResources<double>(filePath, projectName, rOfRhoAndAngleDetectorDims);
+                //        return rOfRhoAndAngleDetector;
+
+                //    case "TOfRhoAndAngle":
+                //        var tOfRhoAndAngleDetector =
+                //            FileIO.ReadFromXMLInResources<TOfRhoAndAngleDetector>(filePath + ".xml", projectName);
+                //        var tOfRhoAndAngleDetectorDims = new int[] { tOfRhoAndAngleDetector.Rho.Count - 1, tOfRhoAndAngleDetector.Angle.Count - 1 };
+                //        tOfRhoAndAngleDetector.Mean =
+                //            (double[,])FileIO.ReadArrayFromBinaryInResources<double>(filePath, projectName, tOfRhoAndAngleDetectorDims);
+                //        return tOfRhoAndAngleDetector;
+
+                //    case "ROfRhoAndOmega":
+                //        var rOfRhoAndOmegaDetector =
+                //            FileIO.ReadFromXMLInResources<ROfRhoAndOmegaDetector>(filePath + ".xml", projectName);
+                //        var rOfRhoAndOmegaDetectorDims = new int[] { rOfRhoAndOmegaDetector.Rho.Count - 1, rOfRhoAndOmegaDetector.Omega.Count };
+                //        rOfRhoAndOmegaDetector.Mean =
+                //            (Complex[,])FileIO.ReadArrayFromBinaryInResources<Complex>(filePath, projectName, rOfRhoAndOmegaDetectorDims);
+                //        return rOfRhoAndOmegaDetector;
+
+                //    case "ROfFxAndTime":
+                //        var rOfFxAndTimeDetector = FileIO.ReadFromXMLInResources<ROfFxAndTimeDetector>(filePath + ".xml", projectName);
+                //        var rOfFxAndTimeDetectorDims = new int[] { rOfFxAndTimeDetector.Fx.Count, rOfFxAndTimeDetector.Time.Count - 1 };
+                //        rOfFxAndTimeDetector.Mean = (Complex[,])FileIO.ReadArrayFromBinaryInResources<Complex>(filePath, projectName, rOfFxAndTimeDetectorDims);
+                //        return rOfFxAndTimeDetector;
+                        
+                //    case "ROfXAndY":
+                //        var rOfXAndYDetector = FileIO.ReadFromXMLInResources<ROfXAndYDetector>(filePath + ".xml",
+                //                                                                               projectName);
+                //        var rOfXAndYDetectorDims = new int[] { rOfXAndYDetector.X.Count, rOfXAndYDetector.Y.Count };
+                //        rOfXAndYDetector.Mean =
+                //            (double[,])FileIO.ReadArrayFromBinaryInResources<double>(filePath, projectName, rOfXAndYDetectorDims);
+                //        return rOfXAndYDetector;
+
+                //    case "FluenceOfRhoAndZ":
+                //        var fluenceOfRhoAndZDetector =
+                //            FileIO.ReadFromXMLInResources<FluenceOfRhoAndZDetector>(filePath + ".xml", projectName);
+                //        var fluenceOfRhoAndZDetectorDims = new int[] { fluenceOfRhoAndZDetector.Rho.Count, fluenceOfRhoAndZDetector.Z.Count };
+                //        fluenceOfRhoAndZDetector.Mean =
+                //            (double[,])FileIO.ReadArrayFromBinaryInResources<double>(filePath, projectName, fluenceOfRhoAndZDetectorDims);
+                //        return fluenceOfRhoAndZDetector;
+
+                //    case "AOfRhoAndZ":
+                //        var aOfRhoAndZDetector = FileIO.ReadFromXMLInResources<AOfRhoAndZDetector>(filePath + ".xml",
+                //                                                                                   projectName);
+                //        var aOfRhoAndZDetectorDims = new int[] { aOfRhoAndZDetector.Rho.Count, aOfRhoAndZDetector.Z.Count };
+                //        aOfRhoAndZDetector.Mean =
+                //            (double[,])FileIO.ReadArrayFromBinaryInResources<double>(filePath, projectName, aOfRhoAndZDetectorDims);
+                //        return aOfRhoAndZDetector;
+
+
+                //    // "3D" detectors
+                //    case "FluenceOfRhoAndZAndTime":
+                //        var fluenceOfRhoAndZAndTimeDetector =
+                //            FileIO.ReadFromXMLInResources<FluenceOfRhoAndZAndTimeDetector>(filePath + ".xml",  projectName);
+                //        var fluenceOfRhoAndZAndTimeDetectorDims =
+                //            new int[] { fluenceOfRhoAndZAndTimeDetector.Rho.Count, 
+                //                        fluenceOfRhoAndZAndTimeDetector.Z.Count,
+                //                        fluenceOfRhoAndZAndTimeDetector.Time.Count };
+                //        fluenceOfRhoAndZAndTimeDetector.Mean =
+                //            (double[, ,])FileIO.ReadArrayFromBinaryInResources<double>(filePath, projectName, fluenceOfRhoAndZAndTimeDetectorDims);
+                //        return fluenceOfRhoAndZAndTimeDetector;
+                //    case "ReflectedMTOfRhoAndSubregionHist":
+                //        var reflectedMTOfRhoAndSubRegionHistDetector =
+                //            FileIO.ReadFromXMLInResources<ReflectedMTOfRhoAndSubregionHistDetector>(filePath + ".xml", projectName);
+                //        var ReflectedMTOfRhoAndSubregionHistDims =
+                //            new int[] { reflectedMTOfRhoAndSubRegionHistDetector.Rho.Count,  
+                //                        reflectedMTOfRhoAndSubRegionHistDetector.MTBins.Count };
+                //        reflectedMTOfRhoAndSubRegionHistDetector.Mean =
+                //            (double[,])FileIO.ReadArrayFromBinaryInResources<double>(filePath, projectName, ReflectedMTOfRhoAndSubregionHistDims);
+                //        return reflectedMTOfRhoAndSubRegionHistDetector;
+                //    case "ReflectedTimeOfRhoAndSubregionHist":
+                //        var reflectedTimeOfRhoAndSubregionHistDetector =
+                //            FileIO.ReadFromXMLInResources<ReflectedTimeOfRhoAndSubregionHistDetector>(filePath + ".xml", projectName);
+                //        var reflectedTimeOfRhoAndSubregionHistDims =
+                //            new int[] { reflectedTimeOfRhoAndSubregionHistDetector.Rho.Count, 
+                //                        reflectedTimeOfRhoAndSubregionHistDetector.SubregionIndices.Count, 
+                //                        reflectedTimeOfRhoAndSubregionHistDetector.Time.Count };
+                //        reflectedTimeOfRhoAndSubregionHistDetector.Mean =
+                //            (double[, ,])FileIO.ReadArrayFromBinaryInResources<double>(filePath, projectName, reflectedTimeOfRhoAndSubregionHistDims);
+                //        return reflectedTimeOfRhoAndSubregionHistDetector;
+
+                //    default:
+                //        throw new ArgumentOutOfRangeException("tallyType");
+                //}
+            }
+            catch (Exception e)
+            {
+                Console.WriteLine("Problem reading detector information from resource file.\n\nDetails:\n\n" + e + "\n");
+            }
+
+            return null;
+        }
+        /// <summary>
+        /// Reads Detector from file in resources using default name (TallyType.ToString).
+        /// </summary>
+        /// <param name="tallyType">TallyType of IDetector to be read</param>
+        /// <param name="folderPath">path string of folder where file to be read resides</param>
+        /// <param name="projectName">project name string where the file resides in resources</param>
+        /// <returns>IDetector</returns>
+        public static IDetector ReadDetectorFromFileInResources(string tallyType, string folderPath, string projectName)
+        {
+            return ReadDetectorFromFileInResources(tallyType, tallyType, folderPath, projectName);
+        }
+    }
+}