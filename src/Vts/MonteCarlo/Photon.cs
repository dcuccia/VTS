using System;
using System.Collections.Generic;
using System.Linq;
using Vts.Common;
using Vts.MonteCarlo.Helpers;
using Vts.MonteCarlo.PhotonData;
using Vts.MonteCarlo.Tissues;
using Vts.MonteCarlo.Factories;

namespace Vts.MonteCarlo
{
    /// <summary>
    /// Handles all data and methods necessary to photon biography generation.
    /// </summary>
    public class Photon
    {
        // reducing any of the following values might result in unit tests not passing
        private const int MAX_HISTORY_PTS = 300000; // moved this from MCSimulation
        private const double CHANCE = 0.1;
        private const double MAX_PHOTON_PATHLENGTH = 2000; // mm

        // could add layer of indirection to not expose Absorb;
        private ITissue _tissue;
        private Random _rng;

        public Photon(
            Position p,
            Direction d,
            ITissue tissue,
<<<<<<< HEAD
            int startingRegionIndex,
=======
            int currentTissueRegionIndex,
>>>>>>> fe38d5fe
            Random generator)
        {
            DP = new PhotonDataPoint(
                    p,
                    d,
                    1.0, // weight
                    0.0, // total time
                    PhotonStateType.Alive);
            History = new PhotonHistory(tissue.Regions.Count);
            S = 0.0;
            SLeft = 0.0;
<<<<<<< HEAD
            CurrentRegionIndex = startingRegionIndex;
=======
           
            CurrentRegionIndex = currentTissueRegionIndex;
            // sanity check index against tissue, not sure following will work
            //if (CurrentRegionIndex != tissue.GetRegionIndex(DP.Position))
            //{
            //    throw new ArgumentException("InitialTissueRegionIndex not valid given tissue definition");
            //}
            var onBoundary = tissue.OnDomainBoundary(this);
            DP.Weight = 1.0;
            if (onBoundary)
            {
                if (CurrentRegionIndex == 0)
                {
                    DP.Weight = 1.0 - Helpers.Optics.Specular( // quick fix 6/16/11 ckh
                        tissue.Regions[0].RegionOP.N, // index needs to be CurrentRegionIndex
                        tissue.Regions[1].RegionOP.N); // index needs to be NeighborRegionIndex
                    CurrentRegionIndex = 1;
                }
            }

>>>>>>> fe38d5fe
            CurrentTrackIndex = 0;
            _tissue = tissue;
            SetAbsorbAction(_tissue.AbsorptionWeightingType);
            SetScatterAction(_tissue.PhaseFunctionType);
            _rng = generator;
        }

        public Photon()
            : this(
                new Position(0, 0, 0),
                new Direction(0, 0, 1),
                new MultiLayerTissue(),
<<<<<<< HEAD
                0,
=======
                0, 
>>>>>>> fe38d5fe
                RandomNumberGeneratorFactory.GetRandomNumberGenerator(RandomNumberGeneratorType.MersenneTwister)
                ) { }

        public PhotonDataPoint DP { get; set; }
        // PhotonHistory has SubRegionCollisionInfo
        public PhotonHistory History { get; set; }
        public double S { get; set; }
        public double SLeft { get; set; }

        public int CurrentRegionIndex { get; private set; }
        public int CurrentTrackIndex { get; private set; }
        public Action Absorb { get; private set; }
        public Action Scatter { get; private set; }

        private void SetAbsorbAction(AbsorptionWeightingType awt)
        {
            switch (awt)
            {
                case AbsorptionWeightingType.Analog:
                    Absorb = AbsorbAnalog;
                    break;
                case AbsorptionWeightingType.Continuous:
                    Absorb = AbsorbContinuous;
                    break;
                case AbsorptionWeightingType.Discrete:
                default:
                    Absorb = AbsorbDiscrete;
                    break;
            }
        }
        private void SetScatterAction(PhaseFunctionType st)
        {
            switch (st)
            {
                case PhaseFunctionType.HenyeyGreenstein:
                    Scatter = ScatterHenyeyGreenstein;
                    break;
                case PhaseFunctionType.Bidirectional:
                    Scatter = Scatter1D;
                    break;
            }
        }

        public void SetStepSize(Random rng)
        {
            if (SLeft == 0.0)
            {
                S = -Math.Log(rng.NextDouble()) / _tissue.RegionScatterLengths[CurrentRegionIndex];
            }
            else
            {
                S = SLeft / _tissue.RegionScatterLengths[CurrentRegionIndex];
                SLeft = 0.0;
            }
        }

        public bool Move(double distance)
        {
            bool willHitBoundary = WillHitBoundary(distance);

            if (willHitBoundary)
            {
                AdjustTrackLength(distance);
            }

            if (History.HistoryData.Count() == 0) // add initial data point
            {
                History.AddDPToHistory(DP);
            }

            DP.Position.X += S * DP.Direction.Ux;
            DP.Position.Y += S * DP.Direction.Uy;
            DP.Position.Z += S * DP.Direction.Uz;

            DP.TotalTime += DetectorBinning.GetTimeDelay(S, _tissue.Regions[CurrentRegionIndex].RegionOP.N);

            CurrentTrackIndex++;

            History.SubRegionInfoList[CurrentRegionIndex].PathLength += S;

            // need to add: only increment number of collision counter if NOT pseudo-collision
            // i.e. collision at boundary but need to change while check in main
            // MC loop
            if (!willHitBoundary)
            {
                History.SubRegionInfoList[CurrentRegionIndex].NumberOfCollisions++;
            }

            History.AddDPToHistory(DP);

            //DP.StateFlag = PhotonStateType.NotSet; // reset state back to not set

            return willHitBoundary;
        }

        private bool WillHitBoundary(double distanceToBoundary)
        {
            return S >= distanceToBoundary;
        }

        private void AdjustTrackLength(double distanceToBoundary)
        {
            // if crossing boundary, modify photon track-length, S, by pro-rating
            // the remaining distance by the optical properties in the next region
            SLeft = (S - distanceToBoundary) * _tissue.RegionScatterLengths[CurrentRegionIndex];

            // reassign S to be distance that takes track to boundary
            S = distanceToBoundary;
        }

        public void CrossRegionOrReflect()
        {
            double cosTheta = _tissue.GetAngleRelativeToBoundaryNormal(this);
            double nCurrent = _tissue.Regions[CurrentRegionIndex].RegionOP.N;
            int neighborIndex = _tissue.GetNeighborRegionIndex(this);
            double nNext = _tissue.Regions[neighborIndex].RegionOP.N;

            double coscrit;
            if (nCurrent > nNext)
                coscrit = Math.Sqrt(1.0 - (nNext / nCurrent) * (nNext / nCurrent));
            else
                coscrit = 0.0;

            double probOfCrossing;
            double cosThetaSnell;
            // call Fresnel be default to have uZSnell set, used to be within else
            probOfCrossing = Optics.Fresnel(nCurrent, nNext, cosTheta, out cosThetaSnell);
            if (cosTheta <= coscrit)
                probOfCrossing = 1.0;
            //else
            //    probOfCrossing = Optics.Fresnel(nCurrent, nNext, cosTheta, out cosThetaSnell);

            /* Decide whether or not photon goes to next region */
            if (_rng.NextDouble() > probOfCrossing)
            {
                //// if at border of system but not first time entering, then exit
                //if (_tissue.OnDomainBoundary(this) && _inTissue) 
                ////if (_tissue.OnDomainBoundary(this))
                //{
                //    DP.StateFlag = DP.StateFlag.Add(_tissue.GetPhotonDataPointStateOnExit(DP.Position));
                //    DP.StateFlag = DP.StateFlag.Remove(PhotonStateType.Alive);
                //    // add updated final DP to History
                //    History.AddDPToHistory(DP);
                //    // adjust CAW weight for portion of track prior to exit
                //    if (Absorb == AbsorbContinuous)
                //    {
                //        AbsorbContinuous();
                //    }
                //    //don't need to update these unless photon not dead upon exiting tissue
                //    //DP.Direction.Ux *= nCurrent / nNext;
                //    //DP.Direction.Uy *= nCurrent / nNext;
                //    //DP.Direction.Uz = uZSnell;
                //}
                //else // not on domain boundary, at internal interface, pass to next
                //{
                    CurrentRegionIndex = neighborIndex;
                    DP.Direction = _tissue.GetRefractedDirection(DP.Position, DP.Direction,
                        nCurrent, nNext, cosThetaSnell);
<<<<<<< HEAD
                    DP.StateFlag = DP.StateFlag.Remove(PhotonStateType.OnBoundary);
                //}
=======
                }

                // flag virtual boundaries too...can't be mutually exlusive with OnDomainBoundary
>>>>>>> fe38d5fe
            }
            else  // don't cross, reflect
            {
                DP.Direction = _tissue.GetReflectedDirection(DP.Position, DP.Direction);
            }
        }

        /*****************************************************************/
        public void AbsorbAnalog()
        {
            if (_rng.NextDouble() > _tissue.Regions[CurrentRegionIndex].RegionOP.Mus /
                (_tissue.Regions[CurrentRegionIndex].RegionOP.Mus +
                 _tissue.Regions[CurrentRegionIndex].RegionOP.Mua))
            {
                DP.StateFlag = DP.StateFlag.Add(PhotonStateType.Absorbed);
                DP.StateFlag = DP.StateFlag.Remove(PhotonStateType.Alive); 
                History.AddDPToHistory(DP);
            }
        }

        /*****************************************************************/
        public void ScatterHenyeyGreenstein()
        {
            // readability eased with local copies of following
            double ux = DP.Direction.Ux;
            double uy = DP.Direction.Uy;
            double uz = DP.Direction.Uz;
            PhotonDataPoint p = DP;
            Direction dir = p.Direction;

            int currentRegionIndex = this.CurrentRegionIndex;
            double g = this._tissue.Regions[currentRegionIndex].RegionOP.G;
            double cost, sint;    /* cosine and sine of theta */
            double cosp, sinp;    /* cosine and sine of phi */
            double psi;

            if (g == 0.0)
                cost = 2 * _rng.NextDouble() - 1;
            else
            {
                double temp = (1 - g * g) / (1 - g + 2 * g * _rng.NextDouble());
                cost = (1 + g * g - temp * temp) / (2 * g);
                if (cost < -1) cost = -1;
                else if (cost > 1) cost = 1;
            }
            sint = Math.Sqrt(1.0 - cost * cost);

            psi = 2.0 * Math.PI * _rng.NextDouble();
            cosp = Math.Cos(psi);
            sinp = Math.Sin(psi);

            if (Math.Abs(dir.Uz) > (1 - 1e-10))
            {   /* normal incident. */
                dir.Ux = sint * cosp;
                dir.Uy = sint * sinp;
                dir.Uz = cost * dir.Uz / Math.Abs(dir.Uz);
            }
            else
            {
                double temp = Math.Sqrt(1.0 - uz * uz);
                dir.Ux = sint * (ux * uz * cosp - uy * sinp) / temp + ux * cost;
                dir.Uy = sint * (uy * uz * cosp + ux * sinp) / temp + uy * cost;
                dir.Uz = -sint * cosp * temp + uz * cost;
            }

            DP.Direction = dir;
        }
        /*********************************************************/
        public void Scatter1D()
        {
            int currentRegion = this.CurrentRegionIndex;
            double g = this._tissue.Regions[currentRegion].RegionOP.G;

            // comment for compile
            if (_rng.NextDouble() < ((1 + g) / 2.0))
                this.DP.Direction.Uz *= 1.0;
            else
                this.DP.Direction.Uz *= -1.0;
        }
        /*****************************************************************/
        public void AbsorbDiscrete()
        {
            double dw;
            int currentRegion = CurrentRegionIndex;
            double mua = _tissue.Regions[currentRegion].RegionOP.Mua;
            double mus = _tissue.Regions[currentRegion].RegionOP.Mus;
            double w = DP.Weight;
            double x = DP.Position.X;
            double y = DP.Position.Y;
            int index = History.HistoryData.Count() - 1;

            if (this.SLeft == 0.0)  // only deweight if at real collision
            {
                dw = w * mua / (mua + mus);
                DP.Weight -= dw;
                // fluence tallying used to be done here 

                // update weight for current DP in History 
                History.HistoryData[index].Weight = DP.Weight;
            }
        }

        /*****************************************************************/
        public void AbsorbContinuous()
        {
            double dw;
            double mua = _tissue.Regions[CurrentRegionIndex].RegionOP.Mua;
            double mus = _tissue.Regions[CurrentRegionIndex].RegionOP.Mus;
            int index = History.HistoryData.Count() - 1;
            // the following deweights at pseudo (sleft>0) and real collisions (sleft=0) as it should
            dw = DP.Weight * (1 - Math.Exp(-mua * S));
            DP.Weight -= dw;

            // update weight for current DP in History 
            History.HistoryData[index].Weight = DP.Weight;
        }

        public void TestWeightAndDistance()
        {
            //   if (photptr.w < Weight_Limit) 
            //     Roulette();  
            // kill photon if it has had too many collisions
            if (History.HistoryData.Count >= MAX_HISTORY_PTS)
            {
                DP.StateFlag = DP.StateFlag.Add(PhotonStateType.KilledOverMaximumCollisions);
                DP.StateFlag = DP.StateFlag.Remove(PhotonStateType.Alive);
                History.AddDPToHistory(DP);
            }
            /* kill photon if it has gone too far */
            var totalPathLength = History.SubRegionInfoList.Select((pl, c) => pl.PathLength).Sum();
            if (totalPathLength >= MAX_PHOTON_PATHLENGTH)
            {
                DP.StateFlag = DP.StateFlag.Add(PhotonStateType.KilledOverMaximumPathLength);
                DP.StateFlag = DP.StateFlag.Remove(PhotonStateType.Alive);
                History.AddDPToHistory(DP);
            }
        }

        /*****************************************************************/
        void Roulette()
        {
            if (DP.Weight == 0.0)
            {
                DP.StateFlag = DP.StateFlag.Add(PhotonStateType.KilledRussianRoulette);
                DP.StateFlag = DP.StateFlag.Remove(PhotonStateType.Alive);
            }
            else if (_rng.NextDouble() < CHANCE)
            {
                DP.Weight = DP.Weight / CHANCE;
            }
            else
            {
                DP.StateFlag = DP.StateFlag.Add(PhotonStateType.KilledRussianRoulette);
                DP.StateFlag = DP.StateFlag.Remove(PhotonStateType.Alive);
            } 
            if (DP.StateFlag.Has(PhotonStateType.KilledRussianRoulette))
            {
                History.AddDPToHistory(DP);
            }
        }

    }
}
<|MERGE_RESOLUTION|>--- conflicted
+++ resolved
@@ -1,415 +1,399 @@
-using System;
-using System.Collections.Generic;
-using System.Linq;
-using Vts.Common;
-using Vts.MonteCarlo.Helpers;
-using Vts.MonteCarlo.PhotonData;
-using Vts.MonteCarlo.Tissues;
-using Vts.MonteCarlo.Factories;
-
-namespace Vts.MonteCarlo
-{
-    /// <summary>
-    /// Handles all data and methods necessary to photon biography generation.
-    /// </summary>
-    public class Photon
-    {
-        // reducing any of the following values might result in unit tests not passing
-        private const int MAX_HISTORY_PTS = 300000; // moved this from MCSimulation
-        private const double CHANCE = 0.1;
-        private const double MAX_PHOTON_PATHLENGTH = 2000; // mm
-
-        // could add layer of indirection to not expose Absorb;
-        private ITissue _tissue;
-        private Random _rng;
-
-        public Photon(
-            Position p,
-            Direction d,
-            ITissue tissue,
-<<<<<<< HEAD
-            int startingRegionIndex,
-=======
-            int currentTissueRegionIndex,
->>>>>>> fe38d5fe
-            Random generator)
-        {
-            DP = new PhotonDataPoint(
-                    p,
-                    d,
-                    1.0, // weight
-                    0.0, // total time
-                    PhotonStateType.Alive);
-            History = new PhotonHistory(tissue.Regions.Count);
-            S = 0.0;
-            SLeft = 0.0;
-<<<<<<< HEAD
-            CurrentRegionIndex = startingRegionIndex;
-=======
-           
-            CurrentRegionIndex = currentTissueRegionIndex;
-            // sanity check index against tissue, not sure following will work
-            //if (CurrentRegionIndex != tissue.GetRegionIndex(DP.Position))
-            //{
-            //    throw new ArgumentException("InitialTissueRegionIndex not valid given tissue definition");
-            //}
-            var onBoundary = tissue.OnDomainBoundary(this);
-            DP.Weight = 1.0;
-            if (onBoundary)
-            {
-                if (CurrentRegionIndex == 0)
-                {
-                    DP.Weight = 1.0 - Helpers.Optics.Specular( // quick fix 6/16/11 ckh
-                        tissue.Regions[0].RegionOP.N, // index needs to be CurrentRegionIndex
-                        tissue.Regions[1].RegionOP.N); // index needs to be NeighborRegionIndex
-                    CurrentRegionIndex = 1;
-                }
-            }
-
->>>>>>> fe38d5fe
-            CurrentTrackIndex = 0;
-            _tissue = tissue;
-            SetAbsorbAction(_tissue.AbsorptionWeightingType);
-            SetScatterAction(_tissue.PhaseFunctionType);
-            _rng = generator;
-        }
-
-        public Photon()
-            : this(
-                new Position(0, 0, 0),
-                new Direction(0, 0, 1),
-                new MultiLayerTissue(),
-<<<<<<< HEAD
-                0,
-=======
-                0, 
->>>>>>> fe38d5fe
-                RandomNumberGeneratorFactory.GetRandomNumberGenerator(RandomNumberGeneratorType.MersenneTwister)
-                ) { }
-
-        public PhotonDataPoint DP { get; set; }
-        // PhotonHistory has SubRegionCollisionInfo
-        public PhotonHistory History { get; set; }
-        public double S { get; set; }
-        public double SLeft { get; set; }
-
-        public int CurrentRegionIndex { get; private set; }
-        public int CurrentTrackIndex { get; private set; }
-        public Action Absorb { get; private set; }
-        public Action Scatter { get; private set; }
-
-        private void SetAbsorbAction(AbsorptionWeightingType awt)
-        {
-            switch (awt)
-            {
-                case AbsorptionWeightingType.Analog:
-                    Absorb = AbsorbAnalog;
-                    break;
-                case AbsorptionWeightingType.Continuous:
-                    Absorb = AbsorbContinuous;
-                    break;
-                case AbsorptionWeightingType.Discrete:
-                default:
-                    Absorb = AbsorbDiscrete;
-                    break;
-            }
-        }
-        private void SetScatterAction(PhaseFunctionType st)
-        {
-            switch (st)
-            {
-                case PhaseFunctionType.HenyeyGreenstein:
-                    Scatter = ScatterHenyeyGreenstein;
-                    break;
-                case PhaseFunctionType.Bidirectional:
-                    Scatter = Scatter1D;
-                    break;
-            }
-        }
-
-        public void SetStepSize(Random rng)
-        {
-            if (SLeft == 0.0)
-            {
-                S = -Math.Log(rng.NextDouble()) / _tissue.RegionScatterLengths[CurrentRegionIndex];
-            }
-            else
-            {
-                S = SLeft / _tissue.RegionScatterLengths[CurrentRegionIndex];
-                SLeft = 0.0;
-            }
-        }
-
-        public bool Move(double distance)
-        {
-            bool willHitBoundary = WillHitBoundary(distance);
-
-            if (willHitBoundary)
-            {
-                AdjustTrackLength(distance);
-            }
-
-            if (History.HistoryData.Count() == 0) // add initial data point
-            {
-                History.AddDPToHistory(DP);
-            }
-
-            DP.Position.X += S * DP.Direction.Ux;
-            DP.Position.Y += S * DP.Direction.Uy;
-            DP.Position.Z += S * DP.Direction.Uz;
-
-            DP.TotalTime += DetectorBinning.GetTimeDelay(S, _tissue.Regions[CurrentRegionIndex].RegionOP.N);
-
-            CurrentTrackIndex++;
-
-            History.SubRegionInfoList[CurrentRegionIndex].PathLength += S;
-
-            // need to add: only increment number of collision counter if NOT pseudo-collision
-            // i.e. collision at boundary but need to change while check in main
-            // MC loop
-            if (!willHitBoundary)
-            {
-                History.SubRegionInfoList[CurrentRegionIndex].NumberOfCollisions++;
-            }
-
-            History.AddDPToHistory(DP);
-
-            //DP.StateFlag = PhotonStateType.NotSet; // reset state back to not set
-
-            return willHitBoundary;
-        }
-
-        private bool WillHitBoundary(double distanceToBoundary)
-        {
-            return S >= distanceToBoundary;
-        }
-
-        private void AdjustTrackLength(double distanceToBoundary)
-        {
-            // if crossing boundary, modify photon track-length, S, by pro-rating
-            // the remaining distance by the optical properties in the next region
-            SLeft = (S - distanceToBoundary) * _tissue.RegionScatterLengths[CurrentRegionIndex];
-
-            // reassign S to be distance that takes track to boundary
-            S = distanceToBoundary;
-        }
-
-        public void CrossRegionOrReflect()
-        {
-            double cosTheta = _tissue.GetAngleRelativeToBoundaryNormal(this);
-            double nCurrent = _tissue.Regions[CurrentRegionIndex].RegionOP.N;
-            int neighborIndex = _tissue.GetNeighborRegionIndex(this);
-            double nNext = _tissue.Regions[neighborIndex].RegionOP.N;
-
-            double coscrit;
-            if (nCurrent > nNext)
-                coscrit = Math.Sqrt(1.0 - (nNext / nCurrent) * (nNext / nCurrent));
-            else
-                coscrit = 0.0;
-
-            double probOfCrossing;
-            double cosThetaSnell;
-            // call Fresnel be default to have uZSnell set, used to be within else
-            probOfCrossing = Optics.Fresnel(nCurrent, nNext, cosTheta, out cosThetaSnell);
-            if (cosTheta <= coscrit)
-                probOfCrossing = 1.0;
-            //else
-            //    probOfCrossing = Optics.Fresnel(nCurrent, nNext, cosTheta, out cosThetaSnell);
-
-            /* Decide whether or not photon goes to next region */
-            if (_rng.NextDouble() > probOfCrossing)
-            {
-                //// if at border of system but not first time entering, then exit
-                //if (_tissue.OnDomainBoundary(this) && _inTissue) 
-                ////if (_tissue.OnDomainBoundary(this))
-                //{
-                //    DP.StateFlag = DP.StateFlag.Add(_tissue.GetPhotonDataPointStateOnExit(DP.Position));
-                //    DP.StateFlag = DP.StateFlag.Remove(PhotonStateType.Alive);
-                //    // add updated final DP to History
-                //    History.AddDPToHistory(DP);
-                //    // adjust CAW weight for portion of track prior to exit
-                //    if (Absorb == AbsorbContinuous)
-                //    {
-                //        AbsorbContinuous();
-                //    }
-                //    //don't need to update these unless photon not dead upon exiting tissue
-                //    //DP.Direction.Ux *= nCurrent / nNext;
-                //    //DP.Direction.Uy *= nCurrent / nNext;
-                //    //DP.Direction.Uz = uZSnell;
-                //}
-                //else // not on domain boundary, at internal interface, pass to next
-                //{
-                    CurrentRegionIndex = neighborIndex;
-                    DP.Direction = _tissue.GetRefractedDirection(DP.Position, DP.Direction,
-                        nCurrent, nNext, cosThetaSnell);
-<<<<<<< HEAD
-                    DP.StateFlag = DP.StateFlag.Remove(PhotonStateType.OnBoundary);
-                //}
-=======
-                }
-
-                // flag virtual boundaries too...can't be mutually exlusive with OnDomainBoundary
->>>>>>> fe38d5fe
-            }
-            else  // don't cross, reflect
-            {
-                DP.Direction = _tissue.GetReflectedDirection(DP.Position, DP.Direction);
-            }
-        }
-
-        /*****************************************************************/
-        public void AbsorbAnalog()
-        {
-            if (_rng.NextDouble() > _tissue.Regions[CurrentRegionIndex].RegionOP.Mus /
-                (_tissue.Regions[CurrentRegionIndex].RegionOP.Mus +
-                 _tissue.Regions[CurrentRegionIndex].RegionOP.Mua))
-            {
-                DP.StateFlag = DP.StateFlag.Add(PhotonStateType.Absorbed);
-                DP.StateFlag = DP.StateFlag.Remove(PhotonStateType.Alive); 
-                History.AddDPToHistory(DP);
-            }
-        }
-
-        /*****************************************************************/
-        public void ScatterHenyeyGreenstein()
-        {
-            // readability eased with local copies of following
-            double ux = DP.Direction.Ux;
-            double uy = DP.Direction.Uy;
-            double uz = DP.Direction.Uz;
-            PhotonDataPoint p = DP;
-            Direction dir = p.Direction;
-
-            int currentRegionIndex = this.CurrentRegionIndex;
-            double g = this._tissue.Regions[currentRegionIndex].RegionOP.G;
-            double cost, sint;    /* cosine and sine of theta */
-            double cosp, sinp;    /* cosine and sine of phi */
-            double psi;
-
-            if (g == 0.0)
-                cost = 2 * _rng.NextDouble() - 1;
-            else
-            {
-                double temp = (1 - g * g) / (1 - g + 2 * g * _rng.NextDouble());
-                cost = (1 + g * g - temp * temp) / (2 * g);
-                if (cost < -1) cost = -1;
-                else if (cost > 1) cost = 1;
-            }
-            sint = Math.Sqrt(1.0 - cost * cost);
-
-            psi = 2.0 * Math.PI * _rng.NextDouble();
-            cosp = Math.Cos(psi);
-            sinp = Math.Sin(psi);
-
-            if (Math.Abs(dir.Uz) > (1 - 1e-10))
-            {   /* normal incident. */
-                dir.Ux = sint * cosp;
-                dir.Uy = sint * sinp;
-                dir.Uz = cost * dir.Uz / Math.Abs(dir.Uz);
-            }
-            else
-            {
-                double temp = Math.Sqrt(1.0 - uz * uz);
-                dir.Ux = sint * (ux * uz * cosp - uy * sinp) / temp + ux * cost;
-                dir.Uy = sint * (uy * uz * cosp + ux * sinp) / temp + uy * cost;
-                dir.Uz = -sint * cosp * temp + uz * cost;
-            }
-
-            DP.Direction = dir;
-        }
-        /*********************************************************/
-        public void Scatter1D()
-        {
-            int currentRegion = this.CurrentRegionIndex;
-            double g = this._tissue.Regions[currentRegion].RegionOP.G;
-
-            // comment for compile
-            if (_rng.NextDouble() < ((1 + g) / 2.0))
-                this.DP.Direction.Uz *= 1.0;
-            else
-                this.DP.Direction.Uz *= -1.0;
-        }
-        /*****************************************************************/
-        public void AbsorbDiscrete()
-        {
-            double dw;
-            int currentRegion = CurrentRegionIndex;
-            double mua = _tissue.Regions[currentRegion].RegionOP.Mua;
-            double mus = _tissue.Regions[currentRegion].RegionOP.Mus;
-            double w = DP.Weight;
-            double x = DP.Position.X;
-            double y = DP.Position.Y;
-            int index = History.HistoryData.Count() - 1;
-
-            if (this.SLeft == 0.0)  // only deweight if at real collision
-            {
-                dw = w * mua / (mua + mus);
-                DP.Weight -= dw;
-                // fluence tallying used to be done here 
-
-                // update weight for current DP in History 
-                History.HistoryData[index].Weight = DP.Weight;
-            }
-        }
-
-        /*****************************************************************/
-        public void AbsorbContinuous()
-        {
-            double dw;
-            double mua = _tissue.Regions[CurrentRegionIndex].RegionOP.Mua;
-            double mus = _tissue.Regions[CurrentRegionIndex].RegionOP.Mus;
-            int index = History.HistoryData.Count() - 1;
-            // the following deweights at pseudo (sleft>0) and real collisions (sleft=0) as it should
-            dw = DP.Weight * (1 - Math.Exp(-mua * S));
-            DP.Weight -= dw;
-
-            // update weight for current DP in History 
-            History.HistoryData[index].Weight = DP.Weight;
-        }
-
-        public void TestWeightAndDistance()
-        {
-            //   if (photptr.w < Weight_Limit) 
-            //     Roulette();  
-            // kill photon if it has had too many collisions
-            if (History.HistoryData.Count >= MAX_HISTORY_PTS)
-            {
-                DP.StateFlag = DP.StateFlag.Add(PhotonStateType.KilledOverMaximumCollisions);
-                DP.StateFlag = DP.StateFlag.Remove(PhotonStateType.Alive);
-                History.AddDPToHistory(DP);
-            }
-            /* kill photon if it has gone too far */
-            var totalPathLength = History.SubRegionInfoList.Select((pl, c) => pl.PathLength).Sum();
-            if (totalPathLength >= MAX_PHOTON_PATHLENGTH)
-            {
-                DP.StateFlag = DP.StateFlag.Add(PhotonStateType.KilledOverMaximumPathLength);
-                DP.StateFlag = DP.StateFlag.Remove(PhotonStateType.Alive);
-                History.AddDPToHistory(DP);
-            }
-        }
-
-        /*****************************************************************/
-        void Roulette()
-        {
-            if (DP.Weight == 0.0)
-            {
-                DP.StateFlag = DP.StateFlag.Add(PhotonStateType.KilledRussianRoulette);
-                DP.StateFlag = DP.StateFlag.Remove(PhotonStateType.Alive);
-            }
-            else if (_rng.NextDouble() < CHANCE)
-            {
-                DP.Weight = DP.Weight / CHANCE;
-            }
-            else
-            {
-                DP.StateFlag = DP.StateFlag.Add(PhotonStateType.KilledRussianRoulette);
-                DP.StateFlag = DP.StateFlag.Remove(PhotonStateType.Alive);
-            } 
-            if (DP.StateFlag.Has(PhotonStateType.KilledRussianRoulette))
-            {
-                History.AddDPToHistory(DP);
-            }
-        }
-
-    }
-}
+using System;
+using System.Collections.Generic;
+using System.Linq;
+using Vts.Common;
+using Vts.MonteCarlo.Helpers;
+using Vts.MonteCarlo.PhotonData;
+using Vts.MonteCarlo.Tissues;
+using Vts.MonteCarlo.Factories;
+
+namespace Vts.MonteCarlo
+{
+    /// <summary>
+    /// Handles all data and methods necessary to photon biography generation.
+    /// </summary>
+    public class Photon
+    {
+        // reducing any of the following values might result in unit tests not passing
+        private const int MAX_HISTORY_PTS = 300000; // moved this from MCSimulation
+        private const double CHANCE = 0.1;
+        private const double MAX_PHOTON_PATHLENGTH = 2000; // mm
+
+        // could add layer of indirection to not expose Absorb;
+        private ITissue _tissue;
+        private Random _rng;
+
+        public Photon(
+            Position p,
+            Direction d,
+            ITissue tissue,
+            int currentTissueRegionIndex,
+            int startingRegionIndex,
+            Random generator)
+        {
+            DP = new PhotonDataPoint(
+                    p,
+                    d,
+                    1.0, // weight
+                    0.0, // total time
+                    PhotonStateType.Alive);
+            History = new PhotonHistory(tissue.Regions.Count);
+            S = 0.0;
+            SLeft = 0.0;
+           
+            CurrentRegionIndex = currentTissueRegionIndex;
+            // sanity check index against tissue, not sure following will work
+            //if (CurrentRegionIndex != tissue.GetRegionIndex(DP.Position))
+            //{
+            //    throw new ArgumentException("InitialTissueRegionIndex not valid given tissue definition");
+            //}
+            var onBoundary = tissue.OnDomainBoundary(this);
+            DP.Weight = 1.0;
+            if (onBoundary)
+            {
+                if (CurrentRegionIndex == 0)
+                {
+                    DP.Weight = 1.0 - Helpers.Optics.Specular( // quick fix 6/16/11 ckh
+                        tissue.Regions[0].RegionOP.N, // index needs to be CurrentRegionIndex
+                        tissue.Regions[1].RegionOP.N); // index needs to be NeighborRegionIndex
+                    CurrentRegionIndex = 1;
+                }
+            }
+
+            CurrentTrackIndex = 0;
+            _tissue = tissue;
+            SetAbsorbAction(_tissue.AbsorptionWeightingType);
+            SetScatterAction(_tissue.PhaseFunctionType);
+            _rng = generator;
+        }
+
+        public Photon()
+            : this(
+                new Position(0, 0, 0),
+                new Direction(0, 0, 1),
+                new MultiLayerTissue(),
+                0, 
+                RandomNumberGeneratorFactory.GetRandomNumberGenerator(RandomNumberGeneratorType.MersenneTwister)
+                ) { }
+
+        public PhotonDataPoint DP { get; set; }
+        // PhotonHistory has SubRegionCollisionInfo
+        public PhotonHistory History { get; set; }
+        public double S { get; set; }
+        public double SLeft { get; set; }
+
+        public int CurrentRegionIndex { get; private set; }
+        public int CurrentTrackIndex { get; private set; }
+        public Action Absorb { get; private set; }
+        public Action Scatter { get; private set; }
+
+        private void SetAbsorbAction(AbsorptionWeightingType awt)
+        {
+            switch (awt)
+            {
+                case AbsorptionWeightingType.Analog:
+                    Absorb = AbsorbAnalog;
+                    break;
+                case AbsorptionWeightingType.Continuous:
+                    Absorb = AbsorbContinuous;
+                    break;
+                case AbsorptionWeightingType.Discrete:
+                default:
+                    Absorb = AbsorbDiscrete;
+                    break;
+            }
+        }
+        private void SetScatterAction(PhaseFunctionType st)
+        {
+            switch (st)
+            {
+                case PhaseFunctionType.HenyeyGreenstein:
+                    Scatter = ScatterHenyeyGreenstein;
+                    break;
+                case PhaseFunctionType.Bidirectional:
+                    Scatter = Scatter1D;
+                    break;
+            }
+        }
+
+        public void SetStepSize(Random rng)
+        {
+            if (SLeft == 0.0)
+            {
+                S = -Math.Log(rng.NextDouble()) / _tissue.RegionScatterLengths[CurrentRegionIndex];
+            }
+            else
+            {
+                S = SLeft / _tissue.RegionScatterLengths[CurrentRegionIndex];
+                SLeft = 0.0;
+            }
+        }
+
+        public bool Move(double distance)
+        {
+            bool willHitBoundary = WillHitBoundary(distance);
+
+            if (willHitBoundary)
+            {
+                AdjustTrackLength(distance);
+            }
+
+            if (History.HistoryData.Count() == 0) // add initial data point
+            {
+                History.AddDPToHistory(DP);
+            }
+
+            DP.Position.X += S * DP.Direction.Ux;
+            DP.Position.Y += S * DP.Direction.Uy;
+            DP.Position.Z += S * DP.Direction.Uz;
+
+            DP.TotalTime += DetectorBinning.GetTimeDelay(S, _tissue.Regions[CurrentRegionIndex].RegionOP.N);
+
+            CurrentTrackIndex++;
+
+            History.SubRegionInfoList[CurrentRegionIndex].PathLength += S;
+
+            // need to add: only increment number of collision counter if NOT pseudo-collision
+            // i.e. collision at boundary but need to change while check in main
+            // MC loop
+            if (!willHitBoundary)
+            {
+                History.SubRegionInfoList[CurrentRegionIndex].NumberOfCollisions++;
+            }
+
+            History.AddDPToHistory(DP);
+
+            //DP.StateFlag = PhotonStateType.NotSet; // reset state back to not set
+
+            return willHitBoundary;
+        }
+
+        private bool WillHitBoundary(double distanceToBoundary)
+        {
+            return S >= distanceToBoundary;
+        }
+
+        private void AdjustTrackLength(double distanceToBoundary)
+        {
+            // if crossing boundary, modify photon track-length, S, by pro-rating
+            // the remaining distance by the optical properties in the next region
+            SLeft = (S - distanceToBoundary) * _tissue.RegionScatterLengths[CurrentRegionIndex];
+
+            // reassign S to be distance that takes track to boundary
+            S = distanceToBoundary;
+        }
+
+        public void CrossRegionOrReflect()
+        {
+            double cosTheta = _tissue.GetAngleRelativeToBoundaryNormal(this);
+            double nCurrent = _tissue.Regions[CurrentRegionIndex].RegionOP.N;
+            int neighborIndex = _tissue.GetNeighborRegionIndex(this);
+            double nNext = _tissue.Regions[neighborIndex].RegionOP.N;
+
+            double coscrit;
+            if (nCurrent > nNext)
+                coscrit = Math.Sqrt(1.0 - (nNext / nCurrent) * (nNext / nCurrent));
+            else
+                coscrit = 0.0;
+
+            double probOfCrossing;
+            double cosThetaSnell;
+            // call Fresnel be default to have uZSnell set, used to be within else
+            probOfCrossing = Optics.Fresnel(nCurrent, nNext, cosTheta, out cosThetaSnell);
+            if (cosTheta <= coscrit)
+                probOfCrossing = 1.0;
+            //else
+            //    probOfCrossing = Optics.Fresnel(nCurrent, nNext, cosTheta, out cosThetaSnell);
+
+            /* Decide whether or not photon goes to next region */
+            if (_rng.NextDouble() > probOfCrossing)
+            {
+                //// if at border of system but not first time entering, then exit
+                //if (_tissue.OnDomainBoundary(this) && _inTissue) 
+                ////if (_tissue.OnDomainBoundary(this))
+                //{
+                //    DP.StateFlag = DP.StateFlag.Add(_tissue.GetPhotonDataPointStateOnExit(DP.Position));
+                //    DP.StateFlag = DP.StateFlag.Remove(PhotonStateType.Alive);
+                //    // add updated final DP to History
+                //    History.AddDPToHistory(DP);
+                //    // adjust CAW weight for portion of track prior to exit
+                //    if (Absorb == AbsorbContinuous)
+                //    {
+                //        AbsorbContinuous();
+                //    }
+                //    //don't need to update these unless photon not dead upon exiting tissue
+                //    //DP.Direction.Ux *= nCurrent / nNext;
+                //    //DP.Direction.Uy *= nCurrent / nNext;
+                //    //DP.Direction.Uz = uZSnell;
+                //}
+                //else // not on domain boundary, at internal interface, pass to next
+                //{
+                    CurrentRegionIndex = neighborIndex;
+                    DP.Direction = _tissue.GetRefractedDirection(DP.Position, DP.Direction,
+                        nCurrent, nNext, cosThetaSnell);
+                    DP.StateFlag = DP.StateFlag.Remove(PhotonStateType.OnBoundary);
+                //}
+                // flag virtual boundaries too...can't be mutually exlusive with OnDomainBoundary
+            }
+            else  // don't cross, reflect
+            {
+                DP.Direction = _tissue.GetReflectedDirection(DP.Position, DP.Direction);
+            }
+        }
+
+        /*****************************************************************/
+        public void AbsorbAnalog()
+        {
+            if (_rng.NextDouble() > _tissue.Regions[CurrentRegionIndex].RegionOP.Mus /
+                (_tissue.Regions[CurrentRegionIndex].RegionOP.Mus +
+                 _tissue.Regions[CurrentRegionIndex].RegionOP.Mua))
+            {
+                DP.StateFlag = DP.StateFlag.Add(PhotonStateType.Absorbed);
+                DP.StateFlag = DP.StateFlag.Remove(PhotonStateType.Alive); 
+                History.AddDPToHistory(DP);
+            }
+        }
+
+        /*****************************************************************/
+        public void ScatterHenyeyGreenstein()
+        {
+            // readability eased with local copies of following
+            double ux = DP.Direction.Ux;
+            double uy = DP.Direction.Uy;
+            double uz = DP.Direction.Uz;
+            PhotonDataPoint p = DP;
+            Direction dir = p.Direction;
+
+            int currentRegionIndex = this.CurrentRegionIndex;
+            double g = this._tissue.Regions[currentRegionIndex].RegionOP.G;
+            double cost, sint;    /* cosine and sine of theta */
+            double cosp, sinp;    /* cosine and sine of phi */
+            double psi;
+
+            if (g == 0.0)
+                cost = 2 * _rng.NextDouble() - 1;
+            else
+            {
+                double temp = (1 - g * g) / (1 - g + 2 * g * _rng.NextDouble());
+                cost = (1 + g * g - temp * temp) / (2 * g);
+                if (cost < -1) cost = -1;
+                else if (cost > 1) cost = 1;
+            }
+            sint = Math.Sqrt(1.0 - cost * cost);
+
+            psi = 2.0 * Math.PI * _rng.NextDouble();
+            cosp = Math.Cos(psi);
+            sinp = Math.Sin(psi);
+
+            if (Math.Abs(dir.Uz) > (1 - 1e-10))
+            {   /* normal incident. */
+                dir.Ux = sint * cosp;
+                dir.Uy = sint * sinp;
+                dir.Uz = cost * dir.Uz / Math.Abs(dir.Uz);
+            }
+            else
+            {
+                double temp = Math.Sqrt(1.0 - uz * uz);
+                dir.Ux = sint * (ux * uz * cosp - uy * sinp) / temp + ux * cost;
+                dir.Uy = sint * (uy * uz * cosp + ux * sinp) / temp + uy * cost;
+                dir.Uz = -sint * cosp * temp + uz * cost;
+            }
+
+            DP.Direction = dir;
+        }
+        /*********************************************************/
+        public void Scatter1D()
+        {
+            int currentRegion = this.CurrentRegionIndex;
+            double g = this._tissue.Regions[currentRegion].RegionOP.G;
+
+            // comment for compile
+            if (_rng.NextDouble() < ((1 + g) / 2.0))
+                this.DP.Direction.Uz *= 1.0;
+            else
+                this.DP.Direction.Uz *= -1.0;
+        }
+        /*****************************************************************/
+        public void AbsorbDiscrete()
+        {
+            double dw;
+            int currentRegion = CurrentRegionIndex;
+            double mua = _tissue.Regions[currentRegion].RegionOP.Mua;
+            double mus = _tissue.Regions[currentRegion].RegionOP.Mus;
+            double w = DP.Weight;
+            double x = DP.Position.X;
+            double y = DP.Position.Y;
+            int index = History.HistoryData.Count() - 1;
+
+            if (this.SLeft == 0.0)  // only deweight if at real collision
+            {
+                dw = w * mua / (mua + mus);
+                DP.Weight -= dw;
+                // fluence tallying used to be done here 
+
+                // update weight for current DP in History 
+                History.HistoryData[index].Weight = DP.Weight;
+            }
+        }
+
+        /*****************************************************************/
+        public void AbsorbContinuous()
+        {
+            double dw;
+            double mua = _tissue.Regions[CurrentRegionIndex].RegionOP.Mua;
+            double mus = _tissue.Regions[CurrentRegionIndex].RegionOP.Mus;
+            int index = History.HistoryData.Count() - 1;
+            // the following deweights at pseudo (sleft>0) and real collisions (sleft=0) as it should
+            dw = DP.Weight * (1 - Math.Exp(-mua * S));
+            DP.Weight -= dw;
+
+            // update weight for current DP in History 
+            History.HistoryData[index].Weight = DP.Weight;
+        }
+
+        public void TestWeightAndDistance()
+        {
+            //   if (photptr.w < Weight_Limit) 
+            //     Roulette();  
+            // kill photon if it has had too many collisions
+            if (History.HistoryData.Count >= MAX_HISTORY_PTS)
+            {
+                DP.StateFlag = DP.StateFlag.Add(PhotonStateType.KilledOverMaximumCollisions);
+                DP.StateFlag = DP.StateFlag.Remove(PhotonStateType.Alive);
+                History.AddDPToHistory(DP);
+            }
+            /* kill photon if it has gone too far */
+            var totalPathLength = History.SubRegionInfoList.Select((pl, c) => pl.PathLength).Sum();
+            if (totalPathLength >= MAX_PHOTON_PATHLENGTH)
+            {
+                DP.StateFlag = DP.StateFlag.Add(PhotonStateType.KilledOverMaximumPathLength);
+                DP.StateFlag = DP.StateFlag.Remove(PhotonStateType.Alive);
+                History.AddDPToHistory(DP);
+            }
+        }
+
+        /*****************************************************************/
+        void Roulette()
+        {
+            if (DP.Weight == 0.0)
+            {
+                DP.StateFlag = DP.StateFlag.Add(PhotonStateType.KilledRussianRoulette);
+                DP.StateFlag = DP.StateFlag.Remove(PhotonStateType.Alive);
+            }
+            else if (_rng.NextDouble() < CHANCE)
+            {
+                DP.Weight = DP.Weight / CHANCE;
+            }
+            else
+            {
+                DP.StateFlag = DP.StateFlag.Add(PhotonStateType.KilledRussianRoulette);
+                DP.StateFlag = DP.StateFlag.Remove(PhotonStateType.Alive);
+            } 
+            if (DP.StateFlag.Has(PhotonStateType.KilledRussianRoulette))
+            {
+                History.AddDPToHistory(DP);
+            }
+        }
+
+    }
+}