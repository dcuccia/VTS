using System.Collections.Generic;
using System.IO;
using System.Linq;
using Vts.MonteCarlo.DataStructuresValidation;

namespace Vts.MonteCarlo
{
    /// <summary>
    /// This class validates whether the fields in PostProcessorInput have been specified
    /// correctly or not.
    /// </summary>
    public class PostProcessorInputValidation
    {
        /// <summary>
        /// validate infile as well as overriding command line input
        /// </summary>
        /// <param name="input">PostProcessorInput file</param>
        /// <param name="inpath">command line option inpath</param>
        /// <returns></returns>
        public static ValidationResult ValidateInput(PostProcessorInput input, string inpath)
        {
            ValidationResult tempResult;
            tempResult = ValidateTissueOpticalProperties(input.DetectorInputs);
            if (!tempResult.IsValid)

            {
                return tempResult;
            }

            tempResult = ValidateInputFolderExistence(Path.Combine(inpath, input.InputFolder));
            if (!tempResult.IsValid)
            {
                return tempResult;
            }

            tempResult = ValidatePhotonDatabaseExistence(input.DetectorInputs, Path.Combine(inpath, input.InputFolder));
            if (!tempResult.IsValid)
            {
                return tempResult;
            }

            tempResult = ValidateSimulationInputExistence(input.DatabaseSimulationInputFilename, 
                Path.Combine(inpath, input.InputFolder));
            if (!tempResult.IsValid)
            {
                return tempResult;
            }

            return new ValidationResult(
                true,
                "PostProcessorinput: input must be valid");
        }
        private static ValidationResult ValidateInputFolderExistence(string inputFolder)
        {
            // check if results folder exists or not
            return new ValidationResult(
                Directory.Exists(inputFolder),
                "PostProcessorInput: the input folder does not exist",
                "check that the input folder name agrees with the folder name on system");            
        }
        private static ValidationResult ValidatePhotonDatabaseExistence(
            IList<IDetectorInput> detectorInputs, string inputFolder)
        {
<<<<<<< HEAD
            var temp = detectorInputs[0].TallyDetails.IsReflectanceTally;
            var temp2 = detectorInputs[1].TallyDetails.IsReflectanceTally;
            var dum = temp;
            var dum2 = temp2;
            if (detectorInputs.Select(di => di.TallyDetails.IsReflectanceTally).Any())
=======
            if (detectorInputs.Any(di => di.TallyDetails.IsReflectanceTally))
>>>>>>> 399e0f9c
            {
                return new ValidationResult(
                    File.Exists(Path.Combine(inputFolder, "DiffuseReflectanceDatabase")),
                    "PostProcessorInput:  file DiffuseReflectanceDatabase does not exist",
                    "check that VirtualBoundaryType and database type agree");
            }
            if (detectorInputs.Any(di => di.TallyDetails.IsTransmittanceTally))
            {
                return new ValidationResult(
                    File.Exists(Path.Combine(inputFolder, "DiffuseTransmittanceDatabase")),
                    "PostProcessorInput:  file DiffuseTransmittanceDatabase does not exist",
                    "check that VirtualBoundaryType and database type agree");
            }
            if (detectorInputs.Any(di => di.TallyDetails.IsSpecularReflectanceTally))
            {
                return new ValidationResult(
                    File.Exists(Path.Combine(inputFolder, "SpecularReflectanceDatabase")),
                    "PostProcessorInput:  file SpecularReflectanceDatabase does not exist",
                    "check that VirtualBoundaryType and database type agree");
            }
            if (detectorInputs.Any(di => di.TallyDetails.IspMCReflectanceTally)) //pMC uses same exit db as regular post-processing
            {
                return new ValidationResult(
                      File.Exists(Path.Combine(inputFolder, "DiffuseReflectanceDatabase")) &&
                      File.Exists(Path.Combine(inputFolder, "CollisionInfoDatabase")),
                      "PostProcessorInput:  files DiffuseReflectanceDatabase or CollisionInfoDatabase do not exist",
                      "check that VirtualBoundaryType and database type agree");
            }
            if (detectorInputs.Select(di => di.TallyDetails.IspMCTransmittanceTally).Any()) //pMC uses same exit db as regular post-processing
            {
                return new ValidationResult(
                    File.Exists(Path.Combine(inputFolder, "DiffuseTransmittanceDatabase")) &&
                    File.Exists(Path.Combine(inputFolder, "CollisionInfoDatabase")),
                    "PostProcessorInput:  files DiffuseTransmittanceDatabase or CollisionInfoDatabase do not exist",
                    "check that VirtualBoundaryType and database type agree");
            }
            return new ValidationResult(
                true,
                "PostProcessor database exists");
        }
        private static ValidationResult ValidateSimulationInputExistence(
            string simulationInputFilename, string inputFolder)
        {
            return new ValidationResult(
                !File.Exists(Path.Combine(inputFolder, simulationInputFilename)),
                "PostProcessorInput:  SimulationInput filename does not exist",
                "check that a SimulationInput file exists in inputFolder");
        }
        private static ValidationResult ValidateTissueOpticalProperties(
            IList<IDetectorInput> detectorInputs)
        {
            // for all pMC detectors, check that perturbed OPs are non-negative (g could be neg)
            foreach (var detectorInput in detectorInputs)
            {
                if (detectorInput.TallyDetails.IspMCReflectanceTally)
                {
                    var ops = ((dynamic)detectorInput).PerturbedOps;
                    foreach (var op in ops)
                    {
                        if ((op.Mua < 0.0) || (op.Musp < 0.0) || (op.N < 0.0))
                        {

                            return new ValidationResult(
                            false,
                             "Tissue optical properties mua, mus', n need to be non-negative",
                             "Please check optical properties");
                        }
                    }
                }
            }
            return new ValidationResult(
                true,
                "PostProcessorInput:  perturbed optical properties are all non-negative");
        }
    }
}
<|MERGE_RESOLUTION|>--- conflicted
+++ resolved
@@ -1,148 +1,140 @@
-using System.Collections.Generic;
-using System.IO;
-using System.Linq;
-using Vts.MonteCarlo.DataStructuresValidation;
-
-namespace Vts.MonteCarlo
-{
-    /// <summary>
-    /// This class validates whether the fields in PostProcessorInput have been specified
-    /// correctly or not.
-    /// </summary>
-    public class PostProcessorInputValidation
-    {
-        /// <summary>
-        /// validate infile as well as overriding command line input
-        /// </summary>
-        /// <param name="input">PostProcessorInput file</param>
-        /// <param name="inpath">command line option inpath</param>
-        /// <returns></returns>
-        public static ValidationResult ValidateInput(PostProcessorInput input, string inpath)
-        {
-            ValidationResult tempResult;
-            tempResult = ValidateTissueOpticalProperties(input.DetectorInputs);
-            if (!tempResult.IsValid)
-
-            {
-                return tempResult;
-            }
-
-            tempResult = ValidateInputFolderExistence(Path.Combine(inpath, input.InputFolder));
-            if (!tempResult.IsValid)
-            {
-                return tempResult;
-            }
-
-            tempResult = ValidatePhotonDatabaseExistence(input.DetectorInputs, Path.Combine(inpath, input.InputFolder));
-            if (!tempResult.IsValid)
-            {
-                return tempResult;
-            }
-
-            tempResult = ValidateSimulationInputExistence(input.DatabaseSimulationInputFilename, 
-                Path.Combine(inpath, input.InputFolder));
-            if (!tempResult.IsValid)
-            {
-                return tempResult;
-            }
-
-            return new ValidationResult(
-                true,
-                "PostProcessorinput: input must be valid");
-        }
-        private static ValidationResult ValidateInputFolderExistence(string inputFolder)
-        {
-            // check if results folder exists or not
-            return new ValidationResult(
-                Directory.Exists(inputFolder),
-                "PostProcessorInput: the input folder does not exist",
-                "check that the input folder name agrees with the folder name on system");            
-        }
-        private static ValidationResult ValidatePhotonDatabaseExistence(
-            IList<IDetectorInput> detectorInputs, string inputFolder)
-        {
-<<<<<<< HEAD
-            var temp = detectorInputs[0].TallyDetails.IsReflectanceTally;
-            var temp2 = detectorInputs[1].TallyDetails.IsReflectanceTally;
-            var dum = temp;
-            var dum2 = temp2;
-            if (detectorInputs.Select(di => di.TallyDetails.IsReflectanceTally).Any())
-=======
-            if (detectorInputs.Any(di => di.TallyDetails.IsReflectanceTally))
->>>>>>> 399e0f9c
-            {
-                return new ValidationResult(
-                    File.Exists(Path.Combine(inputFolder, "DiffuseReflectanceDatabase")),
-                    "PostProcessorInput:  file DiffuseReflectanceDatabase does not exist",
-                    "check that VirtualBoundaryType and database type agree");
-            }
-            if (detectorInputs.Any(di => di.TallyDetails.IsTransmittanceTally))
-            {
-                return new ValidationResult(
-                    File.Exists(Path.Combine(inputFolder, "DiffuseTransmittanceDatabase")),
-                    "PostProcessorInput:  file DiffuseTransmittanceDatabase does not exist",
-                    "check that VirtualBoundaryType and database type agree");
-            }
-            if (detectorInputs.Any(di => di.TallyDetails.IsSpecularReflectanceTally))
-            {
-                return new ValidationResult(
-                    File.Exists(Path.Combine(inputFolder, "SpecularReflectanceDatabase")),
-                    "PostProcessorInput:  file SpecularReflectanceDatabase does not exist",
-                    "check that VirtualBoundaryType and database type agree");
-            }
-            if (detectorInputs.Any(di => di.TallyDetails.IspMCReflectanceTally)) //pMC uses same exit db as regular post-processing
-            {
-                return new ValidationResult(
-                      File.Exists(Path.Combine(inputFolder, "DiffuseReflectanceDatabase")) &&
-                      File.Exists(Path.Combine(inputFolder, "CollisionInfoDatabase")),
-                      "PostProcessorInput:  files DiffuseReflectanceDatabase or CollisionInfoDatabase do not exist",
-                      "check that VirtualBoundaryType and database type agree");
-            }
-            if (detectorInputs.Select(di => di.TallyDetails.IspMCTransmittanceTally).Any()) //pMC uses same exit db as regular post-processing
-            {
-                return new ValidationResult(
-                    File.Exists(Path.Combine(inputFolder, "DiffuseTransmittanceDatabase")) &&
-                    File.Exists(Path.Combine(inputFolder, "CollisionInfoDatabase")),
-                    "PostProcessorInput:  files DiffuseTransmittanceDatabase or CollisionInfoDatabase do not exist",
-                    "check that VirtualBoundaryType and database type agree");
-            }
-            return new ValidationResult(
-                true,
-                "PostProcessor database exists");
-        }
-        private static ValidationResult ValidateSimulationInputExistence(
-            string simulationInputFilename, string inputFolder)
-        {
-            return new ValidationResult(
-                !File.Exists(Path.Combine(inputFolder, simulationInputFilename)),
-                "PostProcessorInput:  SimulationInput filename does not exist",
-                "check that a SimulationInput file exists in inputFolder");
-        }
-        private static ValidationResult ValidateTissueOpticalProperties(
-            IList<IDetectorInput> detectorInputs)
-        {
-            // for all pMC detectors, check that perturbed OPs are non-negative (g could be neg)
-            foreach (var detectorInput in detectorInputs)
-            {
-                if (detectorInput.TallyDetails.IspMCReflectanceTally)
-                {
-                    var ops = ((dynamic)detectorInput).PerturbedOps;
-                    foreach (var op in ops)
-                    {
-                        if ((op.Mua < 0.0) || (op.Musp < 0.0) || (op.N < 0.0))
-                        {
-
-                            return new ValidationResult(
-                            false,
-                             "Tissue optical properties mua, mus', n need to be non-negative",
-                             "Please check optical properties");
-                        }
-                    }
-                }
-            }
-            return new ValidationResult(
-                true,
-                "PostProcessorInput:  perturbed optical properties are all non-negative");
-        }
-    }
-}
+using System.Collections.Generic;
+using System.IO;
+using System.Linq;
+using Vts.MonteCarlo.DataStructuresValidation;
+
+namespace Vts.MonteCarlo
+{
+    /// <summary>
+    /// This class validates whether the fields in PostProcessorInput have been specified
+    /// correctly or not.
+    /// </summary>
+    public class PostProcessorInputValidation
+    {
+        /// <summary>
+        /// validate infile as well as overriding command line input
+        /// </summary>
+        /// <param name="input">PostProcessorInput file</param>
+        /// <param name="inpath">command line option inpath</param>
+        /// <returns></returns>
+        public static ValidationResult ValidateInput(PostProcessorInput input, string inpath)
+        {
+            ValidationResult tempResult;
+            tempResult = ValidateTissueOpticalProperties(input.DetectorInputs);
+            if (!tempResult.IsValid)
+
+            {
+                return tempResult;
+            }
+
+            tempResult = ValidateInputFolderExistence(Path.Combine(inpath, input.InputFolder));
+            if (!tempResult.IsValid)
+            {
+                return tempResult;
+            }
+
+            tempResult = ValidatePhotonDatabaseExistence(input.DetectorInputs, Path.Combine(inpath, input.InputFolder));
+            if (!tempResult.IsValid)
+            {
+                return tempResult;
+            }
+
+            tempResult = ValidateSimulationInputExistence(input.DatabaseSimulationInputFilename, 
+                Path.Combine(inpath, input.InputFolder));
+            if (!tempResult.IsValid)
+            {
+                return tempResult;
+            }
+
+            return new ValidationResult(
+                true,
+                "PostProcessorinput: input must be valid");
+        }
+        private static ValidationResult ValidateInputFolderExistence(string inputFolder)
+        {
+            // check if results folder exists or not
+            return new ValidationResult(
+                Directory.Exists(inputFolder),
+                "PostProcessorInput: the input folder does not exist",
+                "check that the input folder name agrees with the folder name on system");            
+        }
+        private static ValidationResult ValidatePhotonDatabaseExistence(
+            IList<IDetectorInput> detectorInputs, string inputFolder)
+        {
+            if (detectorInputs.Any(di => di.TallyDetails.IsReflectanceTally))
+            {
+                return new ValidationResult(
+                    File.Exists(Path.Combine(inputFolder, "DiffuseReflectanceDatabase")),
+                    "PostProcessorInput:  file DiffuseReflectanceDatabase does not exist",
+                    "check that VirtualBoundaryType and database type agree");
+            }
+            if (detectorInputs.Any(di => di.TallyDetails.IsTransmittanceTally))
+            {
+                return new ValidationResult(
+                    File.Exists(Path.Combine(inputFolder, "DiffuseTransmittanceDatabase")),
+                    "PostProcessorInput:  file DiffuseTransmittanceDatabase does not exist",
+                    "check that VirtualBoundaryType and database type agree");
+            }
+            if (detectorInputs.Any(di => di.TallyDetails.IsSpecularReflectanceTally))
+            {
+                return new ValidationResult(
+                    File.Exists(Path.Combine(inputFolder, "SpecularReflectanceDatabase")),
+                    "PostProcessorInput:  file SpecularReflectanceDatabase does not exist",
+                    "check that VirtualBoundaryType and database type agree");
+            }
+            if (detectorInputs.Any(di => di.TallyDetails.IspMCReflectanceTally)) //pMC uses same exit db as regular post-processing
+            {
+                return new ValidationResult(
+                      File.Exists(Path.Combine(inputFolder, "DiffuseReflectanceDatabase")) &&
+                      File.Exists(Path.Combine(inputFolder, "CollisionInfoDatabase")),
+                      "PostProcessorInput:  files DiffuseReflectanceDatabase or CollisionInfoDatabase do not exist",
+                      "check that VirtualBoundaryType and database type agree");
+            }
+            if (detectorInputs.Select(di => di.TallyDetails.IspMCTransmittanceTally).Any()) //pMC uses same exit db as regular post-processing
+            {
+                return new ValidationResult(
+                    File.Exists(Path.Combine(inputFolder, "DiffuseTransmittanceDatabase")) &&
+                    File.Exists(Path.Combine(inputFolder, "CollisionInfoDatabase")),
+                    "PostProcessorInput:  files DiffuseTransmittanceDatabase or CollisionInfoDatabase do not exist",
+                    "check that VirtualBoundaryType and database type agree");
+            }
+            return new ValidationResult(
+                true,
+                "PostProcessor database exists");
+        }
+        private static ValidationResult ValidateSimulationInputExistence(
+            string simulationInputFilename, string inputFolder)
+        {
+            return new ValidationResult(
+                !File.Exists(Path.Combine(inputFolder, simulationInputFilename)),
+                "PostProcessorInput:  SimulationInput filename does not exist",
+                "check that a SimulationInput file exists in inputFolder");
+        }
+        private static ValidationResult ValidateTissueOpticalProperties(
+            IList<IDetectorInput> detectorInputs)
+        {
+            // for all pMC detectors, check that perturbed OPs are non-negative (g could be neg)
+            foreach (var detectorInput in detectorInputs)
+            {
+                if (detectorInput.TallyDetails.IspMCReflectanceTally)
+                {
+                    var ops = ((dynamic)detectorInput).PerturbedOps;
+                    foreach (var op in ops)
+                    {
+                        if ((op.Mua < 0.0) || (op.Musp < 0.0) || (op.N < 0.0))
+                        {
+
+                            return new ValidationResult(
+                            false,
+                             "Tissue optical properties mua, mus', n need to be non-negative",
+                             "Please check optical properties");
+                        }
+                    }
+                }
+            }
+            return new ValidationResult(
+                true,
+                "PostProcessorInput:  perturbed optical properties are all non-negative");
+        }
+    }
+}