--- conflicted
+++ resolved
@@ -1,384 +1,378 @@
-using System;
-using Vts.Common;
-<<<<<<< HEAD
-using Vts.Extensions;
-using Vts.MonteCarlo.PhaseFunctionInputs;
-=======
->>>>>>> 1248568a
-
-namespace Vts.MonteCarlo.Tissues
-{
-    /// <summary>
-    /// Implements ITissueRegion.  Defines ellipsiod given Center, and Axis
-    /// radii along x,y,z axis.
-    /// </summary>
-    public class EllipsoidRegion : ITissueRegion
-    {
-        private bool _onBoundary = false;
-        /// <summary>
-        /// key for the <string, IPhaseFunctionInput> dictionary in a class that implements ITissueInput
-        /// </summary>
-        public string PhaseFunctionKey { get; set; }
-
-        /// <summary>
-        /// class specifies ellipsoid tissue region (x-xc)^2/a^2 + (y-yc)^2/b^2 + (z-zc)^2/c^2 = 1
-        /// where center is (xc,yc,zc) and semi-axis along x-, y-, z- axes are a, b, c, respectively.
-        /// </summary>
-        /// <param name="center">Position (x,y,z) of the center of the ellipsoid</param>
-        /// <param name="radiusX">semi-axis along x-axis</param>
-        /// <param name="radiusY">semi-axis along y-axis</param>
-        /// <param name="radiusZ">semi-axis along z-axis</param>
-        /// <param name="op">OpticalProperties of ellipsoid</param>
-        /// <param name="phaseFunctionInput">phase function input for layer</param>
-        public EllipsoidRegion(Position center, double radiusX, double radiusY, double radiusZ,
-            OpticalProperties op, string phaseFunctionKey)
-        {
-            TissueRegionType = TissueRegionType.Ellipsoid;
-            RegionOP = op;
-            Center = center;
-            Dx = radiusX;
-            Dy = radiusY;
-            Dz = radiusZ;
-
-            PhaseFunctionKey = phaseFunctionKey;
-        }
-
-        ///// <summary>
-        ///// class specifies ellipsoid tissue region (x-xc)^2/a^2 + (y-yc)^2/b^2 + (z-zc)^2/c^2 = 1
-        ///// where center is (xc,yc,zc) and semi-axis along x-, y-, z- axes are a, b, c, respectively.
-        ///// </summary>
-        ///// <param name="center">Position (x,y,z) of the center of the ellipsoid</param>
-        ///// <param name="radiusX">semi-axis along x-axis</param>
-        ///// <param name="radiusY">semi-axis along y-axis</param>
-        ///// <param name="radiusZ">semi-axis along z-axis</param>
-        ///// <param name="op">OpticalProperties of ellipsoid</param>
-        //public EllipsoidRegion(Position center, double radiusX, double radiusY, double radiusZ, OpticalProperties op)
-        //    : this(center, radiusX,radiusY, radiusZ, op, new HenyeyGreensteinPhaseFunctionInput())
-        //{
-        //}
-
-        /// <summary>
-        /// default constructor defines sphere with radius 0.5mm and center (0,0,1)
-        /// </summary>
-        public EllipsoidRegion() : this (
-            new Position(0, 0, 1), 0.5, 0.5, 0.5,
-            new OpticalProperties(0.05, 1.0, 0.8, 1.4), 
-            "HenyeyGreensteinKey1") {}
-
-
-        /// <summary>
-        /// tissue region identifier
-        /// </summary>
-        public TissueRegionType TissueRegionType { get; set; }
-
-        /// <summary>
-        /// optical properties of ellipsoid
-        /// </summary>
-        public OpticalProperties RegionOP { get; set; }
-
-        /// <summary>
-        /// Input data for phase function
-        /// </summary>
-        public IPhaseFunctionInput PhaseFunctionInput { get; set; }
-
-        /// <summary>
-        /// center of ellipsoid
-        /// </summary>
-        public Position Center { get; set; }
-
-        /// <summary>
-        /// distance from center to x-axis radius
-        /// </summary>
-        public double Dx { get; set; }
-
-        /// <summary>
-        /// distance from center to y-axis radius
-        /// </summary>
-        public double Dy { get; set; }
-
-        /// <summary>
-        /// distance from center to z-axis radius
-        /// </summary>
-        public double Dz { get; set; }
-        /// <summary>
-        /// method to determine if given Position lies within ellipsoid
-        /// </summary>
-        /// <param name="position">Position</param>
-        /// <returns>boolean, true if within, false otherwise</returns>
-        public bool ContainsPosition(Position position)
-        {
-                double inside = (position.X - Center.X) * (position.X - Center.X) /
-                          (Dx * Dx) +
-                    (position.Y - Center.Y) * (position.Y - Center.Y) /
-                          (Dy * Dy) +
-                    (position.Z - Center.Z) * (position.Z - Center.Z) /
-                          (Dz * Dz);
-
-                //if (inside < 0.9999999)
-                if (inside < 0.9999999999)
-                {
-                    return true;
-                }
-                //else if (inside > 1.0000001)
-                else if (inside > 1.00000000001)
-                {
-                    return false;
-                }
-                else  // on boundary
-                {
-                    _onBoundary = true;
-                    //return false; // ckh try 8/21/11
-                    return true;
-                }
-        }
-        /// <summary>
-        /// method to determine if given Position lies on boundary of ellipsoid
-        /// </summary>
-        /// <param name="position">Position</param>
-        /// <returns>true if on boundary, false otherwise</returns>
-        public bool OnBoundary(Position position)
-        {
-            return !ContainsPosition(position) && _onBoundary;
-        }
-        /// <summary>
-        /// method to determine if photon track or ray intersects boundary of ellipsoid
-        /// </summary>
-        /// <param name="photon">Photon</param>
-        /// <param name="distanceToBoundary">return: distance to boundary</param>
-        /// <returns>boolean true if intersection, false otherwise</returns>
-        public bool RayIntersectBoundary(Photon photon, out double distanceToBoundary)
-        {
-            distanceToBoundary = double.PositiveInfinity;
-            double root1, root2, xto, yto, zto;
-            double root = 0;
-            var dp = photon.DP;
-            var p1 = dp.Position;
-            var d1 = dp.Direction;
-
-            // determine location of end of ray
-            var p2 = new Position(p1.X + d1.Ux*photon.S, p1.Y + d1.Uy*photon.S, p1.Z + d1.Uz*photon.S);
-
-            bool one_in = this.ContainsPosition(p1);
-            bool two_in = this.ContainsPosition(p2);
-
-            // check if ray within ellipsoid 
-            if ( (one_in || _onBoundary) && two_in )
-            {
-                return false;
-            }
-            _onBoundary = false; // reset flag
-            
-            double area_x = Dx * Dx;
-            double area_y = Dy * Dy;
-            double area_z = Dz * Dz;
-
-            double dx = (p2.X - p1.X);
-            double dy = (p2.Y - p1.Y);
-            double dz = (p2.Z - p1.Z);
-
-            double dxSquared = dx * dx;
-            double dySquared = dy * dy;
-            double dzSquared = dz * dz;
-
-            double xOffset = p1.X - Center.X;
-            double yOffset = p1.Y - Center.Y;
-            double zOffset = p1.Z - Center.Z;
-
-            double A =
-                dxSquared / area_x +
-                dySquared / area_y +
-                dzSquared / area_z;
-
-            double B =
-                2 * dx * xOffset / area_x +
-                2 * dy * yOffset / area_y +
-                2 * dz * zOffset / area_z;
-
-            double C =
-                xOffset * xOffset / area_x +
-                yOffset * yOffset / area_y +
-                zOffset * zOffset / area_z - 1.0;
-
-            double rootTerm = B * B - 4 * A * C;
-
-            if (rootTerm > 0)  // roots are real 
-            {
-                double rootTermSqrt = Math.Sqrt(rootTerm);
-                root1 = (-B - rootTermSqrt) / (2 * A);
-                root2 = (-B + rootTermSqrt) / (2 * A);
-
-                int numint = 0; //number of intersections
-
-                if ((root1 < 1) && (root1 > 0))
-                {
-                    numint += 1;
-                    root = root1;
-                }
-
-                if ((root2 < 1) && (root2 > 0))
-                {
-                    numint += 1;
-                    root = root2;
-                }
-
-                switch (numint)
-                {
-                    case 0: /* roots real but no intersection */
-                        return false;
-                    case 1:
-                        //if ((one_in == 3) && (Math.Abs(root) < 1e-7)) //CKH FIX 11/11
-                        if ((!one_in) && (Math.Abs(root) < 1e-7))
-                        {
-                            return false;
-                        }
-
-                        /*entering or exiting ellipsoid. It's the same*/
-                        xto = p1.X + root * dx;
-                        yto = p1.Y + root * dy;
-                        zto = p1.Z + root * dz;
-
-                        /*distance to the boundary*/
-                        distanceToBoundary = Math.Sqrt((xto - p1.X) * (xto - p1.X) +
-                                (yto - p1.Y) * (yto - p1.Y) +
-                                (zto - p1.Z) * (zto - p1.Z));
-
-                        // ckh fix 8/25/11: check if on boundary of ellipsoid
-                        if (distanceToBoundary < 1e-11)
-                        {
-                            return false;
-                        }
-
-                        return true;
-                    case 2:  /* went through ellipsoid: must stop at nearest intersection */
-                        /*which is nearest?*/
-                        //if (one_in == 3)
-                        if (one_in)
-                        {
-                            if (root1 > root2) //CKH FIX 11/11
-                                root = root1;
-                            else root = root2;
-                        }
-                        else
-                        {
-                            if (root1 < root2) //CKH FIX 11/11
-                                root = root1;
-                            else root = root2;
-                        }
-                        xto = p1.X + root * (p2.X - p1.X);
-                        yto = p1.Y + root * (p2.Y - p1.Y);
-                        zto = p1.Z + root * (p2.Z - p1.Z);
-
-                        /*distance to the nearest boundary*/
-                        distanceToBoundary = Math.Sqrt((xto - p1.X) * (xto - p1.X) +
-                                (yto - p1.Y) * (yto - p1.Y) +
-                                (zto - p1.Z) * (zto - p1.Z));
-
-                        return true;
-
-                } /* end switch */
-
-            } /* BB-4AC>0 */
-            
-            /* roots imaginary -> no intersection */
-            return false;
-        }
-
-        //public bool RayIntersectBoundary(Photon photon)
-        //{
-        //    double root1, root2;
-        //    double root = 0;
-        //    var dp = photon.DP;
-        //    var p1 = dp.Position;
-        //    var d1 = dp.Direction;
-
-        //    // DC - CKH: correct??
-        //    var p2 = new Position(p1.X + d1.Ux * photon.S, p1.Y + d1.Uy * photon.S, p1.Z + d1.Uz * photon.S);
-
-        //    //bool one_in = this.ContainsPosition(p1);
-
-        //    double area_x = Dx * Dx;
-        //    double area_y = Dy * Dy;
-        //    double area_z = Dz * Dz;
-
-        //    double dx = (p2.X - p1.X);
-        //    double dy = (p2.Y - p1.Y);
-        //    double dz = (p2.Z - p1.Z);
-
-        //    double dxSquared = dx * dx;
-        //    double dySquared = dy * dy;
-        //    double dzSquared = dz * dz;
-
-        //    double xOffset = p1.X - Center.X;
-        //    double yOffset = p1.Y - Center.Y;
-        //    double zOffset = p1.Z - Center.Z;
-
-        //    double A =
-        //        dxSquared / area_x +
-        //        dySquared / area_y +
-        //        dzSquared / area_z;
-
-        //    double B =
-        //        2 * dx * xOffset / area_x +
-        //        2 * dy * yOffset / area_y +
-        //        2 * dz * zOffset / area_z;
-
-        //    double C =
-        //        xOffset * xOffset / area_x +
-        //        yOffset * yOffset / area_y +
-        //        zOffset * zOffset / area_z - 1.0;
-
-        //    double rootTerm = B * B - 4 * A * C;
-
-        //    if (rootTerm > 0)  // roots are real 
-        //    {
-        //        double rootTermSqrt = Math.Sqrt(rootTerm);
-        //        root1 = (-B - rootTermSqrt) / (2 * A);
-        //        root2 = (-B + rootTermSqrt) / (2 * A);
-
-        //        int numint = 0; //number of intersections
-
-        //        if ((root1 < 1) && (root1 > 0))
-        //        {
-        //            numint += 1;
-        //            root = root1;
-        //        }
-
-        //        if ((root2 < 1) && (root2 > 0))
-        //        {
-        //            numint += 1;
-        //            root = root2;
-        //        }
-
-        //        switch (numint)
-        //        {
-        //            case 0: /* roots real but no intersection */
-        //                return false;
-        //            case 2:  /* went through ellipsoid: must stop at nearest intersection */
-        //                return true;
-        //            case 1:
-        //                //if ((one_in == 3) && (Math.Abs(root) < 1e-7)) //CKH FIX 11/11
-        //                if ((!this.ContainsPosition(p1)) && (Math.Abs(root) < 1e-7))
-        //                {
-        //                    return false;
-        //                }
-        //                return true;
-        //        } /* end switch */
-        //    } /* BB-4AC>0 */
-
-        //    /* roots imaginary -> no intersection */
-        //    return false;
-        //}
-
-        //void CrossEllip(Photon photptr)   //---new
-        //*based on CrossRegion, but without Fresnel (n doesn't change)=>no reflections at the boundary.*/
-        //{
-        //    int CurrentRegionIndex = photptr.CurrentRegionIndex;
-        //    if (CurrentRegionIndex == 2)
-        //        photptr.CurrentRegionIndex--;
-        //    else
-        //        photptr.CurrentRegionIndex++;
-        //}
-
-    }
-
-}
+using System;
+using Vts.Common;
+using Vts.MonteCarlo.PhaseFunctionInputs;
+
+namespace Vts.MonteCarlo.Tissues
+{
+    /// <summary>
+    /// Implements ITissueRegion.  Defines ellipsiod given Center, and Axis
+    /// radii along x,y,z axis.
+    /// </summary>
+    public class EllipsoidRegion : ITissueRegion
+    {
+        private bool _onBoundary = false;
+        /// <summary>
+        /// key for the <string, IPhaseFunctionInput> dictionary in a class that implements ITissueInput
+        /// </summary>
+        public string PhaseFunctionKey { get; set; }
+
+        /// <summary>
+        /// class specifies ellipsoid tissue region (x-xc)^2/a^2 + (y-yc)^2/b^2 + (z-zc)^2/c^2 = 1
+        /// where center is (xc,yc,zc) and semi-axis along x-, y-, z- axes are a, b, c, respectively.
+        /// </summary>
+        /// <param name="center">Position (x,y,z) of the center of the ellipsoid</param>
+        /// <param name="radiusX">semi-axis along x-axis</param>
+        /// <param name="radiusY">semi-axis along y-axis</param>
+        /// <param name="radiusZ">semi-axis along z-axis</param>
+        /// <param name="op">OpticalProperties of ellipsoid</param>
+        /// <param name="phaseFunctionInput">phase function input for layer</param>
+        public EllipsoidRegion(Position center, double radiusX, double radiusY, double radiusZ,
+            OpticalProperties op, string phaseFunctionKey)
+        {
+            TissueRegionType = TissueRegionType.Ellipsoid;
+            RegionOP = op;
+            Center = center;
+            Dx = radiusX;
+            Dy = radiusY;
+            Dz = radiusZ;
+
+            PhaseFunctionKey = phaseFunctionKey;
+        }
+
+        ///// <summary>
+        ///// class specifies ellipsoid tissue region (x-xc)^2/a^2 + (y-yc)^2/b^2 + (z-zc)^2/c^2 = 1
+        ///// where center is (xc,yc,zc) and semi-axis along x-, y-, z- axes are a, b, c, respectively.
+        ///// </summary>
+        ///// <param name="center">Position (x,y,z) of the center of the ellipsoid</param>
+        ///// <param name="radiusX">semi-axis along x-axis</param>
+        ///// <param name="radiusY">semi-axis along y-axis</param>
+        ///// <param name="radiusZ">semi-axis along z-axis</param>
+        ///// <param name="op">OpticalProperties of ellipsoid</param>
+        //public EllipsoidRegion(Position center, double radiusX, double radiusY, double radiusZ, OpticalProperties op)
+        //    : this(center, radiusX,radiusY, radiusZ, op, new HenyeyGreensteinPhaseFunctionInput())
+        //{
+        //}
+
+        /// <summary>
+        /// default constructor defines sphere with radius 0.5mm and center (0,0,1)
+        /// </summary>
+        public EllipsoidRegion() : this (
+            new Position(0, 0, 1), 0.5, 0.5, 0.5,
+            new OpticalProperties(0.05, 1.0, 0.8, 1.4), 
+            "HenyeyGreensteinKey1") {}
+        /// <summary>
+        /// tissue region identifier
+        /// </summary>
+        public TissueRegionType TissueRegionType { get; set; }
+
+        /// <summary>
+        /// optical properties of ellipsoid
+        /// </summary>
+        public OpticalProperties RegionOP { get; set; }
+
+        /// <summary>
+        /// Input data for phase function
+        /// </summary>
+        public IPhaseFunctionInput PhaseFunctionInput { get; set; }
+
+        /// <summary>
+        /// center of ellipsoid
+        /// </summary>
+        public Position Center { get; set; }
+
+        /// <summary>
+        /// distance from center to x-axis radius
+        /// </summary>
+        public double Dx { get; set; }
+
+        /// <summary>
+        /// distance from center to y-axis radius
+        /// </summary>
+        public double Dy { get; set; }
+
+        /// <summary>
+        /// distance from center to z-axis radius
+        /// </summary>
+        public double Dz { get; set; }
+        /// <summary>
+        /// method to determine if given Position lies within ellipsoid
+        /// </summary>
+        /// <param name="position">Position</param>
+        /// <returns>boolean, true if within, false otherwise</returns>
+        public bool ContainsPosition(Position position)
+        {
+                double inside = (position.X - Center.X) * (position.X - Center.X) /
+                          (Dx * Dx) +
+                    (position.Y - Center.Y) * (position.Y - Center.Y) /
+                          (Dy * Dy) +
+                    (position.Z - Center.Z) * (position.Z - Center.Z) /
+                          (Dz * Dz);
+
+                //if (inside < 0.9999999)
+                if (inside < 0.9999999999)
+                {
+                    return true;
+                }
+                //else if (inside > 1.0000001)
+                else if (inside > 1.00000000001)
+                {
+                    return false;
+                }
+                else  // on boundary
+                {
+                    _onBoundary = true;
+                    //return false; // ckh try 8/21/11
+                    return true;
+                }
+        }
+        /// <summary>
+        /// method to determine if given Position lies on boundary of ellipsoid
+        /// </summary>
+        /// <param name="position">Position</param>
+        /// <returns>true if on boundary, false otherwise</returns>
+        public bool OnBoundary(Position position)
+        {
+            return !ContainsPosition(position) && _onBoundary;
+        }
+        /// <summary>
+        /// method to determine if photon track or ray intersects boundary of ellipsoid
+        /// </summary>
+        /// <param name="photon">Photon</param>
+        /// <param name="distanceToBoundary">return: distance to boundary</param>
+        /// <returns>boolean true if intersection, false otherwise</returns>
+        public bool RayIntersectBoundary(Photon photon, out double distanceToBoundary)
+        {
+            distanceToBoundary = double.PositiveInfinity;
+            double root1, root2, xto, yto, zto;
+            double root = 0;
+            var dp = photon.DP;
+            var p1 = dp.Position;
+            var d1 = dp.Direction;
+
+            // determine location of end of ray
+            var p2 = new Position(p1.X + d1.Ux*photon.S, p1.Y + d1.Uy*photon.S, p1.Z + d1.Uz*photon.S);
+
+            bool one_in = this.ContainsPosition(p1);
+            bool two_in = this.ContainsPosition(p2);
+
+            // check if ray within ellipsoid 
+            if ( (one_in || _onBoundary) && two_in )
+            {
+                return false;
+            }
+            _onBoundary = false; // reset flag
+            
+            double area_x = Dx * Dx;
+            double area_y = Dy * Dy;
+            double area_z = Dz * Dz;
+
+            double dx = (p2.X - p1.X);
+            double dy = (p2.Y - p1.Y);
+            double dz = (p2.Z - p1.Z);
+
+            double dxSquared = dx * dx;
+            double dySquared = dy * dy;
+            double dzSquared = dz * dz;
+
+            double xOffset = p1.X - Center.X;
+            double yOffset = p1.Y - Center.Y;
+            double zOffset = p1.Z - Center.Z;
+
+            double A =
+                dxSquared / area_x +
+                dySquared / area_y +
+                dzSquared / area_z;
+
+            double B =
+                2 * dx * xOffset / area_x +
+                2 * dy * yOffset / area_y +
+                2 * dz * zOffset / area_z;
+
+            double C =
+                xOffset * xOffset / area_x +
+                yOffset * yOffset / area_y +
+                zOffset * zOffset / area_z - 1.0;
+
+            double rootTerm = B * B - 4 * A * C;
+
+            if (rootTerm > 0)  // roots are real 
+            {
+                double rootTermSqrt = Math.Sqrt(rootTerm);
+                root1 = (-B - rootTermSqrt) / (2 * A);
+                root2 = (-B + rootTermSqrt) / (2 * A);
+
+                int numint = 0; //number of intersections
+
+                if ((root1 < 1) && (root1 > 0))
+                {
+                    numint += 1;
+                    root = root1;
+                }
+
+                if ((root2 < 1) && (root2 > 0))
+                {
+                    numint += 1;
+                    root = root2;
+                }
+
+                switch (numint)
+                {
+                    case 0: /* roots real but no intersection */
+                        return false;
+                    case 1:
+                        //if ((one_in == 3) && (Math.Abs(root) < 1e-7)) //CKH FIX 11/11
+                        if ((!one_in) && (Math.Abs(root) < 1e-7))
+                        {
+                            return false;
+                        }
+
+                        /*entering or exiting ellipsoid. It's the same*/
+                        xto = p1.X + root * dx;
+                        yto = p1.Y + root * dy;
+                        zto = p1.Z + root * dz;
+
+                        /*distance to the boundary*/
+                        distanceToBoundary = Math.Sqrt((xto - p1.X) * (xto - p1.X) +
+                                (yto - p1.Y) * (yto - p1.Y) +
+                                (zto - p1.Z) * (zto - p1.Z));
+
+                        // ckh fix 8/25/11: check if on boundary of ellipsoid
+                        if (distanceToBoundary < 1e-11)
+                        {
+                            return false;
+                        }
+
+                        return true;
+                    case 2:  /* went through ellipsoid: must stop at nearest intersection */
+                        /*which is nearest?*/
+                        //if (one_in == 3)
+                        if (one_in)
+                        {
+                            if (root1 > root2) //CKH FIX 11/11
+                                root = root1;
+                            else root = root2;
+                        }
+                        else
+                        {
+                            if (root1 < root2) //CKH FIX 11/11
+                                root = root1;
+                            else root = root2;
+                        }
+                        xto = p1.X + root * (p2.X - p1.X);
+                        yto = p1.Y + root * (p2.Y - p1.Y);
+                        zto = p1.Z + root * (p2.Z - p1.Z);
+
+                        /*distance to the nearest boundary*/
+                        distanceToBoundary = Math.Sqrt((xto - p1.X) * (xto - p1.X) +
+                                (yto - p1.Y) * (yto - p1.Y) +
+                                (zto - p1.Z) * (zto - p1.Z));
+
+                        return true;
+
+                } /* end switch */
+
+            } /* BB-4AC>0 */
+            
+            /* roots imaginary -> no intersection */
+            return false;
+        }
+
+        //public bool RayIntersectBoundary(Photon photon)
+        //{
+        //    double root1, root2;
+        //    double root = 0;
+        //    var dp = photon.DP;
+        //    var p1 = dp.Position;
+        //    var d1 = dp.Direction;
+
+        //    // DC - CKH: correct??
+        //    var p2 = new Position(p1.X + d1.Ux * photon.S, p1.Y + d1.Uy * photon.S, p1.Z + d1.Uz * photon.S);
+
+        //    //bool one_in = this.ContainsPosition(p1);
+
+        //    double area_x = Dx * Dx;
+        //    double area_y = Dy * Dy;
+        //    double area_z = Dz * Dz;
+
+        //    double dx = (p2.X - p1.X);
+        //    double dy = (p2.Y - p1.Y);
+        //    double dz = (p2.Z - p1.Z);
+
+        //    double dxSquared = dx * dx;
+        //    double dySquared = dy * dy;
+        //    double dzSquared = dz * dz;
+
+        //    double xOffset = p1.X - Center.X;
+        //    double yOffset = p1.Y - Center.Y;
+        //    double zOffset = p1.Z - Center.Z;
+
+        //    double A =
+        //        dxSquared / area_x +
+        //        dySquared / area_y +
+        //        dzSquared / area_z;
+
+        //    double B =
+        //        2 * dx * xOffset / area_x +
+        //        2 * dy * yOffset / area_y +
+        //        2 * dz * zOffset / area_z;
+
+        //    double C =
+        //        xOffset * xOffset / area_x +
+        //        yOffset * yOffset / area_y +
+        //        zOffset * zOffset / area_z - 1.0;
+
+        //    double rootTerm = B * B - 4 * A * C;
+
+        //    if (rootTerm > 0)  // roots are real 
+        //    {
+        //        double rootTermSqrt = Math.Sqrt(rootTerm);
+        //        root1 = (-B - rootTermSqrt) / (2 * A);
+        //        root2 = (-B + rootTermSqrt) / (2 * A);
+
+        //        int numint = 0; //number of intersections
+
+        //        if ((root1 < 1) && (root1 > 0))
+        //        {
+        //            numint += 1;
+        //            root = root1;
+        //        }
+
+        //        if ((root2 < 1) && (root2 > 0))
+        //        {
+        //            numint += 1;
+        //            root = root2;
+        //        }
+
+        //        switch (numint)
+        //        {
+        //            case 0: /* roots real but no intersection */
+        //                return false;
+        //            case 2:  /* went through ellipsoid: must stop at nearest intersection */
+        //                return true;
+        //            case 1:
+        //                //if ((one_in == 3) && (Math.Abs(root) < 1e-7)) //CKH FIX 11/11
+        //                if ((!this.ContainsPosition(p1)) && (Math.Abs(root) < 1e-7))
+        //                {
+        //                    return false;
+        //                }
+        //                return true;
+        //        } /* end switch */
+        //    } /* BB-4AC>0 */
+
+        //    /* roots imaginary -> no intersection */
+        //    return false;
+        //}
+
+        //void CrossEllip(Photon photptr)   //---new
+        //*based on CrossRegion, but without Fresnel (n doesn't change)=>no reflections at the boundary.*/
+        //{
+        //    int CurrentRegionIndex = photptr.CurrentRegionIndex;
+        //    if (CurrentRegionIndex == 2)
+        //        photptr.CurrentRegionIndex--;
+        //    else
+        //        photptr.CurrentRegionIndex++;
+        //}
+
+    }
+
+}