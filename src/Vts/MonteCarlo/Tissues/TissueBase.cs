﻿using System.Collections.Generic;
using System.Linq;
using Vts.Common;
using Vts.Extensions;

namespace Vts.MonteCarlo.Tissues
{
    /// <summary>
    /// Base class for all tissue inputs
    /// </summary>
    public abstract class TissueInput
    {
        public TissueInput()
        {
            TissueType = "";
        }

        // mandatory user inputs (required for ITissueInput contract)
        public string TissueType { get; set; }
    }

    /// <summary>
    /// Base class for all tissue definitions.
    /// </summary>
    public abstract class TissueBase
    {
        /// <summary>
        /// constructor for tissue base
        /// </summary>
        /// <param name="regions">list of tissue regions</param>
<<<<<<< HEAD
        /// <param name="absorptionWeightingType">absorption weighting type</param>
        /// <param name="phaseFunctionType">phase function type</param>
        /// <param name="russianRouletteWeightThreshold">russian roulette weight threshold</param>
        public TissueBase(IList<ITissueRegion> regions, 
            AbsorptionWeightingType absorptionWeightingType,
            IDictionary<string, IPhaseFunction> phaseFunctions,
            double russianRouletteWeightThreshold)
        {
            Regions = regions;
            AbsorptionWeightingType = absorptionWeightingType;
            RegionPhaseFunctions = phaseFunctions;

            // obsolete: phase function now region-specific
            // PhaseFunctionType = phaseFunctionType;

            RegionScatterLengths = regions.Select(region => region.RegionOP.GetScatterLength(absorptionWeightingType)).ToArray();
            RussianRouletteWeightThreshold = russianRouletteWeightThreshold;
=======
        public TissueBase(IList<ITissueRegion> regions)
        {
            Regions = regions;
>>>>>>> 01fb3655
        }
        /// <summary>
        /// list of tissue regions
        /// </summary>
        public IList<ITissueRegion> Regions { get; protected set; }

        /// <summary>
        /// scatter lengths of region, either 1/mut or 1/mus depending on AbsorptionWeightingTyp
        /// </summary>
        public IList<double> RegionScatterLengths { get; protected set; }
        /// <summary>
        /// type of absorption deweighting employed
        /// </summary>
        public AbsorptionWeightingType AbsorptionWeightingType { get; protected set; }
        
        ///// <summary>
        ///// Phase function used within each region
        ///// </summary>
        //public IList<IPhaseFunction> RegionPhaseFunctions { get; protected set; }
        public IDictionary<string, IPhaseFunction> RegionPhaseFunctions { get; set; }
        /// <summary>
        /// photon weight threshold, below which turns on Russian Roulette
        /// </summary>
        public double RussianRouletteWeightThreshold { get; protected set; }

        /// <summary>
        /// Required method to initialiize the corresponding ITissue
        /// </summary>
        /// <param name="tissue"></param>
        public void Initialize(
            AbsorptionWeightingType awt = AbsorptionWeightingType.Discrete, 
            PhaseFunctionType pft = PhaseFunctionType.HenyeyGreenstein,
            double russianRouletteWeightThreshold = 0.0)
        {
            AbsorptionWeightingType = awt;
            PhaseFunctionType = pft;
            RussianRouletteWeightThreshold = russianRouletteWeightThreshold;

            RegionScatterLengths = Regions.Select(region => region.RegionOP.GetScatterLength(awt)).ToArray();
        }
    }

}
<|MERGE_RESOLUTION|>--- conflicted
+++ resolved
@@ -1,96 +1,82 @@
-﻿using System.Collections.Generic;
-using System.Linq;
-using Vts.Common;
-using Vts.Extensions;
-
-namespace Vts.MonteCarlo.Tissues
-{
-    /// <summary>
-    /// Base class for all tissue inputs
-    /// </summary>
-    public abstract class TissueInput
-    {
-        public TissueInput()
-        {
-            TissueType = "";
-        }
-
-        // mandatory user inputs (required for ITissueInput contract)
-        public string TissueType { get; set; }
-    }
-
-    /// <summary>
-    /// Base class for all tissue definitions.
-    /// </summary>
-    public abstract class TissueBase
-    {
-        /// <summary>
-        /// constructor for tissue base
-        /// </summary>
-        /// <param name="regions">list of tissue regions</param>
-<<<<<<< HEAD
-        /// <param name="absorptionWeightingType">absorption weighting type</param>
-        /// <param name="phaseFunctionType">phase function type</param>
-        /// <param name="russianRouletteWeightThreshold">russian roulette weight threshold</param>
-        public TissueBase(IList<ITissueRegion> regions, 
-            AbsorptionWeightingType absorptionWeightingType,
-            IDictionary<string, IPhaseFunction> phaseFunctions,
-            double russianRouletteWeightThreshold)
-        {
-            Regions = regions;
-            AbsorptionWeightingType = absorptionWeightingType;
-            RegionPhaseFunctions = phaseFunctions;
-
-            // obsolete: phase function now region-specific
-            // PhaseFunctionType = phaseFunctionType;
-
-            RegionScatterLengths = regions.Select(region => region.RegionOP.GetScatterLength(absorptionWeightingType)).ToArray();
-            RussianRouletteWeightThreshold = russianRouletteWeightThreshold;
-=======
-        public TissueBase(IList<ITissueRegion> regions)
-        {
-            Regions = regions;
->>>>>>> 01fb3655
-        }
-        /// <summary>
-        /// list of tissue regions
-        /// </summary>
-        public IList<ITissueRegion> Regions { get; protected set; }
-
-        /// <summary>
-        /// scatter lengths of region, either 1/mut or 1/mus depending on AbsorptionWeightingTyp
-        /// </summary>
-        public IList<double> RegionScatterLengths { get; protected set; }
-        /// <summary>
-        /// type of absorption deweighting employed
-        /// </summary>
-        public AbsorptionWeightingType AbsorptionWeightingType { get; protected set; }
-        
-        ///// <summary>
-        ///// Phase function used within each region
-        ///// </summary>
-        //public IList<IPhaseFunction> RegionPhaseFunctions { get; protected set; }
-        public IDictionary<string, IPhaseFunction> RegionPhaseFunctions { get; set; }
-        /// <summary>
-        /// photon weight threshold, below which turns on Russian Roulette
-        /// </summary>
-        public double RussianRouletteWeightThreshold { get; protected set; }
-
-        /// <summary>
-        /// Required method to initialiize the corresponding ITissue
-        /// </summary>
-        /// <param name="tissue"></param>
-        public void Initialize(
-            AbsorptionWeightingType awt = AbsorptionWeightingType.Discrete, 
-            PhaseFunctionType pft = PhaseFunctionType.HenyeyGreenstein,
-            double russianRouletteWeightThreshold = 0.0)
-        {
-            AbsorptionWeightingType = awt;
-            PhaseFunctionType = pft;
-            RussianRouletteWeightThreshold = russianRouletteWeightThreshold;
-
-            RegionScatterLengths = Regions.Select(region => region.RegionOP.GetScatterLength(awt)).ToArray();
-        }
-    }
-
-}
+﻿using System.Collections.Generic;
+using System.Linq;
+using Vts.Common;
+using Vts.Extensions;
+
+namespace Vts.MonteCarlo.Tissues
+{
+    /// <summary>
+    /// Base class for all tissue inputs
+    /// </summary>
+    public abstract class TissueInput
+    {
+        public TissueInput()
+        {
+            TissueType = "";
+        }
+
+        // mandatory user inputs (required for ITissueInput contract)
+        public string TissueType { get; set; }
+    }
+
+    /// <summary>
+    /// Base class for all tissue definitions.
+    /// </summary>
+    public abstract class TissueBase
+    {
+        /// <summary>
+        /// constructor for tissue base
+        /// </summary>
+        /// <param name="regions">list of tissue regions</param>
+        public TissueBase(IList<ITissueRegion> regions)
+            IDictionary<string, IPhaseFunction> phaseFunctions,
+        {
+            Regions = regions;
+            RegionPhaseFunctions = phaseFunctions;
+
+            // obsolete: phase function now region-specific
+            // PhaseFunctionType = phaseFunctionType;
+
+        }
+        /// <summary>
+        /// list of tissue regions
+        /// </summary>
+        public IList<ITissueRegion> Regions { get; protected set; }
+
+        /// <summary>
+        /// scatter lengths of region, either 1/mut or 1/mus depending on AbsorptionWeightingTyp
+        /// </summary>
+        public IList<double> RegionScatterLengths { get; protected set; }
+        /// <summary>
+        /// type of absorption deweighting employed
+        /// </summary>
+        public AbsorptionWeightingType AbsorptionWeightingType { get; protected set; }
+        
+        ///// <summary>
+        ///// Phase function used within each region
+        ///// </summary>
+        //public IList<IPhaseFunction> RegionPhaseFunctions { get; protected set; }
+        public IDictionary<string, IPhaseFunction> RegionPhaseFunctions { get; set; }
+        /// <summary>
+        /// photon weight threshold, below which turns on Russian Roulette
+        /// </summary>
+        public double RussianRouletteWeightThreshold { get; protected set; }
+
+        /// <summary>
+        /// Required method to initialiize the corresponding ITissue
+        /// </summary>
+        /// <param name="tissue"></param>
+        public void Initialize(
+            AbsorptionWeightingType awt = AbsorptionWeightingType.Discrete, 
+            PhaseFunctionType pft = PhaseFunctionType.HenyeyGreenstein,
+            double russianRouletteWeightThreshold = 0.0)
+        {
+            AbsorptionWeightingType = awt;
+            PhaseFunctionType = pft;
+            RussianRouletteWeightThreshold = russianRouletteWeightThreshold;
+
+            RegionScatterLengths = Regions.Select(region => region.RegionOP.GetScatterLength(awt)).ToArray();
+        }
+    }
+
+}