--- conflicted
+++ resolved
@@ -1,274 +1,257 @@
-using System;
-using System.Collections.Generic;
-using System.Linq;
-using Vts.Common;
-
-namespace Vts.MonteCarlo.Tissues
-{
-    /// <summary>
-    /// Implements ITissueInput.  Defines input to MultiLayerTissue class.
-    /// </summary>
-    public class MultiLayerTissueInput : TissueInput, ITissueInput
-    {
-        private ITissueRegion[] _regions;
-
-        /// <summary>
-        /// constructor for Multi-layer tissue input
-        /// </summary>
-        /// <param name="regions">list of tissue regions comprising tissue</param>
-<<<<<<< HEAD
-        /// <param name="absorptionWeightingType">absorption weighting type</param>
-        /// <param name="phaseFunctionType">phase function type</param>
-        /// <param name="russianRouletteWeightThreshold">photon weight threshold to turn on Russian Roulette</param>
-        /// <remarks>air above and below tissue needs to be specified for a slab geometry</remarks>
-        public MultiLayerTissue(
-            IList<ITissueRegion> regions,
-            AbsorptionWeightingType absorptionWeightingType,
-            IDictionary<string, IPhaseFunction> phaseFunctions,
-            double russianRouletteWeightThreshold)
-            : base(regions, absorptionWeightingType, phaseFunctions, russianRouletteWeightThreshold)
-=======
-        public MultiLayerTissueInput(ITissueRegion[] regions)
->>>>>>> 01fb3655
-        {
-            TissueType = "MultiLayer";
-            _regions = regions;
-        }
-
-        /// <summary>
-        /// MultiLayerTissue default constructor provides homogeneous tissue
-        /// </summary>
-        public MultiLayerTissueInput()
-            : this(
-                new ITissueRegion[]
-                { 
-                    new LayerTissueRegion(
-                        new DoubleRange(double.NegativeInfinity, 0.0),
-                        new OpticalProperties( 0.0, 1e-10, 1.0, 1.0)),
-                    new LayerTissueRegion(
-                        new DoubleRange(0.0, 100.0),
-                        new OpticalProperties(0.0, 1.0, 0.8, 1.4)),
-                    new LayerTissueRegion(
-                        new DoubleRange(100.0, double.PositiveInfinity),
-                        new OpticalProperties(0.0, 1e-10, 1.0, 1.0))
-                })
-        {
-        }
-
-        /// <summary>
-        /// list of tissue regions comprising tissue
-        /// </summary>
-        public ITissueRegion[] Regions { get { return _regions; } set { _regions = value; } }
-
-        /// <summary>
-        ///// Required factory method to create the corresponding 
-        ///// ITissue based on the ITissueInput data
-        /// </summary>
-        /// <param name="awt">Absorption Weighting Type</param>
-        /// <param name="pft">Phase Function Type</param>
-        /// <param name="russianRouletteWeightThreshold">Russian Roulette Weight Threshold</param>
-        /// <returns></returns>
-        public ITissue CreateTissue(AbsorptionWeightingType awt, PhaseFunctionType pft, double russianRouletteWeightThreshold)
-        {
-            var t = new MultiLayerTissue(Regions);
-
-            t.Initialize(awt, pft, russianRouletteWeightThreshold);
-
-            return t;
-        }
-    }
-
-    /// <summary>
-    /// Implements ITissue.  Defines tissue geometries comprised of layers
-    /// (including homogenous with air layers above and below).  Layers are infinite along
-    /// x- and y- axes.
-    /// </summary>
-    public class MultiLayerTissue : TissueBase, ITissue
-    {
-        private IList<LayerTissueRegion> _layerRegions;
-
-        /// <summary>
-        /// Creates an instance of a MultiLayerTissue
-        /// </summary>
-        /// <param name="regions">list of tissue regions comprising tissue</param>
-        /// <remarks>air above and below tissue needs to be specified for a slab geometry</remarks>
-        public MultiLayerTissue(
-<<<<<<< HEAD
-            MultiLayerTissueInput input,
-            AbsorptionWeightingType absorptionWeightingType,
-            IDictionary<string, IPhaseFunction> phaseFunctions,
-            double russianRouletteWeightThreshold)
-            : this(input.Regions, absorptionWeightingType, phaseFunctions, russianRouletteWeightThreshold)
-=======
-            IList<ITissueRegion> regions)
-            : base(regions)
->>>>>>> 01fb3655
-        {
-            _layerRegions = regions.Select(region => (LayerTissueRegion) region).ToArray();
-        }
-
-        /// <summary>
-        /// Creates a default instance of a MultiLayerTissue based on a homogeneous medium slab geometry
-        /// and discrete absorption weighting
-        /// </summary>
-        public MultiLayerTissue() 
-<<<<<<< HEAD
-            : this(new MultiLayerTissueInput().Regions, AbsorptionWeightingType.Discrete, null, 0.0)
-=======
-            : this(new MultiLayerTissueInput().Regions)
->>>>>>> 01fb3655
-        {
-            RegionPhaseFunctions = new Dictionary<string, IPhaseFunction>();
-        }
-
-        /// <summary>
-        /// method to determine region index of region photon is currently in
-        /// </summary>
-        /// <param name="position"></param>
-        /// <returns></returns>
-        public int GetRegionIndex(Position position)
-        {
-            // use ITissueRegion interface method ContainsPosition for LayerTissueRegion to determine
-            // which region photon resides
-
-            int index = -1;
-            for (int i = 0; i < _layerRegions.Count(); i++)
-            {
-                if (_layerRegions[i].ContainsPosition(position))
-                {
-                    index = i;
-                }
-            }
-            return index;
-        }
-        
-        /// <summary>
-        /// Finds the distance to the next boundary and independent of hitting it
-        /// </summary>
-        /// <param name="photon"></param>
-        public double GetDistanceToBoundary(Photon photon)
-        {
-            if (photon.DP.Direction.Uz == 0.0)
-            {
-                return double.PositiveInfinity;
-            }
-
-            // going "up" in negative z-direction
-            bool goingUp = photon.DP.Direction.Uz < 0.0;
-
-            // get current and adjacent regions
-            int currentRegionIndex = photon.CurrentRegionIndex; 
-            // check if in embedded tissue region ckh fix 8/10/11
-            LayerTissueRegion currentRegion = _layerRegions[1];
-            if (currentRegionIndex < _layerRegions.Count)
-            {
-                currentRegion = _layerRegions[currentRegionIndex];
-            }
-
-            // calculate distance to boundary based on z-projection of photon trajectory
-            double distanceToBoundary =
-                goingUp
-                    ? (currentRegion.ZRange.Start - photon.DP.Position.Z) / photon.DP.Direction.Uz
-                    : (currentRegion.ZRange.Stop - photon.DP.Position.Z) / photon.DP.Direction.Uz;
-
-
-            return distanceToBoundary;
-        }
-        /// <summary>
-        /// method to determine if on boundary of tissue, i.e. at tissue/air interface
-        /// </summary>
-        /// <param name="position">photon position</param>
-        /// <returns></returns>
-        public bool OnDomainBoundary(Position position)
-        {
-            // this code assumes that the first and last layer is air
-            return 
-                position.Z < 1e-10 ||
-                (Math.Abs(position.Z - (_layerRegions.Last()).ZRange.Start) < 1e-10);
-        }
-        /// <summary>
-        /// method to determine index of region photon is about to enter
-        /// </summary>
-        /// <param name="photon">photon info including position and direction</param>
-        /// <returns>region index</returns>
-        public int GetNeighborRegionIndex(Photon photon)
-        {
-            if (photon.DP.Direction.Uz == 0.0)
-            {
-                throw new Exception("GetNeighborRegionIndex called and Photon not on boundary");
-            }
-
-            if (photon.DP.Direction.Uz > 0.0)
-            {
-                return Math.Min(photon.CurrentRegionIndex + 1, Regions.Count - 1);
-            }
-                
-            return Math.Max(photon.CurrentRegionIndex - 1, 0);
-        }
-        /// <summary>
-        /// method to determine photon state type of photon exiting tissue boundary
-        /// </summary>
-        /// <param name="position"></param>
-        /// <returns></returns>
-        public PhotonStateType GetPhotonDataPointStateOnExit(Position position)
-        {
-            if (position.Z < 1e-10)
-            {
-                return PhotonStateType.PseudoReflectedTissueBoundary;
-            }
-            
-            return PhotonStateType.PseudoTransmittedTissueBoundary;
-        }
-        /// <summary>
-        /// method to determine direction of reflected photon
-        /// </summary>
-        /// <param name="positionCurrent"></param>
-        /// <param name="directionCurrent"></param>
-        /// <returns></returns>
-        public Direction GetReflectedDirection(
-            Position positionCurrent, 
-            Direction directionCurrent)
-        {
-            return new Direction(
-                directionCurrent.Ux,
-                directionCurrent.Uy,
-                -directionCurrent.Uz);
-        }
-        /// <summary>
-        /// method to determine refracted direction of photon
-        /// </summary>
-        /// <param name="positionCurrent">current photon position</param>
-        /// <param name="directionCurrent">current photon direction</param>
-        /// <param name="nCurrent">refractive index of current region</param>
-        /// <param name="nNext">refractive index of next region</param>
-        /// <param name="cosThetaSnell">cos(theta) resulting from Snell's law</param>
-        /// <returns>direction</returns>
-        public Direction GetRefractedDirection(
-            Position positionCurrent, 
-            Direction directionCurrent, 
-            double nCurrent, 
-            double nNext, 
-            double cosThetaSnell)
-        {
-            if (directionCurrent.Uz > 0)
-                return new Direction(
-                    directionCurrent.Ux * nCurrent / nNext,
-                    directionCurrent.Uy * nCurrent / nNext,
-                    cosThetaSnell);
-            else
-                return new Direction(
-                    directionCurrent.Ux * nCurrent / nNext,
-                    directionCurrent.Uy * nCurrent / nNext,
-                    -cosThetaSnell);
-        }
-        /// <summary>
-        /// method to get angle between photons current direction and boundary normal
-        /// </summary>
-        /// <param name="photon"></param>
-        /// <returns></returns>
-        public double GetAngleRelativeToBoundaryNormal(Photon photon)
-        {
-            return Math.Abs(photon.DP.Direction.Uz); // abs will work for upward normal and downward normal
-        }
-    }
-}
+using System;
+using System.Collections.Generic;
+using System.Linq;
+using Vts.Common;
+
+namespace Vts.MonteCarlo.Tissues
+{
+    /// <summary>
+    /// Implements ITissueInput.  Defines input to MultiLayerTissue class.
+    /// </summary>
+    public class MultiLayerTissueInput : TissueInput, ITissueInput
+    {
+        private ITissueRegion[] _regions;
+
+        /// <summary>
+        /// constructor for Multi-layer tissue input
+        /// </summary>
+        /// <param name="regions">list of tissue regions comprising tissue</param>
+        public MultiLayerTissueInput(ITissueRegion[] regions)
+            IList<ITissueRegion> regions,
+            AbsorptionWeightingType absorptionWeightingType,
+            IDictionary<string, IPhaseFunction> phaseFunctions, double russianRouletteWeightThreshold)
+          
+            : base(regions, absorptionWeightingType, phaseFunctions, russianRouletteWeightThreshold)
+        {
+            TissueType = "MultiLayer";
+            _regions = regions;
+        }
+
+        /// <summary>
+        /// MultiLayerTissue default constructor provides homogeneous tissue
+        /// </summary>
+        public MultiLayerTissueInput()
+            : this(
+                new ITissueRegion[]
+                { 
+                    new LayerTissueRegion(
+                        new DoubleRange(double.NegativeInfinity, 0.0),
+                        new OpticalProperties( 0.0, 1e-10, 1.0, 1.0)),
+                    new LayerTissueRegion(
+                        new DoubleRange(0.0, 100.0),
+                        new OpticalProperties(0.0, 1.0, 0.8, 1.4)),
+                    new LayerTissueRegion(
+                        new DoubleRange(100.0, double.PositiveInfinity),
+                        new OpticalProperties(0.0, 1e-10, 1.0, 1.0))
+                })
+        {
+        }
+
+        /// <summary>
+        /// list of tissue regions comprising tissue
+        /// </summary>
+        public ITissueRegion[] Regions { get { return _regions; } set { _regions = value; } }
+
+        /// <summary>
+        ///// Required factory method to create the corresponding 
+        ///// ITissue based on the ITissueInput data
+        /// </summary>
+        /// <param name="awt">Absorption Weighting Type</param>
+        /// <param name="pft">Phase Function Type</param>
+        /// <param name="russianRouletteWeightThreshold">Russian Roulette Weight Threshold</param>
+        /// <returns></returns>
+        public ITissue CreateTissue(AbsorptionWeightingType awt, PhaseFunctionType pft, double russianRouletteWeightThreshold)
+        {
+            var t = new MultiLayerTissue(Regions);
+
+            t.Initialize(awt, pft, russianRouletteWeightThreshold);
+
+            return t;
+        }
+    }
+
+    /// <summary>
+    /// Implements ITissue.  Defines tissue geometries comprised of layers
+    /// (including homogenous with air layers above and below).  Layers are infinite along
+    /// x- and y- axes.
+    /// </summary>
+    public class MultiLayerTissue : TissueBase, ITissue
+    {
+        private IList<LayerTissueRegion> _layerRegions;
+
+        /// <summary>
+        /// Creates an instance of a MultiLayerTissue
+        /// </summary>
+        /// <param name="regions">list of tissue regions comprising tissue</param>
+        /// <remarks>air above and below tissue needs to be specified for a slab geometry</remarks>
+        public MultiLayerTissue(
+            IList<ITissueRegion> regions),
+            IDictionary<string, IPhaseFunction> phaseFunctions,
+            )
+                        : base(regions)
+
+        {
+            _layerRegions = regions.Select(region => (LayerTissueRegion) region).ToArray();
+        }
+
+        /// <summary>
+        /// Creates a default instance of a MultiLayerTissue based on a homogeneous medium slab geometry
+        /// and discrete absorption weighting
+        /// </summary>
+        public MultiLayerTissue() 
+            : this(new MultiLayerTissueInput().Regions, AbsorptionWeightingType.Discrete, null, 0.0)
+        {
+            RegionPhaseFunctions = new Dictionary<string, IPhaseFunction>();
+        }
+
+        /// <summary>
+        /// method to determine region index of region photon is currently in
+        /// </summary>
+        /// <param name="position"></param>
+        /// <returns></returns>
+        public int GetRegionIndex(Position position)
+        {
+            // use ITissueRegion interface method ContainsPosition for LayerTissueRegion to determine
+            // which region photon resides
+
+            int index = -1;
+            for (int i = 0; i < _layerRegions.Count(); i++)
+            {
+                if (_layerRegions[i].ContainsPosition(position))
+                {
+                    index = i;
+                }
+            }
+            return index;
+        }
+        
+        /// <summary>
+        /// Finds the distance to the next boundary and independent of hitting it
+        /// </summary>
+        /// <param name="photon"></param>
+        public double GetDistanceToBoundary(Photon photon)
+        {
+            if (photon.DP.Direction.Uz == 0.0)
+            {
+                return double.PositiveInfinity;
+            }
+
+            // going "up" in negative z-direction
+            bool goingUp = photon.DP.Direction.Uz < 0.0;
+
+            // get current and adjacent regions
+            int currentRegionIndex = photon.CurrentRegionIndex; 
+            // check if in embedded tissue region ckh fix 8/10/11
+            LayerTissueRegion currentRegion = _layerRegions[1];
+            if (currentRegionIndex < _layerRegions.Count)
+            {
+                currentRegion = _layerRegions[currentRegionIndex];
+            }
+
+            // calculate distance to boundary based on z-projection of photon trajectory
+            double distanceToBoundary =
+                goingUp
+                    ? (currentRegion.ZRange.Start - photon.DP.Position.Z) / photon.DP.Direction.Uz
+                    : (currentRegion.ZRange.Stop - photon.DP.Position.Z) / photon.DP.Direction.Uz;
+
+
+            return distanceToBoundary;
+        }
+        /// <summary>
+        /// method to determine if on boundary of tissue, i.e. at tissue/air interface
+        /// </summary>
+        /// <param name="position">photon position</param>
+        /// <returns></returns>
+        public bool OnDomainBoundary(Position position)
+        {
+            // this code assumes that the first and last layer is air
+            return 
+                position.Z < 1e-10 ||
+                (Math.Abs(position.Z - (_layerRegions.Last()).ZRange.Start) < 1e-10);
+        }
+        /// <summary>
+        /// method to determine index of region photon is about to enter
+        /// </summary>
+        /// <param name="photon">photon info including position and direction</param>
+        /// <returns>region index</returns>
+        public int GetNeighborRegionIndex(Photon photon)
+        {
+            if (photon.DP.Direction.Uz == 0.0)
+            {
+                throw new Exception("GetNeighborRegionIndex called and Photon not on boundary");
+            }
+
+            if (photon.DP.Direction.Uz > 0.0)
+            {
+                return Math.Min(photon.CurrentRegionIndex + 1, Regions.Count - 1);
+            }
+                
+            return Math.Max(photon.CurrentRegionIndex - 1, 0);
+        }
+        /// <summary>
+        /// method to determine photon state type of photon exiting tissue boundary
+        /// </summary>
+        /// <param name="position"></param>
+        /// <returns></returns>
+        public PhotonStateType GetPhotonDataPointStateOnExit(Position position)
+        {
+            if (position.Z < 1e-10)
+            {
+                return PhotonStateType.PseudoReflectedTissueBoundary;
+            }
+            
+            return PhotonStateType.PseudoTransmittedTissueBoundary;
+        }
+        /// <summary>
+        /// method to determine direction of reflected photon
+        /// </summary>
+        /// <param name="positionCurrent"></param>
+        /// <param name="directionCurrent"></param>
+        /// <returns></returns>
+        public Direction GetReflectedDirection(
+            Position positionCurrent, 
+            Direction directionCurrent)
+        {
+            return new Direction(
+                directionCurrent.Ux,
+                directionCurrent.Uy,
+                -directionCurrent.Uz);
+        }
+        /// <summary>
+        /// method to determine refracted direction of photon
+        /// </summary>
+        /// <param name="positionCurrent">current photon position</param>
+        /// <param name="directionCurrent">current photon direction</param>
+        /// <param name="nCurrent">refractive index of current region</param>
+        /// <param name="nNext">refractive index of next region</param>
+        /// <param name="cosThetaSnell">cos(theta) resulting from Snell's law</param>
+        /// <returns>direction</returns>
+        public Direction GetRefractedDirection(
+            Position positionCurrent, 
+            Direction directionCurrent, 
+            double nCurrent, 
+            double nNext, 
+            double cosThetaSnell)
+        {
+            if (directionCurrent.Uz > 0)
+                return new Direction(
+                    directionCurrent.Ux * nCurrent / nNext,
+                    directionCurrent.Uy * nCurrent / nNext,
+                    cosThetaSnell);
+            else
+                return new Direction(
+                    directionCurrent.Ux * nCurrent / nNext,
+                    directionCurrent.Uy * nCurrent / nNext,
+                    -cosThetaSnell);
+        }
+        /// <summary>
+        /// method to get angle between photons current direction and boundary normal
+        /// </summary>
+        /// <param name="photon"></param>
+        /// <returns></returns>
+        public double GetAngleRelativeToBoundaryNormal(Photon photon)
+        {
+            return Math.Abs(photon.DP.Direction.Uz); // abs will work for upward normal and downward normal
+        }
+    }
+}