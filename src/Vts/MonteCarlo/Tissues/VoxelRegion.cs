using System;
using System.Runtime.Serialization;
using Vts.Common;
<<<<<<< HEAD
using Vts.Extensions;
using Vts.MonteCarlo.PhaseFunctionInputs;
=======
>>>>>>> 1248568a

namespace Vts.MonteCarlo.Tissues
{
    /// <summary>
    /// Implements ITissueRegion.  Defines Cartesian coordinate voxel with
    /// x,y,z ranges.
    /// </summary>
    public class VoxelRegion : ITissueRegion
    {
        /// <summary>
        /// key for the <string, IPhaseFunctionInput> dictionary in a class that implements ITissueInput
        /// </summary>
        public string PhaseFunctionKey { get; set; }

        /// <summary>
        /// constructor for voxel region
        /// </summary>
        /// <param name="x">x range of voxel</param>
        /// <param name="y">y range of voxel</param>
        /// <param name="z">z range of voxel</param>
        /// <param name="op">optical properties of voxel</param>
        /// <param name="phaseFunctionInput">phase function input for layer</param>
        public VoxelRegion(
            DoubleRange x, DoubleRange y, DoubleRange z,
            OpticalProperties op,
            string phaseFunctionKey)
        {
            TissueRegionType = TissueRegionType.Voxel;
            X = x;
            Y = y;
            Z = z;
            RegionOP = op;

            PhaseFunctionKey = phaseFunctionKey;
        }

        ///// <summary>
        ///// constructor for voxel region
        ///// </summary>
        ///// <param name="x">x range of voxel</param>
        ///// <param name="y">y range of voxel</param>
        ///// <param name="z">z range of voxel</param>
        ///// <param name="op">optical properties of voxel</param>
        ///// <param name="awt">absorption weighting type of voxel</param>
        //public VoxelRegion(
        //    DoubleRange x, DoubleRange y, DoubleRange z,
        //    OpticalProperties op) 
        //    : this(x, y, z, op, new HenyeyGreensteinPhaseFunctionInput())
        //{
        //}

        /// <summary>
        /// default constructor
        /// </summary>
        public VoxelRegion() : this(
            new DoubleRange(-10.0, 10),
            new DoubleRange(-10.0, 10),
            new DoubleRange(0.0, 10),
            new OpticalProperties(0.01, 1.0, 0.8, 1.4),
            "HenyeyGreensteinKey1") { }  


        /// <summary>
        /// tissue region identifier
        /// </summary>
        public TissueRegionType TissueRegionType { get; set; }

        /// <summary>
        /// x range of voxel
        /// </summary>
        public DoubleRange X { get; set; }

        /// <summary>
        /// y range of voxel
        /// </summary>
        public DoubleRange Y { get; set; }

        /// <summary>
        /// z range of voxel
        /// </summary>
        public DoubleRange Z { get; set; }

        /// <summary>
        /// optical properties of voxel
        /// </summary>
        public OpticalProperties RegionOP { get; set; }
        /*/// <summary>
        /// Input data for phase function
        /// </summary>
        public IPhaseFunctionInput PhaseFunctionInput { get; set; }*/

        /// <summary>
        /// center of voxel
        /// </summary>
        [IgnoreDataMember]
        public Position Center
        {
            get
            {
                return new Position(
                    (X.Start + X.Stop)/2,
                    (Y.Start + Y.Stop)/2,
                    (Z.Start + Z.Stop)/2);
            }
            set
            {
                var oldCenter = Center;
                var newCenter = value;

                var dx = newCenter.X - oldCenter.X;
                var dy = newCenter.Y - oldCenter.Y;
                var dz = newCenter.Z - oldCenter.Z;

                X.Start += dx;
                X.Stop += dx;

                Y.Start += dy;
                Y.Stop += dy;

                Z.Start += dz;
                Z.Stop += dz;
            }
        }

        /// <summary>
        /// Checks if the specified photon will intersect the voxel boundary
        /// </summary>
        /// <param name="photon">Photon to check for intersection (including Position, Direction, and S)</param>
        /// <param name="distanceToBoundary">The distance to the next boundary</param>
        /// <returns>True if photon will intersect the voxel boundary, false otherwise</returns>
        public bool RayIntersectBoundary(Photon photon, out double distanceToBoundary)
        {
            throw new NotImplementedException("This code is under construction");

            // the added code below is still under construction
            //distanceToBoundary = double.PositiveInfinity;
            //double root1, root2, xto, yto, zto;
            //double root = 0;
            //var dp = photon.DP;
            //var p1 = dp.Position;
            //var d1 = dp.Direction;

            //// determine location of end of ray
            //var p2 = new Position(p1.X + d1.Ux*photon.S, p1.Y + d1.Uy*photon.S, p1.Z + d1.Uz*photon.S);

            //bool one_in = this.ContainsPosition(p1);
            //bool two_in = this.ContainsPosition(p2);

            //// check if ray within voxel 
            //if (one_in && two_in)
            //{
            //    return false;
            //}

            //double rX, rY, rZ, xint, yint, zint;

            //double trackLength = Math.Sqrt((p2.X - p1.X)*(p2.X - p1.X) +
            //                               (p2.Y - p1.Y)*(p2.Y - p1.Y) +
            //                               (p2.Z - p1.Z)*(p2.Z - p1.Z));

            //if ((!one_in && two_in) || (one_in && !two_in)) // one in and one out so entering or exiting
            //{
            //    /* NOTE code not optimal yet */
            //    if (p1.Z < Z.Start) // from above
            //    {
            //        rZ = (Z.Start - p1.Z)/(p2.Z - p1.Z); /* determine intersect with plane */
            //        xint = p1.X + (p2.X - p1.X)*rZ;
            //        yint = p1.X + (p2.X - p1.X)*rZ;
            //    }
            //    else if (p1.Z > Z.Stop) // from below
            //    {
            //        rZ = (Z.Stop - p1.Z)/(p2.Z - p1.Z);
            //        xint = p1.X + (p2.X - p1.X)*rZ;
            //        yint = p1.X + (p2.X - p1.X)*rZ;
            //    }
            //    else if (p1.X < X.Start) // from left
            //    {
            //        rX = (X.Start - p1.X)/(p2.X - p1.X);
            //        yint = p1.X + (p2.X - p1.X)*rX;
            //        zint = p1.Z + (p2.Z - p1.Z)*rX;
            //    }
            //    else if (p1.X > X.Stop) // from right
            //    {
            //        rX = (X.Stop - p1.X)/(p2.X - p1.X);
            //        yint = p1.X + (p2.X - p1.X)*rX;
            //        zint = p1.Z + (p2.Z - p1.Z)*rX;
            //    }
            //    else if (p1.X < Y.Start) // from back
            //    {
            //        rY = (Y.Start - p1.X)/(p2.X - p1.X);
            //        xint = p1.X + (p2.X - p1.X)*rY;
            //        zint = p1.Z + (p2.Z - p1.Z)*rY;
            //    }
            //    else if (p1.X > Y.Stop) // from front
            //    {
            //        rY = (Y.Stop - p1.X)/(p2.X - p1.X); /* from front */
            //        xint = p1.X + (p2.X - p1.X)*rY;
            //        zint = p1.Z + (p2.Z - p1.Z)*rY;
            //    }
            //}
            
            //if (!one_in && !two_in)/* both out: check if thru cube */
            //{
            //    if ((p1.Z < Z.Start) && (p2.Z > Z.Stop)) // from above
            //    {
            //        rZ = (Z.Start - p1.Z)/(p2.Z - p1.Z);
            //        xint = p1.X + (p2.X - p1.X)*rZ;
            //        yint = p1.X + (p2.X - p1.X)*rZ;
            //    }
            //    else if ((p1.Z > Z.Stop) && (p2.Z < Z.Start))  // from below
            //    {
            //        rZ = (Z.Stop - p1.Z)/(p2.Z - p1.Z);
            //        xint = p1.X + (p2.X - p1.X)*rZ;
            //        yint = p1.X + (p2.X - p1.X)*rZ;
            //    }
            //    else if ((p1.X < X.Start) && (p2.X > X.Start)) // from left
            //    {
            //        rX = (X.Start - p1.X)/(p2.X - p1.X);
            //        yint = p1.X + (p2.X - p1.X)*rX;
            //        zint = p1.Z + (p2.Z - p1.Z)*rX;
            //    }
            //    else if ((p1.X > X.Stop) && (p2.X < X.Stop)) // from right
            //    {
            //        rX = (X.Stop - p1.X)/(p2.X - p1.X);
            //        yint = p1.X + (p2.X - p1.X)*rX;
            //        zint = p1.Z + (p2.Z - p1.Z)*rX;
            //    }                   
            //    else if ((p1.X < Y.Start) && (p2.X > Y.Start)) // from back
            //    {
            //        rY = (Y.Start - p1.X)/(p2.X - p1.X);
            //        xint = p1.X + (p2.X - p1.X)*rY;
            //        zint = p1.Z + (p2.Z - p1.Z)*rY;
            //    }
            //    else if ((p1.X > Y.Stop) && (p2.X < Y.Stop))  // from front
            //    {
            //        rY = (Y.Stop - p1.X)/(p2.X - p1.X);
            //        xint = p1.X + (p2.X - p1.X)*rY;
            //        zint = p1.Z + (p2.Z - p1.Z)*rY;
            //    }
            //    else if ((p1.Z > Z.Start) && (p2.Z < Z.Start)) // from above
            //    {
            //        rZ = (Z.Start - p1.Z)/(p2.Z - p1.Z);
            //        xint = p1.X + (p2.X - p1.X)*rZ;
            //        yint = p1.X + (p2.X - p1.X)*rZ;
            //    }
            //    else if ((p1.Z < Z.Stop) && (p2.Z > Z.Stop)) // from below
            //    {
            //        rZ = (Z.Stop - p1.Z)/(p2.Z - p1.Z);
            //        xint = p1.X + (p2.X - p1.X)*rZ;
            //        yint = p1.X + (p2.X - p1.X)*rZ;
            //    }
            //    else if ((p1.X > X.Start) && (p2.X < X.Start)) // from left
            //    {
            //        rX = (X.Start - p1.X)/(p2.X - p1.X);
            //        yint = p1.X + (p2.X - p1.X)*rX;
            //        zint = p1.Z + (p2.Z - p1.Z)*rX;
            //    }
            //    else if ((p1.X < X.Stop) && (p2.X > X.Stop)) // from right
            //    {
            //        rX = (X.Stop - p1.X)/(p2.X - p1.X);
            //        yint = p1.X + (p2.X - p1.X)*rX;
            //        zint = p1.Z + (p2.Z - p1.Z)*rX;\
            //    }
            //    else if ((p1.X > Y.Start) && (p2.X < Y.Start)) // from back
            //    {
            //        rY = (Y.Start - p1.X)/(p2.X - p1.X);
            //        xint = p1.X + (p2.X - p1.X)*rY;
            //        zint = p1.Z + (p2.Z - p1.Z)*rY;
            //    }
            //    else if ((p1.X < Y.Stop) && (p2.X > Y.Stop)) // from front
            //    {
            //        rY = (Y.Stop - p1.X)/(p2.X - p1.X);
            //        xint = p1.X + (p2.X - p1.X)*rY;
            //        zint = p1.Z + (p2.Z - p1.Z)*rY;
            //    }
            //}
        }

        /// <summary>
        /// method to determine if photon at designated position resides within voxel
        /// </summary>
        /// <param name="position">position of photon</param>
        /// <returns>boolean</returns>
        public bool ContainsPosition(Position position)
        {
            // inclusion defined in half-open interval [start,stop) so that continuum of voxels do not overlap
            return position.X >= X.Start && position.X < X.Stop &&
                   position.Y >= Y.Start && position.Y < Y.Stop &&
                   position.Z >= Z.Start && position.Z < Z.Stop;
        }

        /// <summary>
        /// method to determine if photon on boundary of voxel
        /// </summary>
        /// <param name="position">photon position</param>
        /// <returns>boolean</returns>
        public bool OnBoundary(Position position)
        {
            return ((position.X == X.Start) || (position.X == X.Stop) && 
                        position.Y >= Y.Start && position.Y <= Y.Stop && position.Z >= Z.Start && position.Z <= Z.Stop) ||
                   ((position.Y == Y.Start) || (position.Y == Y.Stop) &&
                        position.X >= X.Start && position.X <= X.Stop && position.Z >= Z.Start && position.Z <= Z.Stop) ||
                   ((position.Z == Z.Start) || (position.Z == Z.Stop) &&
                        position.X >= X.Start && position.X <= X.Stop && position.Y >= Y.Start && position.Y <= Y.Stop); 
        }
    }
}
<|MERGE_RESOLUTION|>--- conflicted
+++ resolved
@@ -1,315 +1,311 @@
-using System;
-using System.Runtime.Serialization;
-using Vts.Common;
-<<<<<<< HEAD
-using Vts.Extensions;
-using Vts.MonteCarlo.PhaseFunctionInputs;
-=======
->>>>>>> 1248568a
-
-namespace Vts.MonteCarlo.Tissues
-{
-    /// <summary>
-    /// Implements ITissueRegion.  Defines Cartesian coordinate voxel with
-    /// x,y,z ranges.
-    /// </summary>
-    public class VoxelRegion : ITissueRegion
-    {
-        /// <summary>
-        /// key for the <string, IPhaseFunctionInput> dictionary in a class that implements ITissueInput
-        /// </summary>
-        public string PhaseFunctionKey { get; set; }
-
-        /// <summary>
-        /// constructor for voxel region
-        /// </summary>
-        /// <param name="x">x range of voxel</param>
-        /// <param name="y">y range of voxel</param>
-        /// <param name="z">z range of voxel</param>
-        /// <param name="op">optical properties of voxel</param>
-        /// <param name="phaseFunctionInput">phase function input for layer</param>
-        public VoxelRegion(
-            DoubleRange x, DoubleRange y, DoubleRange z,
-            OpticalProperties op,
-            string phaseFunctionKey)
-        {
-            TissueRegionType = TissueRegionType.Voxel;
-            X = x;
-            Y = y;
-            Z = z;
-            RegionOP = op;
-
-            PhaseFunctionKey = phaseFunctionKey;
-        }
-
-        ///// <summary>
-        ///// constructor for voxel region
-        ///// </summary>
-        ///// <param name="x">x range of voxel</param>
-        ///// <param name="y">y range of voxel</param>
-        ///// <param name="z">z range of voxel</param>
-        ///// <param name="op">optical properties of voxel</param>
-        ///// <param name="awt">absorption weighting type of voxel</param>
-        //public VoxelRegion(
-        //    DoubleRange x, DoubleRange y, DoubleRange z,
-        //    OpticalProperties op) 
-        //    : this(x, y, z, op, new HenyeyGreensteinPhaseFunctionInput())
-        //{
-        //}
-
-        /// <summary>
-        /// default constructor
-        /// </summary>
-        public VoxelRegion() : this(
-            new DoubleRange(-10.0, 10),
-            new DoubleRange(-10.0, 10),
-            new DoubleRange(0.0, 10),
-            new OpticalProperties(0.01, 1.0, 0.8, 1.4),
-            "HenyeyGreensteinKey1") { }  
-
-
-        /// <summary>
-        /// tissue region identifier
-        /// </summary>
-        public TissueRegionType TissueRegionType { get; set; }
-
-        /// <summary>
-        /// x range of voxel
-        /// </summary>
-        public DoubleRange X { get; set; }
-
-        /// <summary>
-        /// y range of voxel
-        /// </summary>
-        public DoubleRange Y { get; set; }
-
-        /// <summary>
-        /// z range of voxel
-        /// </summary>
-        public DoubleRange Z { get; set; }
-
-        /// <summary>
-        /// optical properties of voxel
-        /// </summary>
-        public OpticalProperties RegionOP { get; set; }
-        /*/// <summary>
-        /// Input data for phase function
-        /// </summary>
-        public IPhaseFunctionInput PhaseFunctionInput { get; set; }*/
-
-        /// <summary>
-        /// center of voxel
-        /// </summary>
-        [IgnoreDataMember]
-        public Position Center
-        {
-            get
-            {
-                return new Position(
-                    (X.Start + X.Stop)/2,
-                    (Y.Start + Y.Stop)/2,
-                    (Z.Start + Z.Stop)/2);
-            }
-            set
-            {
-                var oldCenter = Center;
-                var newCenter = value;
-
-                var dx = newCenter.X - oldCenter.X;
-                var dy = newCenter.Y - oldCenter.Y;
-                var dz = newCenter.Z - oldCenter.Z;
-
-                X.Start += dx;
-                X.Stop += dx;
-
-                Y.Start += dy;
-                Y.Stop += dy;
-
-                Z.Start += dz;
-                Z.Stop += dz;
-            }
-        }
-
-        /// <summary>
-        /// Checks if the specified photon will intersect the voxel boundary
-        /// </summary>
-        /// <param name="photon">Photon to check for intersection (including Position, Direction, and S)</param>
-        /// <param name="distanceToBoundary">The distance to the next boundary</param>
-        /// <returns>True if photon will intersect the voxel boundary, false otherwise</returns>
-        public bool RayIntersectBoundary(Photon photon, out double distanceToBoundary)
-        {
-            throw new NotImplementedException("This code is under construction");
-
-            // the added code below is still under construction
-            //distanceToBoundary = double.PositiveInfinity;
-            //double root1, root2, xto, yto, zto;
-            //double root = 0;
-            //var dp = photon.DP;
-            //var p1 = dp.Position;
-            //var d1 = dp.Direction;
-
-            //// determine location of end of ray
-            //var p2 = new Position(p1.X + d1.Ux*photon.S, p1.Y + d1.Uy*photon.S, p1.Z + d1.Uz*photon.S);
-
-            //bool one_in = this.ContainsPosition(p1);
-            //bool two_in = this.ContainsPosition(p2);
-
-            //// check if ray within voxel 
-            //if (one_in && two_in)
-            //{
-            //    return false;
-            //}
-
-            //double rX, rY, rZ, xint, yint, zint;
-
-            //double trackLength = Math.Sqrt((p2.X - p1.X)*(p2.X - p1.X) +
-            //                               (p2.Y - p1.Y)*(p2.Y - p1.Y) +
-            //                               (p2.Z - p1.Z)*(p2.Z - p1.Z));
-
-            //if ((!one_in && two_in) || (one_in && !two_in)) // one in and one out so entering or exiting
-            //{
-            //    /* NOTE code not optimal yet */
-            //    if (p1.Z < Z.Start) // from above
-            //    {
-            //        rZ = (Z.Start - p1.Z)/(p2.Z - p1.Z); /* determine intersect with plane */
-            //        xint = p1.X + (p2.X - p1.X)*rZ;
-            //        yint = p1.X + (p2.X - p1.X)*rZ;
-            //    }
-            //    else if (p1.Z > Z.Stop) // from below
-            //    {
-            //        rZ = (Z.Stop - p1.Z)/(p2.Z - p1.Z);
-            //        xint = p1.X + (p2.X - p1.X)*rZ;
-            //        yint = p1.X + (p2.X - p1.X)*rZ;
-            //    }
-            //    else if (p1.X < X.Start) // from left
-            //    {
-            //        rX = (X.Start - p1.X)/(p2.X - p1.X);
-            //        yint = p1.X + (p2.X - p1.X)*rX;
-            //        zint = p1.Z + (p2.Z - p1.Z)*rX;
-            //    }
-            //    else if (p1.X > X.Stop) // from right
-            //    {
-            //        rX = (X.Stop - p1.X)/(p2.X - p1.X);
-            //        yint = p1.X + (p2.X - p1.X)*rX;
-            //        zint = p1.Z + (p2.Z - p1.Z)*rX;
-            //    }
-            //    else if (p1.X < Y.Start) // from back
-            //    {
-            //        rY = (Y.Start - p1.X)/(p2.X - p1.X);
-            //        xint = p1.X + (p2.X - p1.X)*rY;
-            //        zint = p1.Z + (p2.Z - p1.Z)*rY;
-            //    }
-            //    else if (p1.X > Y.Stop) // from front
-            //    {
-            //        rY = (Y.Stop - p1.X)/(p2.X - p1.X); /* from front */
-            //        xint = p1.X + (p2.X - p1.X)*rY;
-            //        zint = p1.Z + (p2.Z - p1.Z)*rY;
-            //    }
-            //}
-            
-            //if (!one_in && !two_in)/* both out: check if thru cube */
-            //{
-            //    if ((p1.Z < Z.Start) && (p2.Z > Z.Stop)) // from above
-            //    {
-            //        rZ = (Z.Start - p1.Z)/(p2.Z - p1.Z);
-            //        xint = p1.X + (p2.X - p1.X)*rZ;
-            //        yint = p1.X + (p2.X - p1.X)*rZ;
-            //    }
-            //    else if ((p1.Z > Z.Stop) && (p2.Z < Z.Start))  // from below
-            //    {
-            //        rZ = (Z.Stop - p1.Z)/(p2.Z - p1.Z);
-            //        xint = p1.X + (p2.X - p1.X)*rZ;
-            //        yint = p1.X + (p2.X - p1.X)*rZ;
-            //    }
-            //    else if ((p1.X < X.Start) && (p2.X > X.Start)) // from left
-            //    {
-            //        rX = (X.Start - p1.X)/(p2.X - p1.X);
-            //        yint = p1.X + (p2.X - p1.X)*rX;
-            //        zint = p1.Z + (p2.Z - p1.Z)*rX;
-            //    }
-            //    else if ((p1.X > X.Stop) && (p2.X < X.Stop)) // from right
-            //    {
-            //        rX = (X.Stop - p1.X)/(p2.X - p1.X);
-            //        yint = p1.X + (p2.X - p1.X)*rX;
-            //        zint = p1.Z + (p2.Z - p1.Z)*rX;
-            //    }                   
-            //    else if ((p1.X < Y.Start) && (p2.X > Y.Start)) // from back
-            //    {
-            //        rY = (Y.Start - p1.X)/(p2.X - p1.X);
-            //        xint = p1.X + (p2.X - p1.X)*rY;
-            //        zint = p1.Z + (p2.Z - p1.Z)*rY;
-            //    }
-            //    else if ((p1.X > Y.Stop) && (p2.X < Y.Stop))  // from front
-            //    {
-            //        rY = (Y.Stop - p1.X)/(p2.X - p1.X);
-            //        xint = p1.X + (p2.X - p1.X)*rY;
-            //        zint = p1.Z + (p2.Z - p1.Z)*rY;
-            //    }
-            //    else if ((p1.Z > Z.Start) && (p2.Z < Z.Start)) // from above
-            //    {
-            //        rZ = (Z.Start - p1.Z)/(p2.Z - p1.Z);
-            //        xint = p1.X + (p2.X - p1.X)*rZ;
-            //        yint = p1.X + (p2.X - p1.X)*rZ;
-            //    }
-            //    else if ((p1.Z < Z.Stop) && (p2.Z > Z.Stop)) // from below
-            //    {
-            //        rZ = (Z.Stop - p1.Z)/(p2.Z - p1.Z);
-            //        xint = p1.X + (p2.X - p1.X)*rZ;
-            //        yint = p1.X + (p2.X - p1.X)*rZ;
-            //    }
-            //    else if ((p1.X > X.Start) && (p2.X < X.Start)) // from left
-            //    {
-            //        rX = (X.Start - p1.X)/(p2.X - p1.X);
-            //        yint = p1.X + (p2.X - p1.X)*rX;
-            //        zint = p1.Z + (p2.Z - p1.Z)*rX;
-            //    }
-            //    else if ((p1.X < X.Stop) && (p2.X > X.Stop)) // from right
-            //    {
-            //        rX = (X.Stop - p1.X)/(p2.X - p1.X);
-            //        yint = p1.X + (p2.X - p1.X)*rX;
-            //        zint = p1.Z + (p2.Z - p1.Z)*rX;\
-            //    }
-            //    else if ((p1.X > Y.Start) && (p2.X < Y.Start)) // from back
-            //    {
-            //        rY = (Y.Start - p1.X)/(p2.X - p1.X);
-            //        xint = p1.X + (p2.X - p1.X)*rY;
-            //        zint = p1.Z + (p2.Z - p1.Z)*rY;
-            //    }
-            //    else if ((p1.X < Y.Stop) && (p2.X > Y.Stop)) // from front
-            //    {
-            //        rY = (Y.Stop - p1.X)/(p2.X - p1.X);
-            //        xint = p1.X + (p2.X - p1.X)*rY;
-            //        zint = p1.Z + (p2.Z - p1.Z)*rY;
-            //    }
-            //}
-        }
-
-        /// <summary>
-        /// method to determine if photon at designated position resides within voxel
-        /// </summary>
-        /// <param name="position">position of photon</param>
-        /// <returns>boolean</returns>
-        public bool ContainsPosition(Position position)
-        {
-            // inclusion defined in half-open interval [start,stop) so that continuum of voxels do not overlap
-            return position.X >= X.Start && position.X < X.Stop &&
-                   position.Y >= Y.Start && position.Y < Y.Stop &&
-                   position.Z >= Z.Start && position.Z < Z.Stop;
-        }
-
-        /// <summary>
-        /// method to determine if photon on boundary of voxel
-        /// </summary>
-        /// <param name="position">photon position</param>
-        /// <returns>boolean</returns>
-        public bool OnBoundary(Position position)
-        {
-            return ((position.X == X.Start) || (position.X == X.Stop) && 
-                        position.Y >= Y.Start && position.Y <= Y.Stop && position.Z >= Z.Start && position.Z <= Z.Stop) ||
-                   ((position.Y == Y.Start) || (position.Y == Y.Stop) &&
-                        position.X >= X.Start && position.X <= X.Stop && position.Z >= Z.Start && position.Z <= Z.Stop) ||
-                   ((position.Z == Z.Start) || (position.Z == Z.Stop) &&
-                        position.X >= X.Start && position.X <= X.Stop && position.Y >= Y.Start && position.Y <= Y.Stop); 
-        }
-    }
-}
+using System;
+using System.Runtime.Serialization;
+using Vts.Common;
+using Vts.MonteCarlo.PhaseFunctionInputs;
+
+namespace Vts.MonteCarlo.Tissues
+{
+    /// <summary>
+    /// Implements ITissueRegion.  Defines Cartesian coordinate voxel with
+    /// x,y,z ranges.
+    /// </summary>
+    public class VoxelRegion : ITissueRegion
+    {
+        /// <summary>
+        /// key for the <string, IPhaseFunctionInput> dictionary in a class that implements ITissueInput
+        /// </summary>
+        public string PhaseFunctionKey { get; set; }
+
+        /// <summary>
+        /// constructor for voxel region
+        /// </summary>
+        /// <param name="x">x range of voxel</param>
+        /// <param name="y">y range of voxel</param>
+        /// <param name="z">z range of voxel</param>
+        /// <param name="op">optical properties of voxel</param>
+        /// <param name="phaseFunctionInput">phase function input for layer</param>
+        public VoxelRegion(
+            DoubleRange x, DoubleRange y, DoubleRange z,
+            OpticalProperties op,
+            string phaseFunctionKey)
+        {
+            TissueRegionType = TissueRegionType.Voxel;
+            X = x;
+            Y = y;
+            Z = z;
+            RegionOP = op;
+
+            PhaseFunctionKey = phaseFunctionKey;
+        }
+
+        ///// <summary>
+        ///// constructor for voxel region
+        ///// </summary>
+        ///// <param name="x">x range of voxel</param>
+        ///// <param name="y">y range of voxel</param>
+        ///// <param name="z">z range of voxel</param>
+        ///// <param name="op">optical properties of voxel</param>
+        ///// <param name="awt">absorption weighting type of voxel</param>
+        //public VoxelRegion(
+        //    DoubleRange x, DoubleRange y, DoubleRange z,
+        //    OpticalProperties op) 
+        //    : this(x, y, z, op, new HenyeyGreensteinPhaseFunctionInput())
+        //{
+        //}
+
+        /// <summary>
+        /// default constructor
+        /// </summary>
+        public VoxelRegion() : this(
+            new DoubleRange(-10.0, 10),
+            new DoubleRange(-10.0, 10),
+            new DoubleRange(0.0, 10),
+            new OpticalProperties(0.01, 1.0, 0.8, 1.4),
+            "HenyeyGreensteinKey1") { }  
+
+
+        /// <summary>
+        /// tissue region identifier
+        /// </summary>
+        public TissueRegionType TissueRegionType { get; set; }
+
+        /// <summary>
+        /// x range of voxel
+        /// </summary>
+        public DoubleRange X { get; set; }
+
+        /// <summary>
+        /// y range of voxel
+        /// </summary>
+        public DoubleRange Y { get; set; }
+
+        /// <summary>
+        /// z range of voxel
+        /// </summary>
+        public DoubleRange Z { get; set; }
+
+        /// <summary>
+        /// optical properties of voxel
+        /// </summary>
+        public OpticalProperties RegionOP { get; set; }
+        /*/// <summary>
+        /// Input data for phase function
+        /// </summary>
+        public IPhaseFunctionInput PhaseFunctionInput { get; set; }*/
+
+        /// <summary>
+        /// center of voxel
+        /// </summary>
+        [IgnoreDataMember]
+        public Position Center
+        {
+            get
+            {
+                return new Position(
+                    (X.Start + X.Stop)/2,
+                    (Y.Start + Y.Stop)/2,
+                    (Z.Start + Z.Stop)/2);
+            }
+            set
+            {
+                var oldCenter = Center;
+                var newCenter = value;
+
+                var dx = newCenter.X - oldCenter.X;
+                var dy = newCenter.Y - oldCenter.Y;
+                var dz = newCenter.Z - oldCenter.Z;
+
+                X.Start += dx;
+                X.Stop += dx;
+
+                Y.Start += dy;
+                Y.Stop += dy;
+
+                Z.Start += dz;
+                Z.Stop += dz;
+            }
+        }
+
+        /// <summary>
+        /// Checks if the specified photon will intersect the voxel boundary
+        /// </summary>
+        /// <param name="photon">Photon to check for intersection (including Position, Direction, and S)</param>
+        /// <param name="distanceToBoundary">The distance to the next boundary</param>
+        /// <returns>True if photon will intersect the voxel boundary, false otherwise</returns>
+        public bool RayIntersectBoundary(Photon photon, out double distanceToBoundary)
+        {
+            throw new NotImplementedException("This code is under construction");
+
+            // the added code below is still under construction
+            //distanceToBoundary = double.PositiveInfinity;
+            //double root1, root2, xto, yto, zto;
+            //double root = 0;
+            //var dp = photon.DP;
+            //var p1 = dp.Position;
+            //var d1 = dp.Direction;
+
+            //// determine location of end of ray
+            //var p2 = new Position(p1.X + d1.Ux*photon.S, p1.Y + d1.Uy*photon.S, p1.Z + d1.Uz*photon.S);
+
+            //bool one_in = this.ContainsPosition(p1);
+            //bool two_in = this.ContainsPosition(p2);
+
+            //// check if ray within voxel 
+            //if (one_in && two_in)
+            //{
+            //    return false;
+            //}
+
+            //double rX, rY, rZ, xint, yint, zint;
+
+            //double trackLength = Math.Sqrt((p2.X - p1.X)*(p2.X - p1.X) +
+            //                               (p2.Y - p1.Y)*(p2.Y - p1.Y) +
+            //                               (p2.Z - p1.Z)*(p2.Z - p1.Z));
+
+            //if ((!one_in && two_in) || (one_in && !two_in)) // one in and one out so entering or exiting
+            //{
+            //    /* NOTE code not optimal yet */
+            //    if (p1.Z < Z.Start) // from above
+            //    {
+            //        rZ = (Z.Start - p1.Z)/(p2.Z - p1.Z); /* determine intersect with plane */
+            //        xint = p1.X + (p2.X - p1.X)*rZ;
+            //        yint = p1.X + (p2.X - p1.X)*rZ;
+            //    }
+            //    else if (p1.Z > Z.Stop) // from below
+            //    {
+            //        rZ = (Z.Stop - p1.Z)/(p2.Z - p1.Z);
+            //        xint = p1.X + (p2.X - p1.X)*rZ;
+            //        yint = p1.X + (p2.X - p1.X)*rZ;
+            //    }
+            //    else if (p1.X < X.Start) // from left
+            //    {
+            //        rX = (X.Start - p1.X)/(p2.X - p1.X);
+            //        yint = p1.X + (p2.X - p1.X)*rX;
+            //        zint = p1.Z + (p2.Z - p1.Z)*rX;
+            //    }
+            //    else if (p1.X > X.Stop) // from right
+            //    {
+            //        rX = (X.Stop - p1.X)/(p2.X - p1.X);
+            //        yint = p1.X + (p2.X - p1.X)*rX;
+            //        zint = p1.Z + (p2.Z - p1.Z)*rX;
+            //    }
+            //    else if (p1.X < Y.Start) // from back
+            //    {
+            //        rY = (Y.Start - p1.X)/(p2.X - p1.X);
+            //        xint = p1.X + (p2.X - p1.X)*rY;
+            //        zint = p1.Z + (p2.Z - p1.Z)*rY;
+            //    }
+            //    else if (p1.X > Y.Stop) // from front
+            //    {
+            //        rY = (Y.Stop - p1.X)/(p2.X - p1.X); /* from front */
+            //        xint = p1.X + (p2.X - p1.X)*rY;
+            //        zint = p1.Z + (p2.Z - p1.Z)*rY;
+            //    }
+            //}
+            
+            //if (!one_in && !two_in)/* both out: check if thru cube */
+            //{
+            //    if ((p1.Z < Z.Start) && (p2.Z > Z.Stop)) // from above
+            //    {
+            //        rZ = (Z.Start - p1.Z)/(p2.Z - p1.Z);
+            //        xint = p1.X + (p2.X - p1.X)*rZ;
+            //        yint = p1.X + (p2.X - p1.X)*rZ;
+            //    }
+            //    else if ((p1.Z > Z.Stop) && (p2.Z < Z.Start))  // from below
+            //    {
+            //        rZ = (Z.Stop - p1.Z)/(p2.Z - p1.Z);
+            //        xint = p1.X + (p2.X - p1.X)*rZ;
+            //        yint = p1.X + (p2.X - p1.X)*rZ;
+            //    }
+            //    else if ((p1.X < X.Start) && (p2.X > X.Start)) // from left
+            //    {
+            //        rX = (X.Start - p1.X)/(p2.X - p1.X);
+            //        yint = p1.X + (p2.X - p1.X)*rX;
+            //        zint = p1.Z + (p2.Z - p1.Z)*rX;
+            //    }
+            //    else if ((p1.X > X.Stop) && (p2.X < X.Stop)) // from right
+            //    {
+            //        rX = (X.Stop - p1.X)/(p2.X - p1.X);
+            //        yint = p1.X + (p2.X - p1.X)*rX;
+            //        zint = p1.Z + (p2.Z - p1.Z)*rX;
+            //    }                   
+            //    else if ((p1.X < Y.Start) && (p2.X > Y.Start)) // from back
+            //    {
+            //        rY = (Y.Start - p1.X)/(p2.X - p1.X);
+            //        xint = p1.X + (p2.X - p1.X)*rY;
+            //        zint = p1.Z + (p2.Z - p1.Z)*rY;
+            //    }
+            //    else if ((p1.X > Y.Stop) && (p2.X < Y.Stop))  // from front
+            //    {
+            //        rY = (Y.Stop - p1.X)/(p2.X - p1.X);
+            //        xint = p1.X + (p2.X - p1.X)*rY;
+            //        zint = p1.Z + (p2.Z - p1.Z)*rY;
+            //    }
+            //    else if ((p1.Z > Z.Start) && (p2.Z < Z.Start)) // from above
+            //    {
+            //        rZ = (Z.Start - p1.Z)/(p2.Z - p1.Z);
+            //        xint = p1.X + (p2.X - p1.X)*rZ;
+            //        yint = p1.X + (p2.X - p1.X)*rZ;
+            //    }
+            //    else if ((p1.Z < Z.Stop) && (p2.Z > Z.Stop)) // from below
+            //    {
+            //        rZ = (Z.Stop - p1.Z)/(p2.Z - p1.Z);
+            //        xint = p1.X + (p2.X - p1.X)*rZ;
+            //        yint = p1.X + (p2.X - p1.X)*rZ;
+            //    }
+            //    else if ((p1.X > X.Start) && (p2.X < X.Start)) // from left
+            //    {
+            //        rX = (X.Start - p1.X)/(p2.X - p1.X);
+            //        yint = p1.X + (p2.X - p1.X)*rX;
+            //        zint = p1.Z + (p2.Z - p1.Z)*rX;
+            //    }
+            //    else if ((p1.X < X.Stop) && (p2.X > X.Stop)) // from right
+            //    {
+            //        rX = (X.Stop - p1.X)/(p2.X - p1.X);
+            //        yint = p1.X + (p2.X - p1.X)*rX;
+            //        zint = p1.Z + (p2.Z - p1.Z)*rX;\
+            //    }
+            //    else if ((p1.X > Y.Start) && (p2.X < Y.Start)) // from back
+            //    {
+            //        rY = (Y.Start - p1.X)/(p2.X - p1.X);
+            //        xint = p1.X + (p2.X - p1.X)*rY;
+            //        zint = p1.Z + (p2.Z - p1.Z)*rY;
+            //    }
+            //    else if ((p1.X < Y.Stop) && (p2.X > Y.Stop)) // from front
+            //    {
+            //        rY = (Y.Stop - p1.X)/(p2.X - p1.X);
+            //        xint = p1.X + (p2.X - p1.X)*rY;
+            //        zint = p1.Z + (p2.Z - p1.Z)*rY;
+            //    }
+            //}
+        }
+
+        /// <summary>
+        /// method to determine if photon at designated position resides within voxel
+        /// </summary>
+        /// <param name="position">position of photon</param>
+        /// <returns>boolean</returns>
+        public bool ContainsPosition(Position position)
+        {
+            // inclusion defined in half-open interval [start,stop) so that continuum of voxels do not overlap
+            return position.X >= X.Start && position.X < X.Stop &&
+                   position.Y >= Y.Start && position.Y < Y.Stop &&
+                   position.Z >= Z.Start && position.Z < Z.Stop;
+        }
+
+        /// <summary>
+        /// method to determine if photon on boundary of voxel
+        /// </summary>
+        /// <param name="position">photon position</param>
+        /// <returns>boolean</returns>
+        public bool OnBoundary(Position position)
+        {
+            return ((position.X == X.Start) || (position.X == X.Stop) && 
+                        position.Y >= Y.Start && position.Y <= Y.Stop && position.Z >= Z.Start && position.Z <= Z.Stop) ||
+                   ((position.Y == Y.Start) || (position.Y == Y.Stop) &&
+                        position.X >= X.Start && position.X <= X.Stop && position.Z >= Z.Start && position.Z <= Z.Stop) ||
+                   ((position.Z == Z.Start) || (position.Z == Z.Stop) &&
+                        position.X >= X.Start && position.X <= X.Stop && position.Y >= Y.Start && position.Y <= Y.Stop); 
+        }
+    }
+}