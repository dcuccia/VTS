--- conflicted
+++ resolved
@@ -1,253 +1,242 @@
-using System;
-using System.Runtime.Serialization;
-using Vts.Common;
-using Vts.MonteCarlo.PhaseFunctionInputs;
-
-namespace Vts.MonteCarlo.Tissues
-{
-    /// <summary>
-    /// Implements ITissueRegion.  Defines Cartesian coordinate voxel with x,y,z ranges.
-    /// </summary>
-    public class VoxelTissueRegion : ITissueRegion
-    {
-        /// <summary>
-        /// key for the <string, IPhaseFunctionInput> dictionary in a class that implements ITissueInput
-        /// </summary>
-        public string PhaseFunctionKey { get; set; }
-
-        /// <summary>
-        /// constructor for voxel region
-        /// </summary>
-        /// <param name="x">x range of voxel</param>
-        /// <param name="y">y range of voxel</param>
-        /// <param name="z">z range of voxel</param>
-        /// <param name="op">optical properties of voxel</param>
-<<<<<<< HEAD
-        /// <param name="phaseFunctionInput">phase function input for layer</param>
-        public VoxelTissueRegion(DoubleRange x, DoubleRange y, DoubleRange z, OpticalProperties op,
-            string phaseFunctionKey)
-=======
-        public VoxelTissueRegion(DoubleRange x, DoubleRange y, DoubleRange z, OpticalProperties op)
->>>>>>> fa183acd
-        {
-            TissueRegionType = "Voxel";
-            X = x;
-            Y = y;
-            Z = z;
-            RegionOP = op;
-
-            PhaseFunctionKey = phaseFunctionKey;
-        }
-
-        ///// <summary>
-        ///// constructor for voxel region
-        ///// </summary>
-        ///// <param name="x">x range of voxel</param>
-        ///// <param name="y">y range of voxel</param>
-        ///// <param name="z">z range of voxel</param>
-        ///// <param name="op">optical properties of voxel</param>
-        ///// <param name="awt">absorption weighting type of voxel</param>
-        //public VoxelRegion(
-        //    DoubleRange x, DoubleRange y, DoubleRange z,
-        //    OpticalProperties op) 
-        //    : this(x, y, z, op, new HenyeyGreensteinPhaseFunctionInput())
-        //{
-        //}
-
-        /// <summary>
-        /// default constructor
-        /// </summary>
-        public VoxelTissueRegion() : this(
-            new DoubleRange(-10.0, 10),
-            new DoubleRange(-10.0, 10),
-            new DoubleRange(0.0, 10),
-<<<<<<< HEAD
-            new OpticalProperties(0.01, 1.0, 0.8, 1.4),
-            "HenyeyGreensteinKey1") { }  
-
-=======
-            new OpticalProperties(0.01, 1.0, 0.8, 1.4))
-        {
-        }
->>>>>>> fa183acd
-
-        /// <summary>
-        /// tissue region identifier
-        /// </summary>
-        public string TissueRegionType { get; set; }
-
-        /// <summary>
-        /// x range of voxel
-        /// </summary>
-        public DoubleRange X { get; set; }
-
-        /// <summary>
-        /// y range of voxel
-        /// </summary>
-        public DoubleRange Y { get; set; }
-
-        /// <summary>
-        /// z range of voxel
-        /// </summary>
-        public DoubleRange Z { get; set; }
-
-        /// <summary>
-        /// optical properties of voxel
-        /// </summary>
-        public OpticalProperties RegionOP { get; set; }
-        /*/// <summary>
-        /// Input data for phase function
-        /// </summary>
-        public IPhaseFunctionInput PhaseFunctionInput { get; set; }*/
-
-        /// <summary>
-        /// center of voxel
-        /// </summary>
-        [IgnoreDataMember]
-        public Position Center
-        {
-            get
-            {
-                return new Position(
-                    (X.Start + X.Stop)/2,
-                    (Y.Start + Y.Stop)/2,
-                    (Z.Start + Z.Stop)/2);
-            }
-            set
-            {
-                var oldCenter = Center;
-                var newCenter = value;
-
-                var dx = newCenter.X - oldCenter.X;
-                var dy = newCenter.Y - oldCenter.Y;
-                var dz = newCenter.Z - oldCenter.Z;
-
-                X.Start += dx;
-                X.Stop += dx;
-
-                Y.Start += dy;
-                Y.Stop += dy;
-
-                Z.Start += dz;
-                Z.Stop += dz;
-            }
-        }
-
-        /// <summary>
-        /// Checks if the specified photon will intersect the voxel boundary
-        /// </summary>
-        /// <param name="photon">Photon to check for intersection (including Position, Direction, and S)</param>
-        /// <param name="distanceToBoundary">The distance to the next boundary</param>
-        /// <returns>True if photon will intersect the voxel boundary, false otherwise</returns>
-        public bool RayIntersectBoundary(Photon photon, out double distanceToBoundary)
-        {
-            distanceToBoundary = double.PositiveInfinity;
-            var dp = photon.DP;
-            var p1 = dp.Position;
-            var d1 = dp.Direction;
-
-            // determine location of end of ray
-            var p2 = new Position(p1.X + d1.Ux*photon.S, p1.Y + d1.Uy*photon.S, p1.Z + d1.Uz*photon.S);
-
-            bool one_in = this.ContainsPosition(p1);
-            bool two_in = this.ContainsPosition(p2);
-
-            // check if ray within voxel 
-            if (one_in && two_in)
-            {
-                return false;
-            }
-
-            double xint, yint, zint;
-
-            // the following code makes sure that distanceToBoundary is calculated
-            // correctly if photon just slightly off boundary
-            if (Math.Abs(p1.X - X.Start) < 1e-11) p1.X = X.Start;
-            if (Math.Abs(p1.X - X.Stop) < 1e-11) p1.X = X.Stop; 
-            if (Math.Abs(p1.Y - Y.Start) < 1e-11) p1.Y = Y.Start;
-            if (Math.Abs(p1.Y - Y.Stop) < 1e-11) p1.Y = Y.Stop; 
-            if (Math.Abs(p1.Z - Z.Start) < 1e-11) p1.Z = Z.Start;
-            if (Math.Abs(p1.Z - Z.Stop) < 1e-11) p1.Z = Z.Stop;
-            
-            // following algorithm from tavianator.com/fast-branchless-raybounding-box-intersections
-            // check interesctions of ray with planes that make up box
-            double dist1, dist2, dmin = double.NegativeInfinity, dmax = double.PositiveInfinity;
-            dist1 = (X.Start - p1.X)/d1.Ux;
-            dist2 = (X.Stop - p1.X)/d1.Ux;
-            dmin = Math.Max(dmin, Math.Min(dist1, dist2));
-            dmax = Math.Min(dmax, Math.Max(dist1, dist2));
-            dist1 = (Y.Start - p1.Y)/d1.Uy;
-            dist2 = (Y.Stop - p1.Y)/d1.Uy;
-            dmin = Math.Max(dmin, Math.Min(dist1, dist2));
-            dmax = Math.Min(dmax, Math.Max(dist1, dist2));
-            dist1 = (Z.Start - p1.Z)/d1.Uz;
-            dist2 = (Z.Stop - p1.Z)/d1.Uz;
-            dmin = Math.Max(dmin, Math.Min(dist1, dist2));
-            dmax = Math.Min(dmax, Math.Max(dist1, dist2));
-            if (dmax >= dmin) 
-            {
-                if (dmin > 0)
-                {
-                    xint = p1.X + d1.Ux * dmin;
-                    yint = p1.Y + d1.Uy * dmin;
-                    zint = p1.Z + d1.Uz * dmin;  
-                }
-                else if (dmax > 0)
-                {
-                    xint = p1.X + d1.Ux * dmax;
-                    yint = p1.Y + d1.Uy * dmax;
-                    zint = p1.Z + d1.Uz * dmax;
-                }
-                else
-                {
-                    return false;
-                }
-
-                /*distance to the boundary*/
-                distanceToBoundary = Math.Sqrt((xint - p1.X) * (xint - p1.X) +
-                                               (yint - p1.Y) * (yint - p1.Y) +
-                                               (zint - p1.Z) * (zint - p1.Z));
-
-                // ckh fix 9/23/15: check if on boundary of voxel
-                if (distanceToBoundary < 1e-11)
-                {
-                    return false;
-                }
-                return true;
-            }
-            // dmax < dmin
-            return false;
-        }
-
-        /// <summary>
-        /// method to determine if photon at designated position resides within voxel
-        /// </summary>
-        /// <param name="position">position of photon</param>
-        /// <returns>boolean</returns>
-        public bool ContainsPosition(Position position)
-        {
-            //// inclusion defined in half-open interval [start,stop) so that continuum of voxels do not overlap
-            return (position.X >= X.Start) && (position.X <= X.Stop) &&
-                   (position.Y >= Y.Start) && (position.Y <= Y.Stop) &&
-                   (position.Z >= Z.Start) && (position.Z <= Z.Stop);
-        }
-
-        /// <summary>
-        /// method to determine if photon on boundary of voxel
-        /// </summary>
-        /// <param name="position">photon position</param>
-        /// <returns>boolean</returns>
-        public bool OnBoundary(Position position)
-        {
-            return (((position.X == X.Start) || (position.X == X.Stop)) &&
-                            (position.Y >= Y.Start) && (position.Y <= Y.Stop) &&
-                            (position.Z >= Z.Start) && (position.Z <= Z.Stop)) ||
-                   (((position.Y == Y.Start) || (position.Y == Y.Stop)) &&
-                            (position.X >= X.Start) && (position.X <= X.Stop) &&
-                            (position.Z >= Z.Start) && (position.Z <= Z.Stop)) ||
-                   (((position.Z == Z.Start) || (position.Z == Z.Stop)) &&
-                              (position.X >= X.Start) && (position.X <= X.Stop) &&
-                              (position.Y >= Y.Start) && (position.Y <= Y.Stop));
-        }
-    }
-}
+using System;
+using System.Runtime.Serialization;
+using Vts.Common;
+using Vts.MonteCarlo.PhaseFunctionInputs;
+
+namespace Vts.MonteCarlo.Tissues
+{
+    /// <summary>
+    /// Implements ITissueRegion.  Defines Cartesian coordinate voxel with x,y,z ranges.
+    /// </summary>
+    public class VoxelTissueRegion : ITissueRegion
+    {
+        /// <summary>
+        /// key for the <string, IPhaseFunctionInput> dictionary in a class that implements ITissueInput
+        /// </summary>
+        public string PhaseFunctionKey { get; set; }
+
+        /// <summary>
+        /// constructor for voxel region
+        /// </summary>
+        /// <param name="x">x range of voxel</param>
+        /// <param name="y">y range of voxel</param>
+        /// <param name="z">z range of voxel</param>
+        /// <param name="op">optical properties of voxel</param>
+        /// <param name="phaseFunctionInput">phase function input for layer</param>
+            string phaseFunctionKey)
+        {
+            TissueRegionType = "Voxel";
+            X = x;
+            Y = y;
+            Z = z;
+            RegionOP = op;
+
+            PhaseFunctionKey = phaseFunctionKey;
+        }
+
+        ///// <summary>
+        ///// constructor for voxel region
+        ///// </summary>
+        ///// <param name="x">x range of voxel</param>
+        ///// <param name="y">y range of voxel</param>
+        ///// <param name="z">z range of voxel</param>
+        ///// <param name="op">optical properties of voxel</param>
+        ///// <param name="awt">absorption weighting type of voxel</param>
+        //public VoxelRegion(
+        //    DoubleRange x, DoubleRange y, DoubleRange z,
+        //    OpticalProperties op) 
+        //    : this(x, y, z, op, new HenyeyGreensteinPhaseFunctionInput())
+        //{
+        //}
+
+        /// <summary>
+        /// default constructor
+        /// </summary>
+        public VoxelTissueRegion() : this(
+            new DoubleRange(-10.0, 10),
+            new DoubleRange(-10.0, 10),
+            new DoubleRange(0.0, 10),
+            new OpticalProperties(0.01, 1.0, 0.8, 1.4),
+            "HenyeyGreensteinKey1") { }  
+
+
+        /// <summary>
+        /// tissue region identifier
+        /// </summary>
+        public string TissueRegionType { get; set; }
+
+        /// <summary>
+        /// x range of voxel
+        /// </summary>
+        public DoubleRange X { get; set; }
+
+        /// <summary>
+        /// y range of voxel
+        /// </summary>
+        public DoubleRange Y { get; set; }
+
+        /// <summary>
+        /// z range of voxel
+        /// </summary>
+        public DoubleRange Z { get; set; }
+
+        /// <summary>
+        /// optical properties of voxel
+        /// </summary>
+        public OpticalProperties RegionOP { get; set; }
+        /*/// <summary>
+        /// Input data for phase function
+        /// </summary>
+        public IPhaseFunctionInput PhaseFunctionInput { get; set; }*/
+
+        /// <summary>
+        /// center of voxel
+        /// </summary>
+        [IgnoreDataMember]
+        public Position Center
+        {
+            get
+            {
+                return new Position(
+                    (X.Start + X.Stop)/2,
+                    (Y.Start + Y.Stop)/2,
+                    (Z.Start + Z.Stop)/2);
+            }
+            set
+            {
+                var oldCenter = Center;
+                var newCenter = value;
+
+                var dx = newCenter.X - oldCenter.X;
+                var dy = newCenter.Y - oldCenter.Y;
+                var dz = newCenter.Z - oldCenter.Z;
+
+                X.Start += dx;
+                X.Stop += dx;
+
+                Y.Start += dy;
+                Y.Stop += dy;
+
+                Z.Start += dz;
+                Z.Stop += dz;
+            }
+        }
+
+        /// <summary>
+        /// Checks if the specified photon will intersect the voxel boundary
+        /// </summary>
+        /// <param name="photon">Photon to check for intersection (including Position, Direction, and S)</param>
+        /// <param name="distanceToBoundary">The distance to the next boundary</param>
+        /// <returns>True if photon will intersect the voxel boundary, false otherwise</returns>
+        public bool RayIntersectBoundary(Photon photon, out double distanceToBoundary)
+        {
+            distanceToBoundary = double.PositiveInfinity;
+            var dp = photon.DP;
+            var p1 = dp.Position;
+            var d1 = dp.Direction;
+
+            // determine location of end of ray
+            var p2 = new Position(p1.X + d1.Ux*photon.S, p1.Y + d1.Uy*photon.S, p1.Z + d1.Uz*photon.S);
+
+            bool one_in = this.ContainsPosition(p1);
+            bool two_in = this.ContainsPosition(p2);
+
+            // check if ray within voxel 
+            if (one_in && two_in)
+            {
+                return false;
+            }
+
+            double xint, yint, zint;
+
+            // the following code makes sure that distanceToBoundary is calculated
+            // correctly if photon just slightly off boundary
+            if (Math.Abs(p1.X - X.Start) < 1e-11) p1.X = X.Start;
+            if (Math.Abs(p1.X - X.Stop) < 1e-11) p1.X = X.Stop; 
+            if (Math.Abs(p1.Y - Y.Start) < 1e-11) p1.Y = Y.Start;
+            if (Math.Abs(p1.Y - Y.Stop) < 1e-11) p1.Y = Y.Stop; 
+            if (Math.Abs(p1.Z - Z.Start) < 1e-11) p1.Z = Z.Start;
+            if (Math.Abs(p1.Z - Z.Stop) < 1e-11) p1.Z = Z.Stop;
+            
+            // following algorithm from tavianator.com/fast-branchless-raybounding-box-intersections
+            // check interesctions of ray with planes that make up box
+            double dist1, dist2, dmin = double.NegativeInfinity, dmax = double.PositiveInfinity;
+            dist1 = (X.Start - p1.X)/d1.Ux;
+            dist2 = (X.Stop - p1.X)/d1.Ux;
+            dmin = Math.Max(dmin, Math.Min(dist1, dist2));
+            dmax = Math.Min(dmax, Math.Max(dist1, dist2));
+            dist1 = (Y.Start - p1.Y)/d1.Uy;
+            dist2 = (Y.Stop - p1.Y)/d1.Uy;
+            dmin = Math.Max(dmin, Math.Min(dist1, dist2));
+            dmax = Math.Min(dmax, Math.Max(dist1, dist2));
+            dist1 = (Z.Start - p1.Z)/d1.Uz;
+            dist2 = (Z.Stop - p1.Z)/d1.Uz;
+            dmin = Math.Max(dmin, Math.Min(dist1, dist2));
+            dmax = Math.Min(dmax, Math.Max(dist1, dist2));
+            if (dmax >= dmin) 
+            {
+                if (dmin > 0)
+                {
+                    xint = p1.X + d1.Ux * dmin;
+                    yint = p1.Y + d1.Uy * dmin;
+                    zint = p1.Z + d1.Uz * dmin;  
+                }
+                else if (dmax > 0)
+                {
+                    xint = p1.X + d1.Ux * dmax;
+                    yint = p1.Y + d1.Uy * dmax;
+                    zint = p1.Z + d1.Uz * dmax;
+                }
+                else
+                {
+                    return false;
+                }
+
+                /*distance to the boundary*/
+                distanceToBoundary = Math.Sqrt((xint - p1.X) * (xint - p1.X) +
+                                               (yint - p1.Y) * (yint - p1.Y) +
+                                               (zint - p1.Z) * (zint - p1.Z));
+
+                // ckh fix 9/23/15: check if on boundary of voxel
+                if (distanceToBoundary < 1e-11)
+                {
+                    return false;
+                }
+                return true;
+            }
+            // dmax < dmin
+            return false;
+        }
+
+        /// <summary>
+        /// method to determine if photon at designated position resides within voxel
+        /// </summary>
+        /// <param name="position">position of photon</param>
+        /// <returns>boolean</returns>
+        public bool ContainsPosition(Position position)
+        {
+            //// inclusion defined in half-open interval [start,stop) so that continuum of voxels do not overlap
+            return (position.X >= X.Start) && (position.X <= X.Stop) &&
+                   (position.Y >= Y.Start) && (position.Y <= Y.Stop) &&
+                   (position.Z >= Z.Start) && (position.Z <= Z.Stop);
+        }
+
+        /// <summary>
+        /// method to determine if photon on boundary of voxel
+        /// </summary>
+        /// <param name="position">photon position</param>
+        /// <returns>boolean</returns>
+        public bool OnBoundary(Position position)
+        {
+            return (((position.X == X.Start) || (position.X == X.Stop)) &&
+                            (position.Y >= Y.Start) && (position.Y <= Y.Stop) &&
+                            (position.Z >= Z.Start) && (position.Z <= Z.Stop)) ||
+                   (((position.Y == Y.Start) || (position.Y == Y.Stop)) &&
+                            (position.X >= X.Start) && (position.X <= X.Stop) &&
+                            (position.Z >= Z.Start) && (position.Z <= Z.Stop)) ||
+                   (((position.Z == Z.Start) || (position.Z == Z.Stop)) &&
+                              (position.X >= X.Start) && (position.X <= X.Stop) &&
+                              (position.Y >= Y.Start) && (position.Y <= Y.Stop));
+        }
+    }
+}