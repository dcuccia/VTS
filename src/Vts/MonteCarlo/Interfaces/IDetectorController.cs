using System.Collections.Generic;
<<<<<<< HEAD
using Vts.Common;
using Vts.MonteCarlo.Factories;
using Vts.MonteCarlo.PhotonData;
=======
>>>>>>> 07c3c383

namespace Vts.MonteCarlo
{
    /// <summary>
    /// Interface for Controller classes that manage the detectors.
    /// </summary>
    public interface IDetectorController
    {
        /// <summary>
        /// List of detectors controller is managing
        /// </summary>
        IList<IDetector> Detectors { get; }
        /// <summary>
        /// Method to normalize all detectors given the number of photons launched, N.
        /// </summary>
        /// <param name="N"></param>
        void NormalizeDetectors(long N);
        /// <summary>
        /// Method to tally to detectors in controller using information in Photon
        /// </summary>
        /// <param name="photon"></param>
        void Tally(Photon photon);
    }
}
<|MERGE_RESOLUTION|>--- conflicted
+++ resolved
@@ -1,31 +1,26 @@
-using System.Collections.Generic;
-<<<<<<< HEAD
-using Vts.Common;
-using Vts.MonteCarlo.Factories;
-using Vts.MonteCarlo.PhotonData;
-=======
->>>>>>> 07c3c383
-
-namespace Vts.MonteCarlo
-{
-    /// <summary>
-    /// Interface for Controller classes that manage the detectors.
-    /// </summary>
-    public interface IDetectorController
-    {
-        /// <summary>
-        /// List of detectors controller is managing
-        /// </summary>
-        IList<IDetector> Detectors { get; }
-        /// <summary>
-        /// Method to normalize all detectors given the number of photons launched, N.
-        /// </summary>
-        /// <param name="N"></param>
-        void NormalizeDetectors(long N);
-        /// <summary>
-        /// Method to tally to detectors in controller using information in Photon
-        /// </summary>
-        /// <param name="photon"></param>
-        void Tally(Photon photon);
-    }
-}
+using System.Collections.Generic;
+using Vts.MonteCarlo.Factories;
+
+namespace Vts.MonteCarlo
+{
+    /// <summary>
+    /// Interface for Controller classes that manage the detectors.
+    /// </summary>
+    public interface IDetectorController
+    {
+        /// <summary>
+        /// List of detectors controller is managing
+        /// </summary>
+        IList<IDetector> Detectors { get; }
+        /// <summary>
+        /// Method to normalize all detectors given the number of photons launched, N.
+        /// </summary>
+        /// <param name="N"></param>
+        void NormalizeDetectors(long N);
+        /// <summary>
+        /// Method to tally to detectors in controller using information in Photon
+        /// </summary>
+        /// <param name="photon"></param>
+        void Tally(Photon photon);
+    }
+}