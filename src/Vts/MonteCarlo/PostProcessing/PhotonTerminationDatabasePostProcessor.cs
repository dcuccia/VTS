--- conflicted
+++ resolved
@@ -1,134 +1,125 @@
-using System.Runtime.Serialization;
-using System.Collections.Generic;
-using System.Linq;
-using Vts.MonteCarlo.Detectors;
-using Vts.MonteCarlo.Interfaces;
-using Vts.MonteCarlo.PhotonData;
-using Vts.MonteCarlo.Tissues;
-
-namespace Vts.MonteCarlo.PostProcessing
-{
-    /// <summary>
-    /// Sets up and postprocesses Monte Carlo termination data that has been 
-    /// saved in a database.
-    /// </summary>
-    public class PhotonTerminationDatabasePostProcessor
-    {
-        /// <summary>
-        /// GenerateOutput takes IDetectorInput (which designates tallies), reads PhotonExitHistory, and generates 
-        /// Output.  This runs the conventional post-processing.
-        /// </summary>
-<<<<<<< HEAD
-        /// <param name="detectorInputs">List of IDetectorInputs designating binning</param>
-        /// <param name="peh">PhotonTerminationDatabase</param>
-        /// <param name="databaseOutput">Database information needed for post-processing</param>
-        /// <returns></returns>
-        public static Output GenerateOutput(
-            IList<IDetectorInput> detectorInputs, 
-            PhotonDatabase peh, 
-            Output databaseOutput)
-=======
-        /// <param name="tallies">IDetectorInput designating binning</param>
-        /// <param name="database">PhotonTerminationDatabase</param>
-        /// <param name="databaseOutput">Database information needed for post-processing</param>
-        /// <returns></returns>
-        public static Output GenerateOutput(
-            IDetectorInput tallies, 
-            PhotonTerminationDatabase database, 
-            SimulationInput databaseInput)
->>>>>>> 418ba335
-        {
-            Output postProcessedOutput = new Output();
-
-            ITissue tissue = Factories.TissueFactory.GetTissue(
-<<<<<<< HEAD
-                databaseOutput.Input.TissueInput,
-                databaseOutput.Input.Options.AbsorptionWeightingType);
-
-            DetectorController detectorController = Factories.DetectorControllerFactory.GetStandardDetectorController(detectorInputs, tissue);
-=======
-                databaseInput.TissueInput,
-                databaseInput.Options.AbsorptionWeightingType);
-            IDetector detector = Factories.DetectorFactory.GetDetector(tallies, tissue);
->>>>>>> 418ba335
-
-            foreach (var dp in database.DataPoints)
-            {
-                detectorController.TerminationTally(dp);     
-            }
-<<<<<<< HEAD
-
-            detectorController.NormalizeDetectors(databaseOutput.Input.N);
-
-            // todo: call output generation method on detectorController (once it's implemented)
-=======
-            postProcessedOutput.Input = databaseInput;
-            detector.NormalizeTalliesToOutput(databaseInput.N, postProcessedOutput);
->>>>>>> 418ba335
-            return postProcessedOutput;
-        }
-
-        /// <summary>
-        /// pMC overload
-        /// GenerateOutput takes IDetectorInput (which designates tallies),
-        /// reads PhotonExitHistory, and generates Output.
-        /// </summary>
-<<<<<<< HEAD
-        /// <param name="detectorInputs>List of IDetectorInputs designating binning</param>
-        /// <param name="peh">PhotonTerminationDatabase</param>
-=======
-        /// <param name="tallies">IDetectorInput designating binning</param>
-        /// <param name="database">PhotonTerminationDatabase</param>
->>>>>>> 418ba335
-        /// <param name="databaseOutput">Database information needed for post-processing</param>
-        /// <param name="perturbedOps">Perturbed optical properties</param>
-        /// <param name="perturbedRegionsIndices">Indices of regions being perturbed</param>
-        /// <returns></returns>
-        public static Output GenerateOutput(
-<<<<<<< HEAD
-            IList<IpMCDetectorInput> detectorInputs, 
-            PhotonDatabase peh, 
-            Output databaseOutput,
-=======
-            IDetectorInput tallies, 
-            PhotonTerminationDatabase database, 
-            SimulationInput databaseInput,
->>>>>>> 418ba335
-            List<OpticalProperties> perturbedOps,
-            List<int> perturbedRegionsIndices)
-        {
-            Output postProcessedOutput = new Output();
-
-            ITissue tissue = Factories.TissueFactory.GetTissue(
-<<<<<<< HEAD
-                databaseOutput.Input.TissueInput, 
-                databaseOutput.Input.Options.AbsorptionWeightingType);
-
-            pMCDetectorController detectorController = Factories.DetectorControllerFactory.GetpMCDetectorController(detectorInputs, tissue);
-            IList<SubRegionCollisionInfo> collisionInfo = null; // todo: revisit
-            foreach (var dp in peh.DataPoints)
-=======
-                databaseInput.TissueInput, 
-                databaseInput.Options.AbsorptionWeightingType);
-            IDetector detector = Factories.DetectorFactory.GetDetector(tallies, tissue);
-
-            int count = 0;
-            foreach (var dp in database.DataPoints)
->>>>>>> 418ba335
-            {
-                detectorController.TerminationTally(dp, collisionInfo);
-            }
-<<<<<<< HEAD
-
-            detectorController.NormalizeDetectors(databaseOutput.Input.N);
-            
-            // todo: call output generation method on detectorController (once it's implemented)
-=======
-            postProcessedOutput.Input = databaseInput;
-            detector.NormalizeTalliesToOutput(databaseInput.N, postProcessedOutput);
->>>>>>> 418ba335
-            return postProcessedOutput;
-        }
-
-    }
-}
+using System.Runtime.Serialization;
+using System.Collections.Generic;
+using System.Linq;
+using Vts.MonteCarlo.Detectors;
+using Vts.MonteCarlo.Interfaces;
+using Vts.MonteCarlo.PhotonData;
+using Vts.MonteCarlo.Tissues;
+
+namespace Vts.MonteCarlo.PostProcessing
+{
+    /// <summary>
+    /// Sets up and postprocesses Monte Carlo termination data that has been 
+    /// saved in a database.
+    /// </summary>
+    public class PhotonTerminationDatabasePostProcessor
+    {
+        /// <summary>
+        /// GenerateOutput takes IDetectorInput (which designates tallies), reads PhotonExitHistory, and generates 
+        /// Output.  This runs the conventional post-processing.
+        /// </summary>
+        /// <param name="tallies">IDetectorInput designating binning</param>
+        /// <param name="detectorInputs">List of IDetectorInputs designating binning</param>
+        /// <param name="peh">PhotonTerminationDatabase</param>
+
+        /// <param name="databaseOutput">Database information needed for post-processing</param>
+        /// <returns></returns>
+        public static Output GenerateOutput(
+            IDetectorInput tallies, 
+            PhotonTerminationDatabase peh, 
+            Output databaseOutput)
+            IList<IDetectorInput> detectorInputs, 
+            PhotonDatabase peh, 
+            Output databaseOutput)
+        {
+            Output postProcessedOutput = new Output();
+
+            ITissue tissue = Factories.TissueFactory.GetTissue(
+                databaseOutput.Input.TissueInput,
+                databaseOutput.Input.Options.AbsorptionWeightingType);
+
+
+            IDetector detector = Factories.DetectorFactory.GetDetector(tallies, tissue);
+
+            foreach (var dp in peh.DataPoints)
+            DetectorController detectorController = Factories.DetectorControllerFactory.GetStandardDetectorController(detectorInputs, tissue);
+
+            foreach (var dp in peh.DataPoints)
+            {
+                foreach (var t in detector.TerminationITallyList)
+                {
+                    if (t.ContainsPoint(dp))
+                    {
+                        t.Tally(dp);
+                    }
+                }          
+                detectorController.TerminationTally(dp);     
+            }
+            detector.NormalizeTalliesToOutput(databaseOutput.Input.N, postProcessedOutput);
+
+
+            detectorController.NormalizeDetectors(databaseOutput.Input.N);
+
+            // todo: call output generation method on detectorController (once it's implemented)
+            return postProcessedOutput;
+        }
+
+        /// <summary>
+        /// pMC overload
+        /// GenerateOutput takes IDetectorInput (which designates tallies),
+        /// reads PhotonExitHistory, and generates Output.
+        /// </summary>
+        /// <param name="tallies">IDetectorInput designating binning</param>
+        /// <param name="detectorInputs>List of IDetectorInputs designating binning</param>
+        /// <param name="peh">PhotonTerminationDatabase</param>
+
+        /// <param name="databaseOutput">Database information needed for post-processing</param>
+        /// <param name="perturbedOps">Perturbed optical properties</param>
+        /// <param name="perturbedRegionsIndices">Indices of regions being perturbed</param>
+        /// <returns></returns>
+        public static Output GenerateOutput(
+            IDetectorInput tallies, 
+            PhotonTerminationDatabase peh, 
+            Output databaseOutput,
+            IList<IpMCDetectorInput> detectorInputs, 
+            PhotonDatabase peh, 
+            Output databaseOutput,
+            List<OpticalProperties> perturbedOps,
+            List<int> perturbedRegionsIndices)
+        {
+            Output postProcessedOutput = new Output();
+
+            ITissue tissue = Factories.TissueFactory.GetTissue(
+                databaseOutput.Input.TissueInput, 
+                databaseOutput.Input.Options.AbsorptionWeightingType);
+
+
+            IDetector detector = Factories.DetectorFactory.GetDetector(tallies, tissue);
+
+            int count = 0;
+            pMCDetectorController detectorController = Factories.DetectorControllerFactory.GetpMCDetectorController(detectorInputs, tissue);
+            IList<SubRegionCollisionInfo> collisionInfo = null; // todo: revisit
+            foreach (var dp in peh.DataPoints)
+
+            {
+                foreach (var t in detector.TerminationITallyList)
+			    {
+                    if (t.ContainsPoint(dp))
+                    {
+                        t.Tally(dp);
+                        ++count;
+                    }
+                }
+                detectorController.TerminationTally(dp, collisionInfo);
+            }
+            detector.NormalizeTalliesToOutput(databaseOutput.Input.N, postProcessedOutput);
+
+
+            detectorController.NormalizeDetectors(databaseOutput.Input.N);
+            
+            // todo: call output generation method on detectorController (once it's implemented)
+            return postProcessedOutput;
+        }
+
+    }
+}