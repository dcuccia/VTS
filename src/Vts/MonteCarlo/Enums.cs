using System;

namespace Vts.MonteCarlo
{
    /// <summary>
    /// PhotonStateType is a bitmap of Photon.StateFlag.  Combinations of bits indicate
    /// the current state of the photon.  These states communicate what to do with the photon.
    /// ref: http://www.codeproject.com/Articles/37921/Enums-Flags-and-Csharp-Oh-my-bad-pun.aspx
    /// or http://stackoverflow.com/questions/93744/most-common-c-bitwise-operations
    /// </summary>
    [Flags]
    public enum PhotonStateType
    {
        //     |    |    |    |    |    |    |    |    |    |    |    |    |    |    |    |
        //   8000 4000 2000 1000 0800 0400 0200 0100 0080 0040 0020 0010 0008 0004 0002 0001
        //   <- transport flags                                                           ->
        //   <- virtual flags these with "0000" added in lowest bits                      ->
        /// <summary>
        /// no bits set
        /// </summary>
        None = 0x0,
        // transport flags
        /// <summary>
        /// photon alive
        /// </summary>
        Alive = 0x1,
        /// <summary>
        /// photon exited domain
        /// </summary>
        ExitedDomain = 0x2, // do I need this?
        /// <summary>
        /// photon was absorbed, used only in analog random walk process
        /// </summary>
        Absorbed = 0x4,
        /// <summary>
        /// photon killed because path length too long
        /// </summary>
        KilledOverMaximumPathLength = 0x8,
        /// <summary>
        /// photon killed because number of collisions over maximum
        /// </summary>
        KilledOverMaximumCollisions = 0x10,
        /// <summary>
        /// photon killed by Russian Roulette
        /// </summary>
        KilledRussianRoulette = 0x20,
        // the following get set during photon transport in tissue
        /// <summary>
        /// photon pseudo-collision at reflected tissue boundary
        /// </summary>
        PseudoReflectedTissueBoundary = 0x40,
        /// <summary>
        /// photon pseudo-collision at transmitted tissue boundary
        /// </summary>
        PseudoTransmittedTissueBoundary = 0x80,
        /// <summary>
        /// photon pseudo-collision at specular tissue boundary
        /// </summary>
        PseudoSpecularTissueBoundary = 0x100,
        //PseudoRadianceTissueBoundary = 0x200,

        // virtual boundary flags, can we 1-1 map to virtualBoundary "Name"
        // move up to 16th position
        // the following get set when VB hit (after hit tissue boundary)
        /// <summary>
        /// photon pseudo-collision at DiffuseReflectance Virtual Boundary (VB)
        /// </summary>
        PseudoDiffuseReflectanceVirtualBoundary = 0x10000,
        /// <summary>
        /// photon pseudo-collision at DiffuseTransmittance Virtual Boundary (VB)
        /// </summary>
        PseudoDiffuseTransmittanceVirtualBoundary = 0x20000,
        /// <summary>
        /// photon pseudo-collision at SpecularReflectance Virtual Boundary (VB)
        /// </summary>
        PseudoSpecularReflectanceVirtualBoundary = 0x40000,
        /// <summary>
        /// photon pseudo-collision at Generic Volume Virtual Boundary (VB)
        /// </summary>
        PseudoGenericVolumeVirtualBoundary = 0x80000,
        /// <summary>
        /// photon pseudo-collision at Dosimetry Virtual Boundary (VB)
        /// </summary>
        PseudoDosimetryVirtualBoundary = 0x100000,
    }
    /// <summary>
    /// Virtual boundaries are entities upon which detectors are attached.
    /// Each detector is associated with one and only one of the following types.
    /// The VBs have a spatial location (surface or volume) and sometimes have
    /// a direction.
    /// </summary>
    public enum VirtualBoundaryType
    {
        /// <summary>
        /// All diffuse reflectance detectors attach to this virtual boundary type
        /// </summary>
        DiffuseReflectance,
        /// <summary>
        /// All diffuse transmittance detectors attach to this virtual boundary type
        /// </summary>
        DiffuseTransmittance,
        /// <summary>
        /// Specular reflection detectors attach to this virtual boundary type
        /// </summary>
        SpecularReflectance,
        /// <summary>
        /// Internal volume detectors attach to this virtual boundary type
        /// </summary>
        GenericVolumeBoundary,
        /// <summary>
        /// Internal dosimetry detectors attach to this virtual boundary type
        /// </summary>
        Dosimetry,
        /// <summary>
        /// Virtual boundary used for pMC diffuse reflectance detectors
        /// </summary>
        pMCDiffuseReflectance,
    }
    /// <summary>
    /// This should match VirtualBoundaryType one for one.  Commented out ones have not made
    /// it to the white list yet.
    /// </summary>
    public enum DatabaseType
    {
        /// <summary>
        /// All diffuse reflectance detectors 
        /// </summary>
        DiffuseReflectance,
        /// <summary>
        /// All diffuse transmittance detectors 
        /// </summary>
        DiffuseTransmittance,
        /// <summary>
        /// Specular reflection detectors 
        /// </summary>
        SpecularReflectance,
        ///// <summary>
        ///// Internal volume detectors 
        ///// </summary>
        //GenericVolumeBoundary,
        ///// <summary>
        ///// Internal surface detectors 
        ///// </summary>
        //SurfaceRadiance,
        /// <summary>
        /// pMC diffuse reflectance
        /// </summary>
        pMCDiffuseReflectance,
    }
    /// <summary>
    /// Flag indicating whether the photon hit a actual tissue boundary or a virtual boundary
    /// </summary>
    public enum BoundaryHitType
    {
        /// <summary>
        /// No boundary hit
        /// </summary>
        None,
        /// <summary>
        /// Virtual boundary hit by photon
        /// </summary>
        Virtual,
        /// <summary>
        /// Actual (tissue) boundary hit by photon
        /// </summary>
        Tissue
    }
    /// <summary>
    /// Source types defined organized by dimension and geometric type
    /// </summary>
    public static class SourceType
    {
        public static readonly string[] BuiltInTypes = new []
            {
                //POINT AND LINE SOURCES

                //Point Sources
                // Point sources: isotropic
                "IsotropicPoint",
                // Point sources: directional point
                "DirectionalPoint",
                // Point sources: custom point
                "CustomPoint",

                // Line Sources
                // 1D Line sources: isotropic line
                "IsotropicLine",
                // 1D Line sources: directional line 
                "DirectionalLine",
                // 1D Line sources: custom
                "CustomLine",


                // SURFACE EMITTING FLAT SOURCES (2D SURFACE SOURCES)

                // Circular Surface Sources
                // 2D Circular surface sources: directional 
                "DirectionalCircular",
                // 2D Circular surface sources: custom
                "CustomCircular",

                // Elliptical Surface Sources
                // 2D Elliptical surface sources: directional 
                "DirectionalElliptical",
                // 2D Elliptical surface sources: custom
                "CustomElliptical",

                // Rectangular Surface Sources
                // 2D Rectangular surface sources: directional
                "DirectionalRectangular",
                // 2D Rectangular surface sources: custom
                "CustomRectangular",


                // SURFACE EMITTING BULK SOURCES (3D SURFACE SOURCES)

                // Spherical Surface Sources
                // Spherical surface sources: Lambertian
                "LambertianSurfaceEmittingSpherical", // e.g. change to LambertianSphericalSurface
                // Spherical surface sources: custom
                "CustomSurfaceEmittingSpherical",

                // Cubiodal Surface Sources
                // Cubiodal surface sources: Lambertian surface emitting cubiodal
                "LambertianSurfaceEmittingCubiodal",

                // Tubular Sources
                // Tubular sources: Lambertian
                "LambertianSurfaceEmittingTubular",

                //Cylindrical Fiber Source
                // Cylindrical fiber sources: Lambertian cylindrial fiber
                "LambertianSurfaceEmittingCylindricalFiber",


                // VOLUMETRIC SOURCES (3D)

                // Cubiodal Volume Sources
                // 3D Cubiodal volume sources: isotropic
                "IsotropicVolumetricCuboidal",
                // 3D Cubiodal volume sources: custom
                "CustomVolumetricCubiodal",

                // Ellipsoidal Volume Sources
                // 3D Ellipsoidal volume sources: isotropic
                "IsotropicVolumetricEllipsoidal",
                // 3D Ellipsoidal volume sources: custom
                "CustomVolumetricEllipsoidal",

                // ...others, based on Fluence or Radiance?                  
            };
    }
    /// <summary>
    /// Source beam profile types
    /// </summary>
    public enum SourceProfileType
    {
        /// <summary>
        /// Flat beam source profile
        /// </summary>
        Flat,
        /// <summary>
        /// Gaussian beam source profile
        /// </summary>
        Gaussian,
        /// <summary>
        /// Arbitrary beam source profile
        /// </summary>
        Arbitrary,
    }
    /// <summary>
    /// Source angle distribution types
    /// </summary>
    public enum AngleDistributionType
    {
        /// <summary>
        /// Collimated source distribution
        /// </summary>
        Collimated,
        /// <summary>
        /// Isotropic source distribution
        /// </summary>
        Isotropic,
        /// <summary>
        /// Angle distributed source distribution
        /// </summary>
        AngleDistributed,
    }
    /// <summary>
    /// Orientation types of the source
    /// </summary>
    public enum SourceOrientationType
    {
        /// <summary>
        /// Angled source type
        /// </summary>
        Angled,
        /// <summary>
        /// Normally-oriented source type
        /// </summary>
        Normal,
    }

    /// <summary>
    /// Tissue types
    /// </summary>
    public static class TissueType
    {
        public static readonly string[] BuiltInTypes = new []
        {
            // SemiInfinite tissue type.  Includes homogeneous tissues.
            "SemiInfinite",
            // Multilayer tissue type.  Includes homogeneous tissues.
            "MultiLayer",
            // Tissue slab with embedded ellipsoid
            "SingleEllipsoid",
<<<<<<< HEAD
            /// <summary>
            /// Tissue slab with embedded cylinder
            /// </summary>
            "SingleCylinder",
            /// <summary>
            /// Tissue slab with multiple embedded ellipsoids
            /// </summary>
            "MultiEllipsoid",            
            /// <summary>
            /// Tissue slab with embedded voxel
            /// </summary>
=======
            // Tissue slab with multiple embedded ellipsoids
            "MultiEllipsoid",    
            // Tissue slab with embedded voxel
>>>>>>> 2d94b56e
            "SingleVoxel",
            // Tissue slab with embedded infinite cylinder
            "SingleInfiniteCylinder",
            /// <summary>
            /// MultiLayer tissue with a surface fiber circle with different OPs
            /// </summary>
            "MultiLayerWithSurfaceFiber"
        };
    }
    /// <summary>
    /// Tissue region type, sub-regions of layers
    /// </summary>
    public static class TissueRegionType
    {
        public static readonly string[] BuiltInTypes = new []
        {
            "Voxel",
            "Layer",
            "Ellipsoid",
            "Cylinder",
            "InfiniteCylinder",
            "SurfaceFiber"
        };
    }

    public static class TallyType
    {
        public static readonly string[] BuiltInTypes =
        {
<<<<<<< HEAD
            /// <summary>
            /// Reflectance Surface fiber 
            /// </summary>
            "SurfaceFiber",
             /// <summary>
            /// Reflectance as a function of source-detector separation (rho) and angle
            /// </summary>
=======
            // Reflectance as a function of source-detector separation (rho) and angle
>>>>>>> 2d94b56e
            "ROfRhoAndAngle",
            // Reflectance as a function of source-detector separation (rho)
            "ROfRho",
            // Reflectance as a function of angle
            "ROfAngle",
            // Reflectance as a function of source-detector separation (rho) and temporal-frequency (omega)
            "ROfRhoAndOmega",
            // Reflectance as a function of source-detector separation (rho) and time
            "ROfRhoAndTime",
            // Reflectance as a function of Cartesian position on the surface of the tissue
            "ROfXAndY",
            // Total diffuse reflectance
            "RDiffuse",
            // Total specular reflectance
            "RSpecular",
            // Reflectance as a function of spatial frequency along the x-axis
            "ROfFx",
            // Reflectance as a function of spatial frequency along the x-axis, and time
            "ROfFxAndTime",
            // Total diffuse transmittance
            "TDiffuse",
            // Transmittance as a functino of source-detector separation (rho)
            "TOfRho",
            // Transmittance as a function of angle
            "TOfAngle",
            // Transmittance as a function of source-detector separation (rho) and angle
            "TOfRhoAndAngle",
            // Transmittance as a function of x and y
            "TOfXAndY",
            // Transmittance as a function of spatial frequency (fx)
            "TOfFx", 
            // Fluence as a function of source-detector separation (rho) and tissue depth (Z)
            "FluenceOfRhoAndZ",
            // Fluence as a function of source-detector separation (rho) and tissue depth (Z) and time
            "FluenceOfRhoAndZAndTime",
            // Fluence as a function of x, y and z
            "FluenceOfXAndYAndZ",
            // Fluence as a function of x, y, z and omega
            "FluenceOfXAndYAndZAndOmega",
            // Fluence as a function of rho, z and omega
            "FluenceOfRhoAndZAndOmega",
            // Fluence as a function of fx and z
            "FluenceOfFxAndZ",
            // Absorbed energy as a function of source-detector separation (rho) and tissue depth (Z)
            "AOfRhoAndZ",
            // Absorbed energy as a function of X, Y and tissue depth (Z)
            "AOfXAndYAndZ",
            // Total absorbed energy
            "ATotal",
            // Reflected momentum transfer as a function of source-detector separation (rho) and tissue region with histogram of MT
            "ReflectedMTOfRhoAndSubregionHist",
            // Reflected momentum transfer as a function of x, y and tissue region with histogram of MT
            "ReflectedMTOfXAndYAndSubregionHist",
            // Transmitted momentum transfer as a function of source-detector separation (rho) and tissue region
            // with histogram of MT
            "TransmittedMTOfRhoAndSubregionHist",
            // Transmitted momentum transfer as a function of x, y and tissue region with histogram of MT
            "TransmittedMTOfXAndYAndSubregionHist", 
            // Reflected dynamic momentum transfer as a function of source-detector separation (rho) and
            // tissue region with histogram of MT
            "ReflectedDynamicMTOfRhoAndSubregionHist",
            // Reflected dynamic momentum transfer as a function of x, y and tissue region with histogram of MT
            "ReflectedDynamicMTOfXAndYAndSubregionHist",
            // Transmitted dynamic momentum transfer as a function of source-detector separation (rho) and
            // tissue region with histogram of MT
            "TransmittedDynamicMTOfRhoAndSubregionHist",
            // Transmitted dynamic momentum transfer as a function of x, y and tissue region with histogram of MT
            "TransmittedDynamicMTOfXAndYAndSubregionHist",    
            // Reflected subregion time as a function of source-detector separation (rho) and tissue region 
            "ReflectedTimeOfRhoAndSubregionHist",
            // Surface radiance as a function of source-detector separation (rho)
            "RadianceOfRhoAtZ",
            // Volume randiance as a function of source-detector separation (rho), tissue depth (Z) and angle
            "RadianceOfRhoAndZAndAngle",
            // Volume randiance as a function of spatial-frequency (fx), tissue depth (Z) and angle
            "RadianceOfFxAndZAndAngle",
            // Volume randiance as a function of x, y, z, theta and phi
            "RadianceOfXAndYAndZAndThetaAndPhi",
            // perturbation Monte Carlo (pMC) reflectance as a function of source-detector sep. (rho) and time
            "pMCROfRhoAndTime", 
            // perturbation Monte Carlo (pMC) reflectance as a function of source-detector separation (rho)
            "pMCROfRho",
            // perturbation Monte Carlo (pMC) reflectance as a function of spatial frequency (fx)
            "pMCROfFx",
            // perturbation Monte Carlo (pMC) reflectance as a function of spatial frequency (fx) and time
            "pMCROfFxAndTime",
            // differential Monte Carlo (dMC) d(reflectance)/dMua as a function of source-detector separation (rho)
            "dMCdROfRhodMua",
            // differential Monte Carlo (dMC) d(reflectance)/dMus as a function of source-detector separation (rho) 
            "dMCdROfRhodMus",
        };
        /// <summary>
        /// cylindrical fiber detector
        /// </summary>
        public static string SurfaceFiber { get { return "SurfaceFiber"; } }
        /// <summary>
        /// Total diffuse reflectance
        /// </summary>
        public static string RDiffuse { get { return "RDiffuse"; } }
        /// <summary>
        /// Total specular reflectance
        /// </summary>
        public static string RSpecular { get { return "RSpecular"; } }
        /// <summary>
        /// Reflectance as a function of source-detector separation (rho)
        /// </summary>
        public static string ROfRho { get { return "ROfRho"; } }
        /// <summary>
        /// Reflectance as a function of angle
        /// </summary>
        public static string ROfAngle { get { return "ROfAngle"; } }
        /// <summary>
        /// Reflectance as a function of source-detector separation (rho) and angle
        /// </summary>
        public static string ROfRhoAndAngle { get { return "ROfRhoAndAngle"; } }
        /// <summary>
        /// Reflectance as a function of source-detector separation (rho) and time
        /// </summary>
        public static string ROfRhoAndTime { get { return "ROfRhoAndTime"; } }
        /// <summary>
        /// Reflectance as a function of source-detector separation (rho) and temporal-frequency (omega)
        /// </summary>
        public static string ROfRhoAndOmega { get { return "ROfRhoAndOmega"; } }
        /// <summary>
        /// Reflectance as a function of Cartesian position on the surface of the tissue
        /// </summary>
        public static string ROfXAndY { get { return "ROfXAndY"; } }
        /// <summary>
        /// Reflectance as a function of spatial frequency along the x-axis
        /// </summary>
        public static string ROfFx { get { return "ROfFx"; } }
        /// <summary>
        /// Reflectance as a function of spatial frequency along the x-axis, and time
        /// </summary>
        public static string ROfFxAndTime { get { return "ROfFxAndTime"; } }
        /// <summary>
        /// Total diffuse transmittance
        /// </summary>
        public static string TDiffuse { get { return "TDiffuse"; } }
        /// <summary>
        /// Transmittance as a function of source-detector separation (rho)
        /// </summary>
        public static string TOfRho { get { return "TOfRho"; } }
        /// <summary>
        /// Transmittance as a function of angle
        /// </summary>
        public static string TOfAngle { get { return "TOfAngle"; } }
        /// <summary>
        /// Transmittance as a function of source-detector separation (rho) and angle
        /// </summary>
        public static string TOfRhoAndAngle { get { return "TOfRhoAndAngle"; } }
        /// <summary>
        /// Transmittance as a function of Cartesian position on the surface of the tissue
        /// </summary>
        public static string TOfXAndY { get { return "TOfXAndY"; } }
        /// <summary>
        /// Transmittance as a function of spatial frequency (fx)
        /// </summary>
        public static string TOfFx { get { return "TOfFx"; } }
        /// <summary>
        /// Fluence as a function of source-detector separation (rho) and tissue depth (Z)
        /// </summary>
        public static string FluenceOfRhoAndZ { get { return "FluenceOfRhoAndZ"; } }
        /// <summary>
        /// Fluence as a function of source-detector separation (rho) and tissue depth (Z) and time
        /// </summary>
        public static string FluenceOfRhoAndZAndTime { get { return "FluenceOfRhoAndZAndTime"; } }
        /// <summary>
        /// Fluence as a function of x, y and z
        /// </summary>
        public static string FluenceOfXAndYAndZ { get { return "FluenceOfXAndYAndZ"; } }
        /// <summary>
        /// Absorbed energy as a function of source-detector separation (rho) and tissue depth (Z)
        /// </summary>
        public static string AOfRhoAndZ { get { return "AOfRhoAndZ"; } }
        /// <summary>
        /// Absorbed energy as a function of Cartesian coordinates X, Y and Z
        /// </summary>
        public static string AOfXAndYAndZ { get { return "AOfXAndYAndZ"; } }
        /// <summary>
        /// Total absorbed energy
        /// </summary>
        public static string ATotal { get { return "ATotal"; } }
        /// <summary>
        /// Reflected momentum transfer as a function of source-detector separation (rho) and tissue region with histogram of MT
        /// </summary>
        public static string ReflectedMTOfRhoAndSubregionHist { get { return "ReflectedMTOfRhoAndSubregionHist"; } }
        /// <summary>
        /// Reflected momentum transfer as a function of x, y and tissue region with histogram of MT
        /// </summary>
        public static string ReflectedMTOfXAndYAndSubregionHist { get { return "ReflectedMTOfRhoAndSubregionHist"; } }
        /// <summary>
        /// Reflected momentum transfer as a function of source-detector separation (rho) and tissue region with histogram of MT
        /// </summary>
        public static string TransmittedMTOfRhoAndSubregionHist { get { return "TransmittedMTOfRhoAndSubregionHist"; } }
        /// <summary>
        /// Reflected momentum transfer as a function of x, y and tissue region with histogram of MT
        /// </summary>
        public static string TransmittedMTOfXAndYAndSubregionHist { get { return "TransmittedMTOfXAndYAndSubregionHist"; } }
        /// <summary>
        /// Reflected dynamic momentum transfer as a function of source-detector separation (rho) and tissue region with histogram of MT
        /// </summary>
        public static string ReflectedDynamicMTOfRhoAndSubregionHist { get { return "ReflectedDynamicMTOfRhoAndSubregionHist"; } }
        /// <summary>
        /// Reflected dynamic momentum transfer as a function of x, y and tissue region with histogram of MT
        /// </summary>
        public static string ReflectedDynamicMTOfXAndYAndSubregionHist { get { return "ReflectedDynamicMTOfRhoAndSubregionHist"; } }
        /// <summary>
        /// Reflected dynamic momentum transfer as a function of source-detector separation (rho) and tissue region with histogram of MT
        /// </summary>
        public static string TransmittedDynamicMTOfRhoAndSubregionHist { get { return "TransmittedDynamnicMTOfRhoAndSubregionHist"; } }
        /// <summary>
        /// Reflected dynamic momentum transfer as a function of x, y and tissue region with histogram of MT
        /// </summary>
        public static string TransmittedDynamicMTOfXAndYAndSubregionHist { get { return "TransmittedDynamicMTOfXAndYAndSubregionHist"; } }
        /// <summary>
        /// Reflected subregion time as a function of source-detector separation (rho) and tissue region 
        /// </summary>
        public static string ReflectedTimeOfRhoAndSubregionHist { get { return "ReflectedTimeOfRhoAndSubregionHist"; } }
        /// <summary>
        /// Surface radiance as a function of source-detector separation (rho)
        /// </summary>
        public static string RadianceOfRho { get { return "RadianceOfRho"; } }
        /// <summary>
        /// Volume randiance as a function of source-detector separation (rho), tissue depth (Z) and angle
        /// </summary>
        public static string RadianceOfRhoAndZAndAngle { get { return "RadianceOfRhoAndZAndAngle"; } }
        /// <summary>
        /// Volume randiance as a function of spatial frequency (fx), tissue depth (Z) and angle
        /// </summary>
        public static string RadianceOfFxAndZAndAngle { get { return "RadianceOfFxAndZAndAngle"; } }
        /// <summary>
        /// Volume randiance as a function of x, y, z, theta and phi
        /// </summary>
        public static string RadianceOfXAndYAndZAndThetaAndPhi { get { return "RadianceOfXAndYAndZAndThetaAndPhi"; } }
        /// <summary>
        /// perturbation Monte Carlo (pMC) reflectance as a function of source-detector sep. (rho) and time
        /// </summary>
        public static string pMCROfRhoAndTime { get { return "pMCROfRhoAndTime"; } } // maybe these should be in separate enum?
        /// <summary>
        /// perturbation Monte Carlo (pMC) reflectance as a function of source-detector separation (rho)
        /// </summary>
        public static string pMCROfRho { get { return "pMCROfRho"; } }
        /// <summary>
        /// perturbation Monte Carlo (pMC) reflectance as a function of spatial frequency (fx)
        /// </summary>
        public static string pMCROfFx { get { return "pMCROfFx"; } }
        /// <summary>
        /// perturbation Monte Carlo (pMC) reflectance as a function of spatial frequency (fx) and time
        /// </summary>
        public static string pMCROfFxAndTime { get { return "pMCROfFxAndTime"; } }
        /// <summary>
        /// differential Monte Carlo (dMC) d(reflectance)/dMua as a function of source-detector separation (rho)
        /// </summary>
        public static string dMCdROfRhodMua { get { return "dMCdROfRhodMua"; } }
        /// <summary>
        /// differential Monte Carlo (dMC) d(reflectance)/dMus as a function of source-detector separation (rho) 
        /// </summary>
        public static string dMCdROfRhodMus { get { return "dMCdROfRhodMus"; } }
    }

}
<|MERGE_RESOLUTION|>--- conflicted
+++ resolved
@@ -1,635 +1,613 @@
-using System;
-
-namespace Vts.MonteCarlo
-{
-    /// <summary>
-    /// PhotonStateType is a bitmap of Photon.StateFlag.  Combinations of bits indicate
-    /// the current state of the photon.  These states communicate what to do with the photon.
-    /// ref: http://www.codeproject.com/Articles/37921/Enums-Flags-and-Csharp-Oh-my-bad-pun.aspx
-    /// or http://stackoverflow.com/questions/93744/most-common-c-bitwise-operations
-    /// </summary>
-    [Flags]
-    public enum PhotonStateType
-    {
-        //     |    |    |    |    |    |    |    |    |    |    |    |    |    |    |    |
-        //   8000 4000 2000 1000 0800 0400 0200 0100 0080 0040 0020 0010 0008 0004 0002 0001
-        //   <- transport flags                                                           ->
-        //   <- virtual flags these with "0000" added in lowest bits                      ->
-        /// <summary>
-        /// no bits set
-        /// </summary>
-        None = 0x0,
-        // transport flags
-        /// <summary>
-        /// photon alive
-        /// </summary>
-        Alive = 0x1,
-        /// <summary>
-        /// photon exited domain
-        /// </summary>
-        ExitedDomain = 0x2, // do I need this?
-        /// <summary>
-        /// photon was absorbed, used only in analog random walk process
-        /// </summary>
-        Absorbed = 0x4,
-        /// <summary>
-        /// photon killed because path length too long
-        /// </summary>
-        KilledOverMaximumPathLength = 0x8,
-        /// <summary>
-        /// photon killed because number of collisions over maximum
-        /// </summary>
-        KilledOverMaximumCollisions = 0x10,
-        /// <summary>
-        /// photon killed by Russian Roulette
-        /// </summary>
-        KilledRussianRoulette = 0x20,
-        // the following get set during photon transport in tissue
-        /// <summary>
-        /// photon pseudo-collision at reflected tissue boundary
-        /// </summary>
-        PseudoReflectedTissueBoundary = 0x40,
-        /// <summary>
-        /// photon pseudo-collision at transmitted tissue boundary
-        /// </summary>
-        PseudoTransmittedTissueBoundary = 0x80,
-        /// <summary>
-        /// photon pseudo-collision at specular tissue boundary
-        /// </summary>
-        PseudoSpecularTissueBoundary = 0x100,
-        //PseudoRadianceTissueBoundary = 0x200,
-
-        // virtual boundary flags, can we 1-1 map to virtualBoundary "Name"
-        // move up to 16th position
-        // the following get set when VB hit (after hit tissue boundary)
-        /// <summary>
-        /// photon pseudo-collision at DiffuseReflectance Virtual Boundary (VB)
-        /// </summary>
-        PseudoDiffuseReflectanceVirtualBoundary = 0x10000,
-        /// <summary>
-        /// photon pseudo-collision at DiffuseTransmittance Virtual Boundary (VB)
-        /// </summary>
-        PseudoDiffuseTransmittanceVirtualBoundary = 0x20000,
-        /// <summary>
-        /// photon pseudo-collision at SpecularReflectance Virtual Boundary (VB)
-        /// </summary>
-        PseudoSpecularReflectanceVirtualBoundary = 0x40000,
-        /// <summary>
-        /// photon pseudo-collision at Generic Volume Virtual Boundary (VB)
-        /// </summary>
-        PseudoGenericVolumeVirtualBoundary = 0x80000,
-        /// <summary>
-        /// photon pseudo-collision at Dosimetry Virtual Boundary (VB)
-        /// </summary>
-        PseudoDosimetryVirtualBoundary = 0x100000,
-    }
-    /// <summary>
-    /// Virtual boundaries are entities upon which detectors are attached.
-    /// Each detector is associated with one and only one of the following types.
-    /// The VBs have a spatial location (surface or volume) and sometimes have
-    /// a direction.
-    /// </summary>
-    public enum VirtualBoundaryType
-    {
-        /// <summary>
-        /// All diffuse reflectance detectors attach to this virtual boundary type
-        /// </summary>
-        DiffuseReflectance,
-        /// <summary>
-        /// All diffuse transmittance detectors attach to this virtual boundary type
-        /// </summary>
-        DiffuseTransmittance,
-        /// <summary>
-        /// Specular reflection detectors attach to this virtual boundary type
-        /// </summary>
-        SpecularReflectance,
-        /// <summary>
-        /// Internal volume detectors attach to this virtual boundary type
-        /// </summary>
-        GenericVolumeBoundary,
-        /// <summary>
-        /// Internal dosimetry detectors attach to this virtual boundary type
-        /// </summary>
-        Dosimetry,
-        /// <summary>
-        /// Virtual boundary used for pMC diffuse reflectance detectors
-        /// </summary>
-        pMCDiffuseReflectance,
-    }
-    /// <summary>
-    /// This should match VirtualBoundaryType one for one.  Commented out ones have not made
-    /// it to the white list yet.
-    /// </summary>
-    public enum DatabaseType
-    {
-        /// <summary>
-        /// All diffuse reflectance detectors 
-        /// </summary>
-        DiffuseReflectance,
-        /// <summary>
-        /// All diffuse transmittance detectors 
-        /// </summary>
-        DiffuseTransmittance,
-        /// <summary>
-        /// Specular reflection detectors 
-        /// </summary>
-        SpecularReflectance,
-        ///// <summary>
-        ///// Internal volume detectors 
-        ///// </summary>
-        //GenericVolumeBoundary,
-        ///// <summary>
-        ///// Internal surface detectors 
-        ///// </summary>
-        //SurfaceRadiance,
-        /// <summary>
-        /// pMC diffuse reflectance
-        /// </summary>
-        pMCDiffuseReflectance,
-    }
-    /// <summary>
-    /// Flag indicating whether the photon hit a actual tissue boundary or a virtual boundary
-    /// </summary>
-    public enum BoundaryHitType
-    {
-        /// <summary>
-        /// No boundary hit
-        /// </summary>
-        None,
-        /// <summary>
-        /// Virtual boundary hit by photon
-        /// </summary>
-        Virtual,
-        /// <summary>
-        /// Actual (tissue) boundary hit by photon
-        /// </summary>
-        Tissue
-    }
-    /// <summary>
-    /// Source types defined organized by dimension and geometric type
-    /// </summary>
-    public static class SourceType
-    {
-        public static readonly string[] BuiltInTypes = new []
-            {
-                //POINT AND LINE SOURCES
-
-                //Point Sources
-                // Point sources: isotropic
-                "IsotropicPoint",
-                // Point sources: directional point
-                "DirectionalPoint",
-                // Point sources: custom point
-                "CustomPoint",
-
-                // Line Sources
-                // 1D Line sources: isotropic line
-                "IsotropicLine",
-                // 1D Line sources: directional line 
-                "DirectionalLine",
-                // 1D Line sources: custom
-                "CustomLine",
-
-
-                // SURFACE EMITTING FLAT SOURCES (2D SURFACE SOURCES)
-
-                // Circular Surface Sources
-                // 2D Circular surface sources: directional 
-                "DirectionalCircular",
-                // 2D Circular surface sources: custom
-                "CustomCircular",
-
-                // Elliptical Surface Sources
-                // 2D Elliptical surface sources: directional 
-                "DirectionalElliptical",
-                // 2D Elliptical surface sources: custom
-                "CustomElliptical",
-
-                // Rectangular Surface Sources
-                // 2D Rectangular surface sources: directional
-                "DirectionalRectangular",
-                // 2D Rectangular surface sources: custom
-                "CustomRectangular",
-
-
-                // SURFACE EMITTING BULK SOURCES (3D SURFACE SOURCES)
-
-                // Spherical Surface Sources
-                // Spherical surface sources: Lambertian
-                "LambertianSurfaceEmittingSpherical", // e.g. change to LambertianSphericalSurface
-                // Spherical surface sources: custom
-                "CustomSurfaceEmittingSpherical",
-
-                // Cubiodal Surface Sources
-                // Cubiodal surface sources: Lambertian surface emitting cubiodal
-                "LambertianSurfaceEmittingCubiodal",
-
-                // Tubular Sources
-                // Tubular sources: Lambertian
-                "LambertianSurfaceEmittingTubular",
-
-                //Cylindrical Fiber Source
-                // Cylindrical fiber sources: Lambertian cylindrial fiber
-                "LambertianSurfaceEmittingCylindricalFiber",
-
-
-                // VOLUMETRIC SOURCES (3D)
-
-                // Cubiodal Volume Sources
-                // 3D Cubiodal volume sources: isotropic
-                "IsotropicVolumetricCuboidal",
-                // 3D Cubiodal volume sources: custom
-                "CustomVolumetricCubiodal",
-
-                // Ellipsoidal Volume Sources
-                // 3D Ellipsoidal volume sources: isotropic
-                "IsotropicVolumetricEllipsoidal",
-                // 3D Ellipsoidal volume sources: custom
-                "CustomVolumetricEllipsoidal",
-
-                // ...others, based on Fluence or Radiance?                  
-            };
-    }
-    /// <summary>
-    /// Source beam profile types
-    /// </summary>
-    public enum SourceProfileType
-    {
-        /// <summary>
-        /// Flat beam source profile
-        /// </summary>
-        Flat,
-        /// <summary>
-        /// Gaussian beam source profile
-        /// </summary>
-        Gaussian,
-        /// <summary>
-        /// Arbitrary beam source profile
-        /// </summary>
-        Arbitrary,
-    }
-    /// <summary>
-    /// Source angle distribution types
-    /// </summary>
-    public enum AngleDistributionType
-    {
-        /// <summary>
-        /// Collimated source distribution
-        /// </summary>
-        Collimated,
-        /// <summary>
-        /// Isotropic source distribution
-        /// </summary>
-        Isotropic,
-        /// <summary>
-        /// Angle distributed source distribution
-        /// </summary>
-        AngleDistributed,
-    }
-    /// <summary>
-    /// Orientation types of the source
-    /// </summary>
-    public enum SourceOrientationType
-    {
-        /// <summary>
-        /// Angled source type
-        /// </summary>
-        Angled,
-        /// <summary>
-        /// Normally-oriented source type
-        /// </summary>
-        Normal,
-    }
-
-    /// <summary>
-    /// Tissue types
-    /// </summary>
-    public static class TissueType
-    {
-        public static readonly string[] BuiltInTypes = new []
-        {
-            // SemiInfinite tissue type.  Includes homogeneous tissues.
-            "SemiInfinite",
-            // Multilayer tissue type.  Includes homogeneous tissues.
-            "MultiLayer",
-            // Tissue slab with embedded ellipsoid
-            "SingleEllipsoid",
-<<<<<<< HEAD
-            /// <summary>
-            /// Tissue slab with embedded cylinder
-            /// </summary>
-            "SingleCylinder",
-            /// <summary>
-            /// Tissue slab with multiple embedded ellipsoids
-            /// </summary>
-            "MultiEllipsoid",            
-            /// <summary>
-            /// Tissue slab with embedded voxel
-            /// </summary>
-=======
-            // Tissue slab with multiple embedded ellipsoids
-            "MultiEllipsoid",    
-            // Tissue slab with embedded voxel
->>>>>>> 2d94b56e
-            "SingleVoxel",
-            // Tissue slab with embedded infinite cylinder
-            "SingleInfiniteCylinder",
-            /// <summary>
-            /// MultiLayer tissue with a surface fiber circle with different OPs
-            /// </summary>
-            "MultiLayerWithSurfaceFiber"
-        };
-    }
-    /// <summary>
-    /// Tissue region type, sub-regions of layers
-    /// </summary>
-    public static class TissueRegionType
-    {
-        public static readonly string[] BuiltInTypes = new []
-        {
-            "Voxel",
-            "Layer",
-            "Ellipsoid",
-            "Cylinder",
-            "InfiniteCylinder",
-            "SurfaceFiber"
-        };
-    }
-
-    public static class TallyType
-    {
-        public static readonly string[] BuiltInTypes =
-        {
-<<<<<<< HEAD
-            /// <summary>
-            /// Reflectance Surface fiber 
-            /// </summary>
-            "SurfaceFiber",
-             /// <summary>
-            /// Reflectance as a function of source-detector separation (rho) and angle
-            /// </summary>
-=======
-            // Reflectance as a function of source-detector separation (rho) and angle
->>>>>>> 2d94b56e
-            "ROfRhoAndAngle",
-            // Reflectance as a function of source-detector separation (rho)
-            "ROfRho",
-            // Reflectance as a function of angle
-            "ROfAngle",
-            // Reflectance as a function of source-detector separation (rho) and temporal-frequency (omega)
-            "ROfRhoAndOmega",
-            // Reflectance as a function of source-detector separation (rho) and time
-            "ROfRhoAndTime",
-            // Reflectance as a function of Cartesian position on the surface of the tissue
-            "ROfXAndY",
-            // Total diffuse reflectance
-            "RDiffuse",
-            // Total specular reflectance
-            "RSpecular",
-            // Reflectance as a function of spatial frequency along the x-axis
-            "ROfFx",
-            // Reflectance as a function of spatial frequency along the x-axis, and time
-            "ROfFxAndTime",
-            // Total diffuse transmittance
-            "TDiffuse",
-            // Transmittance as a functino of source-detector separation (rho)
-            "TOfRho",
-            // Transmittance as a function of angle
-            "TOfAngle",
-            // Transmittance as a function of source-detector separation (rho) and angle
-            "TOfRhoAndAngle",
-            // Transmittance as a function of x and y
-            "TOfXAndY",
-            // Transmittance as a function of spatial frequency (fx)
-            "TOfFx", 
-            // Fluence as a function of source-detector separation (rho) and tissue depth (Z)
-            "FluenceOfRhoAndZ",
-            // Fluence as a function of source-detector separation (rho) and tissue depth (Z) and time
-            "FluenceOfRhoAndZAndTime",
-            // Fluence as a function of x, y and z
-            "FluenceOfXAndYAndZ",
-            // Fluence as a function of x, y, z and omega
-            "FluenceOfXAndYAndZAndOmega",
-            // Fluence as a function of rho, z and omega
-            "FluenceOfRhoAndZAndOmega",
-            // Fluence as a function of fx and z
-            "FluenceOfFxAndZ",
-            // Absorbed energy as a function of source-detector separation (rho) and tissue depth (Z)
-            "AOfRhoAndZ",
-            // Absorbed energy as a function of X, Y and tissue depth (Z)
-            "AOfXAndYAndZ",
-            // Total absorbed energy
-            "ATotal",
-            // Reflected momentum transfer as a function of source-detector separation (rho) and tissue region with histogram of MT
-            "ReflectedMTOfRhoAndSubregionHist",
-            // Reflected momentum transfer as a function of x, y and tissue region with histogram of MT
-            "ReflectedMTOfXAndYAndSubregionHist",
-            // Transmitted momentum transfer as a function of source-detector separation (rho) and tissue region
-            // with histogram of MT
-            "TransmittedMTOfRhoAndSubregionHist",
-            // Transmitted momentum transfer as a function of x, y and tissue region with histogram of MT
-            "TransmittedMTOfXAndYAndSubregionHist", 
-            // Reflected dynamic momentum transfer as a function of source-detector separation (rho) and
-            // tissue region with histogram of MT
-            "ReflectedDynamicMTOfRhoAndSubregionHist",
-            // Reflected dynamic momentum transfer as a function of x, y and tissue region with histogram of MT
-            "ReflectedDynamicMTOfXAndYAndSubregionHist",
-            // Transmitted dynamic momentum transfer as a function of source-detector separation (rho) and
-            // tissue region with histogram of MT
-            "TransmittedDynamicMTOfRhoAndSubregionHist",
-            // Transmitted dynamic momentum transfer as a function of x, y and tissue region with histogram of MT
-            "TransmittedDynamicMTOfXAndYAndSubregionHist",    
-            // Reflected subregion time as a function of source-detector separation (rho) and tissue region 
-            "ReflectedTimeOfRhoAndSubregionHist",
-            // Surface radiance as a function of source-detector separation (rho)
-            "RadianceOfRhoAtZ",
-            // Volume randiance as a function of source-detector separation (rho), tissue depth (Z) and angle
-            "RadianceOfRhoAndZAndAngle",
-            // Volume randiance as a function of spatial-frequency (fx), tissue depth (Z) and angle
-            "RadianceOfFxAndZAndAngle",
-            // Volume randiance as a function of x, y, z, theta and phi
-            "RadianceOfXAndYAndZAndThetaAndPhi",
-            // perturbation Monte Carlo (pMC) reflectance as a function of source-detector sep. (rho) and time
-            "pMCROfRhoAndTime", 
-            // perturbation Monte Carlo (pMC) reflectance as a function of source-detector separation (rho)
-            "pMCROfRho",
-            // perturbation Monte Carlo (pMC) reflectance as a function of spatial frequency (fx)
-            "pMCROfFx",
-            // perturbation Monte Carlo (pMC) reflectance as a function of spatial frequency (fx) and time
-            "pMCROfFxAndTime",
-            // differential Monte Carlo (dMC) d(reflectance)/dMua as a function of source-detector separation (rho)
-            "dMCdROfRhodMua",
-            // differential Monte Carlo (dMC) d(reflectance)/dMus as a function of source-detector separation (rho) 
-            "dMCdROfRhodMus",
-        };
-        /// <summary>
-        /// cylindrical fiber detector
-        /// </summary>
-        public static string SurfaceFiber { get { return "SurfaceFiber"; } }
-        /// <summary>
-        /// Total diffuse reflectance
-        /// </summary>
-        public static string RDiffuse { get { return "RDiffuse"; } }
-        /// <summary>
-        /// Total specular reflectance
-        /// </summary>
-        public static string RSpecular { get { return "RSpecular"; } }
-        /// <summary>
-        /// Reflectance as a function of source-detector separation (rho)
-        /// </summary>
-        public static string ROfRho { get { return "ROfRho"; } }
-        /// <summary>
-        /// Reflectance as a function of angle
-        /// </summary>
-        public static string ROfAngle { get { return "ROfAngle"; } }
-        /// <summary>
-        /// Reflectance as a function of source-detector separation (rho) and angle
-        /// </summary>
-        public static string ROfRhoAndAngle { get { return "ROfRhoAndAngle"; } }
-        /// <summary>
-        /// Reflectance as a function of source-detector separation (rho) and time
-        /// </summary>
-        public static string ROfRhoAndTime { get { return "ROfRhoAndTime"; } }
-        /// <summary>
-        /// Reflectance as a function of source-detector separation (rho) and temporal-frequency (omega)
-        /// </summary>
-        public static string ROfRhoAndOmega { get { return "ROfRhoAndOmega"; } }
-        /// <summary>
-        /// Reflectance as a function of Cartesian position on the surface of the tissue
-        /// </summary>
-        public static string ROfXAndY { get { return "ROfXAndY"; } }
-        /// <summary>
-        /// Reflectance as a function of spatial frequency along the x-axis
-        /// </summary>
-        public static string ROfFx { get { return "ROfFx"; } }
-        /// <summary>
-        /// Reflectance as a function of spatial frequency along the x-axis, and time
-        /// </summary>
-        public static string ROfFxAndTime { get { return "ROfFxAndTime"; } }
-        /// <summary>
-        /// Total diffuse transmittance
-        /// </summary>
-        public static string TDiffuse { get { return "TDiffuse"; } }
-        /// <summary>
-        /// Transmittance as a function of source-detector separation (rho)
-        /// </summary>
-        public static string TOfRho { get { return "TOfRho"; } }
-        /// <summary>
-        /// Transmittance as a function of angle
-        /// </summary>
-        public static string TOfAngle { get { return "TOfAngle"; } }
-        /// <summary>
-        /// Transmittance as a function of source-detector separation (rho) and angle
-        /// </summary>
-        public static string TOfRhoAndAngle { get { return "TOfRhoAndAngle"; } }
-        /// <summary>
-        /// Transmittance as a function of Cartesian position on the surface of the tissue
-        /// </summary>
-        public static string TOfXAndY { get { return "TOfXAndY"; } }
-        /// <summary>
-        /// Transmittance as a function of spatial frequency (fx)
-        /// </summary>
-        public static string TOfFx { get { return "TOfFx"; } }
-        /// <summary>
-        /// Fluence as a function of source-detector separation (rho) and tissue depth (Z)
-        /// </summary>
-        public static string FluenceOfRhoAndZ { get { return "FluenceOfRhoAndZ"; } }
-        /// <summary>
-        /// Fluence as a function of source-detector separation (rho) and tissue depth (Z) and time
-        /// </summary>
-        public static string FluenceOfRhoAndZAndTime { get { return "FluenceOfRhoAndZAndTime"; } }
-        /// <summary>
-        /// Fluence as a function of x, y and z
-        /// </summary>
-        public static string FluenceOfXAndYAndZ { get { return "FluenceOfXAndYAndZ"; } }
-        /// <summary>
-        /// Absorbed energy as a function of source-detector separation (rho) and tissue depth (Z)
-        /// </summary>
-        public static string AOfRhoAndZ { get { return "AOfRhoAndZ"; } }
-        /// <summary>
-        /// Absorbed energy as a function of Cartesian coordinates X, Y and Z
-        /// </summary>
-        public static string AOfXAndYAndZ { get { return "AOfXAndYAndZ"; } }
-        /// <summary>
-        /// Total absorbed energy
-        /// </summary>
-        public static string ATotal { get { return "ATotal"; } }
-        /// <summary>
-        /// Reflected momentum transfer as a function of source-detector separation (rho) and tissue region with histogram of MT
-        /// </summary>
-        public static string ReflectedMTOfRhoAndSubregionHist { get { return "ReflectedMTOfRhoAndSubregionHist"; } }
-        /// <summary>
-        /// Reflected momentum transfer as a function of x, y and tissue region with histogram of MT
-        /// </summary>
-        public static string ReflectedMTOfXAndYAndSubregionHist { get { return "ReflectedMTOfRhoAndSubregionHist"; } }
-        /// <summary>
-        /// Reflected momentum transfer as a function of source-detector separation (rho) and tissue region with histogram of MT
-        /// </summary>
-        public static string TransmittedMTOfRhoAndSubregionHist { get { return "TransmittedMTOfRhoAndSubregionHist"; } }
-        /// <summary>
-        /// Reflected momentum transfer as a function of x, y and tissue region with histogram of MT
-        /// </summary>
-        public static string TransmittedMTOfXAndYAndSubregionHist { get { return "TransmittedMTOfXAndYAndSubregionHist"; } }
-        /// <summary>
-        /// Reflected dynamic momentum transfer as a function of source-detector separation (rho) and tissue region with histogram of MT
-        /// </summary>
-        public static string ReflectedDynamicMTOfRhoAndSubregionHist { get { return "ReflectedDynamicMTOfRhoAndSubregionHist"; } }
-        /// <summary>
-        /// Reflected dynamic momentum transfer as a function of x, y and tissue region with histogram of MT
-        /// </summary>
-        public static string ReflectedDynamicMTOfXAndYAndSubregionHist { get { return "ReflectedDynamicMTOfRhoAndSubregionHist"; } }
-        /// <summary>
-        /// Reflected dynamic momentum transfer as a function of source-detector separation (rho) and tissue region with histogram of MT
-        /// </summary>
-        public static string TransmittedDynamicMTOfRhoAndSubregionHist { get { return "TransmittedDynamnicMTOfRhoAndSubregionHist"; } }
-        /// <summary>
-        /// Reflected dynamic momentum transfer as a function of x, y and tissue region with histogram of MT
-        /// </summary>
-        public static string TransmittedDynamicMTOfXAndYAndSubregionHist { get { return "TransmittedDynamicMTOfXAndYAndSubregionHist"; } }
-        /// <summary>
-        /// Reflected subregion time as a function of source-detector separation (rho) and tissue region 
-        /// </summary>
-        public static string ReflectedTimeOfRhoAndSubregionHist { get { return "ReflectedTimeOfRhoAndSubregionHist"; } }
-        /// <summary>
-        /// Surface radiance as a function of source-detector separation (rho)
-        /// </summary>
-        public static string RadianceOfRho { get { return "RadianceOfRho"; } }
-        /// <summary>
-        /// Volume randiance as a function of source-detector separation (rho), tissue depth (Z) and angle
-        /// </summary>
-        public static string RadianceOfRhoAndZAndAngle { get { return "RadianceOfRhoAndZAndAngle"; } }
-        /// <summary>
-        /// Volume randiance as a function of spatial frequency (fx), tissue depth (Z) and angle
-        /// </summary>
-        public static string RadianceOfFxAndZAndAngle { get { return "RadianceOfFxAndZAndAngle"; } }
-        /// <summary>
-        /// Volume randiance as a function of x, y, z, theta and phi
-        /// </summary>
-        public static string RadianceOfXAndYAndZAndThetaAndPhi { get { return "RadianceOfXAndYAndZAndThetaAndPhi"; } }
-        /// <summary>
-        /// perturbation Monte Carlo (pMC) reflectance as a function of source-detector sep. (rho) and time
-        /// </summary>
-        public static string pMCROfRhoAndTime { get { return "pMCROfRhoAndTime"; } } // maybe these should be in separate enum?
-        /// <summary>
-        /// perturbation Monte Carlo (pMC) reflectance as a function of source-detector separation (rho)
-        /// </summary>
-        public static string pMCROfRho { get { return "pMCROfRho"; } }
-        /// <summary>
-        /// perturbation Monte Carlo (pMC) reflectance as a function of spatial frequency (fx)
-        /// </summary>
-        public static string pMCROfFx { get { return "pMCROfFx"; } }
-        /// <summary>
-        /// perturbation Monte Carlo (pMC) reflectance as a function of spatial frequency (fx) and time
-        /// </summary>
-        public static string pMCROfFxAndTime { get { return "pMCROfFxAndTime"; } }
-        /// <summary>
-        /// differential Monte Carlo (dMC) d(reflectance)/dMua as a function of source-detector separation (rho)
-        /// </summary>
-        public static string dMCdROfRhodMua { get { return "dMCdROfRhodMua"; } }
-        /// <summary>
-        /// differential Monte Carlo (dMC) d(reflectance)/dMus as a function of source-detector separation (rho) 
-        /// </summary>
-        public static string dMCdROfRhodMus { get { return "dMCdROfRhodMus"; } }
-    }
-
-}
+using System;
+
+namespace Vts.MonteCarlo
+{
+    /// <summary>
+    /// PhotonStateType is a bitmap of Photon.StateFlag.  Combinations of bits indicate
+    /// the current state of the photon.  These states communicate what to do with the photon.
+    /// ref: http://www.codeproject.com/Articles/37921/Enums-Flags-and-Csharp-Oh-my-bad-pun.aspx
+    /// or http://stackoverflow.com/questions/93744/most-common-c-bitwise-operations
+    /// </summary>
+    [Flags]
+    public enum PhotonStateType
+    {
+        //     |    |    |    |    |    |    |    |    |    |    |    |    |    |    |    |
+        //   8000 4000 2000 1000 0800 0400 0200 0100 0080 0040 0020 0010 0008 0004 0002 0001
+        //   <- transport flags                                                           ->
+        //   <- virtual flags these with "0000" added in lowest bits                      ->
+        /// <summary>
+        /// no bits set
+        /// </summary>
+        None = 0x0,
+        // transport flags
+        /// <summary>
+        /// photon alive
+        /// </summary>
+        Alive = 0x1,
+        /// <summary>
+        /// photon exited domain
+        /// </summary>
+        ExitedDomain = 0x2, // do I need this?
+        /// <summary>
+        /// photon was absorbed, used only in analog random walk process
+        /// </summary>
+        Absorbed = 0x4,
+        /// <summary>
+        /// photon killed because path length too long
+        /// </summary>
+        KilledOverMaximumPathLength = 0x8,
+        /// <summary>
+        /// photon killed because number of collisions over maximum
+        /// </summary>
+        KilledOverMaximumCollisions = 0x10,
+        /// <summary>
+        /// photon killed by Russian Roulette
+        /// </summary>
+        KilledRussianRoulette = 0x20,
+        // the following get set during photon transport in tissue
+        /// <summary>
+        /// photon pseudo-collision at reflected tissue boundary
+        /// </summary>
+        PseudoReflectedTissueBoundary = 0x40,
+        /// <summary>
+        /// photon pseudo-collision at transmitted tissue boundary
+        /// </summary>
+        PseudoTransmittedTissueBoundary = 0x80,
+        /// <summary>
+        /// photon pseudo-collision at specular tissue boundary
+        /// </summary>
+        PseudoSpecularTissueBoundary = 0x100,
+        //PseudoRadianceTissueBoundary = 0x200,
+
+        // virtual boundary flags, can we 1-1 map to virtualBoundary "Name"
+        // move up to 16th position
+        // the following get set when VB hit (after hit tissue boundary)
+        /// <summary>
+        /// photon pseudo-collision at DiffuseReflectance Virtual Boundary (VB)
+        /// </summary>
+        PseudoDiffuseReflectanceVirtualBoundary = 0x10000,
+        /// <summary>
+        /// photon pseudo-collision at DiffuseTransmittance Virtual Boundary (VB)
+        /// </summary>
+        PseudoDiffuseTransmittanceVirtualBoundary = 0x20000,
+        /// <summary>
+        /// photon pseudo-collision at SpecularReflectance Virtual Boundary (VB)
+        /// </summary>
+        PseudoSpecularReflectanceVirtualBoundary = 0x40000,
+        /// <summary>
+        /// photon pseudo-collision at Generic Volume Virtual Boundary (VB)
+        /// </summary>
+        PseudoGenericVolumeVirtualBoundary = 0x80000,
+        /// <summary>
+        /// photon pseudo-collision at Dosimetry Virtual Boundary (VB)
+        /// </summary>
+        PseudoDosimetryVirtualBoundary = 0x100000,
+    }
+    /// <summary>
+    /// Virtual boundaries are entities upon which detectors are attached.
+    /// Each detector is associated with one and only one of the following types.
+    /// The VBs have a spatial location (surface or volume) and sometimes have
+    /// a direction.
+    /// </summary>
+    public enum VirtualBoundaryType
+    {
+        /// <summary>
+        /// All diffuse reflectance detectors attach to this virtual boundary type
+        /// </summary>
+        DiffuseReflectance,
+        /// <summary>
+        /// All diffuse transmittance detectors attach to this virtual boundary type
+        /// </summary>
+        DiffuseTransmittance,
+        /// <summary>
+        /// Specular reflection detectors attach to this virtual boundary type
+        /// </summary>
+        SpecularReflectance,
+        /// <summary>
+        /// Internal volume detectors attach to this virtual boundary type
+        /// </summary>
+        GenericVolumeBoundary,
+        /// <summary>
+        /// Internal dosimetry detectors attach to this virtual boundary type
+        /// </summary>
+        Dosimetry,
+        /// <summary>
+        /// Virtual boundary used for pMC diffuse reflectance detectors
+        /// </summary>
+        pMCDiffuseReflectance,
+    }
+    /// <summary>
+    /// This should match VirtualBoundaryType one for one.  Commented out ones have not made
+    /// it to the white list yet.
+    /// </summary>
+    public enum DatabaseType
+    {
+        /// <summary>
+        /// All diffuse reflectance detectors 
+        /// </summary>
+        DiffuseReflectance,
+        /// <summary>
+        /// All diffuse transmittance detectors 
+        /// </summary>
+        DiffuseTransmittance,
+        /// <summary>
+        /// Specular reflection detectors 
+        /// </summary>
+        SpecularReflectance,
+        ///// <summary>
+        ///// Internal volume detectors 
+        ///// </summary>
+        //GenericVolumeBoundary,
+        ///// <summary>
+        ///// Internal surface detectors 
+        ///// </summary>
+        //SurfaceRadiance,
+        /// <summary>
+        /// pMC diffuse reflectance
+        /// </summary>
+        pMCDiffuseReflectance,
+    }
+    /// <summary>
+    /// Flag indicating whether the photon hit a actual tissue boundary or a virtual boundary
+    /// </summary>
+    public enum BoundaryHitType
+    {
+        /// <summary>
+        /// No boundary hit
+        /// </summary>
+        None,
+        /// <summary>
+        /// Virtual boundary hit by photon
+        /// </summary>
+        Virtual,
+        /// <summary>
+        /// Actual (tissue) boundary hit by photon
+        /// </summary>
+        Tissue
+    }
+    /// <summary>
+    /// Source types defined organized by dimension and geometric type
+    /// </summary>
+    public static class SourceType
+    {
+        public static readonly string[] BuiltInTypes = new []
+            {
+                //POINT AND LINE SOURCES
+
+                //Point Sources
+                // Point sources: isotropic
+                "IsotropicPoint",
+                // Point sources: directional point
+                "DirectionalPoint",
+                // Point sources: custom point
+                "CustomPoint",
+
+                // Line Sources
+                // 1D Line sources: isotropic line
+                "IsotropicLine",
+                // 1D Line sources: directional line 
+                "DirectionalLine",
+                // 1D Line sources: custom
+                "CustomLine",
+
+
+                // SURFACE EMITTING FLAT SOURCES (2D SURFACE SOURCES)
+
+                // Circular Surface Sources
+                // 2D Circular surface sources: directional 
+                "DirectionalCircular",
+                // 2D Circular surface sources: custom
+                "CustomCircular",
+
+                // Elliptical Surface Sources
+                // 2D Elliptical surface sources: directional 
+                "DirectionalElliptical",
+                // 2D Elliptical surface sources: custom
+                "CustomElliptical",
+
+                // Rectangular Surface Sources
+                // 2D Rectangular surface sources: directional
+                "DirectionalRectangular",
+                // 2D Rectangular surface sources: custom
+                "CustomRectangular",
+
+
+                // SURFACE EMITTING BULK SOURCES (3D SURFACE SOURCES)
+
+                // Spherical Surface Sources
+                // Spherical surface sources: Lambertian
+                "LambertianSurfaceEmittingSpherical", // e.g. change to LambertianSphericalSurface
+                // Spherical surface sources: custom
+                "CustomSurfaceEmittingSpherical",
+
+                // Cubiodal Surface Sources
+                // Cubiodal surface sources: Lambertian surface emitting cubiodal
+                "LambertianSurfaceEmittingCubiodal",
+
+                // Tubular Sources
+                // Tubular sources: Lambertian
+                "LambertianSurfaceEmittingTubular",
+
+                //Cylindrical Fiber Source
+                // Cylindrical fiber sources: Lambertian cylindrial fiber
+                "LambertianSurfaceEmittingCylindricalFiber",
+
+
+                // VOLUMETRIC SOURCES (3D)
+
+                // Cubiodal Volume Sources
+                // 3D Cubiodal volume sources: isotropic
+                "IsotropicVolumetricCuboidal",
+                // 3D Cubiodal volume sources: custom
+                "CustomVolumetricCubiodal",
+
+                // Ellipsoidal Volume Sources
+                // 3D Ellipsoidal volume sources: isotropic
+                "IsotropicVolumetricEllipsoidal",
+                // 3D Ellipsoidal volume sources: custom
+                "CustomVolumetricEllipsoidal",
+
+                // ...others, based on Fluence or Radiance?                  
+            };
+    }
+    /// <summary>
+    /// Source beam profile types
+    /// </summary>
+    public enum SourceProfileType
+    {
+        /// <summary>
+        /// Flat beam source profile
+        /// </summary>
+        Flat,
+        /// <summary>
+        /// Gaussian beam source profile
+        /// </summary>
+        Gaussian,
+        /// <summary>
+        /// Arbitrary beam source profile
+        /// </summary>
+        Arbitrary,
+    }
+    /// <summary>
+    /// Source angle distribution types
+    /// </summary>
+    public enum AngleDistributionType
+    {
+        /// <summary>
+        /// Collimated source distribution
+        /// </summary>
+        Collimated,
+        /// <summary>
+        /// Isotropic source distribution
+        /// </summary>
+        Isotropic,
+        /// <summary>
+        /// Angle distributed source distribution
+        /// </summary>
+        AngleDistributed,
+    }
+    /// <summary>
+    /// Orientation types of the source
+    /// </summary>
+    public enum SourceOrientationType
+    {
+        /// <summary>
+        /// Angled source type
+        /// </summary>
+        Angled,
+        /// <summary>
+        /// Normally-oriented source type
+        /// </summary>
+        Normal,
+    }
+
+    /// <summary>
+    /// Tissue types
+    /// </summary>
+    public static class TissueType
+    {
+        public static readonly string[] BuiltInTypes = new []
+        {
+            // SemiInfinite tissue type.  Includes homogeneous tissues.
+            "SemiInfinite",
+            // Multilayer tissue type.  Includes homogeneous tissues.
+            "MultiLayer",
+            // Tissue slab with embedded ellipsoid
+            "SingleEllipsoid",
+            // Tissue slab with embedded cylinder
+            "SingleCylinder",
+            // Tissue slab with multiple embedded ellipsoids
+            "MultiEllipsoid", 
+            // Tissue slab with embedded voxel
+            "SingleVoxel",
+            // Tissue slab with embedded infinite cylinder
+            "SingleInfiniteCylinder",
+            // MultiLayer tissue with a surface fiber circle with different OPs
+            "MultiLayerWithSurfaceFiber"
+        };
+    }
+    /// <summary>
+    /// Tissue region type, sub-regions of layers
+    /// </summary>
+    public static class TissueRegionType
+    {
+        public static readonly string[] BuiltInTypes = new []
+        {
+            "Voxel",
+            "Layer",
+            "Ellipsoid",
+            "Cylinder",
+            "InfiniteCylinder",
+            "SurfaceFiber"
+        };
+    }
+
+    public static class TallyType
+    {
+        public static readonly string[] BuiltInTypes =
+        {
+            // Reflectance Surface fiber 
+            "SurfaceFiber",
+            // Reflectance as a function of source-detector separation (rho) and angle
+            "ROfRhoAndAngle",
+            // Reflectance as a function of source-detector separation (rho)
+            "ROfRho",
+            // Reflectance as a function of angle
+            "ROfAngle",
+            // Reflectance as a function of source-detector separation (rho) and temporal-frequency (omega)
+            "ROfRhoAndOmega",
+            // Reflectance as a function of source-detector separation (rho) and time
+            "ROfRhoAndTime",
+            // Reflectance as a function of Cartesian position on the surface of the tissue
+            "ROfXAndY",
+            // Total diffuse reflectance
+            "RDiffuse",
+            // Total specular reflectance
+            "RSpecular",
+            // Reflectance as a function of spatial frequency along the x-axis
+            "ROfFx",
+            // Reflectance as a function of spatial frequency along the x-axis, and time
+            "ROfFxAndTime",
+            // Total diffuse transmittance
+            "TDiffuse",
+            // Transmittance as a functino of source-detector separation (rho)
+            "TOfRho",
+            // Transmittance as a function of angle
+            "TOfAngle",
+            // Transmittance as a function of source-detector separation (rho) and angle
+            "TOfRhoAndAngle",
+            // Transmittance as a function of x and y
+            "TOfXAndY",
+            // Transmittance as a function of spatial frequency (fx)
+            "TOfFx", 
+            // Fluence as a function of source-detector separation (rho) and tissue depth (Z)
+            "FluenceOfRhoAndZ",
+            // Fluence as a function of source-detector separation (rho) and tissue depth (Z) and time
+            "FluenceOfRhoAndZAndTime",
+            // Fluence as a function of x, y and z
+            "FluenceOfXAndYAndZ",
+            // Fluence as a function of x, y, z and omega
+            "FluenceOfXAndYAndZAndOmega",
+            // Fluence as a function of rho, z and omega
+            "FluenceOfRhoAndZAndOmega",
+            // Fluence as a function of fx and z
+            "FluenceOfFxAndZ",
+            // Absorbed energy as a function of source-detector separation (rho) and tissue depth (Z)
+            "AOfRhoAndZ",
+            // Absorbed energy as a function of X, Y and tissue depth (Z)
+            "AOfXAndYAndZ",
+            // Total absorbed energy
+            "ATotal",
+            // Reflected momentum transfer as a function of source-detector separation (rho) and tissue region with histogram of MT
+            "ReflectedMTOfRhoAndSubregionHist",
+            // Reflected momentum transfer as a function of x, y and tissue region with histogram of MT
+            "ReflectedMTOfXAndYAndSubregionHist",
+            // Transmitted momentum transfer as a function of source-detector separation (rho) and tissue region
+            // with histogram of MT
+            "TransmittedMTOfRhoAndSubregionHist",
+            // Transmitted momentum transfer as a function of x, y and tissue region with histogram of MT
+            "TransmittedMTOfXAndYAndSubregionHist", 
+            // Reflected dynamic momentum transfer as a function of source-detector separation (rho) and
+            // tissue region with histogram of MT
+            "ReflectedDynamicMTOfRhoAndSubregionHist",
+            // Reflected dynamic momentum transfer as a function of x, y and tissue region with histogram of MT
+            "ReflectedDynamicMTOfXAndYAndSubregionHist",
+            // Transmitted dynamic momentum transfer as a function of source-detector separation (rho) and
+            // tissue region with histogram of MT
+            "TransmittedDynamicMTOfRhoAndSubregionHist",
+            // Transmitted dynamic momentum transfer as a function of x, y and tissue region with histogram of MT
+            "TransmittedDynamicMTOfXAndYAndSubregionHist",    
+            // Reflected subregion time as a function of source-detector separation (rho) and tissue region 
+            "ReflectedTimeOfRhoAndSubregionHist",
+            // Surface radiance as a function of source-detector separation (rho)
+            "RadianceOfRhoAtZ",
+            // Volume randiance as a function of source-detector separation (rho), tissue depth (Z) and angle
+            "RadianceOfRhoAndZAndAngle",
+            // Volume randiance as a function of spatial-frequency (fx), tissue depth (Z) and angle
+            "RadianceOfFxAndZAndAngle",
+            // Volume randiance as a function of x, y, z, theta and phi
+            "RadianceOfXAndYAndZAndThetaAndPhi",
+            // perturbation Monte Carlo (pMC) reflectance as a function of source-detector sep. (rho) and time
+            "pMCROfRhoAndTime", 
+            // perturbation Monte Carlo (pMC) reflectance as a function of source-detector separation (rho)
+            "pMCROfRho",
+            // perturbation Monte Carlo (pMC) reflectance as a function of spatial frequency (fx)
+            "pMCROfFx",
+            // perturbation Monte Carlo (pMC) reflectance as a function of spatial frequency (fx) and time
+            "pMCROfFxAndTime",
+            // differential Monte Carlo (dMC) d(reflectance)/dMua as a function of source-detector separation (rho)
+            "dMCdROfRhodMua",
+            // differential Monte Carlo (dMC) d(reflectance)/dMus as a function of source-detector separation (rho) 
+            "dMCdROfRhodMus",
+        };
+        /// <summary>
+        /// cylindrical fiber detector
+        /// </summary>
+        public static string SurfaceFiber { get { return "SurfaceFiber"; } }
+        /// <summary>
+        /// Total diffuse reflectance
+        /// </summary>
+        public static string RDiffuse { get { return "RDiffuse"; } }
+        /// <summary>
+        /// Total specular reflectance
+        /// </summary>
+        public static string RSpecular { get { return "RSpecular"; } }
+        /// <summary>
+        /// Reflectance as a function of source-detector separation (rho)
+        /// </summary>
+        public static string ROfRho { get { return "ROfRho"; } }
+        /// <summary>
+        /// Reflectance as a function of angle
+        /// </summary>
+        public static string ROfAngle { get { return "ROfAngle"; } }
+        /// <summary>
+        /// Reflectance as a function of source-detector separation (rho) and angle
+        /// </summary>
+        public static string ROfRhoAndAngle { get { return "ROfRhoAndAngle"; } }
+        /// <summary>
+        /// Reflectance as a function of source-detector separation (rho) and time
+        /// </summary>
+        public static string ROfRhoAndTime { get { return "ROfRhoAndTime"; } }
+        /// <summary>
+        /// Reflectance as a function of source-detector separation (rho) and temporal-frequency (omega)
+        /// </summary>
+        public static string ROfRhoAndOmega { get { return "ROfRhoAndOmega"; } }
+        /// <summary>
+        /// Reflectance as a function of Cartesian position on the surface of the tissue
+        /// </summary>
+        public static string ROfXAndY { get { return "ROfXAndY"; } }
+        /// <summary>
+        /// Reflectance as a function of spatial frequency along the x-axis
+        /// </summary>
+        public static string ROfFx { get { return "ROfFx"; } }
+        /// <summary>
+        /// Reflectance as a function of spatial frequency along the x-axis, and time
+        /// </summary>
+        public static string ROfFxAndTime { get { return "ROfFxAndTime"; } }
+        /// <summary>
+        /// Total diffuse transmittance
+        /// </summary>
+        public static string TDiffuse { get { return "TDiffuse"; } }
+        /// <summary>
+        /// Transmittance as a function of source-detector separation (rho)
+        /// </summary>
+        public static string TOfRho { get { return "TOfRho"; } }
+        /// <summary>
+        /// Transmittance as a function of angle
+        /// </summary>
+        public static string TOfAngle { get { return "TOfAngle"; } }
+        /// <summary>
+        /// Transmittance as a function of source-detector separation (rho) and angle
+        /// </summary>
+        public static string TOfRhoAndAngle { get { return "TOfRhoAndAngle"; } }
+        /// <summary>
+        /// Transmittance as a function of Cartesian position on the surface of the tissue
+        /// </summary>
+        public static string TOfXAndY { get { return "TOfXAndY"; } }
+        /// <summary>
+        /// Transmittance as a function of spatial frequency (fx)
+        /// </summary>
+        public static string TOfFx { get { return "TOfFx"; } }
+        /// <summary>
+        /// Fluence as a function of source-detector separation (rho) and tissue depth (Z)
+        /// </summary>
+        public static string FluenceOfRhoAndZ { get { return "FluenceOfRhoAndZ"; } }
+        /// <summary>
+        /// Fluence as a function of source-detector separation (rho) and tissue depth (Z) and time
+        /// </summary>
+        public static string FluenceOfRhoAndZAndTime { get { return "FluenceOfRhoAndZAndTime"; } }
+        /// <summary>
+        /// Fluence as a function of x, y and z
+        /// </summary>
+        public static string FluenceOfXAndYAndZ { get { return "FluenceOfXAndYAndZ"; } }
+        /// <summary>
+        /// Absorbed energy as a function of source-detector separation (rho) and tissue depth (Z)
+        /// </summary>
+        public static string AOfRhoAndZ { get { return "AOfRhoAndZ"; } }
+        /// <summary>
+        /// Absorbed energy as a function of Cartesian coordinates X, Y and Z
+        /// </summary>
+        public static string AOfXAndYAndZ { get { return "AOfXAndYAndZ"; } }
+        /// <summary>
+        /// Total absorbed energy
+        /// </summary>
+        public static string ATotal { get { return "ATotal"; } }
+        /// <summary>
+        /// Reflected momentum transfer as a function of source-detector separation (rho) and tissue region with histogram of MT
+        /// </summary>
+        public static string ReflectedMTOfRhoAndSubregionHist { get { return "ReflectedMTOfRhoAndSubregionHist"; } }
+        /// <summary>
+        /// Reflected momentum transfer as a function of x, y and tissue region with histogram of MT
+        /// </summary>
+        public static string ReflectedMTOfXAndYAndSubregionHist { get { return "ReflectedMTOfRhoAndSubregionHist"; } }
+        /// <summary>
+        /// Reflected momentum transfer as a function of source-detector separation (rho) and tissue region with histogram of MT
+        /// </summary>
+        public static string TransmittedMTOfRhoAndSubregionHist { get { return "TransmittedMTOfRhoAndSubregionHist"; } }
+        /// <summary>
+        /// Reflected momentum transfer as a function of x, y and tissue region with histogram of MT
+        /// </summary>
+        public static string TransmittedMTOfXAndYAndSubregionHist { get { return "TransmittedMTOfXAndYAndSubregionHist"; } }
+        /// <summary>
+        /// Reflected dynamic momentum transfer as a function of source-detector separation (rho) and tissue region with histogram of MT
+        /// </summary>
+        public static string ReflectedDynamicMTOfRhoAndSubregionHist { get { return "ReflectedDynamicMTOfRhoAndSubregionHist"; } }
+        /// <summary>
+        /// Reflected dynamic momentum transfer as a function of x, y and tissue region with histogram of MT
+        /// </summary>
+        public static string ReflectedDynamicMTOfXAndYAndSubregionHist { get { return "ReflectedDynamicMTOfRhoAndSubregionHist"; } }
+        /// <summary>
+        /// Reflected dynamic momentum transfer as a function of source-detector separation (rho) and tissue region with histogram of MT
+        /// </summary>
+        public static string TransmittedDynamicMTOfRhoAndSubregionHist { get { return "TransmittedDynamnicMTOfRhoAndSubregionHist"; } }
+        /// <summary>
+        /// Reflected dynamic momentum transfer as a function of x, y and tissue region with histogram of MT
+        /// </summary>
+        public static string TransmittedDynamicMTOfXAndYAndSubregionHist { get { return "TransmittedDynamicMTOfXAndYAndSubregionHist"; } }
+        /// <summary>
+        /// Reflected subregion time as a function of source-detector separation (rho) and tissue region 
+        /// </summary>
+        public static string ReflectedTimeOfRhoAndSubregionHist { get { return "ReflectedTimeOfRhoAndSubregionHist"; } }
+        /// <summary>
+        /// Surface radiance as a function of source-detector separation (rho)
+        /// </summary>
+        public static string RadianceOfRho { get { return "RadianceOfRho"; } }
+        /// <summary>
+        /// Volume randiance as a function of source-detector separation (rho), tissue depth (Z) and angle
+        /// </summary>
+        public static string RadianceOfRhoAndZAndAngle { get { return "RadianceOfRhoAndZAndAngle"; } }
+        /// <summary>
+        /// Volume randiance as a function of spatial frequency (fx), tissue depth (Z) and angle
+        /// </summary>
+        public static string RadianceOfFxAndZAndAngle { get { return "RadianceOfFxAndZAndAngle"; } }
+        /// <summary>
+        /// Volume randiance as a function of x, y, z, theta and phi
+        /// </summary>
+        public static string RadianceOfXAndYAndZAndThetaAndPhi { get { return "RadianceOfXAndYAndZAndThetaAndPhi"; } }
+        /// <summary>
+        /// perturbation Monte Carlo (pMC) reflectance as a function of source-detector sep. (rho) and time
+        /// </summary>
+        public static string pMCROfRhoAndTime { get { return "pMCROfRhoAndTime"; } } // maybe these should be in separate enum?
+        /// <summary>
+        /// perturbation Monte Carlo (pMC) reflectance as a function of source-detector separation (rho)
+        /// </summary>
+        public static string pMCROfRho { get { return "pMCROfRho"; } }
+        /// <summary>
+        /// perturbation Monte Carlo (pMC) reflectance as a function of spatial frequency (fx)
+        /// </summary>
+        public static string pMCROfFx { get { return "pMCROfFx"; } }
+        /// <summary>
+        /// perturbation Monte Carlo (pMC) reflectance as a function of spatial frequency (fx) and time
+        /// </summary>
+        public static string pMCROfFxAndTime { get { return "pMCROfFxAndTime"; } }
+        /// <summary>
+        /// differential Monte Carlo (dMC) d(reflectance)/dMua as a function of source-detector separation (rho)
+        /// </summary>
+        public static string dMCdROfRhodMua { get { return "dMCdROfRhodMua"; } }
+        /// <summary>
+        /// differential Monte Carlo (dMC) d(reflectance)/dMus as a function of source-detector separation (rho) 
+        /// </summary>
+        public static string dMCdROfRhodMus { get { return "dMCdROfRhodMus"; } }
+    }
+
+}