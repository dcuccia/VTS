--- conflicted
+++ resolved
@@ -1,132 +1,129 @@
-using System;
-using System.Collections.Generic;
-using System.Linq;
-using System.Runtime.Serialization;
-using Vts.Common;
-using Vts.MonteCarlo.Helpers;
-using Vts.MonteCarlo.PhotonData;
-
-namespace Vts.MonteCarlo.Detectors
-{
-    /// <summary>
-    /// Implements IDetector&lt;double[,]&gt;.  Tally for transmittance as a function 
-    /// of Rho and Angle.
-    /// This implementation works for Analog, DAW and CAW processing.
-    /// </summary>
-    [KnownType(typeof(TOfRhoAndAngleDetector))]
-    public class TOfRhoAndAngleDetector : IDetector<double[,]> 
-    {
-        private bool _tallySecondMoment;
-        /// <summary>
-        /// constructor for transmittance as a function of rho and angle detector input
-        /// </summary>
-        /// <param name="rho">rho binning</param>
-        /// <param name="angle">angle binning</param>
-        /// <param name="tallySecondMoment">flag indicating whether to tally second moment info for error results</param>
-        /// <param name="name">detector name</param>
-        public TOfRhoAndAngleDetector(DoubleRange rho, DoubleRange angle, bool tallySecondMoment, String name)
-        {
-            Rho = rho;
-            Angle = angle;
-            _tallySecondMoment = tallySecondMoment;
-            Mean = new double[Rho.Count - 1, Angle.Count - 1];
-            SecondMoment = null;
-            if (_tallySecondMoment)
-            {
-                SecondMoment = new double[Rho.Count - 1, Angle.Count - 1];
-            }
-            TallyType = TallyType.TOfRhoAndAngle;
-            Name = name;
-            TallyCount = 0;
-        }
-
-        /// <summary>
-        /// Returns a default instance of TOfRhoAndAngleDetector (for serialization purposes only)
-        /// </summary>
-        public TOfRhoAndAngleDetector()
-            : this(new DoubleRange(), new DoubleRange(), true, TallyType.TOfRhoAndAngle.ToString())
-        {
-        }
-        /// <summary>
-        /// detector mean
-        /// </summary>
-        [IgnoreDataMember]
-        public double[,] Mean { get; set; }
-        /// <summary>
-        /// detector second moment
-        /// </summary>
-        [IgnoreDataMember]
-        public double[,] SecondMoment { get; set; }
-        /// <summary>
-        /// detector identifier
-        /// </summary>
-        public TallyType TallyType { get; set; }
-        /// <summary>
-        /// detector name, default uses TallyType, but can be user specified
-        /// </summary>
-        public String Name { get; set; }
-        /// <summary>
-        /// number of times detector gets tallied to
-        /// </summary>
-        public long TallyCount { get; set; }
-        /// <summary>
-        /// rho binning
-        /// </summary>
-        public DoubleRange Rho { get; set; }
-        /// <summary>
-        /// angle binning
-        /// </summary>
-        public DoubleRange Angle { get; set; }
-
-<<<<<<< HEAD
-        public void Tally(Photon photon)
-        {
-            Tally(photon.DP);
-        }
-=======
-        /// <summary>
-        /// method to tally to detector
-        /// </summary>
-        /// <param name="dp"></param>
->>>>>>> 80b6bd3b
-        public void Tally(PhotonDataPoint dp)
-        {
-            // if exiting bottom top surface, Uz > 0 => Acos in [0, pi/2]
-            var ia = DetectorBinning.WhichBin(Math.Acos(dp.Direction.Uz), Angle.Count - 1, Angle.Delta, 0);
-            var ir = DetectorBinning.WhichBin(DetectorBinning.GetRho(dp.Position.X, dp.Position.Y), Rho.Count - 1, Rho.Delta, Rho.Start);
-
-            Mean[ir, ia] += dp.Weight;
-            if (_tallySecondMoment)
-            {
-                SecondMoment[ir, ia] += dp.Weight * dp.Weight;
-            }
-            TallyCount++;
-        }
-        /// <summary>
-        /// method to normalize detector results after numPhotons launched
-        /// </summary>
-        /// <param name="numPhotons">number of photons launched</param>
-        public void Normalize(long numPhotons)
-        {
-            var normalizationFactor = 2.0 * Math.PI * Rho.Delta * 2.0 * Math.PI * Angle.Delta;
-            for (int ir = 0; ir < Rho.Count - 1; ir++)
-            {
-                for (int ia = 0; ia < Angle.Count - 1; ia++)
-                {
-                    var areaNorm = (Rho.Start + (ir + 0.5) * Rho.Delta) * Math.Sin((ia + 0.5) * Angle.Delta) * normalizationFactor;
-                    Mean[ir, ia] /= areaNorm * numPhotons;
-                    if (_tallySecondMoment)
-                    {
-                        SecondMoment[ir, ia] /= areaNorm * areaNorm * numPhotons;
-                    }
-                }
-            }
-        }
-
-        //public bool ContainsPoint(PhotonDataPoint dp)
-        //{
-        //    return (dp.StateFlag.Has(PhotonStateType.PseudoTransmissionDomainBottomBoundary));
-        //}
-
-    }
-}
+using System;
+using System.Collections.Generic;
+using System.Linq;
+using System.Runtime.Serialization;
+using Vts.Common;
+using Vts.MonteCarlo.Helpers;
+using Vts.MonteCarlo.PhotonData;
+
+namespace Vts.MonteCarlo.Detectors
+{
+    /// <summary>
+    /// Implements IDetector&lt;double[,]&gt;.  Tally for transmittance as a function 
+    /// of Rho and Angle.
+    /// This implementation works for Analog, DAW and CAW processing.
+    /// </summary>
+    [KnownType(typeof(TOfRhoAndAngleDetector))]
+    public class TOfRhoAndAngleDetector : IDetector<double[,]> 
+    {
+        private bool _tallySecondMoment;
+        /// <summary>
+        /// constructor for transmittance as a function of rho and angle detector input
+        /// </summary>
+        /// <param name="rho">rho binning</param>
+        /// <param name="angle">angle binning</param>
+        /// <param name="tallySecondMoment">flag indicating whether to tally second moment info for error results</param>
+        /// <param name="name">detector name</param>
+        public TOfRhoAndAngleDetector(DoubleRange rho, DoubleRange angle, bool tallySecondMoment, String name)
+        {
+            Rho = rho;
+            Angle = angle;
+            _tallySecondMoment = tallySecondMoment;
+            Mean = new double[Rho.Count - 1, Angle.Count - 1];
+            SecondMoment = null;
+            if (_tallySecondMoment)
+            {
+                SecondMoment = new double[Rho.Count - 1, Angle.Count - 1];
+            }
+            TallyType = TallyType.TOfRhoAndAngle;
+            Name = name;
+            TallyCount = 0;
+        }
+
+        /// <summary>
+        /// Returns a default instance of TOfRhoAndAngleDetector (for serialization purposes only)
+        /// </summary>
+        public TOfRhoAndAngleDetector()
+            : this(new DoubleRange(), new DoubleRange(), true, TallyType.TOfRhoAndAngle.ToString())
+        {
+        }
+        /// <summary>
+        /// detector mean
+        /// </summary>
+        [IgnoreDataMember]
+        public double[,] Mean { get; set; }
+        /// <summary>
+        /// detector second moment
+        /// </summary>
+        [IgnoreDataMember]
+        public double[,] SecondMoment { get; set; }
+        /// <summary>
+        /// detector identifier
+        /// </summary>
+        public TallyType TallyType { get; set; }
+        /// <summary>
+        /// detector name, default uses TallyType, but can be user specified
+        /// </summary>
+        public String Name { get; set; }
+        /// <summary>
+        /// number of times detector gets tallied to
+        /// </summary>
+        public long TallyCount { get; set; }
+        /// <summary>
+        /// rho binning
+        /// </summary>
+        public DoubleRange Rho { get; set; }
+        /// <summary>
+        /// angle binning
+        /// </summary>
+        public DoubleRange Angle { get; set; }
+
+        public void Tally(Photon photon)
+        {
+            Tally(photon.DP);
+        }
+        /// <summary>
+        /// method to tally to detector
+        /// </summary>
+        /// <param name="dp"></param>
+        public void Tally(PhotonDataPoint dp)
+        {
+            // if exiting bottom top surface, Uz > 0 => Acos in [0, pi/2]
+            var ia = DetectorBinning.WhichBin(Math.Acos(dp.Direction.Uz), Angle.Count - 1, Angle.Delta, 0);
+            var ir = DetectorBinning.WhichBin(DetectorBinning.GetRho(dp.Position.X, dp.Position.Y), Rho.Count - 1, Rho.Delta, Rho.Start);
+
+            Mean[ir, ia] += dp.Weight;
+            if (_tallySecondMoment)
+            {
+                SecondMoment[ir, ia] += dp.Weight * dp.Weight;
+            }
+            TallyCount++;
+        }
+        /// <summary>
+        /// method to normalize detector results after numPhotons launched
+        /// </summary>
+        /// <param name="numPhotons">number of photons launched</param>
+        public void Normalize(long numPhotons)
+        {
+            var normalizationFactor = 2.0 * Math.PI * Rho.Delta * 2.0 * Math.PI * Angle.Delta;
+            for (int ir = 0; ir < Rho.Count - 1; ir++)
+            {
+                for (int ia = 0; ia < Angle.Count - 1; ia++)
+                {
+                    var areaNorm = (Rho.Start + (ir + 0.5) * Rho.Delta) * Math.Sin((ia + 0.5) * Angle.Delta) * normalizationFactor;
+                    Mean[ir, ia] /= areaNorm * numPhotons;
+                    if (_tallySecondMoment)
+                    {
+                        SecondMoment[ir, ia] /= areaNorm * areaNorm * numPhotons;
+                    }
+                }
+            }
+        }
+
+        //public bool ContainsPoint(PhotonDataPoint dp)
+        //{
+        //    return (dp.StateFlag.Has(PhotonStateType.PseudoTransmissionDomainBottomBoundary));
+        //}
+
+    }
+}