--- conflicted
+++ resolved
@@ -1,247 +1,243 @@
-using System;
-using System.Linq;
-using MathNet.Numerics;
-using System.Runtime.Serialization;
-using Vts.Common;
-using Vts.MonteCarlo.PhotonData;
-
-namespace Vts.MonteCarlo.Detectors
-{
-    /// <summary>
-    /// Tally for pMC estimation of reflectance as a function of Fx.
-    /// </summary>
-<<<<<<< HEAD
-    public class pMCROfFxDetectorInput : DetectorInput, IDetectorInput
-=======
-    public class pMCROfFxDetector : IDetector<Complex[]>
->>>>>>> 07c3c383
-    {
-        /// <summary>
-        /// constructor for pMC reflectance as a function of Fx detector input
-        /// </summary>
-        public pMCROfFxDetectorInput()
-        {
-            TallyType = "pMCROfFx";
-            Name = "pMCROfFx";
-            Fx = new DoubleRange(0.0, 10, 101);
-
-            // modify base class TallyDetails to take advantage of built-in validation capabilities (error-checking)
-            TallyDetails.IsCylindricalTally = true;
-            TallyDetails.IspMCReflectanceTally = true;
-        }
-        /// <summary>
-        /// detector Fx binning
-        /// </summary>
-        public DoubleRange Fx { get; set; }
-        /// <summary>
-        /// list of perturbed OPs listed in order of tissue regions
-        /// </summary>
-        public OpticalProperties[] PerturbedOps { get; set; }
-        /// <summary>
-        /// list of perturbed regions indices
-        /// </summary>
-        public int[] PerturbedRegionsIndices { get; set; }
-
-        public IDetector CreateDetector()
-        {
-            return new pMCROfFxDetector
-            {
-                // required properties (part of DetectorInput/Detector base classes)
-                TallyType = this.TallyType,
-                Name = this.Name,
-                TallySecondMoment = this.TallySecondMoment,
-                TallyDetails = this.TallyDetails,
-
-                // optional/custom detector-specific properties
-                Fx = this.Fx,
-                PerturbedOps = this.PerturbedOps,
-                PerturbedRegionsIndices = this.PerturbedRegionsIndices,
-            };
-        }
-    }
-    /// <summary>
-    /// Implements IDetector.  Tally for pMC reflectance as a function  of Fx.
-    /// This implementation works for DAW and CAW processing.
-    /// </summary>
-    public class pMCROfFxDetector : Detector, IDetector
-    {
-        private double[] _fxArray;
-        private OpticalProperties[] _referenceOps;
-        private OpticalProperties[] _perturbedOps;
-        private int[] _perturbedRegionsIndices;
-        private Func<long[], double[], OpticalProperties[], OpticalProperties[], int[], double> _absorbAction;
-
-        /* ==== Place optional/user-defined input properties here. They will be saved in text (JSON) format ==== */
-        /* ==== Note: make sure to copy over all optional/user-defined inputs from corresponding input class ==== */
-        /// <summary>
-        /// Fx binning
-        /// </summary>
-        public DoubleRange Fx { get; set; }
-        /// <summary>
-        /// list of perturbed OPs listed in order of tissue regions
-        /// </summary>
-        public OpticalProperties[] PerturbedOps { get; set; }
-        /// <summary>
-        /// list of perturbed regions indices
-        /// </summary>
-        public int[] PerturbedRegionsIndices { get; set; }
-
-        /* ==== Place user-defined output arrays here. They should be prepended with "[IgnoreDataMember]" attribute ==== */
-        /* ==== Then, GetBinaryArrays() should be implemented to save them separately in binary format ==== */
-        /// <summary>
-        /// detector mean
-        /// </summary>
-        [IgnoreDataMember]
-        public Complex[] Mean { get; set; }
-        /// <summary>
-        /// detector second moment
-        /// </summary>
-        [IgnoreDataMember]
-        public Complex[] SecondMoment { get; set; }
-
-        /* ==== Place optional/user-defined output properties here. They will be saved in text (JSON) format ==== */
-        /// <summary>
-        /// number of times detector gets tallied to
-        /// </summary>
-        public long TallyCount { get; set; }
-
-        public void Initialize(ITissue tissue)
-        {
-            // assign any user-defined outputs (except arrays...we'll make those on-demand)
-            TallyCount = 0;
-
-            // if the data arrays are null, create them (only create second moment if TallySecondMoment is true)
-            Mean = Mean ?? new Complex[Fx.Count - 1];
-            SecondMoment = SecondMoment ?? (TallySecondMoment ? new Complex[Fx.Count - 1] : null);
-
-            // intialize any other necessary class fields here
-            _perturbedOps = PerturbedOps;
-            _perturbedRegionsIndices = PerturbedRegionsIndices;
-            _referenceOps = tissue.Regions.Select(r => r.RegionOP).ToArray();
-            TallyCount = 0;
-            _absorbAction = AbsorptionWeightingMethods.GetpMCTerminationAbsorptionWeightingMethod(tissue, this);
-            _fxArray = Fx.AsEnumerable().ToArray();
-        }
-
-        /// <summary>
-        /// method to tally to detector
-        /// </summary>
-        /// <param name="photon">photon data needed to tally</param>
-        public void Tally(Photon photon)
-        {
-            var dp = photon.DP;
-            var x = dp.Position.X;
-
-            double weightFactor = _absorbAction(
-                photon.History.SubRegionInfoList.Select(c => c.NumberOfCollisions).ToArray(),
-                photon.History.SubRegionInfoList.Select(p => p.PathLength).ToArray(),
-                _perturbedOps, _referenceOps, _perturbedRegionsIndices);
-
-
-            for (int ifx = 0; ifx < _fxArray.Length; ++ifx)
-            {
-                double freq = _fxArray[ifx];
-
-                var sinNegativeTwoPiFX = Math.Sin(-2 * Math.PI * freq * x);
-                var cosNegativeTwoPiFX = Math.Cos(-2 * Math.PI * freq * x);
-
-                /* convert to Hz-sec from MHz-ns 1e-6*1e9=1e-3 */
-                // convert to Hz-sec from GHz-ns 1e-9*1e9=1
-
-                var deltaWeight = (weightFactor * dp.Weight) * (cosNegativeTwoPiFX + Complex.ImaginaryOne * sinNegativeTwoPiFX);
-
-                Mean[ifx] += deltaWeight;
-                if (TallySecondMoment)
-                {
-                    var deltaWeight2 =
-                        weightFactor * weightFactor * dp.Weight * dp.Weight * cosNegativeTwoPiFX * cosNegativeTwoPiFX +
-                        weightFactor * weightFactor * Complex.ImaginaryOne * dp.Weight * dp.Weight * sinNegativeTwoPiFX * sinNegativeTwoPiFX;
-                    // second moment of complex tally is square of real and imag separately
-                    SecondMoment[ifx] += deltaWeight2;
-                }
-            }
-            TallyCount++;
-            
-        }
-
-        /// <summary>
-        /// method to normalize detector results after numPhotons launched
-        /// </summary>
-        /// <param name="numPhotons">number of photons launched</param>
-        public void Normalize(long numPhotons)
-        {
-            for (int ifx = 0; ifx < Fx.Count - 1; ifx++)
-            {
-                Mean[ifx] /= numPhotons;
-                // the above is pi(rmax*rmax-rmin*rmin) * FxDelta * N
-                if (TallySecondMoment)
-                {
-                    SecondMoment[ifx] /= numPhotons;
-                }
-            }
-        }
-
-        // this is to allow saving of large arrays separately as a binary file
-        public BinaryArraySerializer[] GetBinarySerializers() // NEED TO ASK DC: about complex array implementation
-        {
-            return new[] {
-                new BinaryArraySerializer {
-                    DataArray = Mean,
-                    Name = "Mean",
-                    FileTag = "",
-                    WriteData = binaryWriter => {
-                        for (int i = 0; i < Fx.Count - 1; i++) {
-                                binaryWriter.Write(Mean[i].Real);
-                                binaryWriter.Write(Mean[i].Imaginary);
-                        }
-                    },
-                    ReadData = binaryReader => {
-                        Mean = Mean ?? new Complex[ Fx.Count - 1];
-                        for (int i = 0; i <  Fx.Count - 1; i++) {
-                            {
-                                var real = binaryReader.ReadDouble();
-                                var imag = binaryReader.ReadDouble();
-                                Mean[i] = new Complex(real, imag);
-                            }
-                        }
-                    }
-                },
-                new BinaryArraySerializer {
-                    DataArray = SecondMoment,
-                    Name = "SecondMoment",
-                    FileTag = "_2",
-                    WriteData = binaryWriter => {
-                        if(!TallySecondMoment) return;
-                        for (int i = 0; i < Fx.Count - 1; i++) {
-                            {
-                                binaryWriter.Write(SecondMoment[i].Real);
-                                binaryWriter.Write(SecondMoment[i].Imaginary);
-                            }                            
-                        }
-                    },
-                    ReadData = binaryReader => {
-                        if(!TallySecondMoment) return;
-                        SecondMoment = SecondMoment ?? new Complex[ Fx.Count - 1];
-                        for (int i = 0; i < Fx.Count - 1; i++) {
-                            {
-                                var real = binaryReader.ReadDouble();
-                                var imag = binaryReader.ReadDouble();
-                                SecondMoment[i] = new Complex(real, imag);
-                            }                       
-			            }
-                    },
-                },
-            };
-        }
-        /// <summary>
-        /// Method to determine if photon is within detector
-        /// </summary>
-        /// <param name="dp">photon data point</param>
-        /// <returns>method always returns true</returns>
-        public bool ContainsPoint(PhotonDataPoint dp)
-        {
-            return true; // or, possibly test for NA or confined position, etc
-            // return (dp.StateFlag.Has(PhotonStateType.PseudoTransmissionDomainTopBoundary));
-        }
-    }
-}
+using System;
+using System.Linq;
+using MathNet.Numerics;
+using System.Runtime.Serialization;
+using Vts.Common;
+using Vts.MonteCarlo.PhotonData;
+
+namespace Vts.MonteCarlo.Detectors
+{
+    /// <summary>
+    /// Tally for pMC estimation of reflectance as a function of Fx.
+    /// </summary>
+    public class pMCROfFxDetectorInput : DetectorInput, IDetectorInput
+    {
+        /// <summary>
+        /// constructor for pMC reflectance as a function of Fx detector input
+        /// </summary>
+        public pMCROfFxDetectorInput()
+        {
+            TallyType = "pMCROfFx";
+            Name = "pMCROfFx";
+            Fx = new DoubleRange(0.0, 10, 101);
+
+            // modify base class TallyDetails to take advantage of built-in validation capabilities (error-checking)
+            TallyDetails.IsCylindricalTally = true;
+            TallyDetails.IspMCReflectanceTally = true;
+        }
+        /// <summary>
+        /// detector Fx binning
+        /// </summary>
+        public DoubleRange Fx { get; set; }
+        /// <summary>
+        /// list of perturbed OPs listed in order of tissue regions
+        /// </summary>
+        public OpticalProperties[] PerturbedOps { get; set; }
+        /// <summary>
+        /// list of perturbed regions indices
+        /// </summary>
+        public int[] PerturbedRegionsIndices { get; set; }
+
+        public IDetector CreateDetector()
+        {
+            return new pMCROfFxDetector
+            {
+                // required properties (part of DetectorInput/Detector base classes)
+                TallyType = this.TallyType,
+                Name = this.Name,
+                TallySecondMoment = this.TallySecondMoment,
+                TallyDetails = this.TallyDetails,
+
+                // optional/custom detector-specific properties
+                Fx = this.Fx,
+                PerturbedOps = this.PerturbedOps,
+                PerturbedRegionsIndices = this.PerturbedRegionsIndices,
+            };
+        }
+    }
+    /// <summary>
+    /// Implements IDetector.  Tally for pMC reflectance as a function  of Fx.
+    /// This implementation works for DAW and CAW processing.
+    /// </summary>
+    public class pMCROfFxDetector : Detector, IDetector
+    {
+        private double[] _fxArray;
+        private OpticalProperties[] _referenceOps;
+        private OpticalProperties[] _perturbedOps;
+        private int[] _perturbedRegionsIndices;
+        private Func<long[], double[], OpticalProperties[], OpticalProperties[], int[], double> _absorbAction;
+
+        /* ==== Place optional/user-defined input properties here. They will be saved in text (JSON) format ==== */
+        /* ==== Note: make sure to copy over all optional/user-defined inputs from corresponding input class ==== */
+        /// <summary>
+        /// Fx binning
+        /// </summary>
+        public DoubleRange Fx { get; set; }
+        /// <summary>
+        /// list of perturbed OPs listed in order of tissue regions
+        /// </summary>
+        public OpticalProperties[] PerturbedOps { get; set; }
+        /// <summary>
+        /// list of perturbed regions indices
+        /// </summary>
+        public int[] PerturbedRegionsIndices { get; set; }
+
+        /* ==== Place user-defined output arrays here. They should be prepended with "[IgnoreDataMember]" attribute ==== */
+        /* ==== Then, GetBinaryArrays() should be implemented to save them separately in binary format ==== */
+        /// <summary>
+        /// detector mean
+        /// </summary>
+        [IgnoreDataMember]
+        public Complex[] Mean { get; set; }
+        /// <summary>
+        /// detector second moment
+        /// </summary>
+        [IgnoreDataMember]
+        public Complex[] SecondMoment { get; set; }
+
+        /* ==== Place optional/user-defined output properties here. They will be saved in text (JSON) format ==== */
+        /// <summary>
+        /// number of times detector gets tallied to
+        /// </summary>
+        public long TallyCount { get; set; }
+
+        public void Initialize(ITissue tissue)
+        {
+            // assign any user-defined outputs (except arrays...we'll make those on-demand)
+            TallyCount = 0;
+
+            // if the data arrays are null, create them (only create second moment if TallySecondMoment is true)
+            Mean = Mean ?? new Complex[Fx.Count - 1];
+            SecondMoment = SecondMoment ?? (TallySecondMoment ? new Complex[Fx.Count - 1] : null);
+
+            // intialize any other necessary class fields here
+            _perturbedOps = PerturbedOps;
+            _perturbedRegionsIndices = PerturbedRegionsIndices;
+            _referenceOps = tissue.Regions.Select(r => r.RegionOP).ToArray();
+            TallyCount = 0;
+            _absorbAction = AbsorptionWeightingMethods.GetpMCTerminationAbsorptionWeightingMethod(tissue, this);
+            _fxArray = Fx.AsEnumerable().ToArray();
+        }
+
+        /// <summary>
+        /// method to tally to detector
+        /// </summary>
+        /// <param name="photon">photon data needed to tally</param>
+        public void Tally(Photon photon)
+        {
+            var dp = photon.DP;
+            var x = dp.Position.X;
+
+            double weightFactor = _absorbAction(
+                photon.History.SubRegionInfoList.Select(c => c.NumberOfCollisions).ToArray(),
+                photon.History.SubRegionInfoList.Select(p => p.PathLength).ToArray(),
+                _perturbedOps, _referenceOps, _perturbedRegionsIndices);
+
+
+            for (int ifx = 0; ifx < _fxArray.Length; ++ifx)
+            {
+                double freq = _fxArray[ifx];
+
+                var sinNegativeTwoPiFX = Math.Sin(-2 * Math.PI * freq * x);
+                var cosNegativeTwoPiFX = Math.Cos(-2 * Math.PI * freq * x);
+
+                /* convert to Hz-sec from MHz-ns 1e-6*1e9=1e-3 */
+                // convert to Hz-sec from GHz-ns 1e-9*1e9=1
+
+                var deltaWeight = (weightFactor * dp.Weight) * (cosNegativeTwoPiFX + Complex.ImaginaryOne * sinNegativeTwoPiFX);
+
+                Mean[ifx] += deltaWeight;
+                if (TallySecondMoment)
+                {
+                    var deltaWeight2 =
+                        weightFactor * weightFactor * dp.Weight * dp.Weight * cosNegativeTwoPiFX * cosNegativeTwoPiFX +
+                        weightFactor * weightFactor * Complex.ImaginaryOne * dp.Weight * dp.Weight * sinNegativeTwoPiFX * sinNegativeTwoPiFX;
+                    // second moment of complex tally is square of real and imag separately
+                    SecondMoment[ifx] += deltaWeight2;
+                }
+            }
+            TallyCount++;
+            
+        }
+
+        /// <summary>
+        /// method to normalize detector results after numPhotons launched
+        /// </summary>
+        /// <param name="numPhotons">number of photons launched</param>
+        public void Normalize(long numPhotons)
+        {
+            for (int ifx = 0; ifx < Fx.Count - 1; ifx++)
+            {
+                Mean[ifx] /= numPhotons;
+                // the above is pi(rmax*rmax-rmin*rmin) * FxDelta * N
+                if (TallySecondMoment)
+                {
+                    SecondMoment[ifx] /= numPhotons;
+                }
+            }
+        }
+
+        // this is to allow saving of large arrays separately as a binary file
+        public BinaryArraySerializer[] GetBinarySerializers() // NEED TO ASK DC: about complex array implementation
+        {
+            return new[] {
+                new BinaryArraySerializer {
+                    DataArray = Mean,
+                    Name = "Mean",
+                    FileTag = "",
+                    WriteData = binaryWriter => {
+                        for (int i = 0; i < Fx.Count - 1; i++) {
+                                binaryWriter.Write(Mean[i].Real);
+                                binaryWriter.Write(Mean[i].Imaginary);
+                        }
+                    },
+                    ReadData = binaryReader => {
+                        Mean = Mean ?? new Complex[ Fx.Count - 1];
+                        for (int i = 0; i <  Fx.Count - 1; i++) {
+                            {
+                                var real = binaryReader.ReadDouble();
+                                var imag = binaryReader.ReadDouble();
+                                Mean[i] = new Complex(real, imag);
+                            }
+                        }
+                    }
+                },
+                new BinaryArraySerializer {
+                    DataArray = SecondMoment,
+                    Name = "SecondMoment",
+                    FileTag = "_2",
+                    WriteData = binaryWriter => {
+                        if(!TallySecondMoment) return;
+                        for (int i = 0; i < Fx.Count - 1; i++) {
+                            {
+                                binaryWriter.Write(SecondMoment[i].Real);
+                                binaryWriter.Write(SecondMoment[i].Imaginary);
+                            }                            
+                        }
+                    },
+                    ReadData = binaryReader => {
+                        if(!TallySecondMoment) return;
+                        SecondMoment = SecondMoment ?? new Complex[ Fx.Count - 1];
+                        for (int i = 0; i < Fx.Count - 1; i++) {
+                            {
+                                var real = binaryReader.ReadDouble();
+                                var imag = binaryReader.ReadDouble();
+                                SecondMoment[i] = new Complex(real, imag);
+                            }                       
+			            }
+                    },
+                },
+            };
+        }
+        /// <summary>
+        /// Method to determine if photon is within detector
+        /// </summary>
+        /// <param name="dp">photon data point</param>
+        /// <returns>method always returns true</returns>
+        public bool ContainsPoint(PhotonDataPoint dp)
+        {
+            return true; // or, possibly test for NA or confined position, etc
+            // return (dp.StateFlag.Has(PhotonStateType.PseudoTransmissionDomainTopBoundary));
+        }
+    }
+}