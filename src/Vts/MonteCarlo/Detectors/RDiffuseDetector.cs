using System;
using System.Collections.Generic;
using System.Runtime.Serialization;
using Vts.MonteCarlo.PhotonData;

namespace Vts.MonteCarlo.Detectors
{
    /// <summary>
    /// Implements IDetector&lt;double&gt;.  Tally for diffuse reflectance.
    /// This implementation works for Analog, DAW and CAW.
    /// </summary>
    [KnownType(typeof(RDiffuseDetector))]
    public class RDiffuseDetector : IDetector<double> 
    {
        private bool _tallySecondMoment;

        /// <summary>
        /// Returns an instance of RDiffuseDetector
        /// </summary>
        public RDiffuseDetector(bool tallySecondMoment, String name)
        {
            Mean = 0;
            SecondMoment = 0;
            TallyType = TallyType.RDiffuse;
            Name = name;
            TallyCount = 0;
            _tallySecondMoment = tallySecondMoment;
        }
        /// <summary>
        /// Returns a default instance of RDiffuseDetector (for serialization purposes only)
        /// </summary>
        public RDiffuseDetector()
            : this(true, TallyType.RDiffuse.ToString())
        {
        }
        /// <summary>
        /// detector mean
        /// </summary>
        public double Mean { get; set; }
        /// <summary>
        /// detector second moment
        /// </summary>
        public double SecondMoment { get; set; }
        /// <summary>
        /// detector identifier
        /// </summary>
        public TallyType TallyType { get; set; }
        /// <summary>
        /// detector name, default uses TallyType, but can be user specified
        /// </summary>
        public String Name { get; set; }
        /// <summary>
        /// number of times detector gets tallied to
        /// </summary>
        public long TallyCount { get; set; }

<<<<<<< HEAD
        public void Tally(Photon photon)
        {
            Tally(photon.DP);
        }
        // the following works for analog, DAW and CAW.  Weight is final surface exiting weight.
=======
 
        /// <summary>
        /// method to tally to detector.  Works for analog, DAW and CAW.  Weight is final surface exiting weight.
        /// </summary>
        /// <param name="dp">photon data point</param>
>>>>>>> 80b6bd3b
        public void Tally(PhotonDataPoint dp)
        {
            Mean += dp.Weight;
            if (_tallySecondMoment)
            {
                SecondMoment += dp.Weight * dp.Weight;
            }
            TallyCount++;
        }

        /// <summary>
        /// method to normalize detector results after numPhotons are launched
        /// </summary>
        /// <param name="numPhotons">number of photons launched</param>
        public void Normalize(long numPhotons)
        {
            Mean /= numPhotons;
            if (_tallySecondMoment)
            {
                SecondMoment /= numPhotons;
            }
        }

        public bool ContainsPoint(PhotonDataPoint dp)
        {
            return true; // or, possibly test for NA or confined position, etc
        }
    }
}
<|MERGE_RESOLUTION|>--- conflicted
+++ resolved
@@ -1,98 +1,90 @@
-using System;
-using System.Collections.Generic;
-using System.Runtime.Serialization;
-using Vts.MonteCarlo.PhotonData;
-
-namespace Vts.MonteCarlo.Detectors
-{
-    /// <summary>
-    /// Implements IDetector&lt;double&gt;.  Tally for diffuse reflectance.
-    /// This implementation works for Analog, DAW and CAW.
-    /// </summary>
-    [KnownType(typeof(RDiffuseDetector))]
-    public class RDiffuseDetector : IDetector<double> 
-    {
-        private bool _tallySecondMoment;
-
-        /// <summary>
-        /// Returns an instance of RDiffuseDetector
-        /// </summary>
-        public RDiffuseDetector(bool tallySecondMoment, String name)
-        {
-            Mean = 0;
-            SecondMoment = 0;
-            TallyType = TallyType.RDiffuse;
-            Name = name;
-            TallyCount = 0;
-            _tallySecondMoment = tallySecondMoment;
-        }
-        /// <summary>
-        /// Returns a default instance of RDiffuseDetector (for serialization purposes only)
-        /// </summary>
-        public RDiffuseDetector()
-            : this(true, TallyType.RDiffuse.ToString())
-        {
-        }
-        /// <summary>
-        /// detector mean
-        /// </summary>
-        public double Mean { get; set; }
-        /// <summary>
-        /// detector second moment
-        /// </summary>
-        public double SecondMoment { get; set; }
-        /// <summary>
-        /// detector identifier
-        /// </summary>
-        public TallyType TallyType { get; set; }
-        /// <summary>
-        /// detector name, default uses TallyType, but can be user specified
-        /// </summary>
-        public String Name { get; set; }
-        /// <summary>
-        /// number of times detector gets tallied to
-        /// </summary>
-        public long TallyCount { get; set; }
-
-<<<<<<< HEAD
-        public void Tally(Photon photon)
-        {
-            Tally(photon.DP);
-        }
-        // the following works for analog, DAW and CAW.  Weight is final surface exiting weight.
-=======
- 
-        /// <summary>
-        /// method to tally to detector.  Works for analog, DAW and CAW.  Weight is final surface exiting weight.
-        /// </summary>
-        /// <param name="dp">photon data point</param>
->>>>>>> 80b6bd3b
-        public void Tally(PhotonDataPoint dp)
-        {
-            Mean += dp.Weight;
-            if (_tallySecondMoment)
-            {
-                SecondMoment += dp.Weight * dp.Weight;
-            }
-            TallyCount++;
-        }
-
-        /// <summary>
-        /// method to normalize detector results after numPhotons are launched
-        /// </summary>
-        /// <param name="numPhotons">number of photons launched</param>
-        public void Normalize(long numPhotons)
-        {
-            Mean /= numPhotons;
-            if (_tallySecondMoment)
-            {
-                SecondMoment /= numPhotons;
-            }
-        }
-
-        public bool ContainsPoint(PhotonDataPoint dp)
-        {
-            return true; // or, possibly test for NA or confined position, etc
-        }
-    }
-}
+using System;
+using System.Collections.Generic;
+using System.Runtime.Serialization;
+using Vts.MonteCarlo.PhotonData;
+
+namespace Vts.MonteCarlo.Detectors
+{
+    /// <summary>
+    /// Implements IDetector&lt;double&gt;.  Tally for diffuse reflectance.
+    /// This implementation works for Analog, DAW and CAW.
+    /// </summary>
+    [KnownType(typeof(RDiffuseDetector))]
+    public class RDiffuseDetector : IDetector<double> 
+    {
+        private bool _tallySecondMoment;
+
+        /// <summary>
+        /// Returns an instance of RDiffuseDetector
+        /// </summary>
+        public RDiffuseDetector(bool tallySecondMoment, String name)
+        {
+            Mean = 0;
+            SecondMoment = 0;
+            TallyType = TallyType.RDiffuse;
+            Name = name;
+            TallyCount = 0;
+            _tallySecondMoment = tallySecondMoment;
+        }
+        /// <summary>
+        /// Returns a default instance of RDiffuseDetector (for serialization purposes only)
+        /// </summary>
+        public RDiffuseDetector()
+            : this(true, TallyType.RDiffuse.ToString())
+        {
+        }
+        /// <summary>
+        /// detector mean
+        /// </summary>
+        public double Mean { get; set; }
+        /// <summary>
+        /// detector second moment
+        /// </summary>
+        public double SecondMoment { get; set; }
+        /// <summary>
+        /// detector identifier
+        /// </summary>
+        public TallyType TallyType { get; set; }
+        /// <summary>
+        /// detector name, default uses TallyType, but can be user specified
+        /// </summary>
+        public String Name { get; set; }
+        /// <summary>
+        /// number of times detector gets tallied to
+        /// </summary>
+        public long TallyCount { get; set; }
+
+        public void Tally(Photon photon)
+        {
+            Tally(photon.DP);
+        }
+        /// <param name="dp">photon data point</param>
+        public void Tally(PhotonDataPoint dp)
+        {
+            Mean += dp.Weight;
+            if (_tallySecondMoment)
+            {
+                SecondMoment += dp.Weight * dp.Weight;
+            }
+            TallyCount++;
+        }
+
+        /// <summary>
+        /// method to normalize detector results after numPhotons are launched
+        /// </summary>
+        /// <param name="numPhotons">number of photons launched</param>
+        public void Normalize(long numPhotons)
+        {
+            Mean /= numPhotons;
+            if (_tallySecondMoment)
+            {
+                SecondMoment /= numPhotons;
+            }
+        }
+
+        public bool ContainsPoint(PhotonDataPoint dp)
+        {
+            return true; // or, possibly test for NA or confined position, etc
+        }
+    }
+}