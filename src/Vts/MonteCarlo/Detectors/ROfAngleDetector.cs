using System;
using System.Collections.Generic;
using System.Linq;
using System.Runtime.Serialization;
using Vts.Common;
using Vts.MonteCarlo.Helpers;
using Vts.MonteCarlo.PhotonData;

namespace Vts.MonteCarlo.Detectors
{
    /// <summary>
    /// Implements IDetector&lt;double[]&gt;.  Tally for reflectance as a function 
    /// of Angle.
    /// This works for Analog, DAW and CAW.
    /// </summary>
    [KnownType(typeof(ROfAngleDetector))]
    public class ROfAngleDetector : IDetector<double[]> 
    {
        private bool _tallySecondMoment;
        /// <summary>
        /// Returns an instance of RDiffuseDetector
        /// </summary>
        public ROfAngleDetector(DoubleRange angle, bool tallySecondMoment, String name)
        {
            Angle = angle;
            Mean = new double[Angle.Count - 1];
            _tallySecondMoment = tallySecondMoment;
            SecondMoment = null;
            if (_tallySecondMoment)
            {
                SecondMoment = new double[Angle.Count - 1];
            }
            TallyType = TallyType.ROfAngle;
            Name = name;
            TallyCount = 0;
        }
        
        /// <summary>
        /// Returns a default instance of ROfAngleDetector (for serialization purposes only)
        /// </summary>
        public ROfAngleDetector()
            : this(new DoubleRange(), true, TallyType.ROfAngle.ToString())
        {
        }
        /// <summary>
        /// detector mean
        /// </summary>
        [IgnoreDataMember]
        public double[] Mean { get; set; }
        /// <summary>
        /// detector second moment
        /// </summary>
        [IgnoreDataMember]
        public double[] SecondMoment { get; set; }
        /// <summary>
        /// detector identifier
        /// </summary>
        public TallyType TallyType { get; set; }
        /// <summary>
        /// detector name, default uses TallyType, but can be user specified
        /// </summary>
        public String Name { get; set; }
        /// <summary>
        /// number of times detector gets tallied to
        /// </summary>
        public long TallyCount { get; set; }
        /// <summary>
        /// angle binning
        /// </summary>
        public DoubleRange Angle { get; set; }

<<<<<<< HEAD
        public void Tally(Photon photon)
        {
            Tally(photon.DP);
        }
=======
        /// <summary>
        /// method to tally to detector
        /// </summary>
        /// <param name="dp"></param>
>>>>>>> 80b6bd3b
        public void Tally(PhotonDataPoint dp)
        {
            // if exiting tissue top surface, Uz < 0 => Acos in [pi/2, pi]
            var ia = DetectorBinning.WhichBin(Math.Acos(dp.Direction.Uz), Angle.Count - 1, Angle.Delta, Angle.Start);

            Mean[ia] += dp.Weight;
            if (_tallySecondMoment)
            {
                SecondMoment[ia] += dp.Weight * dp.Weight;
            }
            TallyCount++;
        }
        /// <summary>
        /// method to normalize detector results after numPhotons launched
        /// </summary>
        /// <param name="numPhotons">number of photons launched</param>
        public void Normalize(long numPhotons)
        {
            var normalizationFactor = 2.0 * Math.PI * Angle.Delta;
            for (int ia = 0; ia < Angle.Count - 1; ia++)
            {
                var areaNorm = Math.Sin((ia + 0.5) * Angle.Delta) * normalizationFactor;
                Mean[ia] /= areaNorm * numPhotons;
                if (_tallySecondMoment)
                {
                    SecondMoment[ia] /= areaNorm * areaNorm * numPhotons;
                }
            }
        }
        /// <summary>
        /// method to determine if photon within detector
        /// </summary>
        /// <param name="dp"></param>
        /// <returns></returns>
        public bool ContainsPoint(PhotonDataPoint dp)
        {
            return true; // or, possibly test for NA or confined position, etc
            //return (dp.StateFlag.Has(PhotonStateType.PseudoTransmissionDomainTopBoundary));
        }

    }
}
<|MERGE_RESOLUTION|>--- conflicted
+++ resolved
@@ -1,124 +1,117 @@
-using System;
-using System.Collections.Generic;
-using System.Linq;
-using System.Runtime.Serialization;
-using Vts.Common;
-using Vts.MonteCarlo.Helpers;
-using Vts.MonteCarlo.PhotonData;
-
-namespace Vts.MonteCarlo.Detectors
-{
-    /// <summary>
-    /// Implements IDetector&lt;double[]&gt;.  Tally for reflectance as a function 
-    /// of Angle.
-    /// This works for Analog, DAW and CAW.
-    /// </summary>
-    [KnownType(typeof(ROfAngleDetector))]
-    public class ROfAngleDetector : IDetector<double[]> 
-    {
-        private bool _tallySecondMoment;
-        /// <summary>
-        /// Returns an instance of RDiffuseDetector
-        /// </summary>
-        public ROfAngleDetector(DoubleRange angle, bool tallySecondMoment, String name)
-        {
-            Angle = angle;
-            Mean = new double[Angle.Count - 1];
-            _tallySecondMoment = tallySecondMoment;
-            SecondMoment = null;
-            if (_tallySecondMoment)
-            {
-                SecondMoment = new double[Angle.Count - 1];
-            }
-            TallyType = TallyType.ROfAngle;
-            Name = name;
-            TallyCount = 0;
-        }
-        
-        /// <summary>
-        /// Returns a default instance of ROfAngleDetector (for serialization purposes only)
-        /// </summary>
-        public ROfAngleDetector()
-            : this(new DoubleRange(), true, TallyType.ROfAngle.ToString())
-        {
-        }
-        /// <summary>
-        /// detector mean
-        /// </summary>
-        [IgnoreDataMember]
-        public double[] Mean { get; set; }
-        /// <summary>
-        /// detector second moment
-        /// </summary>
-        [IgnoreDataMember]
-        public double[] SecondMoment { get; set; }
-        /// <summary>
-        /// detector identifier
-        /// </summary>
-        public TallyType TallyType { get; set; }
-        /// <summary>
-        /// detector name, default uses TallyType, but can be user specified
-        /// </summary>
-        public String Name { get; set; }
-        /// <summary>
-        /// number of times detector gets tallied to
-        /// </summary>
-        public long TallyCount { get; set; }
-        /// <summary>
-        /// angle binning
-        /// </summary>
-        public DoubleRange Angle { get; set; }
-
-<<<<<<< HEAD
-        public void Tally(Photon photon)
-        {
-            Tally(photon.DP);
-        }
-=======
-        /// <summary>
-        /// method to tally to detector
-        /// </summary>
-        /// <param name="dp"></param>
->>>>>>> 80b6bd3b
-        public void Tally(PhotonDataPoint dp)
-        {
-            // if exiting tissue top surface, Uz < 0 => Acos in [pi/2, pi]
-            var ia = DetectorBinning.WhichBin(Math.Acos(dp.Direction.Uz), Angle.Count - 1, Angle.Delta, Angle.Start);
-
-            Mean[ia] += dp.Weight;
-            if (_tallySecondMoment)
-            {
-                SecondMoment[ia] += dp.Weight * dp.Weight;
-            }
-            TallyCount++;
-        }
-        /// <summary>
-        /// method to normalize detector results after numPhotons launched
-        /// </summary>
-        /// <param name="numPhotons">number of photons launched</param>
-        public void Normalize(long numPhotons)
-        {
-            var normalizationFactor = 2.0 * Math.PI * Angle.Delta;
-            for (int ia = 0; ia < Angle.Count - 1; ia++)
-            {
-                var areaNorm = Math.Sin((ia + 0.5) * Angle.Delta) * normalizationFactor;
-                Mean[ia] /= areaNorm * numPhotons;
-                if (_tallySecondMoment)
-                {
-                    SecondMoment[ia] /= areaNorm * areaNorm * numPhotons;
-                }
-            }
-        }
-        /// <summary>
-        /// method to determine if photon within detector
-        /// </summary>
-        /// <param name="dp"></param>
-        /// <returns></returns>
-        public bool ContainsPoint(PhotonDataPoint dp)
-        {
-            return true; // or, possibly test for NA or confined position, etc
-            //return (dp.StateFlag.Has(PhotonStateType.PseudoTransmissionDomainTopBoundary));
-        }
-
-    }
-}
+using System;
+using System.Collections.Generic;
+using System.Linq;
+using System.Runtime.Serialization;
+using Vts.Common;
+using Vts.MonteCarlo.Helpers;
+using Vts.MonteCarlo.PhotonData;
+
+namespace Vts.MonteCarlo.Detectors
+{
+    /// <summary>
+    /// Implements IDetector&lt;double[]&gt;.  Tally for reflectance as a function 
+    /// of Angle.
+    /// This works for Analog, DAW and CAW.
+    /// </summary>
+    [KnownType(typeof(ROfAngleDetector))]
+    public class ROfAngleDetector : IDetector<double[]> 
+    {
+        private bool _tallySecondMoment;
+        /// <summary>
+        /// Returns an instance of RDiffuseDetector
+        /// </summary>
+        public ROfAngleDetector(DoubleRange angle, bool tallySecondMoment, String name)
+        {
+            Angle = angle;
+            Mean = new double[Angle.Count - 1];
+            _tallySecondMoment = tallySecondMoment;
+            SecondMoment = null;
+            if (_tallySecondMoment)
+            {
+                SecondMoment = new double[Angle.Count - 1];
+            }
+            TallyType = TallyType.ROfAngle;
+            Name = name;
+            TallyCount = 0;
+        }
+        
+        /// <summary>
+        /// Returns a default instance of ROfAngleDetector (for serialization purposes only)
+        /// </summary>
+        public ROfAngleDetector()
+            : this(new DoubleRange(), true, TallyType.ROfAngle.ToString())
+        {
+        }
+        /// <summary>
+        /// detector mean
+        /// </summary>
+        [IgnoreDataMember]
+        public double[] Mean { get; set; }
+        /// <summary>
+        /// detector second moment
+        /// </summary>
+        [IgnoreDataMember]
+        public double[] SecondMoment { get; set; }
+        /// <summary>
+        /// detector identifier
+        /// </summary>
+        public TallyType TallyType { get; set; }
+        /// <summary>
+        /// detector name, default uses TallyType, but can be user specified
+        /// </summary>
+        public String Name { get; set; }
+        /// <summary>
+        /// number of times detector gets tallied to
+        /// </summary>
+        public long TallyCount { get; set; }
+        /// <summary>
+        /// angle binning
+        /// </summary>
+        public DoubleRange Angle { get; set; }
+
+        public void Tally(Photon photon)
+        {
+            Tally(photon.DP);
+        }
+        public void Tally(PhotonDataPoint dp)
+        {
+            // if exiting tissue top surface, Uz < 0 => Acos in [pi/2, pi]
+            var ia = DetectorBinning.WhichBin(Math.Acos(dp.Direction.Uz), Angle.Count - 1, Angle.Delta, Angle.Start);
+
+            Mean[ia] += dp.Weight;
+            if (_tallySecondMoment)
+            {
+                SecondMoment[ia] += dp.Weight * dp.Weight;
+            }
+            TallyCount++;
+        }
+        /// <summary>
+        /// method to normalize detector results after numPhotons launched
+        /// </summary>
+        /// <param name="numPhotons">number of photons launched</param>
+        public void Normalize(long numPhotons)
+        {
+            var normalizationFactor = 2.0 * Math.PI * Angle.Delta;
+            for (int ia = 0; ia < Angle.Count - 1; ia++)
+            {
+                var areaNorm = Math.Sin((ia + 0.5) * Angle.Delta) * normalizationFactor;
+                Mean[ia] /= areaNorm * numPhotons;
+                if (_tallySecondMoment)
+                {
+                    SecondMoment[ia] /= areaNorm * areaNorm * numPhotons;
+                }
+            }
+        }
+        /// <summary>
+        /// method to determine if photon within detector
+        /// </summary>
+        /// <param name="dp"></param>
+        /// <returns></returns>
+        public bool ContainsPoint(PhotonDataPoint dp)
+        {
+            return true; // or, possibly test for NA or confined position, etc
+            //return (dp.StateFlag.Has(PhotonStateType.PseudoTransmissionDomainTopBoundary));
+        }
+
+    }
+}