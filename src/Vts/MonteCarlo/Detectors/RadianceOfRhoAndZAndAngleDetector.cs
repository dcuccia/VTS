--- conflicted
+++ resolved
@@ -1,209 +1,164 @@
-using System;
-using System.Collections.Generic;
-using System.Linq;
-using System.Runtime.Serialization;
-using Vts.Common;
-using Vts.MonteCarlo.PhotonData;
-using Vts.MonteCarlo.Helpers;
-using Vts.MonteCarlo.Tissues;
-
-namespace Vts.MonteCarlo.Detectors
-{
-    /// <summary>
-    /// Implements IDetector&lt;double[,,]&gt;.  Tally for Radiance(rho,z,angle).
-    /// Note: this tally currently only works with discrete absorption weighting and analog
-    /// </summary>
-    [KnownType(typeof(RadianceOfRhoAndZAndAngleDetector))]
-    public class RadianceOfRhoAndZAndAngleDetector : IHistoryDetector<double[,,]>
-    {
-        private Func<PhotonDataPoint, PhotonDataPoint, int, double> _absorptionWeightingMethod;
-
-        private ITissue _tissue;
-        private bool _tallySecondMoment;
-        private IList<OpticalProperties> _ops;
-<<<<<<< HEAD
-
-        ///<summary>
-        /// Returns an instance of RadianceOfRhoAndZAndAngleDetector
-        ///</summary>
-        ///<param name="rho"></param>
-        ///<param name="z"></param>
-        ///<param name="angle"></param>
-        ///<param name="tissue"></param>
-=======
-        /// <summary>
-        /// constructor for radiance as a function of rho, z and angle detector input
-        /// </summary>
-        /// <param name="rho">rho binning</param>
-        /// <param name="z">z binning</param>
-        /// <param name="angle">angle binning</param>
-        /// <param name="tissue">tissue definition</param>
-        /// <param name="tallySecondMoment">flag indicating whether to tally second moment info for error results</param>
-        /// <param name="name">detector name</param>
->>>>>>> 80b6bd3b
-        public RadianceOfRhoAndZAndAngleDetector(
-            DoubleRange rho, 
-            DoubleRange z, 
-            DoubleRange angle, // this is binned with respect to theta 
-            ITissue tissue,
-            bool tallySecondMoment,
-            String name
-            )
-        {
-            Rho = rho;
-            Z = z;
-            Angle = angle;
-            Mean = new double[Rho.Count - 1, Z.Count - 1, Angle.Count - 1];
-            _tallySecondMoment = tallySecondMoment;
-            SecondMoment = null;
-            if (_tallySecondMoment)
-            {
-                SecondMoment = new double[Rho.Count - 1, Z.Count - 1, Angle.Count - 1];
-            }
-            TallyType = TallyType.RadianceOfRhoAndZAndAngle;
-            Name = name;
-            TallyCount = 0;
-            _tissue = tissue;
-            _ops = tissue.Regions.Select(r => r.RegionOP).ToArray();
-            _absorptionWeightingMethod = AbsorptionWeightingMethods.GetAbsorptionWeightingMethod(tissue, this);
-        }
-
-        /// <summary>
-        /// Returns an instance of RadianceOfRhoAndZAndAngleDetector (for serialization purposes only)
-        /// </summary>
-        public RadianceOfRhoAndZAndAngleDetector()
-            : this(
-            new DoubleRange(), 
-            new DoubleRange(), 
-            new DoubleRange(), 
-            new MultiLayerTissue(), 
-            true,
-            TallyType.RadianceOfRhoAndZAndAngle.ToString())
-        {
-        }
-
-        [IgnoreDataMember]
-        public double[, ,] Mean { get; set; }
-
-        [IgnoreDataMember]
-        public double[, ,] SecondMoment { get; set; }
-
-        /// <summary>
-        /// detector identifier
-        /// </summary>
-        public TallyType TallyType { get; set; }
-        /// <summary>
-        /// detector name, default uses TallyType but can be user specified
-        /// </summary>
-        public String Name { get; set; }
-        /// <summary>
-        /// number of times detector gets tallied to
-        /// </summary>
-        public long TallyCount { get; set; }
-        /// <summary>
-        /// rho binning
-        /// </summary>
-        public DoubleRange Rho { get; set; }
-        /// <summary>
-        /// z binning
-        /// </summary>
-        public DoubleRange Z { get; set; }
-        /// <summary>
-        /// angle binning
-        /// </summary>
-        public DoubleRange Angle { get; set; }
-
-        public void Tally(Photon photon)
-        {
-            PhotonDataPoint previousDP = photon.History.HistoryData.First();
-            foreach (PhotonDataPoint dp in photon.History.HistoryData.Skip(1))
-            {
-                TallySingle(previousDP, dp, _tissue.GetRegionIndex(dp.Position)); // unoptimized version, but HistoryDataController calls this once
-                previousDP = dp;
-            }
-        }
-
-        public void TallySingle(PhotonDataPoint previousDP, PhotonDataPoint dp, int currentRegionIndex)
-        {
-            var ir = DetectorBinning.WhichBin(DetectorBinning.GetRho(dp.Position.X, dp.Position.Y), Rho.Count - 1, Rho.Delta, Rho.Start);
-            var iz = DetectorBinning.WhichBin(dp.Position.Z, Z.Count - 1, Z.Delta, Z.Start);
-            // using Acos, -1<Uz<1 goes to pi<theta<0, so first bin is most forward directed angle
-            var ia = DetectorBinning.WhichBin(Math.Acos(dp.Direction.Uz), Angle.Count - 1, Angle.Delta, Angle.Start);
-
-            var weight = _absorptionWeightingMethod(previousDP, dp, currentRegionIndex);
-
-            var regionIndex = _tissue.GetRegionIndex(dp.Position);
-
-            if (weight != 0.0) // if weight = 0.0, then pseudo-collision and no tally
-            {
-                Mean[ir, iz, ia] += weight / _ops[regionIndex].Mua;
-                if (_tallySecondMoment)
-                {
-                    SecondMoment[ir, iz, ia] += (weight / _ops[regionIndex].Mua) * (weight / _ops[regionIndex].Mua);
-                }
-                TallyCount++;
-            }
-        }
-<<<<<<< HEAD
-        
-=======
-
-        private double AbsorbAnalog(double mua, double mus, double previousWeight, double weight, PhotonStateType photonStateType)
-        {
-            if (photonStateType.HasFlag(PhotonStateType.Absorbed))
-            {
-                weight = previousWeight; 
-            }
-            else
-            {
-                weight = 0.0;
-            }
-            return weight;
-        }
-
-        private double AbsorbDiscrete(double mua, double mus, double previousWeight, double weight, PhotonStateType photonStateType)
-        {
-            if (previousWeight == weight) // pseudo collision, so no tally
-            {
-                weight = 0.0;
-            }
-            else
-            {
-                weight = previousWeight * mua / (mua + mus);
-            }
-            return weight;
-        }
-
-        private double AbsorbContinuous(double mua, double mus, double previousWeight, double weight, PhotonStateType photonStateType)
-        {
-            throw new NotImplementedException();
-        }
-
->>>>>>> 80b6bd3b
-        public void Normalize(long numPhotons)
-        {
-            var normalizationFactor = 2.0 * Math.PI * Rho.Delta * Z.Delta * 2.0 * Math.PI * Angle.Delta;
-            for (int ir = 0; ir < Rho.Count - 1; ir++)
-            {
-                for (int iz = 0; iz < Z.Count - 1; iz++)
-                {
-                    for (int ia = 0; ia < Angle.Count - 1; ia++)
-                    {
-                        var areaNorm = (Rho.Start + (ir + 0.5) * Rho.Delta) * Math.Sin((ia + 0.5) * Angle.Delta) * normalizationFactor;
-                        Mean[ir, iz, ia] /= areaNorm * numPhotons;
-                        if (_tallySecondMoment)
-                        {
-                            SecondMoment[ir, iz, ia] /= areaNorm * areaNorm * numPhotons;
-                        }
-                    }
-                }
-            }
-        }
-
-        public bool ContainsPoint(PhotonDataPoint dp)
-        {
-            return true;
-        }
-
-    }
+using System;
+using System.Collections.Generic;
+using System.Linq;
+using System.Runtime.Serialization;
+using Vts.Common;
+using Vts.MonteCarlo.PhotonData;
+using Vts.MonteCarlo.Helpers;
+using Vts.MonteCarlo.Tissues;
+
+namespace Vts.MonteCarlo.Detectors
+{
+    /// <summary>
+    /// Implements IDetector&lt;double[,,]&gt;.  Tally for Radiance(rho,z,angle).
+    /// Note: this tally currently only works with discrete absorption weighting and analog
+    /// </summary>
+    [KnownType(typeof(RadianceOfRhoAndZAndAngleDetector))]
+    public class RadianceOfRhoAndZAndAngleDetector : IHistoryDetector<double[,,]>
+    {
+        private Func<PhotonDataPoint, PhotonDataPoint, int, double> _absorptionWeightingMethod;
+
+        private ITissue _tissue;
+        private bool _tallySecondMoment;
+        private IList<OpticalProperties> _ops;
+
+        /// <summary>
+        /// constructor for radiance as a function of rho, z and angle detector input
+        /// </summary>
+        /// <param name="rho">rho binning</param>
+        /// <param name="z">z binning</param>
+        /// <param name="angle">angle binning</param>
+        /// <param name="tissue">tissue definition</param>
+        /// <param name="tallySecondMoment">flag indicating whether to tally second moment info for error results</param>
+        /// <param name="name">detector name</param>
+        public RadianceOfRhoAndZAndAngleDetector(
+            DoubleRange rho, 
+            DoubleRange z, 
+            DoubleRange angle, // this is binned with respect to theta 
+            ITissue tissue,
+            bool tallySecondMoment,
+            String name
+            )
+        {
+            Rho = rho;
+            Z = z;
+            Angle = angle;
+            Mean = new double[Rho.Count - 1, Z.Count - 1, Angle.Count - 1];
+            _tallySecondMoment = tallySecondMoment;
+            SecondMoment = null;
+            if (_tallySecondMoment)
+            {
+                SecondMoment = new double[Rho.Count - 1, Z.Count - 1, Angle.Count - 1];
+            }
+            TallyType = TallyType.RadianceOfRhoAndZAndAngle;
+            Name = name;
+            TallyCount = 0;
+            _tissue = tissue;
+            _ops = tissue.Regions.Select(r => r.RegionOP).ToArray();
+            _absorptionWeightingMethod = AbsorptionWeightingMethods.GetAbsorptionWeightingMethod(tissue, this);
+        }
+
+        /// <summary>
+        /// Returns an instance of RadianceOfRhoAndZAndAngleDetector (for serialization purposes only)
+        /// </summary>
+        public RadianceOfRhoAndZAndAngleDetector()
+            : this(
+            new DoubleRange(), 
+            new DoubleRange(), 
+            new DoubleRange(), 
+            new MultiLayerTissue(), 
+            true,
+            TallyType.RadianceOfRhoAndZAndAngle.ToString())
+        {
+        }
+
+        [IgnoreDataMember]
+        public double[, ,] Mean { get; set; }
+
+        [IgnoreDataMember]
+        public double[, ,] SecondMoment { get; set; }
+
+        /// <summary>
+        /// detector identifier
+        /// </summary>
+        public TallyType TallyType { get; set; }
+        /// <summary>
+        /// detector name, default uses TallyType but can be user specified
+        /// </summary>
+        public String Name { get; set; }
+        /// <summary>
+        /// number of times detector gets tallied to
+        /// </summary>
+        public long TallyCount { get; set; }
+        /// <summary>
+        /// rho binning
+        /// </summary>
+        public DoubleRange Rho { get; set; }
+        /// <summary>
+        /// z binning
+        /// </summary>
+        public DoubleRange Z { get; set; }
+        /// <summary>
+        /// angle binning
+        /// </summary>
+        public DoubleRange Angle { get; set; }
+
+        public void Tally(Photon photon)
+        {
+            PhotonDataPoint previousDP = photon.History.HistoryData.First();
+            foreach (PhotonDataPoint dp in photon.History.HistoryData.Skip(1))
+            {
+                TallySingle(previousDP, dp, _tissue.GetRegionIndex(dp.Position)); // unoptimized version, but HistoryDataController calls this once
+                previousDP = dp;
+            }
+        }
+
+        public void TallySingle(PhotonDataPoint previousDP, PhotonDataPoint dp, int currentRegionIndex)
+        {
+            var ir = DetectorBinning.WhichBin(DetectorBinning.GetRho(dp.Position.X, dp.Position.Y), Rho.Count - 1, Rho.Delta, Rho.Start);
+            var iz = DetectorBinning.WhichBin(dp.Position.Z, Z.Count - 1, Z.Delta, Z.Start);
+            // using Acos, -1<Uz<1 goes to pi<theta<0, so first bin is most forward directed angle
+            var ia = DetectorBinning.WhichBin(Math.Acos(dp.Direction.Uz), Angle.Count - 1, Angle.Delta, Angle.Start);
+
+            var weight = _absorptionWeightingMethod(previousDP, dp, currentRegionIndex);
+
+            var regionIndex = _tissue.GetRegionIndex(dp.Position);
+
+            if (weight != 0.0) // if weight = 0.0, then pseudo-collision and no tally
+            {
+                Mean[ir, iz, ia] += weight / _ops[regionIndex].Mua;
+                if (_tallySecondMoment)
+                {
+                    SecondMoment[ir, iz, ia] += (weight / _ops[regionIndex].Mua) * (weight / _ops[regionIndex].Mua);
+                }
+                TallyCount++;
+            }
+        }
+        
+        public void Normalize(long numPhotons)
+        {
+            var normalizationFactor = 2.0 * Math.PI * Rho.Delta * Z.Delta * 2.0 * Math.PI * Angle.Delta;
+            for (int ir = 0; ir < Rho.Count - 1; ir++)
+            {
+                for (int iz = 0; iz < Z.Count - 1; iz++)
+                {
+                    for (int ia = 0; ia < Angle.Count - 1; ia++)
+                    {
+                        var areaNorm = (Rho.Start + (ir + 0.5) * Rho.Delta) * Math.Sin((ia + 0.5) * Angle.Delta) * normalizationFactor;
+                        Mean[ir, iz, ia] /= areaNorm * numPhotons;
+                        if (_tallySecondMoment)
+                        {
+                            SecondMoment[ir, iz, ia] /= areaNorm * areaNorm * numPhotons;
+                        }
+                    }
+                }
+            }
+        }
+
+        public bool ContainsPoint(PhotonDataPoint dp)
+        {
+            return true;
+        }
+
+    }
 }