using System;
using System.Runtime.Serialization;
using Vts.Common;
using Vts.MonteCarlo.Helpers;

namespace Vts.MonteCarlo.Detectors
{
    /// <summary>
    /// DetectorInput for R(r)
    /// </summary>
<<<<<<< HEAD
    public class TOfRhoDetectorInput : DetectorInput, IDetectorInput
=======
    public class TOfRhoDetector : IDetector<double[]> 
>>>>>>> 07c3c383
    {
        /// <summary>
        /// constructor for transmittance as a function of rho detector input
        /// </summary>
        public TOfRhoDetectorInput()
        {
            TallyType = "TOfRho";
            Name = "TOfRho";
            Rho = new DoubleRange(0.0, 10, 101);

            // modify base class TallyDetails to take advantage of built-in validation capabilities (error-checking)
            TallyDetails.IsTransmittanceTally = true;
            TallyDetails.IsCylindricalTally = true;
        }

        /// <summary>
        /// detector rho binning
        /// </summary>
        public DoubleRange Rho { get; set; }

        public IDetector CreateDetector()
        {
            return new TOfRhoDetector
            {
                // required properties (part of DetectorInput/Detector base classes)
                TallyType = this.TallyType,
                Name = this.Name,
                TallySecondMoment = this.TallySecondMoment,
                TallyDetails = this.TallyDetails,

                // optional/custom detector-specific properties
                Rho = this.Rho
            };
        }
    }

    /// <summary>
    /// Implements IDetector.  Tally for reflectance as a function  of Rho.
    /// This implementation works for Analog, DAW and CAW processing.
    /// </summary>
    public class TOfRhoDetector : Detector, IDetector
    {
        /* ==== Place optional/user-defined input properties here. They will be saved in text (JSON) format ==== */
        /* ==== Note: make sure to copy over all optional/user-defined inputs from corresponding input class ==== */
        /// <summary>
        /// rho binning
        /// </summary>
        public DoubleRange Rho { get; set; }

        /* ==== Place user-defined output arrays here. They should be prepended with "[IgnoreDataMember]" attribute ==== */
        /* ==== Then, GetBinaryArrays() should be implemented to save them separately in binary format ==== */
        /// <summary>
        /// detector mean
        /// </summary>
        [IgnoreDataMember]
        public double[] Mean { get; set; }
        /// <summary>
        /// detector second moment
        /// </summary>
        [IgnoreDataMember]
        public double[] SecondMoment { get; set; }

        /* ==== Place optional/user-defined output properties here. They will be saved in text (JSON) format ==== */
        /// <summary>
        /// number of times detector gets tallied to
        /// </summary>
        public long TallyCount { get; set; }

        public void Initialize(ITissue tissue)
        {
            // assign any user-defined outputs (except arrays...we'll make those on-demand)
            TallyCount = 0;

            // if the data arrays are null, create them (only create second moment if TallySecondMoment is true)
            Mean = Mean ?? new double[Rho.Count - 1];
            SecondMoment = SecondMoment ?? (TallySecondMoment ? new double[Rho.Count - 1] : null);

            // intialize any other necessary class fields here
        }

        /// <summary>
        /// method to tally to detector
        /// </summary>
        /// <param name="photon">photon data needed to tally</param>
        public void Tally(Photon photon)
        {
            var ir = DetectorBinning.WhichBin(DetectorBinning.GetRho(photon.DP.Position.X, photon.DP.Position.Y), Rho.Count - 1, Rho.Delta, Rho.Start);

            Mean[ir] += photon.DP.Weight;
            if (TallySecondMoment)
            {
                SecondMoment[ir] += photon.DP.Weight * photon.DP.Weight;
            }
            TallyCount++;
        }

        /// <summary>
        /// method to normalize detector tally results
        /// </summary>
        /// <param name="numPhotons">number of photons launched</param>
        public void Normalize(long numPhotons)
        {
            // normalization accounts for Rho.Start != 0
            var normalizationFactor = 2.0 * Math.PI * Rho.Delta;
            for (int ir = 0; ir < Rho.Count - 1; ir++)
            {
                var areaNorm = (Rho.Start + (ir + 0.5) * Rho.Delta) * normalizationFactor;
                Mean[ir] /= areaNorm * numPhotons;
                if (TallySecondMoment)
                {
                    SecondMoment[ir] /= areaNorm * areaNorm * numPhotons;
                }
            }
        }

        // this is to allow saving of large arrays separately as a binary file
        public BinaryArraySerializer[] GetBinarySerializers()
        {
            return new[] {
                new BinaryArraySerializer {
                    DataArray = Mean,
                    Name = "Mean",
                    FileTag = "",
                    WriteData = binaryWriter => {
                        for (int i = 0; i < Rho.Count - 1; i++) {
                            binaryWriter.Write(Mean[i]);
                        }
                    },
                    ReadData = binaryReader => {
                        Mean = Mean ?? new double[ Rho.Count - 1];
                        for (int i = 0; i <  Rho.Count - 1; i++) {
                            Mean[i] = binaryReader.ReadDouble();
                        }
                    }
                },
                new BinaryArraySerializer {
                    DataArray = SecondMoment,
                    Name = "SecondMoment",
                    FileTag = "_2",
                    WriteData = binaryWriter => {
                        if(!TallySecondMoment) return;
                        for (int i = 0; i < Rho.Count - 1; i++) {
                            binaryWriter.Write(SecondMoment[i]);
                        }
                    },
                    ReadData = binaryReader => {
                        if(!TallySecondMoment) return;
                        SecondMoment = SecondMoment ?? new double[ Rho.Count - 1];
                        for (int i = 0; i < Rho.Count - 1; i++) {
                            SecondMoment[i] = binaryReader.ReadDouble();
			            }
                    },
                },
            };
        }

        /// <summary>
        /// Method to determine if photon is within detector
        /// </summary>
        /// <param name="dp">photon data point</param>
        /// <returns>method always returns true</returns>
        public bool ContainsPoint(PhotonDataPoint dp)
        {
            return true; // or, possibly test for NA or confined position, etc
            //return (dp.StateFlag.Has(PhotonStateType.PseudoTransmissionDomainTopBoundary));
        }

    }
}
<|MERGE_RESOLUTION|>--- conflicted
+++ resolved
@@ -1,184 +1,180 @@
-using System;
-using System.Runtime.Serialization;
-using Vts.Common;
-using Vts.MonteCarlo.Helpers;
-
-namespace Vts.MonteCarlo.Detectors
-{
-    /// <summary>
-    /// DetectorInput for R(r)
-    /// </summary>
-<<<<<<< HEAD
-    public class TOfRhoDetectorInput : DetectorInput, IDetectorInput
-=======
-    public class TOfRhoDetector : IDetector<double[]> 
->>>>>>> 07c3c383
-    {
-        /// <summary>
-        /// constructor for transmittance as a function of rho detector input
-        /// </summary>
-        public TOfRhoDetectorInput()
-        {
-            TallyType = "TOfRho";
-            Name = "TOfRho";
-            Rho = new DoubleRange(0.0, 10, 101);
-
-            // modify base class TallyDetails to take advantage of built-in validation capabilities (error-checking)
-            TallyDetails.IsTransmittanceTally = true;
-            TallyDetails.IsCylindricalTally = true;
-        }
-
-        /// <summary>
-        /// detector rho binning
-        /// </summary>
-        public DoubleRange Rho { get; set; }
-
-        public IDetector CreateDetector()
-        {
-            return new TOfRhoDetector
-            {
-                // required properties (part of DetectorInput/Detector base classes)
-                TallyType = this.TallyType,
-                Name = this.Name,
-                TallySecondMoment = this.TallySecondMoment,
-                TallyDetails = this.TallyDetails,
-
-                // optional/custom detector-specific properties
-                Rho = this.Rho
-            };
-        }
-    }
-
-    /// <summary>
-    /// Implements IDetector.  Tally for reflectance as a function  of Rho.
-    /// This implementation works for Analog, DAW and CAW processing.
-    /// </summary>
-    public class TOfRhoDetector : Detector, IDetector
-    {
-        /* ==== Place optional/user-defined input properties here. They will be saved in text (JSON) format ==== */
-        /* ==== Note: make sure to copy over all optional/user-defined inputs from corresponding input class ==== */
-        /// <summary>
-        /// rho binning
-        /// </summary>
-        public DoubleRange Rho { get; set; }
-
-        /* ==== Place user-defined output arrays here. They should be prepended with "[IgnoreDataMember]" attribute ==== */
-        /* ==== Then, GetBinaryArrays() should be implemented to save them separately in binary format ==== */
-        /// <summary>
-        /// detector mean
-        /// </summary>
-        [IgnoreDataMember]
-        public double[] Mean { get; set; }
-        /// <summary>
-        /// detector second moment
-        /// </summary>
-        [IgnoreDataMember]
-        public double[] SecondMoment { get; set; }
-
-        /* ==== Place optional/user-defined output properties here. They will be saved in text (JSON) format ==== */
-        /// <summary>
-        /// number of times detector gets tallied to
-        /// </summary>
-        public long TallyCount { get; set; }
-
-        public void Initialize(ITissue tissue)
-        {
-            // assign any user-defined outputs (except arrays...we'll make those on-demand)
-            TallyCount = 0;
-
-            // if the data arrays are null, create them (only create second moment if TallySecondMoment is true)
-            Mean = Mean ?? new double[Rho.Count - 1];
-            SecondMoment = SecondMoment ?? (TallySecondMoment ? new double[Rho.Count - 1] : null);
-
-            // intialize any other necessary class fields here
-        }
-
-        /// <summary>
-        /// method to tally to detector
-        /// </summary>
-        /// <param name="photon">photon data needed to tally</param>
-        public void Tally(Photon photon)
-        {
-            var ir = DetectorBinning.WhichBin(DetectorBinning.GetRho(photon.DP.Position.X, photon.DP.Position.Y), Rho.Count - 1, Rho.Delta, Rho.Start);
-
-            Mean[ir] += photon.DP.Weight;
-            if (TallySecondMoment)
-            {
-                SecondMoment[ir] += photon.DP.Weight * photon.DP.Weight;
-            }
-            TallyCount++;
-        }
-
-        /// <summary>
-        /// method to normalize detector tally results
-        /// </summary>
-        /// <param name="numPhotons">number of photons launched</param>
-        public void Normalize(long numPhotons)
-        {
-            // normalization accounts for Rho.Start != 0
-            var normalizationFactor = 2.0 * Math.PI * Rho.Delta;
-            for (int ir = 0; ir < Rho.Count - 1; ir++)
-            {
-                var areaNorm = (Rho.Start + (ir + 0.5) * Rho.Delta) * normalizationFactor;
-                Mean[ir] /= areaNorm * numPhotons;
-                if (TallySecondMoment)
-                {
-                    SecondMoment[ir] /= areaNorm * areaNorm * numPhotons;
-                }
-            }
-        }
-
-        // this is to allow saving of large arrays separately as a binary file
-        public BinaryArraySerializer[] GetBinarySerializers()
-        {
-            return new[] {
-                new BinaryArraySerializer {
-                    DataArray = Mean,
-                    Name = "Mean",
-                    FileTag = "",
-                    WriteData = binaryWriter => {
-                        for (int i = 0; i < Rho.Count - 1; i++) {
-                            binaryWriter.Write(Mean[i]);
-                        }
-                    },
-                    ReadData = binaryReader => {
-                        Mean = Mean ?? new double[ Rho.Count - 1];
-                        for (int i = 0; i <  Rho.Count - 1; i++) {
-                            Mean[i] = binaryReader.ReadDouble();
-                        }
-                    }
-                },
-                new BinaryArraySerializer {
-                    DataArray = SecondMoment,
-                    Name = "SecondMoment",
-                    FileTag = "_2",
-                    WriteData = binaryWriter => {
-                        if(!TallySecondMoment) return;
-                        for (int i = 0; i < Rho.Count - 1; i++) {
-                            binaryWriter.Write(SecondMoment[i]);
-                        }
-                    },
-                    ReadData = binaryReader => {
-                        if(!TallySecondMoment) return;
-                        SecondMoment = SecondMoment ?? new double[ Rho.Count - 1];
-                        for (int i = 0; i < Rho.Count - 1; i++) {
-                            SecondMoment[i] = binaryReader.ReadDouble();
-			            }
-                    },
-                },
-            };
-        }
-
-        /// <summary>
-        /// Method to determine if photon is within detector
-        /// </summary>
-        /// <param name="dp">photon data point</param>
-        /// <returns>method always returns true</returns>
-        public bool ContainsPoint(PhotonDataPoint dp)
-        {
-            return true; // or, possibly test for NA or confined position, etc
-            //return (dp.StateFlag.Has(PhotonStateType.PseudoTransmissionDomainTopBoundary));
-        }
-
-    }
-}
+using System;
+using System.Runtime.Serialization;
+using Vts.Common;
+using Vts.MonteCarlo.Helpers;
+
+namespace Vts.MonteCarlo.Detectors
+{
+    /// <summary>
+    /// DetectorInput for R(r)
+    /// </summary>
+    public class TOfRhoDetectorInput : DetectorInput, IDetectorInput
+    {
+        /// <summary>
+        /// constructor for transmittance as a function of rho detector input
+        /// </summary>
+        public TOfRhoDetectorInput()
+        {
+            TallyType = "TOfRho";
+            Name = "TOfRho";
+            Rho = new DoubleRange(0.0, 10, 101);
+
+            // modify base class TallyDetails to take advantage of built-in validation capabilities (error-checking)
+            TallyDetails.IsTransmittanceTally = true;
+            TallyDetails.IsCylindricalTally = true;
+        }
+
+        /// <summary>
+        /// detector rho binning
+        /// </summary>
+        public DoubleRange Rho { get; set; }
+
+        public IDetector CreateDetector()
+        {
+            return new TOfRhoDetector
+            {
+                // required properties (part of DetectorInput/Detector base classes)
+                TallyType = this.TallyType,
+                Name = this.Name,
+                TallySecondMoment = this.TallySecondMoment,
+                TallyDetails = this.TallyDetails,
+
+                // optional/custom detector-specific properties
+                Rho = this.Rho
+            };
+        }
+    }
+
+    /// <summary>
+    /// Implements IDetector.  Tally for reflectance as a function  of Rho.
+    /// This implementation works for Analog, DAW and CAW processing.
+    /// </summary>
+    public class TOfRhoDetector : Detector, IDetector
+    {
+        /* ==== Place optional/user-defined input properties here. They will be saved in text (JSON) format ==== */
+        /* ==== Note: make sure to copy over all optional/user-defined inputs from corresponding input class ==== */
+        /// <summary>
+        /// rho binning
+        /// </summary>
+        public DoubleRange Rho { get; set; }
+
+        /* ==== Place user-defined output arrays here. They should be prepended with "[IgnoreDataMember]" attribute ==== */
+        /* ==== Then, GetBinaryArrays() should be implemented to save them separately in binary format ==== */
+        /// <summary>
+        /// detector mean
+        /// </summary>
+        [IgnoreDataMember]
+        public double[] Mean { get; set; }
+        /// <summary>
+        /// detector second moment
+        /// </summary>
+        [IgnoreDataMember]
+        public double[] SecondMoment { get; set; }
+
+        /* ==== Place optional/user-defined output properties here. They will be saved in text (JSON) format ==== */
+        /// <summary>
+        /// number of times detector gets tallied to
+        /// </summary>
+        public long TallyCount { get; set; }
+
+        public void Initialize(ITissue tissue)
+        {
+            // assign any user-defined outputs (except arrays...we'll make those on-demand)
+            TallyCount = 0;
+
+            // if the data arrays are null, create them (only create second moment if TallySecondMoment is true)
+            Mean = Mean ?? new double[Rho.Count - 1];
+            SecondMoment = SecondMoment ?? (TallySecondMoment ? new double[Rho.Count - 1] : null);
+
+            // intialize any other necessary class fields here
+        }
+
+        /// <summary>
+        /// method to tally to detector
+        /// </summary>
+        /// <param name="photon">photon data needed to tally</param>
+        public void Tally(Photon photon)
+        {
+            var ir = DetectorBinning.WhichBin(DetectorBinning.GetRho(photon.DP.Position.X, photon.DP.Position.Y), Rho.Count - 1, Rho.Delta, Rho.Start);
+
+            Mean[ir] += photon.DP.Weight;
+            if (TallySecondMoment)
+            {
+                SecondMoment[ir] += photon.DP.Weight * photon.DP.Weight;
+            }
+            TallyCount++;
+        }
+
+        /// <summary>
+        /// method to normalize detector tally results
+        /// </summary>
+        /// <param name="numPhotons">number of photons launched</param>
+        public void Normalize(long numPhotons)
+        {
+            // normalization accounts for Rho.Start != 0
+            var normalizationFactor = 2.0 * Math.PI * Rho.Delta;
+            for (int ir = 0; ir < Rho.Count - 1; ir++)
+            {
+                var areaNorm = (Rho.Start + (ir + 0.5) * Rho.Delta) * normalizationFactor;
+                Mean[ir] /= areaNorm * numPhotons;
+                if (TallySecondMoment)
+                {
+                    SecondMoment[ir] /= areaNorm * areaNorm * numPhotons;
+                }
+            }
+        }
+
+        // this is to allow saving of large arrays separately as a binary file
+        public BinaryArraySerializer[] GetBinarySerializers()
+        {
+            return new[] {
+                new BinaryArraySerializer {
+                    DataArray = Mean,
+                    Name = "Mean",
+                    FileTag = "",
+                    WriteData = binaryWriter => {
+                        for (int i = 0; i < Rho.Count - 1; i++) {
+                            binaryWriter.Write(Mean[i]);
+                        }
+                    },
+                    ReadData = binaryReader => {
+                        Mean = Mean ?? new double[ Rho.Count - 1];
+                        for (int i = 0; i <  Rho.Count - 1; i++) {
+                            Mean[i] = binaryReader.ReadDouble();
+                        }
+                    }
+                },
+                new BinaryArraySerializer {
+                    DataArray = SecondMoment,
+                    Name = "SecondMoment",
+                    FileTag = "_2",
+                    WriteData = binaryWriter => {
+                        if(!TallySecondMoment) return;
+                        for (int i = 0; i < Rho.Count - 1; i++) {
+                            binaryWriter.Write(SecondMoment[i]);
+                        }
+                    },
+                    ReadData = binaryReader => {
+                        if(!TallySecondMoment) return;
+                        SecondMoment = SecondMoment ?? new double[ Rho.Count - 1];
+                        for (int i = 0; i < Rho.Count - 1; i++) {
+                            SecondMoment[i] = binaryReader.ReadDouble();
+			            }
+                    },
+                },
+            };
+        }
+
+        /// <summary>
+        /// Method to determine if photon is within detector
+        /// </summary>
+        /// <param name="dp">photon data point</param>
+        /// <returns>method always returns true</returns>
+        public bool ContainsPoint(PhotonDataPoint dp)
+        {
+            return true; // or, possibly test for NA or confined position, etc
+            //return (dp.StateFlag.Has(PhotonStateType.PseudoTransmissionDomainTopBoundary));
+        }
+
+    }
+}