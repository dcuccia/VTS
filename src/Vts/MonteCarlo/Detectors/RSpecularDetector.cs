using System;
using System.Collections.Generic;
using System.Runtime.Serialization;
using Vts.MonteCarlo.PhotonData;

namespace Vts.MonteCarlo.Detectors
{
    /// <summary>
    /// Implements IDetector&lt;double&gt;.  Tally for diffuse reflectance.
    /// This implementation works for Analog, DAW and CAW.
    /// </summary>
    [KnownType(typeof(RSpecularDetector))]
    public class RSpecularDetector : IDetector<double> 
    {
        private bool _tallySecondMoment;
        /// <summary>
        /// Returns an instance of SpecularDetector
        /// </summary>
        public RSpecularDetector(bool tallySecondMoment, String name)
        {
            Mean = 0;
            SecondMoment = 0;
            TallyType = TallyType.RSpecular;
            Name = name;
            TallyCount = 0;
            _tallySecondMoment = tallySecondMoment;
        }
        /// <summary>
        /// Returns a default instance of RDiffuseDetector (for serialization purposes only)
        /// </summary>
        public RSpecularDetector()
            : this(true, TallyType.RSpecular.ToString())
        {
        }
        /// <summary>
        /// mean of detector tally
        /// </summary>
        public double Mean { get; set; }
        /// <summary>
        /// second moment of detector tally
        /// </summary>
        public double SecondMoment { get; set; }
        /// <summary>
        /// detector identifier
        /// </summary>
        public TallyType TallyType { get; set; }
        /// <summary>
        /// detector name, default uses TallyType, but can be user specified
        /// </summary>
        public String Name { get; set; }
        /// <summary>
        /// number of time detector gets tallied to
        /// </summary>
        public long TallyCount { get; set; }

<<<<<<< HEAD
        public void Tally(Photon photon)
        {
            Tally(photon.DP);
        }
=======
        /// <summary>
        /// method to tally to detector
        /// </summary>
        /// <param name="dp"></param>
>>>>>>> 80b6bd3b
        public void Tally(PhotonDataPoint dp)
        {
            Mean += dp.Weight;
            if (_tallySecondMoment)
            {
                SecondMoment += dp.Weight * dp.Weight;
            }
            TallyCount++;
        }

        /// <summary>
        /// method to normalize detector results after numPhotons launched
        /// </summary>
        /// <param name="numPhotons">number of launched photons</param>
        public void Normalize(long numPhotons)
        {
            Mean /= numPhotons;
            if (_tallySecondMoment)
            {
                SecondMoment /= numPhotons;
            }
        }

        //public bool ContainsPoint(PhotonDataPoint dp)
        //{
        //    return (dp.StateFlag.Has(PhotonStateType.PseudoReflectionDomainTopBoundary));
        //}
    }
}
<|MERGE_RESOLUTION|>--- conflicted
+++ resolved
@@ -1,95 +1,92 @@
-using System;
-using System.Collections.Generic;
-using System.Runtime.Serialization;
-using Vts.MonteCarlo.PhotonData;
-
-namespace Vts.MonteCarlo.Detectors
-{
-    /// <summary>
-    /// Implements IDetector&lt;double&gt;.  Tally for diffuse reflectance.
-    /// This implementation works for Analog, DAW and CAW.
-    /// </summary>
-    [KnownType(typeof(RSpecularDetector))]
-    public class RSpecularDetector : IDetector<double> 
-    {
-        private bool _tallySecondMoment;
-        /// <summary>
-        /// Returns an instance of SpecularDetector
-        /// </summary>
-        public RSpecularDetector(bool tallySecondMoment, String name)
-        {
-            Mean = 0;
-            SecondMoment = 0;
-            TallyType = TallyType.RSpecular;
-            Name = name;
-            TallyCount = 0;
-            _tallySecondMoment = tallySecondMoment;
-        }
-        /// <summary>
-        /// Returns a default instance of RDiffuseDetector (for serialization purposes only)
-        /// </summary>
-        public RSpecularDetector()
-            : this(true, TallyType.RSpecular.ToString())
-        {
-        }
-        /// <summary>
-        /// mean of detector tally
-        /// </summary>
-        public double Mean { get; set; }
-        /// <summary>
-        /// second moment of detector tally
-        /// </summary>
-        public double SecondMoment { get; set; }
-        /// <summary>
-        /// detector identifier
-        /// </summary>
-        public TallyType TallyType { get; set; }
-        /// <summary>
-        /// detector name, default uses TallyType, but can be user specified
-        /// </summary>
-        public String Name { get; set; }
-        /// <summary>
-        /// number of time detector gets tallied to
-        /// </summary>
-        public long TallyCount { get; set; }
-
-<<<<<<< HEAD
-        public void Tally(Photon photon)
-        {
-            Tally(photon.DP);
-        }
-=======
-        /// <summary>
-        /// method to tally to detector
-        /// </summary>
-        /// <param name="dp"></param>
->>>>>>> 80b6bd3b
-        public void Tally(PhotonDataPoint dp)
-        {
-            Mean += dp.Weight;
-            if (_tallySecondMoment)
-            {
-                SecondMoment += dp.Weight * dp.Weight;
-            }
-            TallyCount++;
-        }
-
-        /// <summary>
-        /// method to normalize detector results after numPhotons launched
-        /// </summary>
-        /// <param name="numPhotons">number of launched photons</param>
-        public void Normalize(long numPhotons)
-        {
-            Mean /= numPhotons;
-            if (_tallySecondMoment)
-            {
-                SecondMoment /= numPhotons;
-            }
-        }
-
-        //public bool ContainsPoint(PhotonDataPoint dp)
-        //{
-        //    return (dp.StateFlag.Has(PhotonStateType.PseudoReflectionDomainTopBoundary));
-        //}
-    }
-}
+using System;
+using System.Collections.Generic;
+using System.Runtime.Serialization;
+using Vts.MonteCarlo.PhotonData;
+
+namespace Vts.MonteCarlo.Detectors
+{
+    /// <summary>
+    /// Implements IDetector&lt;double&gt;.  Tally for diffuse reflectance.
+    /// This implementation works for Analog, DAW and CAW.
+    /// </summary>
+    [KnownType(typeof(RSpecularDetector))]
+    public class RSpecularDetector : IDetector<double> 
+    {
+        private bool _tallySecondMoment;
+        /// <summary>
+        /// Returns an instance of SpecularDetector
+        /// </summary>
+        public RSpecularDetector(bool tallySecondMoment, String name)
+        {
+            Mean = 0;
+            SecondMoment = 0;
+            TallyType = TallyType.RSpecular;
+            Name = name;
+            TallyCount = 0;
+            _tallySecondMoment = tallySecondMoment;
+        }
+        /// <summary>
+        /// Returns a default instance of RDiffuseDetector (for serialization purposes only)
+        /// </summary>
+        public RSpecularDetector()
+            : this(true, TallyType.RSpecular.ToString())
+        {
+        }
+        /// <summary>
+        /// mean of detector tally
+        /// </summary>
+        public double Mean { get; set; }
+        /// <summary>
+        /// second moment of detector tally
+        /// </summary>
+        public double SecondMoment { get; set; }
+        /// <summary>
+        /// detector identifier
+        /// </summary>
+        public TallyType TallyType { get; set; }
+        /// <summary>
+        /// detector name, default uses TallyType, but can be user specified
+        /// </summary>
+        public String Name { get; set; }
+        /// <summary>
+        /// number of time detector gets tallied to
+        /// </summary>
+        public long TallyCount { get; set; }
+
+        public void Tally(Photon photon)
+        {
+            Tally(photon.DP);
+        }
+        /// <summary>
+        /// method to tally to detector
+        /// </summary>
+        /// <param name="dp"></param>
+        public void Tally(PhotonDataPoint dp)
+        {
+            Mean += dp.Weight;
+            if (_tallySecondMoment)
+            {
+                SecondMoment += dp.Weight * dp.Weight;
+            }
+            TallyCount++;
+        }
+
+        /// <summary>
+        /// method to normalize detector results after numPhotons launched
+        /// </summary>
+        /// <param name="numPhotons">number of launched photons</param>
+        public void Normalize(long numPhotons)
+        {
+            Mean /= numPhotons;
+            if (_tallySecondMoment)
+            {
+                SecondMoment /= numPhotons;
+            }
+        }
+
+        //public bool ContainsPoint(PhotonDataPoint dp)
+        //{
+        //    return (dp.StateFlag.Has(PhotonStateType.PseudoReflectionDomainTopBoundary));
+        //}
+    }
+}