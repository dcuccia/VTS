--- conflicted
+++ resolved
@@ -1,96 +1,93 @@
-using System;
-using System.Collections.Generic;
-using System.Runtime.Serialization;
-using Vts.MonteCarlo.PhotonData;
-
-namespace Vts.MonteCarlo.Detectors
-{
-    /// <summary>
-    /// Implements IDetector&lt;double&gt;.  Tally for diffuse transmittance.
-    /// This implemenation works for Analog, DAW and CAW processing.
-    /// </summary>
-    [KnownType(typeof(TDiffuseDetector))]
-    public class TDiffuseDetector : IDetector<double> 
-    {
-        private bool _tallySecondMoment;
-        /// <summary>
-        /// Returns an instance of TDiffuseDetector
-        /// </summary>
-        public TDiffuseDetector(bool tallySecondMoment, String name)
-        {
-            _tallySecondMoment = tallySecondMoment;
-            Mean = 0.0;
-            SecondMoment = 0.0;
-            TallyType = TallyType.TDiffuse;
-            Name = name;
-            TallyCount = 0;
-        }
-        /// <summary>
-        /// Returns a default instaf TDiffuseDetector (for serialization purposes only)
-        /// </summary>
-        public TDiffuseDetector()
-            : this(true, TallyType.TDiffuse.ToString())
-        {
-        }
-        /// <summary>
-        /// mean of detector tally
-        /// </summary>
-        public double Mean { get; set; }
-        /// <summary>
-        /// second moment of detector tally
-        /// </summary>
-        public double SecondMoment { get; set; }
-
-        /// <summary>
-        /// detector identifier
-        /// </summary>
-        public TallyType TallyType { get; set; }
-        /// <summary>
-        /// detector name, default uses TallyType, but can be user specified
-        /// </summary>
-        public String Name { get; set; }
-        /// <summary>
-        /// number of times detector gets tallied to
-        /// </summary>
-        public long TallyCount { get; set; }
-
-<<<<<<< HEAD
-        public void Tally(Photon photon)
-        {
-            Tally(photon.DP);
-        }
-=======
-        /// <summary>
-        /// method to tally to detector
-        /// </summary>
-        /// <param name="dp"></param>
->>>>>>> 80b6bd3b
-        public void Tally(PhotonDataPoint dp)
-        {
-            Mean += dp.Weight;
-            if (_tallySecondMoment)
-            {
-                SecondMoment += dp.Weight * dp.Weight;
-            }
-            TallyCount++;
-        }
-
-        /// <summary>
-        /// method to normalize detector results after all photons launched
-        /// </summary>
-        /// <param name="numPhotons">number of photons launched</param>
-        public void Normalize(long numPhotons)
-        {
-            Mean /= numPhotons;
-            if (_tallySecondMoment)
-            {
-                SecondMoment /= numPhotons;
-            }
-        }
-
-        //public bool ContainsPoint(PhotonDataPoint dp)
-        //{
-        //    return (dp.StateFlag.Has(PhotonStateType.PseudoTransmissionDomainBottomBoundary));
-        //}
-    }
-}
+using System;
+using System.Collections.Generic;
+using System.Runtime.Serialization;
+using Vts.MonteCarlo.PhotonData;
+
+namespace Vts.MonteCarlo.Detectors
+{
+    /// <summary>
+    /// Implements IDetector&lt;double&gt;.  Tally for diffuse transmittance.
+    /// This implemenation works for Analog, DAW and CAW processing.
+    /// </summary>
+    [KnownType(typeof(TDiffuseDetector))]
+    public class TDiffuseDetector : IDetector<double> 
+    {
+        private bool _tallySecondMoment;
+        /// <summary>
+        /// Returns an instance of TDiffuseDetector
+        /// </summary>
+        public TDiffuseDetector(bool tallySecondMoment, String name)
+        {
+            _tallySecondMoment = tallySecondMoment;
+            Mean = 0.0;
+            SecondMoment = 0.0;
+            TallyType = TallyType.TDiffuse;
+            Name = name;
+            TallyCount = 0;
+        }
+        /// <summary>
+        /// Returns a default instaf TDiffuseDetector (for serialization purposes only)
+        /// </summary>
+        public TDiffuseDetector()
+            : this(true, TallyType.TDiffuse.ToString())
+        {
+        }
+        /// <summary>
+        /// mean of detector tally
+        /// </summary>
+        public double Mean { get; set; }
+        /// <summary>
+        /// second moment of detector tally
+        /// </summary>
+        public double SecondMoment { get; set; }
+
+        /// <summary>
+        /// detector identifier
+        /// </summary>
+        public TallyType TallyType { get; set; }
+        /// <summary>
+        /// detector name, default uses TallyType, but can be user specified
+        /// </summary>
+        public String Name { get; set; }
+        /// <summary>
+        /// number of times detector gets tallied to
+        /// </summary>
+        public long TallyCount { get; set; }
+
+        public void Tally(Photon photon)
+        {
+            Tally(photon.DP);
+        }
+        /// <summary>
+        /// method to tally to detector
+        /// </summary>
+        /// <param name="dp"></param>
+        public void Tally(PhotonDataPoint dp)
+        {
+            Mean += dp.Weight;
+            if (_tallySecondMoment)
+            {
+                SecondMoment += dp.Weight * dp.Weight;
+            }
+            TallyCount++;
+        }
+
+        /// <summary>
+        /// method to normalize detector results after all photons launched
+        /// </summary>
+        /// <param name="numPhotons">number of photons launched</param>
+        public void Normalize(long numPhotons)
+        {
+            Mean /= numPhotons;
+            if (_tallySecondMoment)
+            {
+                SecondMoment /= numPhotons;
+            }
+        }
+
+        //public bool ContainsPoint(PhotonDataPoint dp)
+        //{
+        //    return (dp.StateFlag.Has(PhotonStateType.PseudoTransmissionDomainBottomBoundary));
+        //}
+    }
+}