using System;
using System.Collections.Generic;
using System.Linq;
using System.Runtime.Serialization;
using Vts.Common;
using Vts.MonteCarlo.Helpers;
<<<<<<< HEAD
=======
using Vts.MonteCarlo.PhotonData;
using Vts.MonteCarlo.Tissues;
>>>>>>> 07c3c383

namespace Vts.MonteCarlo.Detectors
{
    /// <summary>
    /// DetectorInput for Radiance(x,y,z,theta,phi)
    /// </summary>
<<<<<<< HEAD
    public class RadianceOfXAndYAndZAndThetaAndPhiDetectorInput : DetectorInput, IDetectorInput
=======
    public class RadianceOfXAndYAndZAndThetaAndPhiDetector : IHistoryDetector<double[,,,,]>
>>>>>>> 07c3c383
    {
        /// <summary>
        /// constructor for Radiance as a function of x, y, z, theta and phi detector input
        /// </summary>
        public RadianceOfXAndYAndZAndThetaAndPhiDetectorInput()
        {
            TallyType = "RadianceOfXAndYAndZAndThetaAndPhi";
            Name = "RadianceOfXAndYAndZAndThetaAndPhi";
            X = new DoubleRange(-10.0, 10.0, 101);
            Y = new DoubleRange(-10.0, 10.0, 101);
            Z = new DoubleRange(0.0, 10.0, 101);
            Theta = new DoubleRange(0.0, Math.PI, 5); // theta (polar angle)
            Phi = new DoubleRange(-Math.PI, Math.PI, 5); // phi (azimuthal angle)

            // modify base class TallyDetails to take advantage of built-in validation capabilities (error-checking)
            TallyDetails.IsVolumeTally = true;
            TallyDetails.IsNotImplementedForCAW = true;
        }

        /// <summary>
        /// detector identifier
        /// </summary>
        public string TallyType { get; set; }

        /// <summary>
        /// detector name
        /// </summary>
        public string Name { get; set; }

        /// <summary>
        /// x binning
        /// </summary>
        public DoubleRange X { get; set; }

        /// <summary>
        /// y binning
        /// </summary>
        public DoubleRange Y { get; set; }

        /// <summary>
        /// z binning
        /// </summary>
        public DoubleRange Z { get; set; }
        /// <summary>
        /// theta binning
        /// </summary>
        public DoubleRange Theta { get; set; }
        /// <summary>
        /// phi binning
        /// </summary>
        public DoubleRange Phi { get; set; }

        public IDetector CreateDetector()
        {
            return new RadianceOfXAndYAndZAndThetaAndPhiDetector
            {
                // required properties (part of DetectorInput/Detector base classes)
                TallyType = this.TallyType,
                Name = this.Name,
                TallySecondMoment = this.TallySecondMoment,
                TallyDetails = this.TallyDetails,

                // optional/custom detector-specific properties
                X = this.X,
                Y = this.Y,
                Z = this.Z,
                Theta = this.Theta,
                Phi = this.Phi
            };
        }
    }

    /// <summary>
    /// Implements IDetector.  Tally for Radiance(x,y,z).
    /// Note: this tally currently only works with discrete absorption weighting and analog
    /// </summary>
    public class RadianceOfXAndYAndZAndThetaAndPhiDetector : Detector, IHistoryDetector
    {
        private Func<PhotonDataPoint, PhotonDataPoint, int, double> _absorptionWeightingMethod;
        private ITissue _tissue;
        private IList<OpticalProperties> _ops;

        /* ==== Place optional/user-defined input properties here. They will be saved in text (JSON) format ==== */
        /* ==== Note: make sure to copy over all optional/user-defined inputs from corresponding input class ==== */
        /// <summary>
        /// x binning
        /// </summary>
        public DoubleRange X { get; set; }
        /// <summary>
        /// z binning
        /// </summary>
        public DoubleRange Y { get; set; }
        /// <summary>
        /// z binning
        /// </summary>
        public DoubleRange Z { get; set; }
        /// <summary>
        /// theta binning
        /// </summary>
        public DoubleRange Theta { get; set; }
        /// <summary>
        /// phi binning
        /// </summary>
        public DoubleRange Phi { get; set; }

        /* ==== Place user-defined output arrays here. They should be prepended with "[IgnoreDataMember]" attribute ==== */
        /* ==== Then, GetBinaryArrays() should be implemented to save them separately in binary format ==== */
        /// <summary>
        /// detector mean
        /// </summary>
        [IgnoreDataMember]
        public double[, , , ,] Mean { get; set; }
        /// <summary>
        /// detector second moment
        /// </summary> 
        [IgnoreDataMember]
        public double[, , , ,] SecondMoment { get; set; }

        /* ==== Place optional/user-defined output properties here. They will be saved in text (JSON) format ==== */
        /// <summary>
        /// number of times detector gets tallied to
        /// </summary>
        public long TallyCount { get; set; }

        public void Initialize(ITissue tissue)
        {
            // assign any user-defined outputs (except arrays...we'll make those on-demand)
            TallyCount = 0;

            // if the data arrays are null, create them (only create second moment if TallySecondMoment is true)
            Mean = Mean ?? new double[X.Count - 1, Y.Count - 1, Z.Count - 1, Theta.Count - 1, Phi.Count - 1];
            SecondMoment = SecondMoment ?? (TallySecondMoment ? new double[X.Count - 1, Y.Count - 1, Z.Count - 1, Theta.Count -1, Phi.Count - 1] : null);

            // intialize any other necessary class fields here
            _absorptionWeightingMethod = AbsorptionWeightingMethods.GetVolumeAbsorptionWeightingMethod(tissue, this);
            _tissue = tissue;
            _ops = _tissue.Regions.Select(r => r.RegionOP).ToArray();
        }

        /// <summary>
        /// method to tally given two consecutive photon data points
        /// </summary>
        /// <param name="previousDP">previous data point</param>
        /// <param name="dp">current data point</param>
        /// <param name="currentRegionIndex">index of region photon current is in</param>
        public void TallySingle(PhotonDataPoint previousDP, PhotonDataPoint dp, int currentRegionIndex)
        {
            var ix = DetectorBinning.WhichBin(dp.Position.X, X.Count - 1, X.Delta, X.Start);
            var iy = DetectorBinning.WhichBin(dp.Position.Y, Y.Count - 1, Y.Delta, Y.Start);
            var iz = DetectorBinning.WhichBin(dp.Position.Z, Z.Count - 1, Z.Delta, Z.Start);
            // using Acos, -1<Uz<1 goes to pi<theta<0, so first bin is most forward directed angle
            var it = DetectorBinning.WhichBin(Math.Acos(dp.Direction.Uz), Theta.Count - 1, Theta.Delta, Theta.Start);
            var ip = DetectorBinning.WhichBin(Math.Atan2(dp.Direction.Uy, dp.Direction.Ux), Phi.Count - 1, Phi.Delta,
                Phi.Start);

            var weight = _absorptionWeightingMethod(previousDP, dp, currentRegionIndex);

            var regionIndex = currentRegionIndex;

            if (weight != 0.0)
            {
                Mean[ix, iy, iz, it, ip] += weight / _ops[regionIndex].Mua;
                if (TallySecondMoment)
                {
                    SecondMoment[ix, iy, iz, it, ip] += (weight / _ops[regionIndex].Mua) * (weight / _ops[regionIndex].Mua);
                }
                TallyCount++;
            }
        }
        /// <summary>
        /// method to tally to detector
        /// </summary>
        /// <param name="photon">photon data needed to tally</param>
        public void Tally(Photon photon)
        {
            PhotonDataPoint previousDP = photon.History.HistoryData.First();
            foreach (PhotonDataPoint dp in photon.History.HistoryData.Skip(1))
            {
                TallySingle(previousDP, dp, _tissue.GetRegionIndex(dp.Position)); // unoptimized version, but HistoryDataController calls this once
                previousDP = dp;
            }
        }

        /// <summary>
        /// method to normalize detector results after numPhotons launched
        /// </summary>
        /// <param name="numPhotons">number of photons launched</param>
        public void Normalize(long numPhotons)
        {
            var normalizationFactor = X.Delta * Y.Delta * Z.Delta * Theta.Delta * Phi.Delta;
            for (int ix = 0; ix < X.Count - 1; ix++)
            {
                for (int iy = 0; iy < Y.Count - 1; iy++)
                {
                    for (int iz = 0; iz < Z.Count - 1; iz++)
                    {
                        for (int it = 0; it < Theta.Count - 1; it++)
                        {
                            for (int ip = 0; ip < Phi.Count - 1; ip++)
                            {
                                var areaNorm = Math.Sin((it + 0.5)*Theta.Delta)*normalizationFactor;
                                Mean[ix, iy, iz, it, ip] /= areaNorm * numPhotons;
                                if (TallySecondMoment)
                                {
                                    SecondMoment[ix, iy, iz, it, ip] /= areaNorm * areaNorm * numPhotons;
                                }
                            }
                        }
                    }
                }
            }
        }

        // this is to allow saving of large arrays separately as a binary file
        public BinaryArraySerializer[] GetBinarySerializers()
        {
            return new[] {
                new BinaryArraySerializer {
                    DataArray = Mean,
                    Name = "Mean",
                    FileTag = "",
                    WriteData = binaryWriter => {
                        for (int i = 0; i < X.Count - 1; i++) {
                            for (int j = 0; j < Y.Count - 1; j++) {
                                for (int k = 0; k < Z.Count - 1; k++) {
                                    for (int l = 0; l < Theta.Count - 1; l++) {
                                        for (int m = 0; m < Phi.Count - 1; m++)
                                        {
                                            binaryWriter.Write(Mean[i, j, k, l, m]);
                                        }                                        
                                    }
                                }                               
                            }
                        }
                    },
                    ReadData = binaryReader => {
                        Mean = Mean ?? new double[X.Count - 1, Y.Count - 1, Z.Count - 1, Theta.Count - 1, Phi.Count - 1];
                        for (int i = 0; i <  X.Count - 1; i++) {
                            for (int j = 0; j < Y.Count - 1; j++) {
                                for (int k = 0; k < Z.Count - 1; k++) {
                                    for (int l = 0; l < Theta.Count - 1; l++) {
                                        for (int m = 0; m < Phi.Count - 1; m++)
                                        {
                                            Mean[i, j, k, l, m] = binaryReader.ReadDouble();
                                        }
                                        
                                    }
                                }                                
                            }
                        }
                    }
                },
                new BinaryArraySerializer {
                    DataArray = SecondMoment,
                    Name = "SecondMoment",
                    FileTag = "_2",
                    WriteData = binaryWriter => {
                        if(!TallySecondMoment) return;
                        for (int i = 0; i < X.Count - 1; i++) {
                            for (int j = 0; j < Y.Count - 1; j++) {
                                for (int k = 0; k < Z.Count - 1; k++) {
                                    for (int l = 0; l < Theta.Count - 1; l++) {
                                        for (int m = 0; m < Phi.Count - 1; m++)
                                        {
                                            binaryWriter.Write(SecondMoment[i, j, k, l, m]);
                                        }                                        
                                    }
                                }                                
                            }
                        }
                    },
                    ReadData = binaryReader => {
                        if(!TallySecondMoment) return;
                        SecondMoment = SecondMoment ?? new double[X.Count - 1, Y.Count - 1, Z.Count - 1, Theta.Count - 1, Phi.Count - 1];
                        for (int i = 0; i < X.Count - 1; i++) {
                            for (int j = 0; j < Y.Count - 1; j++) {
                                for (int k = 0; k < Z.Count - 1; k++) {
                                    for (int l = 0; l < Theta.Count - 1; l++) {
                                        for (int m = 0; m < Phi.Count - 1; m++)
                                        {
                                            SecondMoment[i, j, k, l, m] = binaryReader.ReadDouble();
                                        }                                       
                                    }
                                }                                
                            }
			            }
                    },
                },
            };
        }

        /// <summary>
        /// method to determine if photon within detector, i.e. in NA, etc.
        /// </summary>
        /// <param name="dp">photon data point</param>
        /// <returns>method always returns true</returns>
        public bool ContainsPoint(PhotonDataPoint dp)
        {
            return true;
        }

    }
}<|MERGE_RESOLUTION|>--- conflicted
+++ resolved
@@ -1,325 +1,317 @@
-using System;
-using System.Collections.Generic;
-using System.Linq;
-using System.Runtime.Serialization;
-using Vts.Common;
-using Vts.MonteCarlo.Helpers;
-<<<<<<< HEAD
-=======
-using Vts.MonteCarlo.PhotonData;
-using Vts.MonteCarlo.Tissues;
->>>>>>> 07c3c383
-
-namespace Vts.MonteCarlo.Detectors
-{
-    /// <summary>
-    /// DetectorInput for Radiance(x,y,z,theta,phi)
-    /// </summary>
-<<<<<<< HEAD
-    public class RadianceOfXAndYAndZAndThetaAndPhiDetectorInput : DetectorInput, IDetectorInput
-=======
-    public class RadianceOfXAndYAndZAndThetaAndPhiDetector : IHistoryDetector<double[,,,,]>
->>>>>>> 07c3c383
-    {
-        /// <summary>
-        /// constructor for Radiance as a function of x, y, z, theta and phi detector input
-        /// </summary>
-        public RadianceOfXAndYAndZAndThetaAndPhiDetectorInput()
-        {
-            TallyType = "RadianceOfXAndYAndZAndThetaAndPhi";
-            Name = "RadianceOfXAndYAndZAndThetaAndPhi";
-            X = new DoubleRange(-10.0, 10.0, 101);
-            Y = new DoubleRange(-10.0, 10.0, 101);
-            Z = new DoubleRange(0.0, 10.0, 101);
-            Theta = new DoubleRange(0.0, Math.PI, 5); // theta (polar angle)
-            Phi = new DoubleRange(-Math.PI, Math.PI, 5); // phi (azimuthal angle)
-
-            // modify base class TallyDetails to take advantage of built-in validation capabilities (error-checking)
-            TallyDetails.IsVolumeTally = true;
-            TallyDetails.IsNotImplementedForCAW = true;
-        }
-
-        /// <summary>
-        /// detector identifier
-        /// </summary>
-        public string TallyType { get; set; }
-
-        /// <summary>
-        /// detector name
-        /// </summary>
-        public string Name { get; set; }
-
-        /// <summary>
-        /// x binning
-        /// </summary>
-        public DoubleRange X { get; set; }
-
-        /// <summary>
-        /// y binning
-        /// </summary>
-        public DoubleRange Y { get; set; }
-
-        /// <summary>
-        /// z binning
-        /// </summary>
-        public DoubleRange Z { get; set; }
-        /// <summary>
-        /// theta binning
-        /// </summary>
-        public DoubleRange Theta { get; set; }
-        /// <summary>
-        /// phi binning
-        /// </summary>
-        public DoubleRange Phi { get; set; }
-
-        public IDetector CreateDetector()
-        {
-            return new RadianceOfXAndYAndZAndThetaAndPhiDetector
-            {
-                // required properties (part of DetectorInput/Detector base classes)
-                TallyType = this.TallyType,
-                Name = this.Name,
-                TallySecondMoment = this.TallySecondMoment,
-                TallyDetails = this.TallyDetails,
-
-                // optional/custom detector-specific properties
-                X = this.X,
-                Y = this.Y,
-                Z = this.Z,
-                Theta = this.Theta,
-                Phi = this.Phi
-            };
-        }
-    }
-
-    /// <summary>
-    /// Implements IDetector.  Tally for Radiance(x,y,z).
-    /// Note: this tally currently only works with discrete absorption weighting and analog
-    /// </summary>
-    public class RadianceOfXAndYAndZAndThetaAndPhiDetector : Detector, IHistoryDetector
-    {
-        private Func<PhotonDataPoint, PhotonDataPoint, int, double> _absorptionWeightingMethod;
-        private ITissue _tissue;
-        private IList<OpticalProperties> _ops;
-
-        /* ==== Place optional/user-defined input properties here. They will be saved in text (JSON) format ==== */
-        /* ==== Note: make sure to copy over all optional/user-defined inputs from corresponding input class ==== */
-        /// <summary>
-        /// x binning
-        /// </summary>
-        public DoubleRange X { get; set; }
-        /// <summary>
-        /// z binning
-        /// </summary>
-        public DoubleRange Y { get; set; }
-        /// <summary>
-        /// z binning
-        /// </summary>
-        public DoubleRange Z { get; set; }
-        /// <summary>
-        /// theta binning
-        /// </summary>
-        public DoubleRange Theta { get; set; }
-        /// <summary>
-        /// phi binning
-        /// </summary>
-        public DoubleRange Phi { get; set; }
-
-        /* ==== Place user-defined output arrays here. They should be prepended with "[IgnoreDataMember]" attribute ==== */
-        /* ==== Then, GetBinaryArrays() should be implemented to save them separately in binary format ==== */
-        /// <summary>
-        /// detector mean
-        /// </summary>
-        [IgnoreDataMember]
-        public double[, , , ,] Mean { get; set; }
-        /// <summary>
-        /// detector second moment
-        /// </summary> 
-        [IgnoreDataMember]
-        public double[, , , ,] SecondMoment { get; set; }
-
-        /* ==== Place optional/user-defined output properties here. They will be saved in text (JSON) format ==== */
-        /// <summary>
-        /// number of times detector gets tallied to
-        /// </summary>
-        public long TallyCount { get; set; }
-
-        public void Initialize(ITissue tissue)
-        {
-            // assign any user-defined outputs (except arrays...we'll make those on-demand)
-            TallyCount = 0;
-
-            // if the data arrays are null, create them (only create second moment if TallySecondMoment is true)
-            Mean = Mean ?? new double[X.Count - 1, Y.Count - 1, Z.Count - 1, Theta.Count - 1, Phi.Count - 1];
-            SecondMoment = SecondMoment ?? (TallySecondMoment ? new double[X.Count - 1, Y.Count - 1, Z.Count - 1, Theta.Count -1, Phi.Count - 1] : null);
-
-            // intialize any other necessary class fields here
-            _absorptionWeightingMethod = AbsorptionWeightingMethods.GetVolumeAbsorptionWeightingMethod(tissue, this);
-            _tissue = tissue;
-            _ops = _tissue.Regions.Select(r => r.RegionOP).ToArray();
-        }
-
-        /// <summary>
-        /// method to tally given two consecutive photon data points
-        /// </summary>
-        /// <param name="previousDP">previous data point</param>
-        /// <param name="dp">current data point</param>
-        /// <param name="currentRegionIndex">index of region photon current is in</param>
-        public void TallySingle(PhotonDataPoint previousDP, PhotonDataPoint dp, int currentRegionIndex)
-        {
-            var ix = DetectorBinning.WhichBin(dp.Position.X, X.Count - 1, X.Delta, X.Start);
-            var iy = DetectorBinning.WhichBin(dp.Position.Y, Y.Count - 1, Y.Delta, Y.Start);
-            var iz = DetectorBinning.WhichBin(dp.Position.Z, Z.Count - 1, Z.Delta, Z.Start);
-            // using Acos, -1<Uz<1 goes to pi<theta<0, so first bin is most forward directed angle
-            var it = DetectorBinning.WhichBin(Math.Acos(dp.Direction.Uz), Theta.Count - 1, Theta.Delta, Theta.Start);
-            var ip = DetectorBinning.WhichBin(Math.Atan2(dp.Direction.Uy, dp.Direction.Ux), Phi.Count - 1, Phi.Delta,
-                Phi.Start);
-
-            var weight = _absorptionWeightingMethod(previousDP, dp, currentRegionIndex);
-
-            var regionIndex = currentRegionIndex;
-
-            if (weight != 0.0)
-            {
-                Mean[ix, iy, iz, it, ip] += weight / _ops[regionIndex].Mua;
-                if (TallySecondMoment)
-                {
-                    SecondMoment[ix, iy, iz, it, ip] += (weight / _ops[regionIndex].Mua) * (weight / _ops[regionIndex].Mua);
-                }
-                TallyCount++;
-            }
-        }
-        /// <summary>
-        /// method to tally to detector
-        /// </summary>
-        /// <param name="photon">photon data needed to tally</param>
-        public void Tally(Photon photon)
-        {
-            PhotonDataPoint previousDP = photon.History.HistoryData.First();
-            foreach (PhotonDataPoint dp in photon.History.HistoryData.Skip(1))
-            {
-                TallySingle(previousDP, dp, _tissue.GetRegionIndex(dp.Position)); // unoptimized version, but HistoryDataController calls this once
-                previousDP = dp;
-            }
-        }
-
-        /// <summary>
-        /// method to normalize detector results after numPhotons launched
-        /// </summary>
-        /// <param name="numPhotons">number of photons launched</param>
-        public void Normalize(long numPhotons)
-        {
-            var normalizationFactor = X.Delta * Y.Delta * Z.Delta * Theta.Delta * Phi.Delta;
-            for (int ix = 0; ix < X.Count - 1; ix++)
-            {
-                for (int iy = 0; iy < Y.Count - 1; iy++)
-                {
-                    for (int iz = 0; iz < Z.Count - 1; iz++)
-                    {
-                        for (int it = 0; it < Theta.Count - 1; it++)
-                        {
-                            for (int ip = 0; ip < Phi.Count - 1; ip++)
-                            {
-                                var areaNorm = Math.Sin((it + 0.5)*Theta.Delta)*normalizationFactor;
-                                Mean[ix, iy, iz, it, ip] /= areaNorm * numPhotons;
-                                if (TallySecondMoment)
-                                {
-                                    SecondMoment[ix, iy, iz, it, ip] /= areaNorm * areaNorm * numPhotons;
-                                }
-                            }
-                        }
-                    }
-                }
-            }
-        }
-
-        // this is to allow saving of large arrays separately as a binary file
-        public BinaryArraySerializer[] GetBinarySerializers()
-        {
-            return new[] {
-                new BinaryArraySerializer {
-                    DataArray = Mean,
-                    Name = "Mean",
-                    FileTag = "",
-                    WriteData = binaryWriter => {
-                        for (int i = 0; i < X.Count - 1; i++) {
-                            for (int j = 0; j < Y.Count - 1; j++) {
-                                for (int k = 0; k < Z.Count - 1; k++) {
-                                    for (int l = 0; l < Theta.Count - 1; l++) {
-                                        for (int m = 0; m < Phi.Count - 1; m++)
-                                        {
-                                            binaryWriter.Write(Mean[i, j, k, l, m]);
-                                        }                                        
-                                    }
-                                }                               
-                            }
-                        }
-                    },
-                    ReadData = binaryReader => {
-                        Mean = Mean ?? new double[X.Count - 1, Y.Count - 1, Z.Count - 1, Theta.Count - 1, Phi.Count - 1];
-                        for (int i = 0; i <  X.Count - 1; i++) {
-                            for (int j = 0; j < Y.Count - 1; j++) {
-                                for (int k = 0; k < Z.Count - 1; k++) {
-                                    for (int l = 0; l < Theta.Count - 1; l++) {
-                                        for (int m = 0; m < Phi.Count - 1; m++)
-                                        {
-                                            Mean[i, j, k, l, m] = binaryReader.ReadDouble();
-                                        }
-                                        
-                                    }
-                                }                                
-                            }
-                        }
-                    }
-                },
-                new BinaryArraySerializer {
-                    DataArray = SecondMoment,
-                    Name = "SecondMoment",
-                    FileTag = "_2",
-                    WriteData = binaryWriter => {
-                        if(!TallySecondMoment) return;
-                        for (int i = 0; i < X.Count - 1; i++) {
-                            for (int j = 0; j < Y.Count - 1; j++) {
-                                for (int k = 0; k < Z.Count - 1; k++) {
-                                    for (int l = 0; l < Theta.Count - 1; l++) {
-                                        for (int m = 0; m < Phi.Count - 1; m++)
-                                        {
-                                            binaryWriter.Write(SecondMoment[i, j, k, l, m]);
-                                        }                                        
-                                    }
-                                }                                
-                            }
-                        }
-                    },
-                    ReadData = binaryReader => {
-                        if(!TallySecondMoment) return;
-                        SecondMoment = SecondMoment ?? new double[X.Count - 1, Y.Count - 1, Z.Count - 1, Theta.Count - 1, Phi.Count - 1];
-                        for (int i = 0; i < X.Count - 1; i++) {
-                            for (int j = 0; j < Y.Count - 1; j++) {
-                                for (int k = 0; k < Z.Count - 1; k++) {
-                                    for (int l = 0; l < Theta.Count - 1; l++) {
-                                        for (int m = 0; m < Phi.Count - 1; m++)
-                                        {
-                                            SecondMoment[i, j, k, l, m] = binaryReader.ReadDouble();
-                                        }                                       
-                                    }
-                                }                                
-                            }
-			            }
-                    },
-                },
-            };
-        }
-
-        /// <summary>
-        /// method to determine if photon within detector, i.e. in NA, etc.
-        /// </summary>
-        /// <param name="dp">photon data point</param>
-        /// <returns>method always returns true</returns>
-        public bool ContainsPoint(PhotonDataPoint dp)
-        {
-            return true;
-        }
-
-    }
+using System;
+using System.Collections.Generic;
+using System.Linq;
+using System.Runtime.Serialization;
+using Vts.Common;
+using Vts.MonteCarlo.Helpers;
+using Vts.MonteCarlo.PhotonData;
+
+namespace Vts.MonteCarlo.Detectors
+{
+    /// <summary>
+    /// DetectorInput for Radiance(x,y,z,theta,phi)
+    /// </summary>
+    public class RadianceOfXAndYAndZAndThetaAndPhiDetectorInput : DetectorInput, IDetectorInput
+    {
+        /// <summary>
+        /// constructor for Radiance as a function of x, y, z, theta and phi detector input
+        /// </summary>
+        public RadianceOfXAndYAndZAndThetaAndPhiDetectorInput()
+        {
+            TallyType = "RadianceOfXAndYAndZAndThetaAndPhi";
+            Name = "RadianceOfXAndYAndZAndThetaAndPhi";
+            X = new DoubleRange(-10.0, 10.0, 101);
+            Y = new DoubleRange(-10.0, 10.0, 101);
+            Z = new DoubleRange(0.0, 10.0, 101);
+            Theta = new DoubleRange(0.0, Math.PI, 5); // theta (polar angle)
+            Phi = new DoubleRange(-Math.PI, Math.PI, 5); // phi (azimuthal angle)
+
+            // modify base class TallyDetails to take advantage of built-in validation capabilities (error-checking)
+            TallyDetails.IsVolumeTally = true;
+            TallyDetails.IsNotImplementedForCAW = true;
+        }
+
+        /// <summary>
+        /// detector identifier
+        /// </summary>
+        public string TallyType { get; set; }
+
+        /// <summary>
+        /// detector name
+        /// </summary>
+        public string Name { get; set; }
+
+        /// <summary>
+        /// x binning
+        /// </summary>
+        public DoubleRange X { get; set; }
+
+        /// <summary>
+        /// y binning
+        /// </summary>
+        public DoubleRange Y { get; set; }
+
+        /// <summary>
+        /// z binning
+        /// </summary>
+        public DoubleRange Z { get; set; }
+        /// <summary>
+        /// theta binning
+        /// </summary>
+        public DoubleRange Theta { get; set; }
+        /// <summary>
+        /// phi binning
+        /// </summary>
+        public DoubleRange Phi { get; set; }
+
+        public IDetector CreateDetector()
+        {
+            return new RadianceOfXAndYAndZAndThetaAndPhiDetector
+            {
+                // required properties (part of DetectorInput/Detector base classes)
+                TallyType = this.TallyType,
+                Name = this.Name,
+                TallySecondMoment = this.TallySecondMoment,
+                TallyDetails = this.TallyDetails,
+
+                // optional/custom detector-specific properties
+                X = this.X,
+                Y = this.Y,
+                Z = this.Z,
+                Theta = this.Theta,
+                Phi = this.Phi
+            };
+        }
+    }
+
+    /// <summary>
+    /// Implements IDetector.  Tally for Radiance(x,y,z).
+    /// Note: this tally currently only works with discrete absorption weighting and analog
+    /// </summary>
+    public class RadianceOfXAndYAndZAndThetaAndPhiDetector : Detector, IHistoryDetector
+    {
+        private Func<PhotonDataPoint, PhotonDataPoint, int, double> _absorptionWeightingMethod;
+        private ITissue _tissue;
+        private IList<OpticalProperties> _ops;
+
+        /* ==== Place optional/user-defined input properties here. They will be saved in text (JSON) format ==== */
+        /* ==== Note: make sure to copy over all optional/user-defined inputs from corresponding input class ==== */
+        /// <summary>
+        /// x binning
+        /// </summary>
+        public DoubleRange X { get; set; }
+        /// <summary>
+        /// z binning
+        /// </summary>
+        public DoubleRange Y { get; set; }
+        /// <summary>
+        /// z binning
+        /// </summary>
+        public DoubleRange Z { get; set; }
+        /// <summary>
+        /// theta binning
+        /// </summary>
+        public DoubleRange Theta { get; set; }
+        /// <summary>
+        /// phi binning
+        /// </summary>
+        public DoubleRange Phi { get; set; }
+
+        /* ==== Place user-defined output arrays here. They should be prepended with "[IgnoreDataMember]" attribute ==== */
+        /* ==== Then, GetBinaryArrays() should be implemented to save them separately in binary format ==== */
+        /// <summary>
+        /// detector mean
+        /// </summary>
+        [IgnoreDataMember]
+        public double[, , , ,] Mean { get; set; }
+        /// <summary>
+        /// detector second moment
+        /// </summary> 
+        [IgnoreDataMember]
+        public double[, , , ,] SecondMoment { get; set; }
+
+        /* ==== Place optional/user-defined output properties here. They will be saved in text (JSON) format ==== */
+        /// <summary>
+        /// number of times detector gets tallied to
+        /// </summary>
+        public long TallyCount { get; set; }
+
+        public void Initialize(ITissue tissue)
+        {
+            // assign any user-defined outputs (except arrays...we'll make those on-demand)
+            TallyCount = 0;
+
+            // if the data arrays are null, create them (only create second moment if TallySecondMoment is true)
+            Mean = Mean ?? new double[X.Count - 1, Y.Count - 1, Z.Count - 1, Theta.Count - 1, Phi.Count - 1];
+            SecondMoment = SecondMoment ?? (TallySecondMoment ? new double[X.Count - 1, Y.Count - 1, Z.Count - 1, Theta.Count -1, Phi.Count - 1] : null);
+
+            // intialize any other necessary class fields here
+            _absorptionWeightingMethod = AbsorptionWeightingMethods.GetVolumeAbsorptionWeightingMethod(tissue, this);
+            _tissue = tissue;
+            _ops = _tissue.Regions.Select(r => r.RegionOP).ToArray();
+        }
+
+        /// <summary>
+        /// method to tally given two consecutive photon data points
+        /// </summary>
+        /// <param name="previousDP">previous data point</param>
+        /// <param name="dp">current data point</param>
+        /// <param name="currentRegionIndex">index of region photon current is in</param>
+        public void TallySingle(PhotonDataPoint previousDP, PhotonDataPoint dp, int currentRegionIndex)
+        {
+            var ix = DetectorBinning.WhichBin(dp.Position.X, X.Count - 1, X.Delta, X.Start);
+            var iy = DetectorBinning.WhichBin(dp.Position.Y, Y.Count - 1, Y.Delta, Y.Start);
+            var iz = DetectorBinning.WhichBin(dp.Position.Z, Z.Count - 1, Z.Delta, Z.Start);
+            // using Acos, -1<Uz<1 goes to pi<theta<0, so first bin is most forward directed angle
+            var it = DetectorBinning.WhichBin(Math.Acos(dp.Direction.Uz), Theta.Count - 1, Theta.Delta, Theta.Start);
+            var ip = DetectorBinning.WhichBin(Math.Atan2(dp.Direction.Uy, dp.Direction.Ux), Phi.Count - 1, Phi.Delta,
+                Phi.Start);
+
+            var weight = _absorptionWeightingMethod(previousDP, dp, currentRegionIndex);
+
+            var regionIndex = currentRegionIndex;
+
+            if (weight != 0.0)
+            {
+                Mean[ix, iy, iz, it, ip] += weight / _ops[regionIndex].Mua;
+                if (TallySecondMoment)
+                {
+                    SecondMoment[ix, iy, iz, it, ip] += (weight / _ops[regionIndex].Mua) * (weight / _ops[regionIndex].Mua);
+                }
+                TallyCount++;
+            }
+        }
+        /// <summary>
+        /// method to tally to detector
+        /// </summary>
+        /// <param name="photon">photon data needed to tally</param>
+        public void Tally(Photon photon)
+        {
+            PhotonDataPoint previousDP = photon.History.HistoryData.First();
+            foreach (PhotonDataPoint dp in photon.History.HistoryData.Skip(1))
+            {
+                TallySingle(previousDP, dp, _tissue.GetRegionIndex(dp.Position)); // unoptimized version, but HistoryDataController calls this once
+                previousDP = dp;
+            }
+        }
+
+        /// <summary>
+        /// method to normalize detector results after numPhotons launched
+        /// </summary>
+        /// <param name="numPhotons">number of photons launched</param>
+        public void Normalize(long numPhotons)
+        {
+            var normalizationFactor = X.Delta * Y.Delta * Z.Delta * Theta.Delta * Phi.Delta;
+            for (int ix = 0; ix < X.Count - 1; ix++)
+            {
+                for (int iy = 0; iy < Y.Count - 1; iy++)
+                {
+                    for (int iz = 0; iz < Z.Count - 1; iz++)
+                    {
+                        for (int it = 0; it < Theta.Count - 1; it++)
+                        {
+                            for (int ip = 0; ip < Phi.Count - 1; ip++)
+                            {
+                                var areaNorm = Math.Sin((it + 0.5)*Theta.Delta)*normalizationFactor;
+                                Mean[ix, iy, iz, it, ip] /= areaNorm * numPhotons;
+                                if (TallySecondMoment)
+                                {
+                                    SecondMoment[ix, iy, iz, it, ip] /= areaNorm * areaNorm * numPhotons;
+                                }
+                            }
+                        }
+                    }
+                }
+            }
+        }
+
+        // this is to allow saving of large arrays separately as a binary file
+        public BinaryArraySerializer[] GetBinarySerializers()
+        {
+            return new[] {
+                new BinaryArraySerializer {
+                    DataArray = Mean,
+                    Name = "Mean",
+                    FileTag = "",
+                    WriteData = binaryWriter => {
+                        for (int i = 0; i < X.Count - 1; i++) {
+                            for (int j = 0; j < Y.Count - 1; j++) {
+                                for (int k = 0; k < Z.Count - 1; k++) {
+                                    for (int l = 0; l < Theta.Count - 1; l++) {
+                                        for (int m = 0; m < Phi.Count - 1; m++)
+                                        {
+                                            binaryWriter.Write(Mean[i, j, k, l, m]);
+                                        }                                        
+                                    }
+                                }                               
+                            }
+                        }
+                    },
+                    ReadData = binaryReader => {
+                        Mean = Mean ?? new double[X.Count - 1, Y.Count - 1, Z.Count - 1, Theta.Count - 1, Phi.Count - 1];
+                        for (int i = 0; i <  X.Count - 1; i++) {
+                            for (int j = 0; j < Y.Count - 1; j++) {
+                                for (int k = 0; k < Z.Count - 1; k++) {
+                                    for (int l = 0; l < Theta.Count - 1; l++) {
+                                        for (int m = 0; m < Phi.Count - 1; m++)
+                                        {
+                                            Mean[i, j, k, l, m] = binaryReader.ReadDouble();
+                                        }
+                                        
+                                    }
+                                }                                
+                            }
+                        }
+                    }
+                },
+                new BinaryArraySerializer {
+                    DataArray = SecondMoment,
+                    Name = "SecondMoment",
+                    FileTag = "_2",
+                    WriteData = binaryWriter => {
+                        if(!TallySecondMoment) return;
+                        for (int i = 0; i < X.Count - 1; i++) {
+                            for (int j = 0; j < Y.Count - 1; j++) {
+                                for (int k = 0; k < Z.Count - 1; k++) {
+                                    for (int l = 0; l < Theta.Count - 1; l++) {
+                                        for (int m = 0; m < Phi.Count - 1; m++)
+                                        {
+                                            binaryWriter.Write(SecondMoment[i, j, k, l, m]);
+                                        }                                        
+                                    }
+                                }                                
+                            }
+                        }
+                    },
+                    ReadData = binaryReader => {
+                        if(!TallySecondMoment) return;
+                        SecondMoment = SecondMoment ?? new double[X.Count - 1, Y.Count - 1, Z.Count - 1, Theta.Count - 1, Phi.Count - 1];
+                        for (int i = 0; i < X.Count - 1; i++) {
+                            for (int j = 0; j < Y.Count - 1; j++) {
+                                for (int k = 0; k < Z.Count - 1; k++) {
+                                    for (int l = 0; l < Theta.Count - 1; l++) {
+                                        for (int m = 0; m < Phi.Count - 1; m++)
+                                        {
+                                            SecondMoment[i, j, k, l, m] = binaryReader.ReadDouble();
+                                        }                                       
+                                    }
+                                }                                
+                            }
+			            }
+                    },
+                },
+            };
+        }
+
+        /// <summary>
+        /// method to determine if photon within detector, i.e. in NA, etc.
+        /// </summary>
+        /// <param name="dp">photon data point</param>
+        /// <returns>method always returns true</returns>
+        public bool ContainsPoint(PhotonDataPoint dp)
+        {
+            return true;
+        }
+
+    }
 }