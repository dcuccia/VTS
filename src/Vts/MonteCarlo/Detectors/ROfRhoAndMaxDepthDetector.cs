--- conflicted
+++ resolved
@@ -105,16 +105,7 @@
         /// detector second moment
         /// </summary>
         [IgnoreDataMember]
-<<<<<<< HEAD
         public double[,] SecondMoment { get; set; }
-        /// <summary>
-        /// distribution of maximum depths at each rho
-        /// </summary>
-        [IgnoreDataMember]
-        public double[,] MaxDepthDistribution { get; set; }
-=======
-        public double[,] SecondMoment { get; set; }        
->>>>>>> dcf0081b
 
         /* ==== Place optional/user-defined output properties here. They will be saved in text (JSON) format ==== */
         /// <summary>
@@ -131,16 +122,10 @@
             Mean = Mean ?? new double[Rho.Count - 1, MaxDepth.Count - 1];
             SecondMoment = SecondMoment ?? (TallySecondMoment ? new double[Rho.Count - 1, MaxDepth.Count - 1] : null);
 
-<<<<<<< HEAD
-            // initialize any other necessary class fields here
-            MaxDepthDistribution = MaxDepthDistribution ?? new double[Rho.Count - 1, MaxDepth.Count - 1]; 
+           // initialize any other necessary class fields here
             _tissue = tissue;
         }
-=======
-            // intialize any other necessary class fields here
-        }
-      
->>>>>>> dcf0081b
+
         /// <summary>
         /// method to tally to detector
         /// </summary>
