using System;
using System.Collections.Generic;
using System.Linq;
using System.Numerics;

namespace Vts.MonteCarlo
{
    /// <summary>
    /// Helper class to surface the results of a Monte Carlo simulation in a user-friendly (strongly-typed) way
    /// </summary>
    public class SimulationOutput
    {
        private IList<IDetector> _detectorResults;
        /// <summary>
        /// Output from a Monte Carlo simulation
        /// </summary>
        /// <param name="si">SimulationInput</param>
        /// <param name="detectorResults">list of IDetector</param>
        public SimulationOutput(SimulationInput si, IList<IDetector> detectorResults)
        {
            int count = 1;
            Input = si;
            ResultsDictionary = new Dictionary<String, IDetector>();
            foreach (var detector in detectorResults)
            {
                try
                {
                    ResultsDictionary.Add(detector.Name, detector);
                }
                catch (Exception e)
                {
                    Console.WriteLine("Problem adding detector results to dictionary.\n\nDetails:\n\n" + e + "\n");
                    if (e is ArgumentException)
                    {
                        Console.WriteLine("detector with that name already exists in dictionary\n");
                        Console.WriteLine("Adding detector with name = " + detector.Name + count + " instead.\n");
                        string newName = detector.Name + count;
                        ResultsDictionary.Add(newName, detector);
                        ++count;
                    }
                }
            }
            //ResultsDictionary = detectorResults.ToDictionary(d => d.Name);
            _detectorResults = detectorResults;
        }
        /// <summary>
        /// Diffuse Reflectance
        /// </summary>
        public double Rd { get { return ((double)((dynamic)ResultsDictionary[_detectorResults.Where(d => d.TallyType == "RDiffuse").First().Name]).Mean); } }
        /// <summary>
        /// Diffuse Reflectance 2nd moment
        /// </summary>
        public double Rd2 { get { return ((double)((dynamic)ResultsDictionary[_detectorResults.Where(d => d.TallyType == "RDiffuse").First().Name]).SecondMoment); } }
        /// <summary>
        /// Specular Reflectance
        /// </summary>
        public double Rspec { get { return ((double)((dynamic)ResultsDictionary[_detectorResults.Where(d => d.TallyType == "RSpecular").First().Name]).Mean); } }
        /// <summary>
        /// Specular Reflectance 2nd moment
        /// </summary>
        public double Rspec2 { get { return ((double)((dynamic)ResultsDictionary[_detectorResults.Where(d => d.TallyType == "RSpecular").First().Name]).SecondMoment); } }
        //public double Rtot { get { return ((RTotalDetector)ResultsDictionary["RTotal]).Mean; } }
        //public double Rtot2 { get { return ((RTotalDetector)ResultsDictionary["RTotal]).SecondMoment; } }
        /// <summary>
        /// Reflectance as a function of rho (source-detector separation)
        /// </summary>
        public double[] R_r { get { return ((double[])((dynamic)ResultsDictionary[_detectorResults.Where(d => d.TallyType == "ROfRho").First().Name]).Mean); } }
        /// <summary>
        /// Reflectance as a function of rho (source-detector separation) 2nd moment
        /// </summary>
        public double[] R_r2 { get { return ((double[])((dynamic)ResultsDictionary[_detectorResults.Where(d => d.TallyType == "ROfRho").First().Name]).SecondMoment); } }
        /// <summary>
        /// Reflectance as a function of angle
        /// </summary>
        public double[] R_a { get { return ((double[])((dynamic)ResultsDictionary[_detectorResults.Where(d => d.TallyType == "ROfAngle").First().Name]).Mean); } }
        /// <summary>
        /// Reflectance as a function of angle 2nd moment
        /// </summary>
        public double[] R_a2 { get { return ((double[])((dynamic)ResultsDictionary[_detectorResults.Where(d => d.TallyType == "ROfAngle").First().Name]).SecondMoment); } }
        /// <summary>
        /// Reflectance as a function of rho and angle
        /// </summary>
        public double[,] R_ra { get { return ((double[,])((dynamic)ResultsDictionary[_detectorResults.Where(d => d.TallyType == "ROfRhoAndAngle").First().Name]).Mean); } }
        /// <summary>
        /// Reflectance as a function of rho and angle 2nd moment
        /// </summary>
        public double[,] R_ra2 { get { return ((double[,])((dynamic)ResultsDictionary[_detectorResults.Where(d => d.TallyType == "ROfRhoAndAngle").First().Name]).SecondMoment); } }
        /// <summary>
        /// Reflectance as a function of rho and time
        /// </summary>
        public double[,] R_rt { get { return ((double[,])((dynamic)ResultsDictionary[_detectorResults.Where(d => d.TallyType == "ROfRhoAndTime").First().Name]).Mean); } }
        /// <summary>
        /// Reflectance as a function of rho and time 2nd moment
        /// </summary>
        public double[,] R_rt2 { get { return ((double[,])((dynamic)ResultsDictionary[_detectorResults.Where(d => d.TallyType == "ROfRhoAndTime").First().Name]).SecondMoment); } }
        /// <summary>
        /// Reflectance as a function of rho and omega (temporal frequency)
        /// </summary>
        public Complex[,] R_rw { get { return ((Complex[,])((dynamic)ResultsDictionary[_detectorResults.Where(d => d.TallyType == "ROfRhoAndOmega").First().Name]).Mean); } }
        /// <summary>
        /// Reflectance as a function of rho and omega (temporal frequency) 2nd moment
        /// </summary>
        public Complex[,] R_rw2 { get { return ((Complex[,])((dynamic)ResultsDictionary[_detectorResults.Where(d => d.TallyType == "ROfRhoAndOmega").First().Name]).SecondMoment); } }
        /// <summary>
        /// Reflectance as a function of x and y
        /// </summary>
        public double[,] R_xy { get { return ((double[,])((dynamic)ResultsDictionary[_detectorResults.Where(d => d.TallyType == "ROfXAndY").First().Name]).Mean); } }
        /// <summary>
        /// Reflectance as a function of x and y 2nd moment
        /// </summary>
        public double[,] R_xy2 { get { return ((double[,])((dynamic)ResultsDictionary[_detectorResults.Where(d => d.TallyType == "ROfXAndY").First().Name]).SecondMoment); } }
        /// <summary>
        /// Reflectance as a function of spatial frequency
        /// </summary>
        public Complex[] R_fx { get { return ((Complex[])((dynamic)ResultsDictionary[_detectorResults.Where(d => d.TallyType == "ROfFx").First().Name]).Mean); } }
        /// <summary>
        /// Reflectance as a function of spatial frequency 2nd moment
        /// </summary>
        public Complex[] R_fx2 { get { return ((Complex[])((dynamic)ResultsDictionary[_detectorResults.Where(d => d.TallyType == "ROfFx").First().Name]).SecondMoment); } }
        /// <summary>
        /// Reflectance as a function of spatial frequency and time
        /// </summary>
        public Complex[,] R_fxt { get { return ((Complex[,])((dynamic)ResultsDictionary[_detectorResults.Where(d => d.TallyType == "ROfFxAndTime").First().Name]).Mean); } }
        /// <summary>
        /// Reflectance as a function of spatial frequency and time 2nd moment
        /// </summary>
        public Complex[,] R_fxt2 { get { return ((Complex[,])((dynamic)ResultsDictionary[_detectorResults.Where(d => d.TallyType == "ROfFxAndTime").First().Name]).SecondMoment); } }
        /// <summary>
        /// Diffuse Transmittance
        /// </summary>
        public double Td { get { return ((double)((dynamic)ResultsDictionary[_detectorResults.Where(d => d.TallyType == "TDiffuse").First().Name]).Mean); } }
        /// <summary>
        /// Diffuse Transmittance 2nd moment
        /// </summary>
        public double Td2 { get { return ((double)((dynamic)ResultsDictionary[_detectorResults.Where(d => d.TallyType == "TDiffuse").First().Name]).SecondMoment); } }
        /// <summary>
        /// Transmittance as a function of rho (source-detector separation)
        /// </summary>
        public double[] T_r { get { return ((double[])((dynamic)ResultsDictionary[_detectorResults.Where(d => d.TallyType == "TOfRho").First().Name]).Mean); } }
        /// <summary>
        /// Transmittance as a function of rho (source-detector separation) 2nd moment
        /// </summary>
        public double[] T_r2 { get { return ((double[])((dynamic)ResultsDictionary[_detectorResults.Where(d => d.TallyType == "TOfRho").First().Name]).SecondMoment); } }
        /// <summary>
        /// Transmittance as a function of angle
        /// </summary>
        public double[] T_a { get { return ((double[])((dynamic)ResultsDictionary[_detectorResults.Where(d => d.TallyType == "TOfAngle").First().Name]).Mean); } }
        /// <summary>
        /// Transmittance as a function of angle 2nd moment
        /// </summary>
        public double[] T_a2 { get { return ((double[])((dynamic)ResultsDictionary[_detectorResults.Where(d => d.TallyType == "TOfAngle").First().Name]).SecondMoment); } }
        /// <summary>
        /// Transmittance as a function of rho and angle
        /// </summary>
        public double[,] T_ra { get { return ((double[,])((dynamic)ResultsDictionary[_detectorResults.Where(d => d.TallyType == "TOfRhoAndAngle").First().Name]).Mean); } }
        /// <summary>
        /// Transmittance as a function of rho and angle 2nd moment
        /// </summary>
        public double[,] T_ra2 { get { return ((double[,])((dynamic)ResultsDictionary[_detectorResults.Where(d => d.TallyType == "TOfRhoAndAngle").First().Name]).SecondMoment); } }
        /// <summary>
        /// Transmittance as a function of x and y
        /// </summary>
        public double[,] T_xy { get { return ((double[,])((dynamic)ResultsDictionary[_detectorResults.Where(d => d.TallyType == "TOfXAndY").First().Name]).Mean); } }
        /// <summary>
        /// Transmittance as a function of x and y 2nd moment
        /// </summary>
        public double[,] T_xy2 { get { return ((double[,])((dynamic)ResultsDictionary[_detectorResults.Where(d => d.TallyType == "TOfXAndY").First().Name]).SecondMoment); } }
        /// <summary>
        /// Transmittance as a function of spatial frequency
        /// </summary>
        public Complex[] T_fx { get { return ((Complex[])((dynamic)ResultsDictionary[_detectorResults.Where(d => d.TallyType == "TOfFx").First().Name]).Mean); } }
        /// <summary>
        /// Transmitance as a function of spatial frequency 2nd moment
        /// </summary>
        public Complex[] T_fx2 { get { return ((Complex[])((dynamic)ResultsDictionary[_detectorResults.Where(d => d.TallyType == "TOfFx").First().Name]).SecondMoment); } }
        /// <summary>
        /// Total Absorbed Energy
        /// </summary>
        public double Atot { get { return ((double)((dynamic)ResultsDictionary[_detectorResults.Where(d => d.TallyType == "ATotal").First().Name]).Mean); } }
        /// <summary>
        /// Total Absorbed Energy 2nd moment
        /// </summary>
        public double Atot2 { get { return ((double)((dynamic)ResultsDictionary[_detectorResults.Where(d => d.TallyType == "ATotal").First().Name]).SecondMoment); } }

        //public double[] A_z { get { return ((AOfZDetector)ResultsDictionary["AOfZ]).Mean; } }
        //public double[] A_z2 { get { return ((AOfZDetector)ResultsDictionary["AOfZ]).SecondMoment; } }

        // public double[] A_layer { get { return ((ALayerDetector)ResultsDictionary["ALayer]).Mean; } }
        // public double[] A_layer2 { get { return ((ALayerDetector)ResultsDictionary["ALayer]).SecondMoment; } }

        //public double[] Flu_z { get { return ((FluenceOfZDetector)ResultsDictionary["FluenceOfZ]).Mean; } }
        //public double[] Flu_z2 { get { return ((FluenceOfZDetector)ResultsDictionary["FluenceOfZ]).SecondMoment; } }
        /// <summary>
        /// Absorbed Energy as a function of rho and z
        /// </summary>
        public double[,] A_rz { get { return ((double[,])((dynamic)ResultsDictionary[_detectorResults.Where(d => d.TallyType == "AOfRhoAndZ").First().Name]).Mean); } }
        /// <summary>
        /// Absorbed Energy as a function of rho and z 2nd moment
        /// </summary>
        public double[,] A_rz2 { get { return ((double[,])((dynamic)ResultsDictionary[_detectorResults.Where(d => d.TallyType == "AOfRhoAndZ").First().Name]).SecondMoment); } }
        /// <summary>
        /// Absorption as a function of x, y and z
        /// </summary>
        public double[, ,] A_xyz { get { return ((double[, ,])((dynamic)ResultsDictionary[_detectorResults.Where(d => d.TallyType == "AOfXAndYAndZ").First().Name]).Mean); } }
        /// <summary>
        /// Absorption as a function of x, y and z 2nd moment
        /// </summary>
        public double[, ,] A_xyz2 { get { return ((double[, ,])((dynamic)ResultsDictionary[_detectorResults.Where(d => d.TallyType == "AOfXAndYAndZ").First().Name]).SecondMoment); } }
         /// <summary>
        /// Reflectance as a function of spatial frequency and time
        /// </summary>
        public Complex[,] R_fxt { get { return ((Complex[,])((dynamic)ResultsDictionary[_detectorResults.Where(d => d.TallyType == "ROfFxAndTime").First().Name]).Mean); } }
        /// <summary>
        /// Reflectance as a function of spatial frequency and time 2nd moment
        /// </summary>
        public Complex[,] R_fxt2 { get { return ((Complex[,])((dynamic)ResultsDictionary[_detectorResults.Where(d => d.TallyType == "ROfFxAndTime").First().Name]).SecondMoment); } }

        //public double[, ,] A_rzt { get { return ((ROfRhoAndOmegaDetector)ResultsDictionary["AOfRhoAndZAndTime]).Mean; } }
        //public double[, ,] A_rzt2 { get { return ((ROfRhoAndOmegaDetector)ResultsDictionary["AOfRhoAndZAndTime]).SecondMoment; } }
        /// <summary>
        /// Fluence as a function of rho and z
        /// </summary>
        public double[,] Flu_rz { get { return ((double[,])((dynamic)ResultsDictionary[_detectorResults.Where(d => d.TallyType == "FluenceOfRhoAndZ").First().Name]).Mean); } }
        /// <summary>
        /// Fluence as a function of rho and z 2nd moment
        /// </summary>
        public double[,] Flu_rz2 { get { return ((double[,])((dynamic)ResultsDictionary[_detectorResults.Where(d => d.TallyType == "FluenceOfRhoAndZ").First().Name]).SecondMoment); } }       
        /// <summary>
        /// Fluence as a function of rho, z and time
        /// </summary>
        public double[, ,] Flu_rzt { get { return ((double[, ,])((dynamic)ResultsDictionary[_detectorResults.Where(d => d.TallyType == "FluenceOfRhoAndZAndTime").First().Name]).Mean); } }
        /// <summary>
        /// Fluence as a function of rho, z and time 2nd moment
        /// </summary>
        public double[, ,] Flu_rzt2 { get { return ((double[, ,])((dynamic)ResultsDictionary[_detectorResults.Where(d => d.TallyType == "FluenceOfRhoAndZAndTime").First().Name]).SecondMoment); } }
        /// <summary>
        /// Fluence as a function of x, y and z
        /// </summary>
        public double[, ,] Flu_xyz { get { return ((double[, ,])((dynamic)ResultsDictionary[_detectorResults.Where(d => d.TallyType == "FluenceOfXAndYAndZ").First().Name]).Mean); } }
        /// <summary>
        /// Fluence as a function of x, y and z 2nd moment
        /// </summary>
        public double[, ,] Flu_xyz2 { get { return ((double[,,])((dynamic)ResultsDictionary[_detectorResults.Where(d => d.TallyType == "FluenceOfXAndYAndZ").First().Name]).SecondMoment); } }
        /// <summary>
        /// Fluence as a function of x, y, z and omega
        /// </summary>
        public Complex[, , ,] Flu_xyzo { get { return ((Complex[, , ,])((dynamic)ResultsDictionary[_detectorResults.Where(d => d.TallyType == "FluenceOfXAndYAndZAndOmega").First().Name]).Mean); } }
        /// <summary>
        /// Fluence as a function of x, y, z and omega 2nd moment
        /// </summary>
        public Complex[, , ,] Flu_xyzo2 { get { return ((Complex[, , ,])((dynamic)ResultsDictionary[_detectorResults.Where(d => d.TallyType == "FluenceOfXAndYAndZAndOmega").First().Name]).SecondMoment); } }
        /// <summary>
        /// Radiance as a function of rho (surface tally) at depth Z
        /// </summary>
        public double[] Rad_r { get { return ((double[])((dynamic)ResultsDictionary[_detectorResults.Where(d => d.TallyType == "RadianceOfRhoAtZ").First().Name]).Mean); } }
        /// <summary>
        /// Radiance as a function of rho (surface tally) at depth Z 2nd moment
        /// </summary>
        public double[] Rad_r2 { get { return ((double[])((dynamic)ResultsDictionary[_detectorResults.Where(d => d.TallyType == "RadianceOfRhoAtZ").First().Name]).SecondMoment); } }
        /// <summary>
        /// Radiance as a function of rho, z and angle (volume tally)
        /// </summary>
        public double[, ,] Rad_rza { get { return ((double[, ,])((dynamic)ResultsDictionary[_detectorResults.Where(d => d.TallyType == "RadianceOfRhoAndZAndAngle").First().Name]).Mean); } }
        /// <summary>
        /// Radiance as a function of rho, z and angle (volume tally) 2nd moment
        /// </summary>
        public double[, ,] Rad_rza2 { get { return ((double[, ,])((dynamic)ResultsDictionary[_detectorResults.Where(d => d.TallyType == "RadianceOfRhoAndZAndAngle").First().Name]).SecondMoment); } }
        /// <summary>
        /// Radiance as a function of fx, z and angle (volume tally)
        /// </summary>
        public double[, ,] Rad_fxza { get { return ((double[, ,])((dynamic)ResultsDictionary[_detectorResults.Where(d => d.TallyType == "RadianceOfFxAndZAndAngle").First().Name]).Mean); } }
        /// <summary>
        /// Radiance as a function of rho, z and angle (volume tally) 2nd moment
        /// </summary>
        public double[, ,] Rad_fxza2 { get { return ((double[, ,])((dynamic)ResultsDictionary[_detectorResults.Where(d => d.TallyType == "RadianceOfFxAndZAndAngle").First().Name]).SecondMoment); } }
        /// <summary>
        /// Radiance as a function of x, y, z, theta and phi (volume tally)
        /// </summary>
        public double[, , , ,] Rad_xyztp { get { return ((double[, , , ,])((dynamic)ResultsDictionary[_detectorResults.Where(d => d.TallyType == "RadianceOfXAndYAndZAndThetaAndPhi").First().Name]).Mean); } }
        /// <summary>
        /// Radiance as a function of x, y, z, theta and phi (volume tally) 2nd moment
        /// </summary>
        public double[, , , ,] Rad_xyztp2 { get { return ((double[, , , ,])((dynamic)ResultsDictionary[_detectorResults.Where(d => d.TallyType == "RadianceOfXAndYAndZAndThetaAndPhi").First().Name]).SecondMoment); } }
        /// <summary>
        /// Reflected Momentum Transfer of Rho and Tissue SubRegion with a histogram of MT
        /// </summary>
        public double[,] RefMT_rmt { get { return ((double[,])((dynamic)ResultsDictionary[_detectorResults.Where(d => d.TallyType == "ReflectedMTOfRhoAndSubregionHist").First().Name]).Mean); } }
        /// <summary>
        /// Reflected Momentum Transfer of Rho and Tissue SubRegion with a histogram of MT 2nd moment
        /// </summary>
        public double[,] RefMT_rmt2 { get { return ((double[,])((dynamic)ResultsDictionary[_detectorResults.Where(d => d.TallyType == "ReflectedMTOfRhoAndSubregionHist").First().Name]).SecondMoment); } }
        /// <summary>
        /// Reflected Momentum Transfer of Rho and Tissue SubRegion with a histogram of MT fractional MT
        /// </summary>
        public double[, , ,] RefMT_rmt_frac { get { return ((double[, , ,])((dynamic)ResultsDictionary[_detectorResults.Where(d => d.TallyType == "ReflectedMTOfRhoAndSubregionHist").First().Name]).FractionalMT); } }
        /// <summary>
        /// Reflected Momentum Transfer of X, Y and Tissue SubRegion with a histogram of MT
        /// </summary>
        public double[,,] RefMT_xymt { get { return ((double[,,])((dynamic)ResultsDictionary[_detectorResults.Where(d => d.TallyType == "ReflectedMTOfXAndYAndSubregionHist").First().Name]).Mean); } }
        /// <summary>
        /// Reflected Momentum Transfer of X, Y and Tissue SubRegion with a histogram of MT 2nd moment
        /// </summary>
        public double[,,] RefMT_xymt2 { get { return ((double[,,])((dynamic)ResultsDictionary[_detectorResults.Where(d => d.TallyType == "ReflectedMTOfXAndYAndSubregionHist").First().Name]).SecondMoment); } }
        /// <summary>
        /// Reflected Momentum Transfer of X, Y and Tissue SubRegion with a histogram of MT fractional MT
        /// </summary>
        public double[,,,,] RefMT_xymt_frac { get { return ((double[,,,,])((dynamic)ResultsDictionary[_detectorResults.Where(d => d.TallyType == "ReflectedMTOfXAndYAndSubregionHist").First().Name]).FractionalMT); } }
        /// <summary>
        /// Transmitted Momentum Transfer of Rho and Tissue SubRegion with a histogram of MT
        /// </summary>
        public double[,] TransMT_rmt { get { return ((double[,])((dynamic)ResultsDictionary[_detectorResults.Where(d => d.TallyType == "TransmittedMTOfRhoAndSubregionHist").First().Name]).Mean); } }
        /// <summary>
        /// Transmitted Momentum Transfer of Rho and Tissue SubRegion with a histogram of MT 2nd moment
        /// </summary>
        public double[,] TransMT_rmt2 { get { return ((double[,])((dynamic)ResultsDictionary[_detectorResults.Where(d => d.TallyType == "TransmittedMTOfRhoAndSubregionHist").First().Name]).SecondMoment); } }
        /// <summary>
        /// Transmitted Momentum Transfer of Rho and Tissue SubRegion with a histogram of MT fractional MT
        /// </summary>
        public double[, , ,] TransMT_rmt_frac { get { return ((double[, , ,])((dynamic)ResultsDictionary[_detectorResults.Where(d => d.TallyType == "TransmittedMTOfRhoAndSubregionHist").First().Name]).FractionalMT); } }
        /// <summary>
        /// Transmitted Momentum Transfer of X, Y and Tissue SubRegion with a histogram of MT
        /// </summary>
        public double[,,] TransMT_xymt { get { return ((double[,,])((dynamic)ResultsDictionary[_detectorResults.Where(d => d.TallyType == "TransmittedMTOfXAndYAndSubregionHist").First().Name]).Mean); } }
        /// <summary>
        /// Transmitted Momentum Transfer of Rho and Tissue SubRegion with a histogram of MT 2nd moment
        /// </summary>
        public double[,,] TransMT_xymt2 { get { return ((double[,,])((dynamic)ResultsDictionary[_detectorResults.Where(d => d.TallyType == "TransmittedMTOfXAndYAndSubregionHist").First().Name]).SecondMoment); } }
        /// <summary>
        /// Transmitted Momentum Transfer of Rho and Tissue SubRegion with a histogram of MT fractional MT
        /// </summary>
        public double[,,,,] TransMT_xymt_frac { get { return ((double[,,,,])((dynamic)ResultsDictionary[_detectorResults.Where(d => d.TallyType == "TransmittedMTOfXAndYAndSubregionHist").First().Name]).FractionalMT); } }
        /// <summary>
        /// Reflected Dynamic Momentum Transfer of Rho and Tissue SubRegion with a histogram of MT
        /// </summary>
        public double[,] RefDynMT_rmt { get { return ((double[,])((dynamic)ResultsDictionary[_detectorResults.Where(d => d.TallyType == "ReflectedDynamicMTOfRhoAndSubregionHist").First().Name]).Mean); } }
        /// <summary>
        /// Reflected Dynamic Momentum Transfer of Rho and Tissue SubRegion with a histogram of MT 2nd moment
        /// </summary>
        public double[,] RefDynMT_rmt2 { get { return ((double[,])((dynamic)ResultsDictionary[_detectorResults.Where(d => d.TallyType == "ReflectedDynamicMTOfRhoAndSubregionHist").First().Name]).SecondMoment); } }
        /// <summary>
        /// Reflected Dynamic Momentum Transfer of Rho and Tissue SubRegion with a histogram of MT fractional MT
        /// </summary>
        public double[, ,] RefDynMT_rmt_frac { get { return ((double[, ,])((dynamic)ResultsDictionary[_detectorResults.Where(d => d.TallyType == "ReflectedDynamicMTOfRhoAndSubregionHist").First().Name]).FractionalMT); } }
        /// <summary>
        /// Reflected Dynamic Momentum Transfer of Rho and Tissue SubRegion with Total MT of Z
        /// </summary>
        public double[,] RefDynMT_rmt_totofz { get { return ((double[,])((dynamic)ResultsDictionary[_detectorResults.Where(d => d.TallyType == "ReflectedDynamicMTOfRhoAndSubregionHist").First().Name]).TotalMTOfZ); } }
        /// <summary>
        /// Reflected Dynamic Momentum Transfer of Rho and Tissue SubRegion with Dynamic MT of Z
        /// </summary>
        public double[,] RefDynMT_rmt_dynofz { get { return ((double[,])((dynamic)ResultsDictionary[_detectorResults.Where(d => d.TallyType == "ReflectedDynamicMTOfRhoAndSubregionHist").First().Name]).DynamicMTOfZ); } }
        /// <summary>
        /// Reflected Dynamic Momentum Transfer of Rho and Tissue SubRegion with SubregionCollisions
        /// </summary>
        public double[,] RefDynMT_rmt_subrcols { get { return ((double[,])((dynamic)ResultsDictionary[_detectorResults.Where(d => d.TallyType == "ReflectedDynamicMTOfRhoAndSubregionHist").First().Name]).SubregionCollisions); } }
        /// <summary>
        /// Reflected Dynamic Momentum Transfer of X, Y and Tissue SubRegion with a histogram of MT
        /// </summary>
        public double[, ,] RefDynMT_xymt { get { return ((double[, ,])((dynamic)ResultsDictionary[_detectorResults.Where(d => d.TallyType == "ReflectedDynamicMTOfXAndYAndSubregionHist").First().Name]).Mean); } }
        /// <summary>
        /// Reflected Dynamic Momentum Transfer of X, Y and Tissue SubRegion with a histogram of MT 2nd moment
        /// </summary>
        public double[, ,] RefDynMT_xymt2 { get { return ((double[, ,])((dynamic)ResultsDictionary[_detectorResults.Where(d => d.TallyType == "ReflectedDynamicMTOfXAndYAndSubregionHist").First().Name]).SecondMoment); } }
        /// <summary>
        /// Reflected Dynamic Momentum Transfer of X, Y and Tissue SubRegion with a histogram of MT fractional MT
        /// </summary>
        public double[, , ,] RefDynMT_xymt_frac { get { return ((double[, , ,])((dynamic)ResultsDictionary[_detectorResults.Where(d => d.TallyType == "ReflectedDynamicMTOfXAndYAndSubregionHist").First().Name]).FractionalMT); } }
        /// <summary>
        /// Reflected Dynamic Momentum Transfer of X, Y and Tissue SubRegion with Total MT of Z
        /// </summary>
        public double[,,] RefDynMT_xymt_totofz { get { return ((double[,,])((dynamic)ResultsDictionary[_detectorResults.Where(d => d.TallyType == "ReflectedDynamicMTOfXAndYAndSubregionHist").First().Name]).TotalMTOfZ); } }
        /// <summary>
        /// Reflected Dynamic Momentum Transfer of X, Y and Tissue SubRegion with Dynamic MT of Z
        /// </summary>
        public double[,,] RefDynMT_xymt_dynofz { get { return ((double[,,])((dynamic)ResultsDictionary[_detectorResults.Where(d => d.TallyType == "ReflectedDynamicMTOfXAndYAndSubregionHist").First().Name]).DynamicMTOfZ); } }
        /// <summary>
        /// Reflected Dynamic Momentum Transfer of X, Y and Tissue SubRegion with SubregionCollisions
        /// </summary>
        public double[,] RefDynMT_xymt_subrcols { get { return ((double[,])((dynamic)ResultsDictionary[_detectorResults.Where(d => d.TallyType == "ReflectedDynamicMTOfXAndYAndSubregionHist").First().Name]).SubregionCollisions); } }
        /// <summary>
        /// Transmitted Dynamic Momentum Transfer of Rho and Tissue SubRegion with a histogram of MT
        /// </summary>
        public double[,] TransDynMT_rmt { get { return ((double[,])((dynamic)ResultsDictionary[_detectorResults.Where(d => d.TallyType == "TransmittedDynamicMTOfRhoAndSubregionHist").First().Name]).Mean); } }
        /// <summary>
        /// Transmitted Dynamic Momentum Transfer of Rho and Tissue SubRegion with a histogram of MT 2nd moment
        /// </summary>
        public double[,] TransDynMT_rmt2 { get { return ((double[,])((dynamic)ResultsDictionary[_detectorResults.Where(d => d.TallyType == "TransmittedDynamicMTOfRhoAndSubregionHist").First().Name]).SecondMoment); } }
        /// <summary>
        /// Transmitted Dynamic Momentum Transfer of Rho and Tissue SubRegion with a histogram of MT fractional MT
        /// </summary>
        public double[, ,] TransDynMT_rmt_frac { get { return ((double[, ,])((dynamic)ResultsDictionary[_detectorResults.Where(d => d.TallyType == "TransmittedDynamicMTOfRhoAndSubregionHist").First().Name]).FractionalMT); } }
        /// <summary>
        /// Transmitted Dynamic Momentum Transfer of Rho and Tissue SubRegion with Total MT of Z
        /// </summary>
        public double[,] TransDynMT_rmt_totofz { get { return ((double[,])((dynamic)ResultsDictionary[_detectorResults.Where(d => d.TallyType == "TransmittedDynamicMTOfRhoAndSubregionHist").First().Name]).TotalMTOfZ); } }
        /// <summary>
        /// Transmitted Dynamic Momentum Transfer of Rho and Tissue SubRegion with Dynamic MT of Z
        /// </summary>
        public double[,] TransDynMT_rmt_dynofz { get { return ((double[,])((dynamic)ResultsDictionary[_detectorResults.Where(d => d.TallyType == "TransmittedDynamicMTOfRhoAndSubregionHist").First().Name]).DynamicMTOfZ); } }
        /// <summary>
        /// Transmitted Dynamic Momentum Transfer of Rho and Tissue SubRegion with SubregionCollisions
        /// </summary>
        public double[,] TransDynMT_rmt_subrcols { get { return ((double[,])((dynamic)ResultsDictionary[_detectorResults.Where(d => d.TallyType == "TransmittedDynamicMTOfRhoAndSubregionHist").First().Name]).SubregionCollisions); } }
        /// <summary>
        /// Transmitted Dynamic Momentum Transfer of X, Y and Tissue SubRegion with a histogram of MT
        /// </summary>
        public double[, ,] TransDynMT_xymt { get { return ((double[, ,])((dynamic)ResultsDictionary[_detectorResults.Where(d => d.TallyType == "TransmittedDynamicMTOfXAndYAndSubregionHist").First().Name]).Mean); } }
        /// <summary>
        /// Transmitted Dynamic Momentum Transfer of X, Y and Tissue SubRegion with a histogram of MT 2nd moment
        /// </summary>
        public double[, ,] TransDynMT_xymt2 { get { return ((double[, ,])((dynamic)ResultsDictionary[_detectorResults.Where(d => d.TallyType == "TransmittedDynamicMTOfXAndYAndSubregionHist").First().Name]).SecondMoment); } }
        /// <summary>
        /// Transmitted Dynamic Momentum Transfer of X, Y and Tissue SubRegion with a histogram of MT fractional MT
        /// </summary>
        public double[, , ,] TransDynMT_xymt_frac { get { return ((double[, , ,])((dynamic)ResultsDictionary[_detectorResults.Where(d => d.TallyType == "TransmittedDynamicMTOfXAndYAndSubregionHist").First().Name]).FractionalMT); } }
        /// <summary>
        /// Transmitted Dynamic Momentum Transfer of X, Y and Tissue SubRegion with Total MT of Z
        /// </summary>
        public double[, ,] TransDynMT_xymt_totofz { get { return ((double[, ,])((dynamic)ResultsDictionary[_detectorResults.Where(d => d.TallyType == "TransmittedDynamicMTOfRhoAndSubregionHist").First().Name]).TotalMTOfZ); } }
        /// <summary>
        /// Transmitted Dynamic Momentum Transfer of X, Y and Tissue SubRegion with Dynamic MT of Z
        /// </summary>
        public double[, ,] TransDynMT_xymt_dynofz { get { return ((double[, ,])((dynamic)ResultsDictionary[_detectorResults.Where(d => d.TallyType == "TransmittedDynamicMTOfRhoAndSubregionHist").First().Name]).DynamicMTOfZ); } }
        /// <summary>
        /// Transmitted Dynamic Momentum Transfer of X, Y and Tissue SubRegion with SubregionCollisions
        /// </summary>
        public double[,] TransDynMT_xymt_subrcols { get { return ((double[,])((dynamic)ResultsDictionary[_detectorResults.Where(d => d.TallyType == "TransmittedDynamicMTOfRhoAndSubregionHist").First().Name]).SubregionCollisions); } }
  
        /// <summary>
        /// Reflected Time of Rho and Tissue SubRegion with a histogram of Time
        /// </summary>
        public double[, ,] RefTime_rs_hist { get { return ((double[, ,])((dynamic)ResultsDictionary[_detectorResults.Where(d => d.TallyType == "ReflectedTimeOfRhoAndSubregionHist").First().Name]).Mean); } }
        /// <summary>
        /// Reflected Time of Rho and Tissue SubRegion with a histogram of Time 2nd moment
        /// </summary>
        public double[, ,] RefTime_rs_hist2 { get { return ((double[, ,])((dynamic)ResultsDictionary[_detectorResults.Where(d => d.TallyType == "ReflectedTimeOfRhoAndSubregionHist").First().Name]).SecondMoment); } }

        /// <summary>
        /// perturbation MC Reflectance as a function of rho 
        /// </summary>
        public double[] pMC_R_r { get { return ((double[])((dynamic)ResultsDictionary[_detectorResults.Where(d => d.TallyType == "pMCROfRho").First().Name]).Mean); } }
        /// <summary>
        /// perturbation MC Reflectance as a function of rho 2nd moment
        /// </summary>
        public double[] pMC_R_r2 { get { return ((double[])((dynamic)ResultsDictionary[_detectorResults.Where(d => d.TallyType == "pMCROfRho").First().Name]).SecondMoment); } }
        /// <summary>
        /// perturbation MC Reflectance as a function of rho and time
        /// </summary>
        public double[,] pMC_R_rt { get { return ((double[,])((dynamic)ResultsDictionary[_detectorResults.Where(d => d.TallyType == "pMCROfRhoAndTime").First().Name]).Mean); } }
        /// <summary>
        /// perturbation MC Reflectance as a function of rho and time 2nd moment
        /// </summary>
        public double[,] pMC_R_rt2 { get { return ((double[,])((dynamic)ResultsDictionary[_detectorResults.Where(d => d.TallyType == "pMCROfRhoAndTime").First().Name]).SecondMoment); } }
        /// <summary>
        /// differential MC Reflectance as a function of rho wrt to mua
        /// </summary>
        public double[] dMCdMua_R_r { get { return ((double[])((dynamic)ResultsDictionary[_detectorResults.Where(d => d.TallyType == "dMCdROfRhodMua").First().Name]).Mean); } }
        /// <summary>
        /// differential MC Reflectance as a function of rho wrt to mus
        /// </summary>
        public double[] dMCdMus_R_r { get { return ((double[])((dynamic)ResultsDictionary[_detectorResults.Where(d => d.TallyType == "dMCdROfRhodMus").First().Name]).Mean); } }
        /// <summary>
<<<<<<< HEAD
        /// perturbation MC Reflectance as a function of fx
        /// </summary>
        public Complex[] pMC_R_fx { get { return ((Complex[])((dynamic)ResultsDictionary[_detectorResults.Where(d => d.TallyType == "pMCROfFx").First().Name]).Mean); } }
        /// <summary>
        /// perturbation MC Reflectance as a function of fx 2nd moment
        /// </summary>
        public Complex[] pMC_R_fx2 { get { return ((Complex[])((dynamic)ResultsDictionary[_detectorResults.Where(d => d.TallyType == "pMCROfFx").First().Name]).SecondMoment); } }
        /// <summary>
=======
>>>>>>> 0978c881
        /// perturbation MC Reflectance as a function of fx and time
        /// </summary>
        public Complex[,] pMC_R_fxt { get { return ((Complex[,])((dynamic)ResultsDictionary[_detectorResults.Where(d => d.TallyType == "pMCROfFxAndTime").First().Name]).Mean); } }
        /// <summary>
        /// perturbation MC Reflectance as a function of fx and time 2nd moment
        /// </summary>
        public Complex[,] pMC_R_fxt2 { get { return ((Complex[,])((dynamic)ResultsDictionary[_detectorResults.Where(d => d.TallyType == "pMCROfFxAndTime").First().Name]).SecondMoment); } }
<<<<<<< HEAD

=======
        /// <summary>
        /// perturbation MC Reflectance as a function of fx 
        /// </summary>
        public Complex[] pMC_R_fx { get { return ((Complex[])((dynamic)ResultsDictionary[_detectorResults.Where(d => d.TallyType == "pMCROfFx").First().Name]).Mean); } }
        /// <summary>
        /// perturbation MC Reflectance as a function of rho 2nd moment
        /// </summary>
        public Complex[] pMC_R_fx2 { get { return ((Complex[])((dynamic)ResultsDictionary[_detectorResults.Where(d => d.TallyType == "pMCROfFx").First().Name]).SecondMoment); } }
       
>>>>>>> 0978c881
        /// <summary>
        /// Simulation Input that generated this SimulationOutput
        /// </summary>
        public SimulationInput Input { get; private set; }
        /// <summary>
        /// Dictionary holding detector results as specified in SimulationInput
        /// </summary>
        public IDictionary<String, IDetector> ResultsDictionary { get; private set; }

        public IEnumerable<IDetector> GetDetectors(IEnumerable<string> detectorNames)
        {
            foreach (var detectorName in detectorNames)
            {
                var detector = GetDetector(detectorName);

                if (detector != null)
                {
                    yield return detector;
                }
            }
        }

        public IDetector GetDetector(string detectorName)
        {
            IDetector detector;

            ResultsDictionary.TryGetValue(detectorName, out detector);

            return detector;
        }

    }
}
<|MERGE_RESOLUTION|>--- conflicted
+++ resolved
@@ -1,526 +1,502 @@
-using System;
-using System.Collections.Generic;
-using System.Linq;
-using System.Numerics;
-
-namespace Vts.MonteCarlo
-{
-    /// <summary>
-    /// Helper class to surface the results of a Monte Carlo simulation in a user-friendly (strongly-typed) way
-    /// </summary>
-    public class SimulationOutput
-    {
-        private IList<IDetector> _detectorResults;
-        /// <summary>
-        /// Output from a Monte Carlo simulation
-        /// </summary>
-        /// <param name="si">SimulationInput</param>
-        /// <param name="detectorResults">list of IDetector</param>
-        public SimulationOutput(SimulationInput si, IList<IDetector> detectorResults)
-        {
-            int count = 1;
-            Input = si;
-            ResultsDictionary = new Dictionary<String, IDetector>();
-            foreach (var detector in detectorResults)
-            {
-                try
-                {
-                    ResultsDictionary.Add(detector.Name, detector);
-                }
-                catch (Exception e)
-                {
-                    Console.WriteLine("Problem adding detector results to dictionary.\n\nDetails:\n\n" + e + "\n");
-                    if (e is ArgumentException)
-                    {
-                        Console.WriteLine("detector with that name already exists in dictionary\n");
-                        Console.WriteLine("Adding detector with name = " + detector.Name + count + " instead.\n");
-                        string newName = detector.Name + count;
-                        ResultsDictionary.Add(newName, detector);
-                        ++count;
-                    }
-                }
-            }
-            //ResultsDictionary = detectorResults.ToDictionary(d => d.Name);
-            _detectorResults = detectorResults;
-        }
-        /// <summary>
-        /// Diffuse Reflectance
-        /// </summary>
-        public double Rd { get { return ((double)((dynamic)ResultsDictionary[_detectorResults.Where(d => d.TallyType == "RDiffuse").First().Name]).Mean); } }
-        /// <summary>
-        /// Diffuse Reflectance 2nd moment
-        /// </summary>
-        public double Rd2 { get { return ((double)((dynamic)ResultsDictionary[_detectorResults.Where(d => d.TallyType == "RDiffuse").First().Name]).SecondMoment); } }
-        /// <summary>
-        /// Specular Reflectance
-        /// </summary>
-        public double Rspec { get { return ((double)((dynamic)ResultsDictionary[_detectorResults.Where(d => d.TallyType == "RSpecular").First().Name]).Mean); } }
-        /// <summary>
-        /// Specular Reflectance 2nd moment
-        /// </summary>
-        public double Rspec2 { get { return ((double)((dynamic)ResultsDictionary[_detectorResults.Where(d => d.TallyType == "RSpecular").First().Name]).SecondMoment); } }
-        //public double Rtot { get { return ((RTotalDetector)ResultsDictionary["RTotal]).Mean; } }
-        //public double Rtot2 { get { return ((RTotalDetector)ResultsDictionary["RTotal]).SecondMoment; } }
-        /// <summary>
-        /// Reflectance as a function of rho (source-detector separation)
-        /// </summary>
-        public double[] R_r { get { return ((double[])((dynamic)ResultsDictionary[_detectorResults.Where(d => d.TallyType == "ROfRho").First().Name]).Mean); } }
-        /// <summary>
-        /// Reflectance as a function of rho (source-detector separation) 2nd moment
-        /// </summary>
-        public double[] R_r2 { get { return ((double[])((dynamic)ResultsDictionary[_detectorResults.Where(d => d.TallyType == "ROfRho").First().Name]).SecondMoment); } }
-        /// <summary>
-        /// Reflectance as a function of angle
-        /// </summary>
-        public double[] R_a { get { return ((double[])((dynamic)ResultsDictionary[_detectorResults.Where(d => d.TallyType == "ROfAngle").First().Name]).Mean); } }
-        /// <summary>
-        /// Reflectance as a function of angle 2nd moment
-        /// </summary>
-        public double[] R_a2 { get { return ((double[])((dynamic)ResultsDictionary[_detectorResults.Where(d => d.TallyType == "ROfAngle").First().Name]).SecondMoment); } }
-        /// <summary>
-        /// Reflectance as a function of rho and angle
-        /// </summary>
-        public double[,] R_ra { get { return ((double[,])((dynamic)ResultsDictionary[_detectorResults.Where(d => d.TallyType == "ROfRhoAndAngle").First().Name]).Mean); } }
-        /// <summary>
-        /// Reflectance as a function of rho and angle 2nd moment
-        /// </summary>
-        public double[,] R_ra2 { get { return ((double[,])((dynamic)ResultsDictionary[_detectorResults.Where(d => d.TallyType == "ROfRhoAndAngle").First().Name]).SecondMoment); } }
-        /// <summary>
-        /// Reflectance as a function of rho and time
-        /// </summary>
-        public double[,] R_rt { get { return ((double[,])((dynamic)ResultsDictionary[_detectorResults.Where(d => d.TallyType == "ROfRhoAndTime").First().Name]).Mean); } }
-        /// <summary>
-        /// Reflectance as a function of rho and time 2nd moment
-        /// </summary>
-        public double[,] R_rt2 { get { return ((double[,])((dynamic)ResultsDictionary[_detectorResults.Where(d => d.TallyType == "ROfRhoAndTime").First().Name]).SecondMoment); } }
-        /// <summary>
-        /// Reflectance as a function of rho and omega (temporal frequency)
-        /// </summary>
-        public Complex[,] R_rw { get { return ((Complex[,])((dynamic)ResultsDictionary[_detectorResults.Where(d => d.TallyType == "ROfRhoAndOmega").First().Name]).Mean); } }
-        /// <summary>
-        /// Reflectance as a function of rho and omega (temporal frequency) 2nd moment
-        /// </summary>
-        public Complex[,] R_rw2 { get { return ((Complex[,])((dynamic)ResultsDictionary[_detectorResults.Where(d => d.TallyType == "ROfRhoAndOmega").First().Name]).SecondMoment); } }
-        /// <summary>
-        /// Reflectance as a function of x and y
-        /// </summary>
-        public double[,] R_xy { get { return ((double[,])((dynamic)ResultsDictionary[_detectorResults.Where(d => d.TallyType == "ROfXAndY").First().Name]).Mean); } }
-        /// <summary>
-        /// Reflectance as a function of x and y 2nd moment
-        /// </summary>
-        public double[,] R_xy2 { get { return ((double[,])((dynamic)ResultsDictionary[_detectorResults.Where(d => d.TallyType == "ROfXAndY").First().Name]).SecondMoment); } }
-        /// <summary>
-        /// Reflectance as a function of spatial frequency
-        /// </summary>
-        public Complex[] R_fx { get { return ((Complex[])((dynamic)ResultsDictionary[_detectorResults.Where(d => d.TallyType == "ROfFx").First().Name]).Mean); } }
-        /// <summary>
-        /// Reflectance as a function of spatial frequency 2nd moment
-        /// </summary>
-        public Complex[] R_fx2 { get { return ((Complex[])((dynamic)ResultsDictionary[_detectorResults.Where(d => d.TallyType == "ROfFx").First().Name]).SecondMoment); } }
-        /// <summary>
-        /// Reflectance as a function of spatial frequency and time
-        /// </summary>
-        public Complex[,] R_fxt { get { return ((Complex[,])((dynamic)ResultsDictionary[_detectorResults.Where(d => d.TallyType == "ROfFxAndTime").First().Name]).Mean); } }
-        /// <summary>
-        /// Reflectance as a function of spatial frequency and time 2nd moment
-        /// </summary>
-        public Complex[,] R_fxt2 { get { return ((Complex[,])((dynamic)ResultsDictionary[_detectorResults.Where(d => d.TallyType == "ROfFxAndTime").First().Name]).SecondMoment); } }
-        /// <summary>
-        /// Diffuse Transmittance
-        /// </summary>
-        public double Td { get { return ((double)((dynamic)ResultsDictionary[_detectorResults.Where(d => d.TallyType == "TDiffuse").First().Name]).Mean); } }
-        /// <summary>
-        /// Diffuse Transmittance 2nd moment
-        /// </summary>
-        public double Td2 { get { return ((double)((dynamic)ResultsDictionary[_detectorResults.Where(d => d.TallyType == "TDiffuse").First().Name]).SecondMoment); } }
-        /// <summary>
-        /// Transmittance as a function of rho (source-detector separation)
-        /// </summary>
-        public double[] T_r { get { return ((double[])((dynamic)ResultsDictionary[_detectorResults.Where(d => d.TallyType == "TOfRho").First().Name]).Mean); } }
-        /// <summary>
-        /// Transmittance as a function of rho (source-detector separation) 2nd moment
-        /// </summary>
-        public double[] T_r2 { get { return ((double[])((dynamic)ResultsDictionary[_detectorResults.Where(d => d.TallyType == "TOfRho").First().Name]).SecondMoment); } }
-        /// <summary>
-        /// Transmittance as a function of angle
-        /// </summary>
-        public double[] T_a { get { return ((double[])((dynamic)ResultsDictionary[_detectorResults.Where(d => d.TallyType == "TOfAngle").First().Name]).Mean); } }
-        /// <summary>
-        /// Transmittance as a function of angle 2nd moment
-        /// </summary>
-        public double[] T_a2 { get { return ((double[])((dynamic)ResultsDictionary[_detectorResults.Where(d => d.TallyType == "TOfAngle").First().Name]).SecondMoment); } }
-        /// <summary>
-        /// Transmittance as a function of rho and angle
-        /// </summary>
-        public double[,] T_ra { get { return ((double[,])((dynamic)ResultsDictionary[_detectorResults.Where(d => d.TallyType == "TOfRhoAndAngle").First().Name]).Mean); } }
-        /// <summary>
-        /// Transmittance as a function of rho and angle 2nd moment
-        /// </summary>
-        public double[,] T_ra2 { get { return ((double[,])((dynamic)ResultsDictionary[_detectorResults.Where(d => d.TallyType == "TOfRhoAndAngle").First().Name]).SecondMoment); } }
-        /// <summary>
-        /// Transmittance as a function of x and y
-        /// </summary>
-        public double[,] T_xy { get { return ((double[,])((dynamic)ResultsDictionary[_detectorResults.Where(d => d.TallyType == "TOfXAndY").First().Name]).Mean); } }
-        /// <summary>
-        /// Transmittance as a function of x and y 2nd moment
-        /// </summary>
-        public double[,] T_xy2 { get { return ((double[,])((dynamic)ResultsDictionary[_detectorResults.Where(d => d.TallyType == "TOfXAndY").First().Name]).SecondMoment); } }
-        /// <summary>
-        /// Transmittance as a function of spatial frequency
-        /// </summary>
-        public Complex[] T_fx { get { return ((Complex[])((dynamic)ResultsDictionary[_detectorResults.Where(d => d.TallyType == "TOfFx").First().Name]).Mean); } }
-        /// <summary>
-        /// Transmitance as a function of spatial frequency 2nd moment
-        /// </summary>
-        public Complex[] T_fx2 { get { return ((Complex[])((dynamic)ResultsDictionary[_detectorResults.Where(d => d.TallyType == "TOfFx").First().Name]).SecondMoment); } }
-        /// <summary>
-        /// Total Absorbed Energy
-        /// </summary>
-        public double Atot { get { return ((double)((dynamic)ResultsDictionary[_detectorResults.Where(d => d.TallyType == "ATotal").First().Name]).Mean); } }
-        /// <summary>
-        /// Total Absorbed Energy 2nd moment
-        /// </summary>
-        public double Atot2 { get { return ((double)((dynamic)ResultsDictionary[_detectorResults.Where(d => d.TallyType == "ATotal").First().Name]).SecondMoment); } }
-
-        //public double[] A_z { get { return ((AOfZDetector)ResultsDictionary["AOfZ]).Mean; } }
-        //public double[] A_z2 { get { return ((AOfZDetector)ResultsDictionary["AOfZ]).SecondMoment; } }
-
-        // public double[] A_layer { get { return ((ALayerDetector)ResultsDictionary["ALayer]).Mean; } }
-        // public double[] A_layer2 { get { return ((ALayerDetector)ResultsDictionary["ALayer]).SecondMoment; } }
-
-        //public double[] Flu_z { get { return ((FluenceOfZDetector)ResultsDictionary["FluenceOfZ]).Mean; } }
-        //public double[] Flu_z2 { get { return ((FluenceOfZDetector)ResultsDictionary["FluenceOfZ]).SecondMoment; } }
-        /// <summary>
-        /// Absorbed Energy as a function of rho and z
-        /// </summary>
-        public double[,] A_rz { get { return ((double[,])((dynamic)ResultsDictionary[_detectorResults.Where(d => d.TallyType == "AOfRhoAndZ").First().Name]).Mean); } }
-        /// <summary>
-        /// Absorbed Energy as a function of rho and z 2nd moment
-        /// </summary>
-        public double[,] A_rz2 { get { return ((double[,])((dynamic)ResultsDictionary[_detectorResults.Where(d => d.TallyType == "AOfRhoAndZ").First().Name]).SecondMoment); } }
-        /// <summary>
-        /// Absorption as a function of x, y and z
-        /// </summary>
-        public double[, ,] A_xyz { get { return ((double[, ,])((dynamic)ResultsDictionary[_detectorResults.Where(d => d.TallyType == "AOfXAndYAndZ").First().Name]).Mean); } }
-        /// <summary>
-        /// Absorption as a function of x, y and z 2nd moment
-        /// </summary>
-        public double[, ,] A_xyz2 { get { return ((double[, ,])((dynamic)ResultsDictionary[_detectorResults.Where(d => d.TallyType == "AOfXAndYAndZ").First().Name]).SecondMoment); } }
-         /// <summary>
-        /// Reflectance as a function of spatial frequency and time
-        /// </summary>
-        public Complex[,] R_fxt { get { return ((Complex[,])((dynamic)ResultsDictionary[_detectorResults.Where(d => d.TallyType == "ROfFxAndTime").First().Name]).Mean); } }
-        /// <summary>
-        /// Reflectance as a function of spatial frequency and time 2nd moment
-        /// </summary>
-        public Complex[,] R_fxt2 { get { return ((Complex[,])((dynamic)ResultsDictionary[_detectorResults.Where(d => d.TallyType == "ROfFxAndTime").First().Name]).SecondMoment); } }
-
-        //public double[, ,] A_rzt { get { return ((ROfRhoAndOmegaDetector)ResultsDictionary["AOfRhoAndZAndTime]).Mean; } }
-        //public double[, ,] A_rzt2 { get { return ((ROfRhoAndOmegaDetector)ResultsDictionary["AOfRhoAndZAndTime]).SecondMoment; } }
-        /// <summary>
-        /// Fluence as a function of rho and z
-        /// </summary>
-        public double[,] Flu_rz { get { return ((double[,])((dynamic)ResultsDictionary[_detectorResults.Where(d => d.TallyType == "FluenceOfRhoAndZ").First().Name]).Mean); } }
-        /// <summary>
-        /// Fluence as a function of rho and z 2nd moment
-        /// </summary>
-        public double[,] Flu_rz2 { get { return ((double[,])((dynamic)ResultsDictionary[_detectorResults.Where(d => d.TallyType == "FluenceOfRhoAndZ").First().Name]).SecondMoment); } }       
-        /// <summary>
-        /// Fluence as a function of rho, z and time
-        /// </summary>
-        public double[, ,] Flu_rzt { get { return ((double[, ,])((dynamic)ResultsDictionary[_detectorResults.Where(d => d.TallyType == "FluenceOfRhoAndZAndTime").First().Name]).Mean); } }
-        /// <summary>
-        /// Fluence as a function of rho, z and time 2nd moment
-        /// </summary>
-        public double[, ,] Flu_rzt2 { get { return ((double[, ,])((dynamic)ResultsDictionary[_detectorResults.Where(d => d.TallyType == "FluenceOfRhoAndZAndTime").First().Name]).SecondMoment); } }
-        /// <summary>
-        /// Fluence as a function of x, y and z
-        /// </summary>
-        public double[, ,] Flu_xyz { get { return ((double[, ,])((dynamic)ResultsDictionary[_detectorResults.Where(d => d.TallyType == "FluenceOfXAndYAndZ").First().Name]).Mean); } }
-        /// <summary>
-        /// Fluence as a function of x, y and z 2nd moment
-        /// </summary>
-        public double[, ,] Flu_xyz2 { get { return ((double[,,])((dynamic)ResultsDictionary[_detectorResults.Where(d => d.TallyType == "FluenceOfXAndYAndZ").First().Name]).SecondMoment); } }
-        /// <summary>
-        /// Fluence as a function of x, y, z and omega
-        /// </summary>
-        public Complex[, , ,] Flu_xyzo { get { return ((Complex[, , ,])((dynamic)ResultsDictionary[_detectorResults.Where(d => d.TallyType == "FluenceOfXAndYAndZAndOmega").First().Name]).Mean); } }
-        /// <summary>
-        /// Fluence as a function of x, y, z and omega 2nd moment
-        /// </summary>
-        public Complex[, , ,] Flu_xyzo2 { get { return ((Complex[, , ,])((dynamic)ResultsDictionary[_detectorResults.Where(d => d.TallyType == "FluenceOfXAndYAndZAndOmega").First().Name]).SecondMoment); } }
-        /// <summary>
-        /// Radiance as a function of rho (surface tally) at depth Z
-        /// </summary>
-        public double[] Rad_r { get { return ((double[])((dynamic)ResultsDictionary[_detectorResults.Where(d => d.TallyType == "RadianceOfRhoAtZ").First().Name]).Mean); } }
-        /// <summary>
-        /// Radiance as a function of rho (surface tally) at depth Z 2nd moment
-        /// </summary>
-        public double[] Rad_r2 { get { return ((double[])((dynamic)ResultsDictionary[_detectorResults.Where(d => d.TallyType == "RadianceOfRhoAtZ").First().Name]).SecondMoment); } }
-        /// <summary>
-        /// Radiance as a function of rho, z and angle (volume tally)
-        /// </summary>
-        public double[, ,] Rad_rza { get { return ((double[, ,])((dynamic)ResultsDictionary[_detectorResults.Where(d => d.TallyType == "RadianceOfRhoAndZAndAngle").First().Name]).Mean); } }
-        /// <summary>
-        /// Radiance as a function of rho, z and angle (volume tally) 2nd moment
-        /// </summary>
-        public double[, ,] Rad_rza2 { get { return ((double[, ,])((dynamic)ResultsDictionary[_detectorResults.Where(d => d.TallyType == "RadianceOfRhoAndZAndAngle").First().Name]).SecondMoment); } }
-        /// <summary>
-        /// Radiance as a function of fx, z and angle (volume tally)
-        /// </summary>
-        public double[, ,] Rad_fxza { get { return ((double[, ,])((dynamic)ResultsDictionary[_detectorResults.Where(d => d.TallyType == "RadianceOfFxAndZAndAngle").First().Name]).Mean); } }
-        /// <summary>
-        /// Radiance as a function of rho, z and angle (volume tally) 2nd moment
-        /// </summary>
-        public double[, ,] Rad_fxza2 { get { return ((double[, ,])((dynamic)ResultsDictionary[_detectorResults.Where(d => d.TallyType == "RadianceOfFxAndZAndAngle").First().Name]).SecondMoment); } }
-        /// <summary>
-        /// Radiance as a function of x, y, z, theta and phi (volume tally)
-        /// </summary>
-        public double[, , , ,] Rad_xyztp { get { return ((double[, , , ,])((dynamic)ResultsDictionary[_detectorResults.Where(d => d.TallyType == "RadianceOfXAndYAndZAndThetaAndPhi").First().Name]).Mean); } }
-        /// <summary>
-        /// Radiance as a function of x, y, z, theta and phi (volume tally) 2nd moment
-        /// </summary>
-        public double[, , , ,] Rad_xyztp2 { get { return ((double[, , , ,])((dynamic)ResultsDictionary[_detectorResults.Where(d => d.TallyType == "RadianceOfXAndYAndZAndThetaAndPhi").First().Name]).SecondMoment); } }
-        /// <summary>
-        /// Reflected Momentum Transfer of Rho and Tissue SubRegion with a histogram of MT
-        /// </summary>
-        public double[,] RefMT_rmt { get { return ((double[,])((dynamic)ResultsDictionary[_detectorResults.Where(d => d.TallyType == "ReflectedMTOfRhoAndSubregionHist").First().Name]).Mean); } }
-        /// <summary>
-        /// Reflected Momentum Transfer of Rho and Tissue SubRegion with a histogram of MT 2nd moment
-        /// </summary>
-        public double[,] RefMT_rmt2 { get { return ((double[,])((dynamic)ResultsDictionary[_detectorResults.Where(d => d.TallyType == "ReflectedMTOfRhoAndSubregionHist").First().Name]).SecondMoment); } }
-        /// <summary>
-        /// Reflected Momentum Transfer of Rho and Tissue SubRegion with a histogram of MT fractional MT
-        /// </summary>
-        public double[, , ,] RefMT_rmt_frac { get { return ((double[, , ,])((dynamic)ResultsDictionary[_detectorResults.Where(d => d.TallyType == "ReflectedMTOfRhoAndSubregionHist").First().Name]).FractionalMT); } }
-        /// <summary>
-        /// Reflected Momentum Transfer of X, Y and Tissue SubRegion with a histogram of MT
-        /// </summary>
-        public double[,,] RefMT_xymt { get { return ((double[,,])((dynamic)ResultsDictionary[_detectorResults.Where(d => d.TallyType == "ReflectedMTOfXAndYAndSubregionHist").First().Name]).Mean); } }
-        /// <summary>
-        /// Reflected Momentum Transfer of X, Y and Tissue SubRegion with a histogram of MT 2nd moment
-        /// </summary>
-        public double[,,] RefMT_xymt2 { get { return ((double[,,])((dynamic)ResultsDictionary[_detectorResults.Where(d => d.TallyType == "ReflectedMTOfXAndYAndSubregionHist").First().Name]).SecondMoment); } }
-        /// <summary>
-        /// Reflected Momentum Transfer of X, Y and Tissue SubRegion with a histogram of MT fractional MT
-        /// </summary>
-        public double[,,,,] RefMT_xymt_frac { get { return ((double[,,,,])((dynamic)ResultsDictionary[_detectorResults.Where(d => d.TallyType == "ReflectedMTOfXAndYAndSubregionHist").First().Name]).FractionalMT); } }
-        /// <summary>
-        /// Transmitted Momentum Transfer of Rho and Tissue SubRegion with a histogram of MT
-        /// </summary>
-        public double[,] TransMT_rmt { get { return ((double[,])((dynamic)ResultsDictionary[_detectorResults.Where(d => d.TallyType == "TransmittedMTOfRhoAndSubregionHist").First().Name]).Mean); } }
-        /// <summary>
-        /// Transmitted Momentum Transfer of Rho and Tissue SubRegion with a histogram of MT 2nd moment
-        /// </summary>
-        public double[,] TransMT_rmt2 { get { return ((double[,])((dynamic)ResultsDictionary[_detectorResults.Where(d => d.TallyType == "TransmittedMTOfRhoAndSubregionHist").First().Name]).SecondMoment); } }
-        /// <summary>
-        /// Transmitted Momentum Transfer of Rho and Tissue SubRegion with a histogram of MT fractional MT
-        /// </summary>
-        public double[, , ,] TransMT_rmt_frac { get { return ((double[, , ,])((dynamic)ResultsDictionary[_detectorResults.Where(d => d.TallyType == "TransmittedMTOfRhoAndSubregionHist").First().Name]).FractionalMT); } }
-        /// <summary>
-        /// Transmitted Momentum Transfer of X, Y and Tissue SubRegion with a histogram of MT
-        /// </summary>
-        public double[,,] TransMT_xymt { get { return ((double[,,])((dynamic)ResultsDictionary[_detectorResults.Where(d => d.TallyType == "TransmittedMTOfXAndYAndSubregionHist").First().Name]).Mean); } }
-        /// <summary>
-        /// Transmitted Momentum Transfer of Rho and Tissue SubRegion with a histogram of MT 2nd moment
-        /// </summary>
-        public double[,,] TransMT_xymt2 { get { return ((double[,,])((dynamic)ResultsDictionary[_detectorResults.Where(d => d.TallyType == "TransmittedMTOfXAndYAndSubregionHist").First().Name]).SecondMoment); } }
-        /// <summary>
-        /// Transmitted Momentum Transfer of Rho and Tissue SubRegion with a histogram of MT fractional MT
-        /// </summary>
-        public double[,,,,] TransMT_xymt_frac { get { return ((double[,,,,])((dynamic)ResultsDictionary[_detectorResults.Where(d => d.TallyType == "TransmittedMTOfXAndYAndSubregionHist").First().Name]).FractionalMT); } }
-        /// <summary>
-        /// Reflected Dynamic Momentum Transfer of Rho and Tissue SubRegion with a histogram of MT
-        /// </summary>
-        public double[,] RefDynMT_rmt { get { return ((double[,])((dynamic)ResultsDictionary[_detectorResults.Where(d => d.TallyType == "ReflectedDynamicMTOfRhoAndSubregionHist").First().Name]).Mean); } }
-        /// <summary>
-        /// Reflected Dynamic Momentum Transfer of Rho and Tissue SubRegion with a histogram of MT 2nd moment
-        /// </summary>
-        public double[,] RefDynMT_rmt2 { get { return ((double[,])((dynamic)ResultsDictionary[_detectorResults.Where(d => d.TallyType == "ReflectedDynamicMTOfRhoAndSubregionHist").First().Name]).SecondMoment); } }
-        /// <summary>
-        /// Reflected Dynamic Momentum Transfer of Rho and Tissue SubRegion with a histogram of MT fractional MT
-        /// </summary>
-        public double[, ,] RefDynMT_rmt_frac { get { return ((double[, ,])((dynamic)ResultsDictionary[_detectorResults.Where(d => d.TallyType == "ReflectedDynamicMTOfRhoAndSubregionHist").First().Name]).FractionalMT); } }
-        /// <summary>
-        /// Reflected Dynamic Momentum Transfer of Rho and Tissue SubRegion with Total MT of Z
-        /// </summary>
-        public double[,] RefDynMT_rmt_totofz { get { return ((double[,])((dynamic)ResultsDictionary[_detectorResults.Where(d => d.TallyType == "ReflectedDynamicMTOfRhoAndSubregionHist").First().Name]).TotalMTOfZ); } }
-        /// <summary>
-        /// Reflected Dynamic Momentum Transfer of Rho and Tissue SubRegion with Dynamic MT of Z
-        /// </summary>
-        public double[,] RefDynMT_rmt_dynofz { get { return ((double[,])((dynamic)ResultsDictionary[_detectorResults.Where(d => d.TallyType == "ReflectedDynamicMTOfRhoAndSubregionHist").First().Name]).DynamicMTOfZ); } }
-        /// <summary>
-        /// Reflected Dynamic Momentum Transfer of Rho and Tissue SubRegion with SubregionCollisions
-        /// </summary>
-        public double[,] RefDynMT_rmt_subrcols { get { return ((double[,])((dynamic)ResultsDictionary[_detectorResults.Where(d => d.TallyType == "ReflectedDynamicMTOfRhoAndSubregionHist").First().Name]).SubregionCollisions); } }
-        /// <summary>
-        /// Reflected Dynamic Momentum Transfer of X, Y and Tissue SubRegion with a histogram of MT
-        /// </summary>
-        public double[, ,] RefDynMT_xymt { get { return ((double[, ,])((dynamic)ResultsDictionary[_detectorResults.Where(d => d.TallyType == "ReflectedDynamicMTOfXAndYAndSubregionHist").First().Name]).Mean); } }
-        /// <summary>
-        /// Reflected Dynamic Momentum Transfer of X, Y and Tissue SubRegion with a histogram of MT 2nd moment
-        /// </summary>
-        public double[, ,] RefDynMT_xymt2 { get { return ((double[, ,])((dynamic)ResultsDictionary[_detectorResults.Where(d => d.TallyType == "ReflectedDynamicMTOfXAndYAndSubregionHist").First().Name]).SecondMoment); } }
-        /// <summary>
-        /// Reflected Dynamic Momentum Transfer of X, Y and Tissue SubRegion with a histogram of MT fractional MT
-        /// </summary>
-        public double[, , ,] RefDynMT_xymt_frac { get { return ((double[, , ,])((dynamic)ResultsDictionary[_detectorResults.Where(d => d.TallyType == "ReflectedDynamicMTOfXAndYAndSubregionHist").First().Name]).FractionalMT); } }
-        /// <summary>
-        /// Reflected Dynamic Momentum Transfer of X, Y and Tissue SubRegion with Total MT of Z
-        /// </summary>
-        public double[,,] RefDynMT_xymt_totofz { get { return ((double[,,])((dynamic)ResultsDictionary[_detectorResults.Where(d => d.TallyType == "ReflectedDynamicMTOfXAndYAndSubregionHist").First().Name]).TotalMTOfZ); } }
-        /// <summary>
-        /// Reflected Dynamic Momentum Transfer of X, Y and Tissue SubRegion with Dynamic MT of Z
-        /// </summary>
-        public double[,,] RefDynMT_xymt_dynofz { get { return ((double[,,])((dynamic)ResultsDictionary[_detectorResults.Where(d => d.TallyType == "ReflectedDynamicMTOfXAndYAndSubregionHist").First().Name]).DynamicMTOfZ); } }
-        /// <summary>
-        /// Reflected Dynamic Momentum Transfer of X, Y and Tissue SubRegion with SubregionCollisions
-        /// </summary>
-        public double[,] RefDynMT_xymt_subrcols { get { return ((double[,])((dynamic)ResultsDictionary[_detectorResults.Where(d => d.TallyType == "ReflectedDynamicMTOfXAndYAndSubregionHist").First().Name]).SubregionCollisions); } }
-        /// <summary>
-        /// Transmitted Dynamic Momentum Transfer of Rho and Tissue SubRegion with a histogram of MT
-        /// </summary>
-        public double[,] TransDynMT_rmt { get { return ((double[,])((dynamic)ResultsDictionary[_detectorResults.Where(d => d.TallyType == "TransmittedDynamicMTOfRhoAndSubregionHist").First().Name]).Mean); } }
-        /// <summary>
-        /// Transmitted Dynamic Momentum Transfer of Rho and Tissue SubRegion with a histogram of MT 2nd moment
-        /// </summary>
-        public double[,] TransDynMT_rmt2 { get { return ((double[,])((dynamic)ResultsDictionary[_detectorResults.Where(d => d.TallyType == "TransmittedDynamicMTOfRhoAndSubregionHist").First().Name]).SecondMoment); } }
-        /// <summary>
-        /// Transmitted Dynamic Momentum Transfer of Rho and Tissue SubRegion with a histogram of MT fractional MT
-        /// </summary>
-        public double[, ,] TransDynMT_rmt_frac { get { return ((double[, ,])((dynamic)ResultsDictionary[_detectorResults.Where(d => d.TallyType == "TransmittedDynamicMTOfRhoAndSubregionHist").First().Name]).FractionalMT); } }
-        /// <summary>
-        /// Transmitted Dynamic Momentum Transfer of Rho and Tissue SubRegion with Total MT of Z
-        /// </summary>
-        public double[,] TransDynMT_rmt_totofz { get { return ((double[,])((dynamic)ResultsDictionary[_detectorResults.Where(d => d.TallyType == "TransmittedDynamicMTOfRhoAndSubregionHist").First().Name]).TotalMTOfZ); } }
-        /// <summary>
-        /// Transmitted Dynamic Momentum Transfer of Rho and Tissue SubRegion with Dynamic MT of Z
-        /// </summary>
-        public double[,] TransDynMT_rmt_dynofz { get { return ((double[,])((dynamic)ResultsDictionary[_detectorResults.Where(d => d.TallyType == "TransmittedDynamicMTOfRhoAndSubregionHist").First().Name]).DynamicMTOfZ); } }
-        /// <summary>
-        /// Transmitted Dynamic Momentum Transfer of Rho and Tissue SubRegion with SubregionCollisions
-        /// </summary>
-        public double[,] TransDynMT_rmt_subrcols { get { return ((double[,])((dynamic)ResultsDictionary[_detectorResults.Where(d => d.TallyType == "TransmittedDynamicMTOfRhoAndSubregionHist").First().Name]).SubregionCollisions); } }
-        /// <summary>
-        /// Transmitted Dynamic Momentum Transfer of X, Y and Tissue SubRegion with a histogram of MT
-        /// </summary>
-        public double[, ,] TransDynMT_xymt { get { return ((double[, ,])((dynamic)ResultsDictionary[_detectorResults.Where(d => d.TallyType == "TransmittedDynamicMTOfXAndYAndSubregionHist").First().Name]).Mean); } }
-        /// <summary>
-        /// Transmitted Dynamic Momentum Transfer of X, Y and Tissue SubRegion with a histogram of MT 2nd moment
-        /// </summary>
-        public double[, ,] TransDynMT_xymt2 { get { return ((double[, ,])((dynamic)ResultsDictionary[_detectorResults.Where(d => d.TallyType == "TransmittedDynamicMTOfXAndYAndSubregionHist").First().Name]).SecondMoment); } }
-        /// <summary>
-        /// Transmitted Dynamic Momentum Transfer of X, Y and Tissue SubRegion with a histogram of MT fractional MT
-        /// </summary>
-        public double[, , ,] TransDynMT_xymt_frac { get { return ((double[, , ,])((dynamic)ResultsDictionary[_detectorResults.Where(d => d.TallyType == "TransmittedDynamicMTOfXAndYAndSubregionHist").First().Name]).FractionalMT); } }
-        /// <summary>
-        /// Transmitted Dynamic Momentum Transfer of X, Y and Tissue SubRegion with Total MT of Z
-        /// </summary>
-        public double[, ,] TransDynMT_xymt_totofz { get { return ((double[, ,])((dynamic)ResultsDictionary[_detectorResults.Where(d => d.TallyType == "TransmittedDynamicMTOfRhoAndSubregionHist").First().Name]).TotalMTOfZ); } }
-        /// <summary>
-        /// Transmitted Dynamic Momentum Transfer of X, Y and Tissue SubRegion with Dynamic MT of Z
-        /// </summary>
-        public double[, ,] TransDynMT_xymt_dynofz { get { return ((double[, ,])((dynamic)ResultsDictionary[_detectorResults.Where(d => d.TallyType == "TransmittedDynamicMTOfRhoAndSubregionHist").First().Name]).DynamicMTOfZ); } }
-        /// <summary>
-        /// Transmitted Dynamic Momentum Transfer of X, Y and Tissue SubRegion with SubregionCollisions
-        /// </summary>
-        public double[,] TransDynMT_xymt_subrcols { get { return ((double[,])((dynamic)ResultsDictionary[_detectorResults.Where(d => d.TallyType == "TransmittedDynamicMTOfRhoAndSubregionHist").First().Name]).SubregionCollisions); } }
-  
-        /// <summary>
-        /// Reflected Time of Rho and Tissue SubRegion with a histogram of Time
-        /// </summary>
-        public double[, ,] RefTime_rs_hist { get { return ((double[, ,])((dynamic)ResultsDictionary[_detectorResults.Where(d => d.TallyType == "ReflectedTimeOfRhoAndSubregionHist").First().Name]).Mean); } }
-        /// <summary>
-        /// Reflected Time of Rho and Tissue SubRegion with a histogram of Time 2nd moment
-        /// </summary>
-        public double[, ,] RefTime_rs_hist2 { get { return ((double[, ,])((dynamic)ResultsDictionary[_detectorResults.Where(d => d.TallyType == "ReflectedTimeOfRhoAndSubregionHist").First().Name]).SecondMoment); } }
-
-        /// <summary>
-        /// perturbation MC Reflectance as a function of rho 
-        /// </summary>
-        public double[] pMC_R_r { get { return ((double[])((dynamic)ResultsDictionary[_detectorResults.Where(d => d.TallyType == "pMCROfRho").First().Name]).Mean); } }
-        /// <summary>
-        /// perturbation MC Reflectance as a function of rho 2nd moment
-        /// </summary>
-        public double[] pMC_R_r2 { get { return ((double[])((dynamic)ResultsDictionary[_detectorResults.Where(d => d.TallyType == "pMCROfRho").First().Name]).SecondMoment); } }
-        /// <summary>
-        /// perturbation MC Reflectance as a function of rho and time
-        /// </summary>
-        public double[,] pMC_R_rt { get { return ((double[,])((dynamic)ResultsDictionary[_detectorResults.Where(d => d.TallyType == "pMCROfRhoAndTime").First().Name]).Mean); } }
-        /// <summary>
-        /// perturbation MC Reflectance as a function of rho and time 2nd moment
-        /// </summary>
-        public double[,] pMC_R_rt2 { get { return ((double[,])((dynamic)ResultsDictionary[_detectorResults.Where(d => d.TallyType == "pMCROfRhoAndTime").First().Name]).SecondMoment); } }
-        /// <summary>
-        /// differential MC Reflectance as a function of rho wrt to mua
-        /// </summary>
-        public double[] dMCdMua_R_r { get { return ((double[])((dynamic)ResultsDictionary[_detectorResults.Where(d => d.TallyType == "dMCdROfRhodMua").First().Name]).Mean); } }
-        /// <summary>
-        /// differential MC Reflectance as a function of rho wrt to mus
-        /// </summary>
-        public double[] dMCdMus_R_r { get { return ((double[])((dynamic)ResultsDictionary[_detectorResults.Where(d => d.TallyType == "dMCdROfRhodMus").First().Name]).Mean); } }
-        /// <summary>
-<<<<<<< HEAD
-        /// perturbation MC Reflectance as a function of fx
-        /// </summary>
-        public Complex[] pMC_R_fx { get { return ((Complex[])((dynamic)ResultsDictionary[_detectorResults.Where(d => d.TallyType == "pMCROfFx").First().Name]).Mean); } }
-        /// <summary>
-        /// perturbation MC Reflectance as a function of fx 2nd moment
-        /// </summary>
-        public Complex[] pMC_R_fx2 { get { return ((Complex[])((dynamic)ResultsDictionary[_detectorResults.Where(d => d.TallyType == "pMCROfFx").First().Name]).SecondMoment); } }
-        /// <summary>
-=======
->>>>>>> 0978c881
-        /// perturbation MC Reflectance as a function of fx and time
-        /// </summary>
-        public Complex[,] pMC_R_fxt { get { return ((Complex[,])((dynamic)ResultsDictionary[_detectorResults.Where(d => d.TallyType == "pMCROfFxAndTime").First().Name]).Mean); } }
-        /// <summary>
-        /// perturbation MC Reflectance as a function of fx and time 2nd moment
-        /// </summary>
-        public Complex[,] pMC_R_fxt2 { get { return ((Complex[,])((dynamic)ResultsDictionary[_detectorResults.Where(d => d.TallyType == "pMCROfFxAndTime").First().Name]).SecondMoment); } }
-<<<<<<< HEAD
-
-=======
-        /// <summary>
-        /// perturbation MC Reflectance as a function of fx 
-        /// </summary>
-        public Complex[] pMC_R_fx { get { return ((Complex[])((dynamic)ResultsDictionary[_detectorResults.Where(d => d.TallyType == "pMCROfFx").First().Name]).Mean); } }
-        /// <summary>
-        /// perturbation MC Reflectance as a function of rho 2nd moment
-        /// </summary>
-        public Complex[] pMC_R_fx2 { get { return ((Complex[])((dynamic)ResultsDictionary[_detectorResults.Where(d => d.TallyType == "pMCROfFx").First().Name]).SecondMoment); } }
-       
->>>>>>> 0978c881
-        /// <summary>
-        /// Simulation Input that generated this SimulationOutput
-        /// </summary>
-        public SimulationInput Input { get; private set; }
-        /// <summary>
-        /// Dictionary holding detector results as specified in SimulationInput
-        /// </summary>
-        public IDictionary<String, IDetector> ResultsDictionary { get; private set; }
-
-        public IEnumerable<IDetector> GetDetectors(IEnumerable<string> detectorNames)
-        {
-            foreach (var detectorName in detectorNames)
-            {
-                var detector = GetDetector(detectorName);
-
-                if (detector != null)
-                {
-                    yield return detector;
-                }
-            }
-        }
-
-        public IDetector GetDetector(string detectorName)
-        {
-            IDetector detector;
-
-            ResultsDictionary.TryGetValue(detectorName, out detector);
-
-            return detector;
-        }
-
-    }
-}
+using System;
+using System.Collections.Generic;
+using System.Linq;
+using System.Numerics;
+
+namespace Vts.MonteCarlo
+{
+    /// <summary>
+    /// Helper class to surface the results of a Monte Carlo simulation in a user-friendly (strongly-typed) way
+    /// </summary>
+    public class SimulationOutput
+    {
+        private IList<IDetector> _detectorResults;
+        /// <summary>
+        /// Output from a Monte Carlo simulation
+        /// </summary>
+        /// <param name="si">SimulationInput</param>
+        /// <param name="detectorResults">list of IDetector</param>
+        public SimulationOutput(SimulationInput si, IList<IDetector> detectorResults)
+        {
+            int count = 1;
+            Input = si;
+            ResultsDictionary = new Dictionary<String, IDetector>();
+            foreach (var detector in detectorResults)
+            {
+                try
+                {
+                    ResultsDictionary.Add(detector.Name, detector);
+                }
+                catch (Exception e)
+                {
+                    Console.WriteLine("Problem adding detector results to dictionary.\n\nDetails:\n\n" + e + "\n");
+                    if (e is ArgumentException)
+                    {
+                        Console.WriteLine("detector with that name already exists in dictionary\n");
+                        Console.WriteLine("Adding detector with name = " + detector.Name + count + " instead.\n");
+                        string newName = detector.Name + count;
+                        ResultsDictionary.Add(newName, detector);
+                        ++count;
+                    }
+                }
+            }
+            //ResultsDictionary = detectorResults.ToDictionary(d => d.Name);
+            _detectorResults = detectorResults;
+        }
+        /// <summary>
+        /// Diffuse Reflectance
+        /// </summary>
+        public double Rd { get { return ((double)((dynamic)ResultsDictionary[_detectorResults.Where(d => d.TallyType == "RDiffuse").First().Name]).Mean); } }
+        /// <summary>
+        /// Diffuse Reflectance 2nd moment
+        /// </summary>
+        public double Rd2 { get { return ((double)((dynamic)ResultsDictionary[_detectorResults.Where(d => d.TallyType == "RDiffuse").First().Name]).SecondMoment); } }
+        /// <summary>
+        /// Specular Reflectance
+        /// </summary>
+        public double Rspec { get { return ((double)((dynamic)ResultsDictionary[_detectorResults.Where(d => d.TallyType == "RSpecular").First().Name]).Mean); } }
+        /// <summary>
+        /// Specular Reflectance 2nd moment
+        /// </summary>
+        public double Rspec2 { get { return ((double)((dynamic)ResultsDictionary[_detectorResults.Where(d => d.TallyType == "RSpecular").First().Name]).SecondMoment); } }
+        //public double Rtot { get { return ((RTotalDetector)ResultsDictionary["RTotal]).Mean; } }
+        //public double Rtot2 { get { return ((RTotalDetector)ResultsDictionary["RTotal]).SecondMoment; } }
+        /// <summary>
+        /// Reflectance as a function of rho (source-detector separation)
+        /// </summary>
+        public double[] R_r { get { return ((double[])((dynamic)ResultsDictionary[_detectorResults.Where(d => d.TallyType == "ROfRho").First().Name]).Mean); } }
+        /// <summary>
+        /// Reflectance as a function of rho (source-detector separation) 2nd moment
+        /// </summary>
+        public double[] R_r2 { get { return ((double[])((dynamic)ResultsDictionary[_detectorResults.Where(d => d.TallyType == "ROfRho").First().Name]).SecondMoment); } }
+        /// <summary>
+        /// Reflectance as a function of angle
+        /// </summary>
+        public double[] R_a { get { return ((double[])((dynamic)ResultsDictionary[_detectorResults.Where(d => d.TallyType == "ROfAngle").First().Name]).Mean); } }
+        /// <summary>
+        /// Reflectance as a function of angle 2nd moment
+        /// </summary>
+        public double[] R_a2 { get { return ((double[])((dynamic)ResultsDictionary[_detectorResults.Where(d => d.TallyType == "ROfAngle").First().Name]).SecondMoment); } }
+        /// <summary>
+        /// Reflectance as a function of rho and angle
+        /// </summary>
+        public double[,] R_ra { get { return ((double[,])((dynamic)ResultsDictionary[_detectorResults.Where(d => d.TallyType == "ROfRhoAndAngle").First().Name]).Mean); } }
+        /// <summary>
+        /// Reflectance as a function of rho and angle 2nd moment
+        /// </summary>
+        public double[,] R_ra2 { get { return ((double[,])((dynamic)ResultsDictionary[_detectorResults.Where(d => d.TallyType == "ROfRhoAndAngle").First().Name]).SecondMoment); } }
+        /// <summary>
+        /// Reflectance as a function of rho and time
+        /// </summary>
+        public double[,] R_rt { get { return ((double[,])((dynamic)ResultsDictionary[_detectorResults.Where(d => d.TallyType == "ROfRhoAndTime").First().Name]).Mean); } }
+        /// <summary>
+        /// Reflectance as a function of rho and time 2nd moment
+        /// </summary>
+        public double[,] R_rt2 { get { return ((double[,])((dynamic)ResultsDictionary[_detectorResults.Where(d => d.TallyType == "ROfRhoAndTime").First().Name]).SecondMoment); } }
+        /// <summary>
+        /// Reflectance as a function of rho and omega (temporal frequency)
+        /// </summary>
+        public Complex[,] R_rw { get { return ((Complex[,])((dynamic)ResultsDictionary[_detectorResults.Where(d => d.TallyType == "ROfRhoAndOmega").First().Name]).Mean); } }
+        /// <summary>
+        /// Reflectance as a function of rho and omega (temporal frequency) 2nd moment
+        /// </summary>
+        public Complex[,] R_rw2 { get { return ((Complex[,])((dynamic)ResultsDictionary[_detectorResults.Where(d => d.TallyType == "ROfRhoAndOmega").First().Name]).SecondMoment); } }
+        /// <summary>
+        /// Reflectance as a function of x and y
+        /// </summary>
+        public double[,] R_xy { get { return ((double[,])((dynamic)ResultsDictionary[_detectorResults.Where(d => d.TallyType == "ROfXAndY").First().Name]).Mean); } }
+        /// <summary>
+        /// Reflectance as a function of x and y 2nd moment
+        /// </summary>
+        public double[,] R_xy2 { get { return ((double[,])((dynamic)ResultsDictionary[_detectorResults.Where(d => d.TallyType == "ROfXAndY").First().Name]).SecondMoment); } }
+        /// <summary>
+        /// Reflectance as a function of spatial frequency
+        /// </summary>
+        public Complex[] R_fx { get { return ((Complex[])((dynamic)ResultsDictionary[_detectorResults.Where(d => d.TallyType == "ROfFx").First().Name]).Mean); } }
+        /// <summary>
+        /// Reflectance as a function of spatial frequency 2nd moment
+        /// </summary>
+        public Complex[] R_fx2 { get { return ((Complex[])((dynamic)ResultsDictionary[_detectorResults.Where(d => d.TallyType == "ROfFx").First().Name]).SecondMoment); } }
+        /// <summary>
+        /// Reflectance as a function of spatial frequency and time
+        /// </summary>
+        public Complex[,] R_fxt { get { return ((Complex[,])((dynamic)ResultsDictionary[_detectorResults.Where(d => d.TallyType == "ROfFxAndTime").First().Name]).Mean); } }
+        /// <summary>
+        /// Reflectance as a function of spatial frequency and time 2nd moment
+        /// </summary>
+        public Complex[,] R_fxt2 { get { return ((Complex[,])((dynamic)ResultsDictionary[_detectorResults.Where(d => d.TallyType == "ROfFxAndTime").First().Name]).SecondMoment); } }
+        /// <summary>
+        /// Diffuse Transmittance
+        /// </summary>
+        public double Td { get { return ((double)((dynamic)ResultsDictionary[_detectorResults.Where(d => d.TallyType == "TDiffuse").First().Name]).Mean); } }
+        /// <summary>
+        /// Diffuse Transmittance 2nd moment
+        /// </summary>
+        public double Td2 { get { return ((double)((dynamic)ResultsDictionary[_detectorResults.Where(d => d.TallyType == "TDiffuse").First().Name]).SecondMoment); } }
+        /// <summary>
+        /// Transmittance as a function of rho (source-detector separation)
+        /// </summary>
+        public double[] T_r { get { return ((double[])((dynamic)ResultsDictionary[_detectorResults.Where(d => d.TallyType == "TOfRho").First().Name]).Mean); } }
+        /// <summary>
+        /// Transmittance as a function of rho (source-detector separation) 2nd moment
+        /// </summary>
+        public double[] T_r2 { get { return ((double[])((dynamic)ResultsDictionary[_detectorResults.Where(d => d.TallyType == "TOfRho").First().Name]).SecondMoment); } }
+        /// <summary>
+        /// Transmittance as a function of angle
+        /// </summary>
+        public double[] T_a { get { return ((double[])((dynamic)ResultsDictionary[_detectorResults.Where(d => d.TallyType == "TOfAngle").First().Name]).Mean); } }
+        /// <summary>
+        /// Transmittance as a function of angle 2nd moment
+        /// </summary>
+        public double[] T_a2 { get { return ((double[])((dynamic)ResultsDictionary[_detectorResults.Where(d => d.TallyType == "TOfAngle").First().Name]).SecondMoment); } }
+        /// <summary>
+        /// Transmittance as a function of rho and angle
+        /// </summary>
+        public double[,] T_ra { get { return ((double[,])((dynamic)ResultsDictionary[_detectorResults.Where(d => d.TallyType == "TOfRhoAndAngle").First().Name]).Mean); } }
+        /// <summary>
+        /// Transmittance as a function of rho and angle 2nd moment
+        /// </summary>
+        public double[,] T_ra2 { get { return ((double[,])((dynamic)ResultsDictionary[_detectorResults.Where(d => d.TallyType == "TOfRhoAndAngle").First().Name]).SecondMoment); } }
+        /// <summary>
+        /// Transmittance as a function of x and y
+        /// </summary>
+        public double[,] T_xy { get { return ((double[,])((dynamic)ResultsDictionary[_detectorResults.Where(d => d.TallyType == "TOfXAndY").First().Name]).Mean); } }
+        /// <summary>
+        /// Transmittance as a function of x and y 2nd moment
+        /// </summary>
+        public double[,] T_xy2 { get { return ((double[,])((dynamic)ResultsDictionary[_detectorResults.Where(d => d.TallyType == "TOfXAndY").First().Name]).SecondMoment); } }
+        /// <summary>
+        /// Transmittance as a function of spatial frequency
+        /// </summary>
+        public Complex[] T_fx { get { return ((Complex[])((dynamic)ResultsDictionary[_detectorResults.Where(d => d.TallyType == "TOfFx").First().Name]).Mean); } }
+        /// <summary>
+        /// Transmitance as a function of spatial frequency 2nd moment
+        /// </summary>
+        public Complex[] T_fx2 { get { return ((Complex[])((dynamic)ResultsDictionary[_detectorResults.Where(d => d.TallyType == "TOfFx").First().Name]).SecondMoment); } }
+        /// <summary>
+        /// Total Absorbed Energy
+        /// </summary>
+        public double Atot { get { return ((double)((dynamic)ResultsDictionary[_detectorResults.Where(d => d.TallyType == "ATotal").First().Name]).Mean); } }
+        /// <summary>
+        /// Total Absorbed Energy 2nd moment
+        /// </summary>
+        public double Atot2 { get { return ((double)((dynamic)ResultsDictionary[_detectorResults.Where(d => d.TallyType == "ATotal").First().Name]).SecondMoment); } }
+
+        //public double[] A_z { get { return ((AOfZDetector)ResultsDictionary["AOfZ]).Mean; } }
+        //public double[] A_z2 { get { return ((AOfZDetector)ResultsDictionary["AOfZ]).SecondMoment; } }
+
+        // public double[] A_layer { get { return ((ALayerDetector)ResultsDictionary["ALayer]).Mean; } }
+        // public double[] A_layer2 { get { return ((ALayerDetector)ResultsDictionary["ALayer]).SecondMoment; } }
+
+        //public double[] Flu_z { get { return ((FluenceOfZDetector)ResultsDictionary["FluenceOfZ]).Mean; } }
+        //public double[] Flu_z2 { get { return ((FluenceOfZDetector)ResultsDictionary["FluenceOfZ]).SecondMoment; } }
+        /// <summary>
+        /// Absorbed Energy as a function of rho and z
+        /// </summary>
+        public double[,] A_rz { get { return ((double[,])((dynamic)ResultsDictionary[_detectorResults.Where(d => d.TallyType == "AOfRhoAndZ").First().Name]).Mean); } }
+        /// <summary>
+        /// Absorbed Energy as a function of rho and z 2nd moment
+        /// </summary>
+        public double[,] A_rz2 { get { return ((double[,])((dynamic)ResultsDictionary[_detectorResults.Where(d => d.TallyType == "AOfRhoAndZ").First().Name]).SecondMoment); } }
+        /// <summary>
+        /// Absorption as a function of x, y and z
+        /// </summary>
+        public double[, ,] A_xyz { get { return ((double[, ,])((dynamic)ResultsDictionary[_detectorResults.Where(d => d.TallyType == "AOfXAndYAndZ").First().Name]).Mean); } }
+        /// <summary>
+        /// Absorption as a function of x, y and z 2nd moment
+        /// </summary>
+        public double[, ,] A_xyz2 { get { return ((double[, ,])((dynamic)ResultsDictionary[_detectorResults.Where(d => d.TallyType == "AOfXAndYAndZ").First().Name]).SecondMoment); } }
+
+        //public double[, ,] A_rzt { get { return ((ROfRhoAndOmegaDetector)ResultsDictionary["AOfRhoAndZAndTime]).Mean; } }
+        //public double[, ,] A_rzt2 { get { return ((ROfRhoAndOmegaDetector)ResultsDictionary["AOfRhoAndZAndTime]).SecondMoment; } }
+        /// <summary>
+        /// Fluence as a function of rho and z
+        /// </summary>
+        public double[,] Flu_rz { get { return ((double[,])((dynamic)ResultsDictionary[_detectorResults.Where(d => d.TallyType == "FluenceOfRhoAndZ").First().Name]).Mean); } }
+        /// <summary>
+        /// Fluence as a function of rho and z 2nd moment
+        /// </summary>
+        public double[,] Flu_rz2 { get { return ((double[,])((dynamic)ResultsDictionary[_detectorResults.Where(d => d.TallyType == "FluenceOfRhoAndZ").First().Name]).SecondMoment); } }       
+        /// <summary>
+        /// Fluence as a function of rho, z and time
+        /// </summary>
+        public double[, ,] Flu_rzt { get { return ((double[, ,])((dynamic)ResultsDictionary[_detectorResults.Where(d => d.TallyType == "FluenceOfRhoAndZAndTime").First().Name]).Mean); } }
+        /// <summary>
+        /// Fluence as a function of rho, z and time 2nd moment
+        /// </summary>
+        public double[, ,] Flu_rzt2 { get { return ((double[, ,])((dynamic)ResultsDictionary[_detectorResults.Where(d => d.TallyType == "FluenceOfRhoAndZAndTime").First().Name]).SecondMoment); } }
+        /// <summary>
+        /// Fluence as a function of x, y and z
+        /// </summary>
+        public double[, ,] Flu_xyz { get { return ((double[, ,])((dynamic)ResultsDictionary[_detectorResults.Where(d => d.TallyType == "FluenceOfXAndYAndZ").First().Name]).Mean); } }
+        /// <summary>
+        /// Fluence as a function of x, y and z 2nd moment
+        /// </summary>
+        public double[, ,] Flu_xyz2 { get { return ((double[,,])((dynamic)ResultsDictionary[_detectorResults.Where(d => d.TallyType == "FluenceOfXAndYAndZ").First().Name]).SecondMoment); } }
+        /// <summary>
+        /// Fluence as a function of x, y, z and omega
+        /// </summary>
+        public Complex[, , ,] Flu_xyzo { get { return ((Complex[, , ,])((dynamic)ResultsDictionary[_detectorResults.Where(d => d.TallyType == "FluenceOfXAndYAndZAndOmega").First().Name]).Mean); } }
+        /// <summary>
+        /// Fluence as a function of x, y, z and omega 2nd moment
+        /// </summary>
+        public Complex[, , ,] Flu_xyzo2 { get { return ((Complex[, , ,])((dynamic)ResultsDictionary[_detectorResults.Where(d => d.TallyType == "FluenceOfXAndYAndZAndOmega").First().Name]).SecondMoment); } }
+        /// <summary>
+        /// Radiance as a function of rho (surface tally) at depth Z
+        /// </summary>
+        public double[] Rad_r { get { return ((double[])((dynamic)ResultsDictionary[_detectorResults.Where(d => d.TallyType == "RadianceOfRhoAtZ").First().Name]).Mean); } }
+        /// <summary>
+        /// Radiance as a function of rho (surface tally) at depth Z 2nd moment
+        /// </summary>
+        public double[] Rad_r2 { get { return ((double[])((dynamic)ResultsDictionary[_detectorResults.Where(d => d.TallyType == "RadianceOfRhoAtZ").First().Name]).SecondMoment); } }
+        /// <summary>
+        /// Radiance as a function of rho, z and angle (volume tally)
+        /// </summary>
+        public double[, ,] Rad_rza { get { return ((double[, ,])((dynamic)ResultsDictionary[_detectorResults.Where(d => d.TallyType == "RadianceOfRhoAndZAndAngle").First().Name]).Mean); } }
+        /// <summary>
+        /// Radiance as a function of rho, z and angle (volume tally) 2nd moment
+        /// </summary>
+        public double[, ,] Rad_rza2 { get { return ((double[, ,])((dynamic)ResultsDictionary[_detectorResults.Where(d => d.TallyType == "RadianceOfRhoAndZAndAngle").First().Name]).SecondMoment); } }
+        /// <summary>
+        /// Radiance as a function of fx, z and angle (volume tally)
+        /// </summary>
+        public double[, ,] Rad_fxza { get { return ((double[, ,])((dynamic)ResultsDictionary[_detectorResults.Where(d => d.TallyType == "RadianceOfFxAndZAndAngle").First().Name]).Mean); } }
+        /// <summary>
+        /// Radiance as a function of rho, z and angle (volume tally) 2nd moment
+        /// </summary>
+        public double[, ,] Rad_fxza2 { get { return ((double[, ,])((dynamic)ResultsDictionary[_detectorResults.Where(d => d.TallyType == "RadianceOfFxAndZAndAngle").First().Name]).SecondMoment); } }
+        /// <summary>
+        /// Radiance as a function of x, y, z, theta and phi (volume tally)
+        /// </summary>
+        public double[, , , ,] Rad_xyztp { get { return ((double[, , , ,])((dynamic)ResultsDictionary[_detectorResults.Where(d => d.TallyType == "RadianceOfXAndYAndZAndThetaAndPhi").First().Name]).Mean); } }
+        /// <summary>
+        /// Radiance as a function of x, y, z, theta and phi (volume tally) 2nd moment
+        /// </summary>
+        public double[, , , ,] Rad_xyztp2 { get { return ((double[, , , ,])((dynamic)ResultsDictionary[_detectorResults.Where(d => d.TallyType == "RadianceOfXAndYAndZAndThetaAndPhi").First().Name]).SecondMoment); } }
+        /// <summary>
+        /// Reflected Momentum Transfer of Rho and Tissue SubRegion with a histogram of MT
+        /// </summary>
+        public double[,] RefMT_rmt { get { return ((double[,])((dynamic)ResultsDictionary[_detectorResults.Where(d => d.TallyType == "ReflectedMTOfRhoAndSubregionHist").First().Name]).Mean); } }
+        /// <summary>
+        /// Reflected Momentum Transfer of Rho and Tissue SubRegion with a histogram of MT 2nd moment
+        /// </summary>
+        public double[,] RefMT_rmt2 { get { return ((double[,])((dynamic)ResultsDictionary[_detectorResults.Where(d => d.TallyType == "ReflectedMTOfRhoAndSubregionHist").First().Name]).SecondMoment); } }
+        /// <summary>
+        /// Reflected Momentum Transfer of Rho and Tissue SubRegion with a histogram of MT fractional MT
+        /// </summary>
+        public double[, , ,] RefMT_rmt_frac { get { return ((double[, , ,])((dynamic)ResultsDictionary[_detectorResults.Where(d => d.TallyType == "ReflectedMTOfRhoAndSubregionHist").First().Name]).FractionalMT); } }
+        /// <summary>
+        /// Reflected Momentum Transfer of X, Y and Tissue SubRegion with a histogram of MT
+        /// </summary>
+        public double[,,] RefMT_xymt { get { return ((double[,,])((dynamic)ResultsDictionary[_detectorResults.Where(d => d.TallyType == "ReflectedMTOfXAndYAndSubregionHist").First().Name]).Mean); } }
+        /// <summary>
+        /// Reflected Momentum Transfer of X, Y and Tissue SubRegion with a histogram of MT 2nd moment
+        /// </summary>
+        public double[,,] RefMT_xymt2 { get { return ((double[,,])((dynamic)ResultsDictionary[_detectorResults.Where(d => d.TallyType == "ReflectedMTOfXAndYAndSubregionHist").First().Name]).SecondMoment); } }
+        /// <summary>
+        /// Reflected Momentum Transfer of X, Y and Tissue SubRegion with a histogram of MT fractional MT
+        /// </summary>
+        public double[,,,,] RefMT_xymt_frac { get { return ((double[,,,,])((dynamic)ResultsDictionary[_detectorResults.Where(d => d.TallyType == "ReflectedMTOfXAndYAndSubregionHist").First().Name]).FractionalMT); } }
+        /// <summary>
+        /// Transmitted Momentum Transfer of Rho and Tissue SubRegion with a histogram of MT
+        /// </summary>
+        public double[,] TransMT_rmt { get { return ((double[,])((dynamic)ResultsDictionary[_detectorResults.Where(d => d.TallyType == "TransmittedMTOfRhoAndSubregionHist").First().Name]).Mean); } }
+        /// <summary>
+        /// Transmitted Momentum Transfer of Rho and Tissue SubRegion with a histogram of MT 2nd moment
+        /// </summary>
+        public double[,] TransMT_rmt2 { get { return ((double[,])((dynamic)ResultsDictionary[_detectorResults.Where(d => d.TallyType == "TransmittedMTOfRhoAndSubregionHist").First().Name]).SecondMoment); } }
+        /// <summary>
+        /// Transmitted Momentum Transfer of Rho and Tissue SubRegion with a histogram of MT fractional MT
+        /// </summary>
+        public double[, , ,] TransMT_rmt_frac { get { return ((double[, , ,])((dynamic)ResultsDictionary[_detectorResults.Where(d => d.TallyType == "TransmittedMTOfRhoAndSubregionHist").First().Name]).FractionalMT); } }
+        /// <summary>
+        /// Transmitted Momentum Transfer of X, Y and Tissue SubRegion with a histogram of MT
+        /// </summary>
+        public double[,,] TransMT_xymt { get { return ((double[,,])((dynamic)ResultsDictionary[_detectorResults.Where(d => d.TallyType == "TransmittedMTOfXAndYAndSubregionHist").First().Name]).Mean); } }
+        /// <summary>
+        /// Transmitted Momentum Transfer of Rho and Tissue SubRegion with a histogram of MT 2nd moment
+        /// </summary>
+        public double[,,] TransMT_xymt2 { get { return ((double[,,])((dynamic)ResultsDictionary[_detectorResults.Where(d => d.TallyType == "TransmittedMTOfXAndYAndSubregionHist").First().Name]).SecondMoment); } }
+        /// <summary>
+        /// Transmitted Momentum Transfer of Rho and Tissue SubRegion with a histogram of MT fractional MT
+        /// </summary>
+        public double[,,,,] TransMT_xymt_frac { get { return ((double[,,,,])((dynamic)ResultsDictionary[_detectorResults.Where(d => d.TallyType == "TransmittedMTOfXAndYAndSubregionHist").First().Name]).FractionalMT); } }
+        /// <summary>
+        /// Reflected Dynamic Momentum Transfer of Rho and Tissue SubRegion with a histogram of MT
+        /// </summary>
+        public double[,] RefDynMT_rmt { get { return ((double[,])((dynamic)ResultsDictionary[_detectorResults.Where(d => d.TallyType == "ReflectedDynamicMTOfRhoAndSubregionHist").First().Name]).Mean); } }
+        /// <summary>
+        /// Reflected Dynamic Momentum Transfer of Rho and Tissue SubRegion with a histogram of MT 2nd moment
+        /// </summary>
+        public double[,] RefDynMT_rmt2 { get { return ((double[,])((dynamic)ResultsDictionary[_detectorResults.Where(d => d.TallyType == "ReflectedDynamicMTOfRhoAndSubregionHist").First().Name]).SecondMoment); } }
+        /// <summary>
+        /// Reflected Dynamic Momentum Transfer of Rho and Tissue SubRegion with a histogram of MT fractional MT
+        /// </summary>
+        public double[, ,] RefDynMT_rmt_frac { get { return ((double[, ,])((dynamic)ResultsDictionary[_detectorResults.Where(d => d.TallyType == "ReflectedDynamicMTOfRhoAndSubregionHist").First().Name]).FractionalMT); } }
+        /// <summary>
+        /// Reflected Dynamic Momentum Transfer of Rho and Tissue SubRegion with Total MT of Z
+        /// </summary>
+        public double[,] RefDynMT_rmt_totofz { get { return ((double[,])((dynamic)ResultsDictionary[_detectorResults.Where(d => d.TallyType == "ReflectedDynamicMTOfRhoAndSubregionHist").First().Name]).TotalMTOfZ); } }
+        /// <summary>
+        /// Reflected Dynamic Momentum Transfer of Rho and Tissue SubRegion with Dynamic MT of Z
+        /// </summary>
+        public double[,] RefDynMT_rmt_dynofz { get { return ((double[,])((dynamic)ResultsDictionary[_detectorResults.Where(d => d.TallyType == "ReflectedDynamicMTOfRhoAndSubregionHist").First().Name]).DynamicMTOfZ); } }
+        /// <summary>
+        /// Reflected Dynamic Momentum Transfer of Rho and Tissue SubRegion with SubregionCollisions
+        /// </summary>
+        public double[,] RefDynMT_rmt_subrcols { get { return ((double[,])((dynamic)ResultsDictionary[_detectorResults.Where(d => d.TallyType == "ReflectedDynamicMTOfRhoAndSubregionHist").First().Name]).SubregionCollisions); } }
+        /// <summary>
+        /// Reflected Dynamic Momentum Transfer of X, Y and Tissue SubRegion with a histogram of MT
+        /// </summary>
+        public double[, ,] RefDynMT_xymt { get { return ((double[, ,])((dynamic)ResultsDictionary[_detectorResults.Where(d => d.TallyType == "ReflectedDynamicMTOfXAndYAndSubregionHist").First().Name]).Mean); } }
+        /// <summary>
+        /// Reflected Dynamic Momentum Transfer of X, Y and Tissue SubRegion with a histogram of MT 2nd moment
+        /// </summary>
+        public double[, ,] RefDynMT_xymt2 { get { return ((double[, ,])((dynamic)ResultsDictionary[_detectorResults.Where(d => d.TallyType == "ReflectedDynamicMTOfXAndYAndSubregionHist").First().Name]).SecondMoment); } }
+        /// <summary>
+        /// Reflected Dynamic Momentum Transfer of X, Y and Tissue SubRegion with a histogram of MT fractional MT
+        /// </summary>
+        public double[, , ,] RefDynMT_xymt_frac { get { return ((double[, , ,])((dynamic)ResultsDictionary[_detectorResults.Where(d => d.TallyType == "ReflectedDynamicMTOfXAndYAndSubregionHist").First().Name]).FractionalMT); } }
+        /// <summary>
+        /// Reflected Dynamic Momentum Transfer of X, Y and Tissue SubRegion with Total MT of Z
+        /// </summary>
+        public double[,,] RefDynMT_xymt_totofz { get { return ((double[,,])((dynamic)ResultsDictionary[_detectorResults.Where(d => d.TallyType == "ReflectedDynamicMTOfXAndYAndSubregionHist").First().Name]).TotalMTOfZ); } }
+        /// <summary>
+        /// Reflected Dynamic Momentum Transfer of X, Y and Tissue SubRegion with Dynamic MT of Z
+        /// </summary>
+        public double[,,] RefDynMT_xymt_dynofz { get { return ((double[,,])((dynamic)ResultsDictionary[_detectorResults.Where(d => d.TallyType == "ReflectedDynamicMTOfXAndYAndSubregionHist").First().Name]).DynamicMTOfZ); } }
+        /// <summary>
+        /// Reflected Dynamic Momentum Transfer of X, Y and Tissue SubRegion with SubregionCollisions
+        /// </summary>
+        public double[,] RefDynMT_xymt_subrcols { get { return ((double[,])((dynamic)ResultsDictionary[_detectorResults.Where(d => d.TallyType == "ReflectedDynamicMTOfXAndYAndSubregionHist").First().Name]).SubregionCollisions); } }
+        /// <summary>
+        /// Transmitted Dynamic Momentum Transfer of Rho and Tissue SubRegion with a histogram of MT
+        /// </summary>
+        public double[,] TransDynMT_rmt { get { return ((double[,])((dynamic)ResultsDictionary[_detectorResults.Where(d => d.TallyType == "TransmittedDynamicMTOfRhoAndSubregionHist").First().Name]).Mean); } }
+        /// <summary>
+        /// Transmitted Dynamic Momentum Transfer of Rho and Tissue SubRegion with a histogram of MT 2nd moment
+        /// </summary>
+        public double[,] TransDynMT_rmt2 { get { return ((double[,])((dynamic)ResultsDictionary[_detectorResults.Where(d => d.TallyType == "TransmittedDynamicMTOfRhoAndSubregionHist").First().Name]).SecondMoment); } }
+        /// <summary>
+        /// Transmitted Dynamic Momentum Transfer of Rho and Tissue SubRegion with a histogram of MT fractional MT
+        /// </summary>
+        public double[, ,] TransDynMT_rmt_frac { get { return ((double[, ,])((dynamic)ResultsDictionary[_detectorResults.Where(d => d.TallyType == "TransmittedDynamicMTOfRhoAndSubregionHist").First().Name]).FractionalMT); } }
+        /// <summary>
+        /// Transmitted Dynamic Momentum Transfer of Rho and Tissue SubRegion with Total MT of Z
+        /// </summary>
+        public double[,] TransDynMT_rmt_totofz { get { return ((double[,])((dynamic)ResultsDictionary[_detectorResults.Where(d => d.TallyType == "TransmittedDynamicMTOfRhoAndSubregionHist").First().Name]).TotalMTOfZ); } }
+        /// <summary>
+        /// Transmitted Dynamic Momentum Transfer of Rho and Tissue SubRegion with Dynamic MT of Z
+        /// </summary>
+        public double[,] TransDynMT_rmt_dynofz { get { return ((double[,])((dynamic)ResultsDictionary[_detectorResults.Where(d => d.TallyType == "TransmittedDynamicMTOfRhoAndSubregionHist").First().Name]).DynamicMTOfZ); } }
+        /// <summary>
+        /// Transmitted Dynamic Momentum Transfer of Rho and Tissue SubRegion with SubregionCollisions
+        /// </summary>
+        public double[,] TransDynMT_rmt_subrcols { get { return ((double[,])((dynamic)ResultsDictionary[_detectorResults.Where(d => d.TallyType == "TransmittedDynamicMTOfRhoAndSubregionHist").First().Name]).SubregionCollisions); } }
+        /// <summary>
+        /// Transmitted Dynamic Momentum Transfer of X, Y and Tissue SubRegion with a histogram of MT
+        /// </summary>
+        public double[, ,] TransDynMT_xymt { get { return ((double[, ,])((dynamic)ResultsDictionary[_detectorResults.Where(d => d.TallyType == "TransmittedDynamicMTOfXAndYAndSubregionHist").First().Name]).Mean); } }
+        /// <summary>
+        /// Transmitted Dynamic Momentum Transfer of X, Y and Tissue SubRegion with a histogram of MT 2nd moment
+        /// </summary>
+        public double[, ,] TransDynMT_xymt2 { get { return ((double[, ,])((dynamic)ResultsDictionary[_detectorResults.Where(d => d.TallyType == "TransmittedDynamicMTOfXAndYAndSubregionHist").First().Name]).SecondMoment); } }
+        /// <summary>
+        /// Transmitted Dynamic Momentum Transfer of X, Y and Tissue SubRegion with a histogram of MT fractional MT
+        /// </summary>
+        public double[, , ,] TransDynMT_xymt_frac { get { return ((double[, , ,])((dynamic)ResultsDictionary[_detectorResults.Where(d => d.TallyType == "TransmittedDynamicMTOfXAndYAndSubregionHist").First().Name]).FractionalMT); } }
+        /// <summary>
+        /// Transmitted Dynamic Momentum Transfer of X, Y and Tissue SubRegion with Total MT of Z
+        /// </summary>
+        public double[, ,] TransDynMT_xymt_totofz { get { return ((double[, ,])((dynamic)ResultsDictionary[_detectorResults.Where(d => d.TallyType == "TransmittedDynamicMTOfRhoAndSubregionHist").First().Name]).TotalMTOfZ); } }
+        /// <summary>
+        /// Transmitted Dynamic Momentum Transfer of X, Y and Tissue SubRegion with Dynamic MT of Z
+        /// </summary>
+        public double[, ,] TransDynMT_xymt_dynofz { get { return ((double[, ,])((dynamic)ResultsDictionary[_detectorResults.Where(d => d.TallyType == "TransmittedDynamicMTOfRhoAndSubregionHist").First().Name]).DynamicMTOfZ); } }
+        /// <summary>
+        /// Transmitted Dynamic Momentum Transfer of X, Y and Tissue SubRegion with SubregionCollisions
+        /// </summary>
+        public double[,] TransDynMT_xymt_subrcols { get { return ((double[,])((dynamic)ResultsDictionary[_detectorResults.Where(d => d.TallyType == "TransmittedDynamicMTOfRhoAndSubregionHist").First().Name]).SubregionCollisions); } }
+  
+        /// <summary>
+        /// Reflected Time of Rho and Tissue SubRegion with a histogram of Time
+        /// </summary>
+        public double[, ,] RefTime_rs_hist { get { return ((double[, ,])((dynamic)ResultsDictionary[_detectorResults.Where(d => d.TallyType == "ReflectedTimeOfRhoAndSubregionHist").First().Name]).Mean); } }
+        /// <summary>
+        /// Reflected Time of Rho and Tissue SubRegion with a histogram of Time 2nd moment
+        /// </summary>
+        public double[, ,] RefTime_rs_hist2 { get { return ((double[, ,])((dynamic)ResultsDictionary[_detectorResults.Where(d => d.TallyType == "ReflectedTimeOfRhoAndSubregionHist").First().Name]).SecondMoment); } }
+
+        /// <summary>
+        /// perturbation MC Reflectance as a function of rho 
+        /// </summary>
+        public double[] pMC_R_r { get { return ((double[])((dynamic)ResultsDictionary[_detectorResults.Where(d => d.TallyType == "pMCROfRho").First().Name]).Mean); } }
+        /// <summary>
+        /// perturbation MC Reflectance as a function of rho 2nd moment
+        /// </summary>
+        public double[] pMC_R_r2 { get { return ((double[])((dynamic)ResultsDictionary[_detectorResults.Where(d => d.TallyType == "pMCROfRho").First().Name]).SecondMoment); } }
+        /// <summary>
+        /// perturbation MC Reflectance as a function of rho and time
+        /// </summary>
+        public double[,] pMC_R_rt { get { return ((double[,])((dynamic)ResultsDictionary[_detectorResults.Where(d => d.TallyType == "pMCROfRhoAndTime").First().Name]).Mean); } }
+        /// <summary>
+        /// perturbation MC Reflectance as a function of rho and time 2nd moment
+        /// </summary>
+        public double[,] pMC_R_rt2 { get { return ((double[,])((dynamic)ResultsDictionary[_detectorResults.Where(d => d.TallyType == "pMCROfRhoAndTime").First().Name]).SecondMoment); } }
+        /// <summary>
+        /// differential MC Reflectance as a function of rho wrt to mua
+        /// </summary>
+        public double[] dMCdMua_R_r { get { return ((double[])((dynamic)ResultsDictionary[_detectorResults.Where(d => d.TallyType == "dMCdROfRhodMua").First().Name]).Mean); } }
+        /// <summary>
+        /// differential MC Reflectance as a function of rho wrt to mus
+        /// </summary>
+        public double[] dMCdMus_R_r { get { return ((double[])((dynamic)ResultsDictionary[_detectorResults.Where(d => d.TallyType == "dMCdROfRhodMus").First().Name]).Mean); } }
+        /// perturbation MC Reflectance as a function of fx
+        /// </summary>
+        public Complex[] pMC_R_fx { get { return ((Complex[])((dynamic)ResultsDictionary[_detectorResults.Where(d => d.TallyType == "pMCROfFx").First().Name]).Mean); } }
+        /// <summary>
+        /// perturbation MC Reflectance as a function of fx 2nd moment
+        /// </summary>
+        public Complex[] pMC_R_fx2 { get { return ((Complex[])((dynamic)ResultsDictionary[_detectorResults.Where(d => d.TallyType == "pMCROfFx").First().Name]).SecondMoment); } }
+        /// <summary>
+        /// perturbation MC Reflectance as a function of fx and time
+        /// </summary>
+        public Complex[,] pMC_R_fxt { get { return ((Complex[,])((dynamic)ResultsDictionary[_detectorResults.Where(d => d.TallyType == "pMCROfFxAndTime").First().Name]).Mean); } }
+        /// <summary>
+        /// perturbation MC Reflectance as a function of fx and time 2nd moment
+        /// </summary>
+        public Complex[,] pMC_R_fxt2 { get { return ((Complex[,])((dynamic)ResultsDictionary[_detectorResults.Where(d => d.TallyType == "pMCROfFxAndTime").First().Name]).SecondMoment); } }
+
+        /// <summary>
+        /// Simulation Input that generated this SimulationOutput
+        /// </summary>
+        public SimulationInput Input { get; private set; }
+        /// <summary>
+        /// Dictionary holding detector results as specified in SimulationInput
+        /// </summary>
+        public IDictionary<String, IDetector> ResultsDictionary { get; private set; }
+
+        public IEnumerable<IDetector> GetDetectors(IEnumerable<string> detectorNames)
+        {
+            foreach (var detectorName in detectorNames)
+            {
+                var detector = GetDetector(detectorName);
+
+                if (detector != null)
+                {
+                    yield return detector;
+                }
+            }
+        }
+
+        public IDetector GetDetector(string detectorName)
+        {
+            IDetector detector;
+
+            ResultsDictionary.TryGetValue(detectorName, out detector);
+
+            return detector;
+        }
+
+    }
+}