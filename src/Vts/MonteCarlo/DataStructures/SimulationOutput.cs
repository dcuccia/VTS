--- conflicted
+++ resolved
@@ -1,285 +1,277 @@
-using System;
-using System.Linq;
-using System.Numerics;
-using System.Collections.Generic;
-using Vts.MonteCarlo.Detectors;
-
-namespace Vts.MonteCarlo
-{
-    /// <summary>
-    /// Helper class to surface the results of a Monte Carlo simulation in a user-friendly (strongly-typed) way
-    /// </summary>
-    public class SimulationOutput
-    {
-        private IList<IDetector> _detectorResults;
-        /// <summary>
-        /// Output from a Monte Carlo simulation
-        /// </summary>
-        /// <param name="si">SimulationInput</param>
-        /// <param name="detectorResults">list of IDetector</param>
-        public SimulationOutput(SimulationInput si, IList<IDetector> detectorResults)
-        {
-            int count = 1;
-            Input = si;
-            ResultsDictionary = new Dictionary<String, IDetector>();
-            foreach (var detector in detectorResults)
-            {
-                try
-                {
-                    ResultsDictionary.Add(detector.Name, detector);
-                }
-                catch (Exception e)
-                {
-                    Console.WriteLine("Problem adding detector results to dictionary.\n\nDetails:\n\n" + e + "\n");
-                    if (e is ArgumentException)
-                    {
-                        Console.WriteLine("detector with that name already exists in dictionary\n");
-                        Console.WriteLine("Adding detector with name = " + detector.Name + count + " instead.\n");
-                        string newName = detector.Name + count;
-                        ResultsDictionary.Add(newName, detector);
-                        ++count;
-                    }
-                }
-            }
-            //ResultsDictionary = detectorResults.ToDictionary(d => d.Name);
-            _detectorResults = detectorResults;
-        }
-        /// <summary>
-        /// Diffuse Reflectance
-        /// </summary>
-        public double Rd { get { return ((RDiffuseDetector)ResultsDictionary[_detectorResults.Where(d => d.TallyType == "RDiffuse").First().Name]).Mean; } }
-        /// <summary>
-        /// Diffuse Reflectance 2nd moment
-        /// </summary>
-        public double Rd2 { get { return ((RDiffuseDetector)ResultsDictionary[_detectorResults.Where(d => d.TallyType == "RDiffuse").First().Name]).SecondMoment; } }
-        /// <summary>
-        /// Specular Reflectance
-        /// </summary>
-        public double Rspec { get { return ((RSpecularDetector)ResultsDictionary[_detectorResults.Where(d => d.TallyType == "RSpecular").First().Name]).Mean; } }
-        /// <summary>
-        /// Specular Reflectance 2nd moment
-        /// </summary>
-        public double Rspec2 { get { return ((RSpecularDetector)ResultsDictionary[_detectorResults.Where(d => d.TallyType == "RSpecular").First().Name]).SecondMoment; } }
-
-        //public double Rtot { get { return ((RTotalDetector)ResultsDictionary[TallyType.RTotal]).Mean; } }
-        //public double Rtot2 { get { return ((RTotalDetector)ResultsDictionary[TallyType.RTotal]).SecondMoment; } }
-        /// <summary>
-        /// Diffuse Transmittance
-        /// </summary>
-        public double Td { get { return ((TDiffuseDetector)ResultsDictionary[_detectorResults.Where(d => d.TallyType == "TDiffuse").First().Name]).Mean; } }
-        /// <summary>
-        /// Diffuse Transmittance 2nd moment
-        /// </summary>
-        public double Td2 { get { return ((TDiffuseDetector)ResultsDictionary[_detectorResults.Where(d => d.TallyType == "TDiffuse").First().Name]).SecondMoment; } }
-        /// <summary>
-        /// Total Absorbed Energy
-        /// </summary>
-        public double Atot { get { return ((ATotalDetector)ResultsDictionary[_detectorResults.Where(d => d.TallyType == "ATotal").First().Name]).Mean; } }
-        /// <summary>
-        /// Total Absorbed Energy 2nd moment
-        /// </summary>
-        public double Atot2 { get { return ((ATotalDetector)ResultsDictionary[_detectorResults.Where(d => d.TallyType == "ATotal").First().Name]).SecondMoment; } }
-
-        //public double[] A_z { get { return ((AOfZDetector)ResultsDictionary[TallyType.AOfZ]).Mean; } }
-        //public double[] A_z2 { get { return ((AOfZDetector)ResultsDictionary[TallyType.AOfZ]).SecondMoment; } }
-
-        // public double[] A_layer { get { return ((ALayerDetector)ResultsDictionary[TallyType.ALayer]).Mean; } }
-        // public double[] A_layer2 { get { return ((ALayerDetector)ResultsDictionary[TallyType.ALayer]).SecondMoment; } }
-
-        //public double[] Flu_z { get { return ((FluenceOfZDetector)ResultsDictionary[TallyType.FluenceOfZ]).Mean; } }
-        //public double[] Flu_z2 { get { return ((FluenceOfZDetector)ResultsDictionary[TallyType.FluenceOfZ]).SecondMoment; } }
-        /// <summary>
-        /// Reflectance as a function of rho (source-detector separation)
-        /// </summary>
-        public double[] R_r { get { return ((ROfRhoDetector)ResultsDictionary[_detectorResults.Where(d => d.TallyType == "ROfRho").First().Name]).Mean; } }
-        /// <summary>
-        /// Reflectance as a function of rho (source-detector separation) 2nd moment
-        /// </summary>
-        public double[] R_r2 { get { return ((ROfRhoDetector)ResultsDictionary[_detectorResults.Where(d => d.TallyType == "ROfRho").First().Name]).SecondMoment; } }
-        /// <summary>
-        /// Reflectance as a function of angle
-        /// </summary>
-        public double[] R_a { get { return ((ROfAngleDetector)ResultsDictionary[_detectorResults.Where(d => d.TallyType == "ROfAngle").First().Name]).Mean; } }
-        /// <summary>
-        /// Reflectance as a function of angle 2nd moment
-        /// </summary>
-        public double[] R_a2 { get { return ((ROfAngleDetector)ResultsDictionary[_detectorResults.Where(d => d.TallyType == "ROfAngle").First().Name]).SecondMoment; } }
-        /// <summary>
-        /// Transmittance as a function of rho (source-detector separation)
-        /// </summary>
-        public double[] T_r { get { return ((TOfRhoDetector)ResultsDictionary[_detectorResults.Where(d => d.TallyType == "TOfRho").First().Name]).Mean; } }
-        /// <summary>
-        /// Transmittance as a function of rho (source-detector separation) 2nd moment
-        /// </summary>
-        public double[] T_r2 { get { return ((TOfRhoDetector)ResultsDictionary[_detectorResults.Where(d => d.TallyType == "TOfRho").First().Name]).SecondMoment; } }
-        /// <summary>
-        /// Transmittance as a function of angle
-        /// </summary>
-        public double[] T_a { get { return ((TOfAngleDetector)ResultsDictionary[_detectorResults.Where(d => d.TallyType == "TOfAngle").First().Name]).Mean; } }
-        /// <summary>
-        /// Transmittance as a function of angle 2nd moment
-        /// </summary>
-        public double[] T_a2 { get { return ((TOfAngleDetector)ResultsDictionary[_detectorResults.Where(d => d.TallyType == "TOfAngle").First().Name]).SecondMoment; } }
-        /// <summary>
-        /// Absorbed Energy as a function of rho and z
-        /// </summary>
-        public double[,] A_rz { get { return ((AOfRhoAndZDetector)ResultsDictionary[_detectorResults.Where(d => d.TallyType == "AOfRhoAndZ").First().Name]).Mean; } }
-        /// <summary>
-        /// Absorbed Energy as a function of rho and z 2nd moment
-        /// </summary>
-        public double[,] A_rz2 { get { return ((AOfRhoAndZDetector)ResultsDictionary[_detectorResults.Where(d => d.TallyType == "AOfRhoAndZ").First().Name]).SecondMoment; } }
-        /// <summary>
-        /// Fluence as a function of rho and z
-        /// </summary>
-        public double[,] Flu_rz { get { return ((FluenceOfRhoAndZDetector)ResultsDictionary[_detectorResults.Where(d => d.TallyType == "FluenceOfRhoAndZ").First().Name]).Mean; } }
-        /// <summary>
-        /// Fluence as a function of rho and z 2nd moment
-        /// </summary>
-        public double[,] Flu_rz2 { get { return ((FluenceOfRhoAndZDetector)ResultsDictionary[_detectorResults.Where(d => d.TallyType == "FluenceOfRhoAndZ").First().Name]).SecondMoment; } }
-        /// <summary>
-        /// Reflectance as a function of rho and angle
-        /// </summary>
-        public double[,] R_ra { get { return ((ROfRhoAndAngleDetector)ResultsDictionary[_detectorResults.Where(d => d.TallyType == "ROfRhoAndAngle").First().Name]).Mean; } }
-        /// <summary>
-        /// Reflectance as a function of rho and angle 2nd moment
-        /// </summary>
-        public double[,] R_ra2 { get { return ((ROfRhoAndAngleDetector)ResultsDictionary[_detectorResults.Where(d => d.TallyType == "ROfRhoAndAngle").First().Name]).SecondMoment; } }
-        /// <summary>
-        /// Transmittance as a function of rho and angle
-        /// </summary>
-        public double[,] T_ra { get { return ((TOfRhoAndAngleDetector)ResultsDictionary[_detectorResults.Where(d => d.TallyType == "TOfRhoAndAngle").First().Name]).Mean; } }
-        /// <summary>
-        /// Transmittance as a function of rho and angle 2nd moment
-        /// </summary>
-        public double[,] T_ra2 { get { return ((TOfRhoAndAngleDetector)ResultsDictionary[_detectorResults.Where(d => d.TallyType == "TOfRhoAndAngle").First().Name]).SecondMoment; } }
-        /// <summary>
-        /// Reflectance as a function of x and y
-        /// </summary>
-        public double[,] R_xy { get { return ((ROfXAndYDetector)ResultsDictionary[_detectorResults.Where(d => d.TallyType == "ROfXAndY").First().Name]).Mean; } }
-        /// <summary>
-        /// Reflectance as a function of x and y 2nd moment
-        /// </summary>
-        public double[,] R_xy2 { get { return ((ROfXAndYDetector)ResultsDictionary[_detectorResults.Where(d => d.TallyType == "ROfXAndY").First().Name]).SecondMoment; } }
-        /// <summary>
-        /// Reflectance as a function of rho and time
-        /// </summary>
-        public double[,] R_rt { get { return ((ROfRhoAndTimeDetector)ResultsDictionary[_detectorResults.Where(d => d.TallyType == "ROfRhoAndTime").First().Name]).Mean; } }
-        /// <summary>
-        /// Reflectance as a function of rho and time 2nd moment
-        /// </summary>
-        public double[,] R_rt2 { get { return ((ROfRhoAndTimeDetector)ResultsDictionary[_detectorResults.Where(d => d.TallyType == "ROfRhoAndTime").First().Name]).SecondMoment; } }
-        /// <summary>
-        /// Reflectance as a function of rho and omega (temporal frequency)
-        /// </summary>
-        public Complex[,] R_rw { get { return ((ROfRhoAndOmegaDetector)ResultsDictionary[_detectorResults.Where(d => d.TallyType == "ROfRhoAndOmega").First().Name]).Mean; } }
-        /// <summary>
-        /// Reflectance as a function of rho and omega (temporal frequency) 2nd moment
-        /// </summary>
-        public Complex[,] R_rw2 { get { return ((ROfRhoAndOmegaDetector)ResultsDictionary[_detectorResults.Where(d => d.TallyType == "ROfRhoAndOmega").First().Name]).SecondMoment; } }
-        /// <summary>
-        /// Reflectance as a function of spatial frequency
-        /// </summary>
-        public Complex[] R_fx { get { return ((ROfFxDetector)ResultsDictionary[_detectorResults.Where(d => d.TallyType == "ROfFx").First().Name]).Mean; } }
-        /// <summary>
-        /// Reflectance as a function of spatial frequency 2nd moment
-        /// </summary>
-        public Complex[] R_fx2 { get { return ((ROfFxDetector)ResultsDictionary[_detectorResults.Where(d => d.TallyType == "ROfFx").First().Name]).SecondMoment; } }
-
-        //public double[, ,] A_rzt { get { return ((ROfRhoAndOmegaDetector)ResultsDictionary[TallyType.AOfRhoAndZAndTime]).Mean; } }
-        //public double[, ,] A_rzt2 { get { return ((ROfRhoAndOmegaDetector)ResultsDictionary[TallyType.AOfRhoAndZAndTime]).SecondMoment; } }
-        /// <summary>
-        /// Fluence as a function of rho, z and time
-        /// </summary>
-        public double[, ,] Flu_rzt { get { return ((FluenceOfRhoAndZAndTimeDetector)ResultsDictionary[_detectorResults.Where(d => d.TallyType == "FluenceOfRhoAndZAndTime").First().Name]).Mean; } }
-        /// <summary>
-        /// Fluence as a function of rho, z and time 2nd moment
-        /// </summary>
-        public double[, ,] Flu_rzt2 { get { return ((FluenceOfRhoAndZAndTimeDetector)ResultsDictionary[_detectorResults.Where(d => d.TallyType == "FluenceOfRhoAndZAndTime").First().Name]).SecondMoment; } }
-        /// <summary>
-        /// Fluence as a function of x, y and z
-        /// </summary>
-        public double[, ,] Flu_xyz { get { return ((FluenceOfXAndYAndZDetector)ResultsDictionary[_detectorResults.Where(d => d.TallyType == "FluenceOfXAndYAndZ").First().Name]).Mean; } }
-        /// <summary>
-        /// Fluence as a function of x, y and z 2nd moment
-        /// </summary>
-        public double[, ,] Flu_xyz2 { get { return ((FluenceOfXAndYAndZDetector)ResultsDictionary[_detectorResults.Where(d => d.TallyType == "FluenceOfXAndYAndZ").First().Name]).SecondMoment; } }
-        /// <summary>
-        /// Radiance as a function of rho (surface tally)
-        /// </summary>
-        public double[] Rad_r { get { return ((RadianceOfRhoDetector)ResultsDictionary[_detectorResults.Where(d => d.TallyType == "RadianceOfRho").First().Name]).Mean; } }
-        /// <summary>
-        /// Radiance as a function of rho (surface tally) 2nd moment
-        /// </summary>
-        public double[] Rad_r2 { get { return ((RadianceOfRhoDetector)ResultsDictionary[_detectorResults.Where(d => d.TallyType == "RadianceOfRho").First().Name]).SecondMoment; } }
-        /// <summary>
-        /// Radiance as a function of rho, z and angle (volume tally)
-        /// </summary>
-        public double[, ,] Rad_rza { get { return ((RadianceOfRhoAndZAndAngleDetector)ResultsDictionary[_detectorResults.Where(d => d.TallyType == "RadianceOfRhoAndZAndAngle").First().Name]).Mean; } }
-        /// <summary>
-        /// Radiance as a function of rho, z and angle (volume tally) 2nd moment
-        /// </summary>
-        public double[, ,] Rad_rza2 { get { return ((RadianceOfRhoAndZAndAngleDetector)ResultsDictionary[_detectorResults.Where(d => d.TallyType == "RadianceOfRhoAndZAndAngle").First().Name]).SecondMoment; } }
-        /// <summary>
-        /// Radiance as a function of x, y, z, theta and phi (volume tally)
-        /// </summary>
-        public double[,,,,] Rad_xyztp { get { return ((RadianceOfXAndYAndZAndThetaAndPhiDetector)ResultsDictionary[_detectorResults.Where(d => d.TallyType =="RadianceOfXAndYAndZAndThetaAndPhi").First().Name]).Mean; } }
-        /// <summary>
-        /// Radiance as a function of x, y, z, theta and phi (volume tally) 2nd moment
-        /// </summary>
-        public double[,,,,] Rad_xyztp2 { get { return ((RadianceOfXAndYAndZAndThetaAndPhiDetector)ResultsDictionary[_detectorResults.Where(d => d.TallyType == "RadianceOfXAndYAndZAndThetaAndPhi").First().Name]).SecondMoment; } }
-        /// <summary>
-        /// Reflected Momentum Transfer of Rho and Tissue SubRegion with a histogram of MT
-        /// </summary>
-<<<<<<< HEAD
-        public double[,,] RefMT_rs_hist { get { return ((ReflectedMTOfRhoAndSubregionHistDetector)ResultsDictionary[_detectorResults.Where(d => d.TallyType =="ReflectedMTOfRhoAndSubregionHist").First().Name]).Mean; } }
-        /// <summary>
-        /// Reflected Momentum Transfer of Rho and Tissue SubRegion with a histogram of MT 2nd moment
-        /// </summary>
-        public double[,,] RefMT_rs_hist2 { get { return ((ReflectedMTOfRhoAndSubregionHistDetector)ResultsDictionary[_detectorResults.Where(d => d.TallyType == "ReflectedMTOfRhoAndSubregionHist").First().Name]).SecondMoment; } }
-=======
-        public double[,] RefMT_rs_hist { get { return ((ReflectedMTOfRhoAndSubregionHistDetector)ResultsDictionary[_detectorResults.Where(d => d.TallyType == TallyType.ReflectedMTOfRhoAndSubregionHist).First().Name]).Mean; } }
-        /// <summary>
-        /// Reflected Momentum Transfer of Rho and Tissue SubRegion with a histogram of MT 2nd moment
-        /// </summary>
-        public double[,] RefMT_rs_hist2 { get { return ((ReflectedMTOfRhoAndSubregionHistDetector)ResultsDictionary[_detectorResults.Where(d => d.TallyType == TallyType.ReflectedMTOfRhoAndSubregionHist).First().Name]).SecondMoment; } }
-        /// <summary>
-        /// Reflected Momentum Transfer of Rho and Tissue SubRegion with a histogram of MT fractional MT
-        /// </summary>
-        public double[,,,] RefMT_rs_frac { get { return ((ReflectedMTOfRhoAndSubregionHistDetector)ResultsDictionary[_detectorResults.Where(d => d.TallyType == TallyType.ReflectedMTOfRhoAndSubregionHist).First().Name]).FractionalMT; } }
->>>>>>> 340a4a13
-        /// <summary>
-        /// Reflected Time of Rho and Tissue SubRegion with a histogram of Time
-        /// </summary>
-        public double[, ,] RefTime_rs_hist { get { return ((ReflectedTimeOfRhoAndSubregionHistDetector)ResultsDictionary[_detectorResults.Where(d => d.TallyType == "ReflectedTimeOfRhoAndSubregionHist").First().Name]).Mean; } }
-        /// <summary>
-        /// Reflected Time of Rho and Tissue SubRegion with a histogram of Time 2nd moment
-        /// </summary>
-        public double[, ,] RefTime_rs_hist2 { get { return ((ReflectedTimeOfRhoAndSubregionHistDetector)ResultsDictionary[_detectorResults.Where(d => d.TallyType =="ReflectedTimeOfRhoAndSubregionHist").First().Name]).SecondMoment; } }
-
-        /// <summary>
-        /// perturbation MC Reflectance as a function of rho and time
-        /// </summary>
-        public double[,] pMC_R_rt { get { return ((pMCROfRhoAndTimeDetector)ResultsDictionary[_detectorResults.Where(d => d.TallyType == "pMCROfRhoAndTime").First().Name]).Mean; } }
-        /// <summary>
-        /// perturbation MC Reflectance as a function of rho and time 2nd moment
-        /// </summary>
-        public double[,] pMC_R_rt2 { get { return ((pMCROfRhoAndTimeDetector)ResultsDictionary[_detectorResults.Where(d => d.TallyType == "pMCROfRhoAndTime").First().Name]).SecondMoment; } }
-        /// <summary>
-        /// perturbation MC Reflectance as a function of rho 
-        /// </summary>
-        public double[] pMC_R_r { get { return ((pMCROfRhoDetector)ResultsDictionary[_detectorResults.Where(d => d.TallyType == "pMCROfRho").First().Name]).Mean; } }
-        /// <summary>
-        /// perturbation MC Reflectance as a function of rho 2nd moment
-        /// </summary>
-        public double[] pMC_R_r2 { get { return ((pMCROfRhoDetector)ResultsDictionary[_detectorResults.Where(d => d.TallyType == "pMCROfRho").First().Name]).SecondMoment; } }
-        /// <summary>
-        /// Simulation Input that generated this SimulationOutput
-        /// </summary>
-        public SimulationInput Input { get; private set; }
-        /// <summary>
-        /// Dictionary holding detector results as specified in SimulationInput
-        /// </summary>
-        public IDictionary<String, IDetector> ResultsDictionary { get; private set; }
-
-    }
-}
+using System;
+using System.Linq;
+using System.Numerics;
+using System.Collections.Generic;
+using Vts.MonteCarlo.Detectors;
+
+namespace Vts.MonteCarlo
+{
+    /// <summary>
+    /// Helper class to surface the results of a Monte Carlo simulation in a user-friendly (strongly-typed) way
+    /// </summary>
+    public class SimulationOutput
+    {
+        private IList<IDetector> _detectorResults;
+        /// <summary>
+        /// Output from a Monte Carlo simulation
+        /// </summary>
+        /// <param name="si">SimulationInput</param>
+        /// <param name="detectorResults">list of IDetector</param>
+        public SimulationOutput(SimulationInput si, IList<IDetector> detectorResults)
+        {
+            int count = 1;
+            Input = si;
+            ResultsDictionary = new Dictionary<String, IDetector>();
+            foreach (var detector in detectorResults)
+            {
+                try
+                {
+                    ResultsDictionary.Add(detector.Name, detector);
+                }
+                catch (Exception e)
+                {
+                    Console.WriteLine("Problem adding detector results to dictionary.\n\nDetails:\n\n" + e + "\n");
+                    if (e is ArgumentException)
+                    {
+                        Console.WriteLine("detector with that name already exists in dictionary\n");
+                        Console.WriteLine("Adding detector with name = " + detector.Name + count + " instead.\n");
+                        string newName = detector.Name + count;
+                        ResultsDictionary.Add(newName, detector);
+                        ++count;
+                    }
+                }
+            }
+            //ResultsDictionary = detectorResults.ToDictionary(d => d.Name);
+            _detectorResults = detectorResults;
+        }
+        /// <summary>
+        /// Diffuse Reflectance
+        /// </summary>
+        public double Rd { get { return ((RDiffuseDetector)ResultsDictionary[_detectorResults.Where(d => d.TallyType == TallyType.RDiffuse).First().Name]).Mean; } }
+        /// <summary>
+        /// Diffuse Reflectance 2nd moment
+        /// </summary>
+        public double Rd2 { get { return ((RDiffuseDetector)ResultsDictionary[_detectorResults.Where(d => d.TallyType == TallyType.RDiffuse).First().Name]).SecondMoment; } }
+        /// <summary>
+        /// Specular Reflectance
+        /// </summary>
+        public double Rspec { get { return ((RSpecularDetector)ResultsDictionary[_detectorResults.Where(d => d.TallyType == TallyType.RSpecular).First().Name]).Mean; } }
+        /// <summary>
+        /// Specular Reflectance 2nd moment
+        /// </summary>
+        public double Rspec2 { get { return ((RSpecularDetector)ResultsDictionary[_detectorResults.Where(d => d.TallyType == TallyType.RSpecular).First().Name]).SecondMoment; } }
+
+        //public double Rtot { get { return ((RTotalDetector)ResultsDictionary[TallyType.RTotal]).Mean; } }
+        //public double Rtot2 { get { return ((RTotalDetector)ResultsDictionary[TallyType.RTotal]).SecondMoment; } }
+        /// <summary>
+        /// Diffuse Transmittance
+        /// </summary>
+        public double Td { get { return ((TDiffuseDetector)ResultsDictionary[_detectorResults.Where(d => d.TallyType == TallyType.TDiffuse).First().Name]).Mean; } }
+        /// <summary>
+        /// Diffuse Transmittance 2nd moment
+        /// </summary>
+        public double Td2 { get { return ((TDiffuseDetector)ResultsDictionary[_detectorResults.Where(d => d.TallyType == TallyType.TDiffuse).First().Name]).SecondMoment; } }
+        /// <summary>
+        /// Total Absorbed Energy
+        /// </summary>
+        public double Atot { get { return ((ATotalDetector)ResultsDictionary[_detectorResults.Where(d => d.TallyType == TallyType.ATotal).First().Name]).Mean; } }
+        /// <summary>
+        /// Total Absorbed Energy 2nd moment
+        /// </summary>
+        public double Atot2 { get { return ((ATotalDetector)ResultsDictionary[_detectorResults.Where(d => d.TallyType == TallyType.ATotal).First().Name]).SecondMoment; } }
+
+        //public double[] A_z { get { return ((AOfZDetector)ResultsDictionary[TallyType.AOfZ]).Mean; } }
+        //public double[] A_z2 { get { return ((AOfZDetector)ResultsDictionary[TallyType.AOfZ]).SecondMoment; } }
+
+        // public double[] A_layer { get { return ((ALayerDetector)ResultsDictionary[TallyType.ALayer]).Mean; } }
+        // public double[] A_layer2 { get { return ((ALayerDetector)ResultsDictionary[TallyType.ALayer]).SecondMoment; } }
+
+        //public double[] Flu_z { get { return ((FluenceOfZDetector)ResultsDictionary[TallyType.FluenceOfZ]).Mean; } }
+        //public double[] Flu_z2 { get { return ((FluenceOfZDetector)ResultsDictionary[TallyType.FluenceOfZ]).SecondMoment; } }
+        /// <summary>
+        /// Reflectance as a function of rho (source-detector separation)
+        /// </summary>
+        public double[] R_r { get { return ((ROfRhoDetector)ResultsDictionary[_detectorResults.Where(d => d.TallyType == TallyType.ROfRho).First().Name]).Mean; } }
+        /// <summary>
+        /// Reflectance as a function of rho (source-detector separation) 2nd moment
+        /// </summary>
+        public double[] R_r2 { get { return ((ROfRhoDetector)ResultsDictionary[_detectorResults.Where(d => d.TallyType == TallyType.ROfRho).First().Name]).SecondMoment; } }
+        /// <summary>
+        /// Reflectance as a function of angle
+        /// </summary>
+        public double[] R_a { get { return ((ROfAngleDetector)ResultsDictionary[_detectorResults.Where(d => d.TallyType == TallyType.ROfAngle).First().Name]).Mean; } }
+        /// <summary>
+        /// Reflectance as a function of angle 2nd moment
+        /// </summary>
+        public double[] R_a2 { get { return ((ROfAngleDetector)ResultsDictionary[_detectorResults.Where(d => d.TallyType == TallyType.ROfAngle).First().Name]).SecondMoment; } }
+        /// <summary>
+        /// Transmittance as a function of rho (source-detector separation)
+        /// </summary>
+        public double[] T_r { get { return ((TOfRhoDetector)ResultsDictionary[_detectorResults.Where(d => d.TallyType == TallyType.TOfRho).First().Name]).Mean; } }
+        /// <summary>
+        /// Transmittance as a function of rho (source-detector separation) 2nd moment
+        /// </summary>
+        public double[] T_r2 { get { return ((TOfRhoDetector)ResultsDictionary[_detectorResults.Where(d => d.TallyType == TallyType.TOfRho).First().Name]).SecondMoment; } }
+        /// <summary>
+        /// Transmittance as a function of angle
+        /// </summary>
+        public double[] T_a { get { return ((TOfAngleDetector)ResultsDictionary[_detectorResults.Where(d => d.TallyType == TallyType.TOfAngle).First().Name]).Mean; } }
+        /// <summary>
+        /// Transmittance as a function of angle 2nd moment
+        /// </summary>
+        public double[] T_a2 { get { return ((TOfAngleDetector)ResultsDictionary[_detectorResults.Where(d => d.TallyType == TallyType.TOfAngle).First().Name]).SecondMoment; } }
+        /// <summary>
+        /// Absorbed Energy as a function of rho and z
+        /// </summary>
+        public double[,] A_rz { get { return ((AOfRhoAndZDetector)ResultsDictionary[_detectorResults.Where(d => d.TallyType == TallyType.AOfRhoAndZ).First().Name]).Mean; } }
+        /// <summary>
+        /// Absorbed Energy as a function of rho and z 2nd moment
+        /// </summary>
+        public double[,] A_rz2 { get { return ((AOfRhoAndZDetector)ResultsDictionary[_detectorResults.Where(d => d.TallyType == TallyType.AOfRhoAndZ).First().Name]).SecondMoment; } }
+        /// <summary>
+        /// Fluence as a function of rho and z
+        /// </summary>
+        public double[,] Flu_rz { get { return ((FluenceOfRhoAndZDetector)ResultsDictionary[_detectorResults.Where(d => d.TallyType == TallyType.FluenceOfRhoAndZ).First().Name]).Mean; } }
+        /// <summary>
+        /// Fluence as a function of rho and z 2nd moment
+        /// </summary>
+        public double[,] Flu_rz2 { get { return ((FluenceOfRhoAndZDetector)ResultsDictionary[_detectorResults.Where(d => d.TallyType == TallyType.FluenceOfRhoAndZ).First().Name]).SecondMoment; } }
+        /// <summary>
+        /// Reflectance as a function of rho and angle
+        /// </summary>
+        public double[,] R_ra { get { return ((ROfRhoAndAngleDetector)ResultsDictionary[_detectorResults.Where(d => d.TallyType == TallyType.ROfRhoAndAngle).First().Name]).Mean; } }
+        /// <summary>
+        /// Reflectance as a function of rho and angle 2nd moment
+        /// </summary>
+        public double[,] R_ra2 { get { return ((ROfRhoAndAngleDetector)ResultsDictionary[_detectorResults.Where(d => d.TallyType == TallyType.ROfRhoAndAngle).First().Name]).SecondMoment; } }
+        /// <summary>
+        /// Transmittance as a function of rho and angle
+        /// </summary>
+        public double[,] T_ra { get { return ((TOfRhoAndAngleDetector)ResultsDictionary[_detectorResults.Where(d => d.TallyType == TallyType.TOfRhoAndAngle).First().Name]).Mean; } }
+        /// <summary>
+        /// Transmittance as a function of rho and angle 2nd moment
+        /// </summary>
+        public double[,] T_ra2 { get { return ((TOfRhoAndAngleDetector)ResultsDictionary[_detectorResults.Where(d => d.TallyType == TallyType.TOfRhoAndAngle).First().Name]).SecondMoment; } }
+        /// <summary>
+        /// Reflectance as a function of x and y
+        /// </summary>
+        public double[,] R_xy { get { return ((ROfXAndYDetector)ResultsDictionary[_detectorResults.Where(d => d.TallyType == TallyType.ROfXAndY).First().Name]).Mean; } }
+        /// <summary>
+        /// Reflectance as a function of x and y 2nd moment
+        /// </summary>
+        public double[,] R_xy2 { get { return ((ROfXAndYDetector)ResultsDictionary[_detectorResults.Where(d => d.TallyType == TallyType.ROfXAndY).First().Name]).SecondMoment; } }
+        /// <summary>
+        /// Reflectance as a function of rho and time
+        /// </summary>
+        public double[,] R_rt { get { return ((ROfRhoAndTimeDetector)ResultsDictionary[_detectorResults.Where(d => d.TallyType == TallyType.ROfRhoAndTime).First().Name]).Mean; } }
+        /// <summary>
+        /// Reflectance as a function of rho and time 2nd moment
+        /// </summary>
+        public double[,] R_rt2 { get { return ((ROfRhoAndTimeDetector)ResultsDictionary[_detectorResults.Where(d => d.TallyType == TallyType.ROfRhoAndTime).First().Name]).SecondMoment; } }
+        /// <summary>
+        /// Reflectance as a function of rho and omega (temporal frequency)
+        /// </summary>
+        public Complex[,] R_rw { get { return ((ROfRhoAndOmegaDetector)ResultsDictionary[_detectorResults.Where(d => d.TallyType == TallyType.ROfRhoAndOmega).First().Name]).Mean; } }
+        /// <summary>
+        /// Reflectance as a function of rho and omega (temporal frequency) 2nd moment
+        /// </summary>
+        public Complex[,] R_rw2 { get { return ((ROfRhoAndOmegaDetector)ResultsDictionary[_detectorResults.Where(d => d.TallyType == TallyType.ROfRhoAndOmega).First().Name]).SecondMoment; } }
+        /// <summary>
+        /// Reflectance as a function of spatial frequency
+        /// </summary>
+        public Complex[] R_fx { get { return ((ROfFxDetector)ResultsDictionary[_detectorResults.Where(d => d.TallyType == TallyType.ROfFx).First().Name]).Mean; } }
+        /// <summary>
+        /// Reflectance as a function of spatial frequency 2nd moment
+        /// </summary>
+        public Complex[] R_fx2 { get { return ((ROfFxDetector)ResultsDictionary[_detectorResults.Where(d => d.TallyType == TallyType.ROfFx).First().Name]).SecondMoment; } }
+
+        //public double[, ,] A_rzt { get { return ((ROfRhoAndOmegaDetector)ResultsDictionary[TallyType.AOfRhoAndZAndTime]).Mean; } }
+        //public double[, ,] A_rzt2 { get { return ((ROfRhoAndOmegaDetector)ResultsDictionary[TallyType.AOfRhoAndZAndTime]).SecondMoment; } }
+        /// <summary>
+        /// Fluence as a function of rho, z and time
+        /// </summary>
+        public double[, ,] Flu_rzt { get { return ((FluenceOfRhoAndZAndTimeDetector)ResultsDictionary[_detectorResults.Where(d => d.TallyType == TallyType.FluenceOfRhoAndZAndTime).First().Name]).Mean; } }
+        /// <summary>
+        /// Fluence as a function of rho, z and time 2nd moment
+        /// </summary>
+        public double[, ,] Flu_rzt2 { get { return ((FluenceOfRhoAndZAndTimeDetector)ResultsDictionary[_detectorResults.Where(d => d.TallyType == TallyType.FluenceOfRhoAndZAndTime).First().Name]).SecondMoment; } }
+        /// <summary>
+        /// Fluence as a function of x, y and z
+        /// </summary>
+        public double[, ,] Flu_xyz { get { return ((FluenceOfXAndYAndZDetector)ResultsDictionary[_detectorResults.Where(d => d.TallyType == TallyType.FluenceOfXAndYAndZ).First().Name]).Mean; } }
+        /// <summary>
+        /// Fluence as a function of x, y and z 2nd moment
+        /// </summary>
+        public double[, ,] Flu_xyz2 { get { return ((FluenceOfXAndYAndZDetector)ResultsDictionary[_detectorResults.Where(d => d.TallyType == TallyType.FluenceOfXAndYAndZ).First().Name]).SecondMoment; } }
+        /// <summary>
+        /// Radiance as a function of rho (surface tally)
+        /// </summary>
+        public double[] Rad_r { get { return ((RadianceOfRhoDetector)ResultsDictionary[_detectorResults.Where(d => d.TallyType == TallyType.RadianceOfRho).First().Name]).Mean; } }
+        /// <summary>
+        /// Radiance as a function of rho (surface tally) 2nd moment
+        /// </summary>
+        public double[] Rad_r2 { get { return ((RadianceOfRhoDetector)ResultsDictionary[_detectorResults.Where(d => d.TallyType == TallyType.RadianceOfRho).First().Name]).SecondMoment; } }
+        /// <summary>
+        /// Radiance as a function of rho, z and angle (volume tally)
+        /// </summary>
+        public double[, ,] Rad_rza { get { return ((RadianceOfRhoAndZAndAngleDetector)ResultsDictionary[_detectorResults.Where(d => d.TallyType == TallyType.RadianceOfRhoAndZAndAngle).First().Name]).Mean; } }
+        /// <summary>
+        /// Radiance as a function of rho, z and angle (volume tally) 2nd moment
+        /// </summary>
+        public double[, ,] Rad_rza2 { get { return ((RadianceOfRhoAndZAndAngleDetector)ResultsDictionary[_detectorResults.Where(d => d.TallyType == TallyType.RadianceOfRhoAndZAndAngle).First().Name]).SecondMoment; } }
+        /// <summary>
+        /// Radiance as a function of x, y, z, theta and phi (volume tally)
+        /// </summary>
+        public double[,,,,] Rad_xyztp { get { return ((RadianceOfXAndYAndZAndThetaAndPhiDetector)ResultsDictionary[_detectorResults.Where(d => d.TallyType == TallyType.RadianceOfXAndYAndZAndThetaAndPhi).First().Name]).Mean; } }
+        /// <summary>
+        /// Radiance as a function of x, y, z, theta and phi (volume tally) 2nd moment
+        /// </summary>
+        public double[,,,,] Rad_xyztp2 { get { return ((RadianceOfXAndYAndZAndThetaAndPhiDetector)ResultsDictionary[_detectorResults.Where(d => d.TallyType == TallyType.RadianceOfXAndYAndZAndThetaAndPhi).First().Name]).SecondMoment; } }
+        /// <summary>
+        /// Reflected Momentum Transfer of Rho and Tissue SubRegion with a histogram of MT
+        /// </summary>
+        public double[,] RefMT_rs_hist { get { return ((ReflectedMTOfRhoAndSubregionHistDetector)ResultsDictionary[_detectorResults.Where(d => d.TallyType == TallyType.ReflectedMTOfRhoAndSubregionHist).First().Name]).Mean; } }
+        /// <summary>
+        /// Reflected Momentum Transfer of Rho and Tissue SubRegion with a histogram of MT 2nd moment
+        /// </summary>
+        public double[,] RefMT_rs_hist2 { get { return ((ReflectedMTOfRhoAndSubregionHistDetector)ResultsDictionary[_detectorResults.Where(d => d.TallyType == TallyType.ReflectedMTOfRhoAndSubregionHist).First().Name]).SecondMoment; } }
+        /// <summary>
+        /// Reflected Momentum Transfer of Rho and Tissue SubRegion with a histogram of MT fractional MT
+        /// </summary>
+        public double[,,,] RefMT_rs_frac { get { return ((ReflectedMTOfRhoAndSubregionHistDetector)ResultsDictionary[_detectorResults.Where(d => d.TallyType == TallyType.ReflectedMTOfRhoAndSubregionHist).First().Name]).FractionalMT; } }
+        /// <summary>
+        /// Reflected Time of Rho and Tissue SubRegion with a histogram of Time
+        /// </summary>
+        public double[, ,] RefTime_rs_hist { get { return ((ReflectedTimeOfRhoAndSubregionHistDetector)ResultsDictionary[_detectorResults.Where(d => d.TallyType == TallyType.ReflectedTimeOfRhoAndSubregionHist).First().Name]).Mean; } }
+        /// <summary>
+        /// Reflected Time of Rho and Tissue SubRegion with a histogram of Time 2nd moment
+        /// </summary>
+        public double[, ,] RefTime_rs_hist2 { get { return ((ReflectedTimeOfRhoAndSubregionHistDetector)ResultsDictionary[_detectorResults.Where(d => d.TallyType == TallyType.ReflectedTimeOfRhoAndSubregionHist).First().Name]).SecondMoment; } }
+
+        /// <summary>
+        /// perturbation MC Reflectance as a function of rho and time
+        /// </summary>
+        public double[,] pMC_R_rt { get { return ((pMCROfRhoAndTimeDetector)ResultsDictionary[_detectorResults.Where(d => d.TallyType == TallyType.pMCROfRhoAndTime).First().Name]).Mean; } }
+        /// <summary>
+        /// perturbation MC Reflectance as a function of rho and time 2nd moment
+        /// </summary>
+        public double[,] pMC_R_rt2 { get { return ((pMCROfRhoAndTimeDetector)ResultsDictionary[_detectorResults.Where(d => d.TallyType == TallyType.pMCROfRhoAndTime).First().Name]).SecondMoment; } }
+        /// <summary>
+        /// perturbation MC Reflectance as a function of rho 
+        /// </summary>
+        public double[] pMC_R_r { get { return ((pMCROfRhoDetector)ResultsDictionary[_detectorResults.Where(d => d.TallyType == TallyType.pMCROfRho).First().Name]).Mean; } }
+        /// <summary>
+        /// perturbation MC Reflectance as a function of rho 2nd moment
+        /// </summary>
+        public double[] pMC_R_r2 { get { return ((pMCROfRhoDetector)ResultsDictionary[_detectorResults.Where(d => d.TallyType == TallyType.pMCROfRho).First().Name]).SecondMoment; } }
+        /// <summary>
+        /// Simulation Input that generated this SimulationOutput
+        /// </summary>
+        public SimulationInput Input { get; private set; }
+        /// <summary>
+        /// Dictionary holding detector results as specified in SimulationInput
+        /// </summary>
+        public IDictionary<String, IDetector> ResultsDictionary { get; private set; }
+
+    }
+}