using System.Collections.Generic;
using Vts.MonteCarlo.Detectors;
using Vts.MonteCarlo.Sources;
using Vts.MonteCarlo.Tissues;

namespace Vts.MonteCarlo
{
    /// <summary>
    /// Implements various commonly used SimulationInput classes.  For
    /// example, a point source through homogenous tissue and all detector tallies.
    /// </summary>
    public class SimulationInputProvider : SimulationInput
    {
        /// <summary>
        /// PointSourceHomogeneous
        /// </summary>
        public static SimulationInput PointSourceHomogeneous() // todo: who calls this?
        {
            return new SimulationInput()
            {
                N = (long)1e6,
<<<<<<< HEAD
                OutputFileName = "PointSourceHomogeneous",
                //SourceInput = new CustomPointSourceInputOld(),
=======
                OutputName = "PointSourceHomogeneous",
                SourceInput = new CustomPointSourceInput(),
>>>>>>> 78051ccf
                TissueInput = new MultiLayerTissueInput(),
                DetectorInputs = new List<IDetectorInput> { new ROfRhoDetectorInput() }
            };
        }
    }
}
<|MERGE_RESOLUTION|>--- conflicted
+++ resolved
@@ -1,34 +1,29 @@
-using System.Collections.Generic;
-using Vts.MonteCarlo.Detectors;
-using Vts.MonteCarlo.Sources;
-using Vts.MonteCarlo.Tissues;
-
-namespace Vts.MonteCarlo
-{
-    /// <summary>
-    /// Implements various commonly used SimulationInput classes.  For
-    /// example, a point source through homogenous tissue and all detector tallies.
-    /// </summary>
-    public class SimulationInputProvider : SimulationInput
-    {
-        /// <summary>
-        /// PointSourceHomogeneous
-        /// </summary>
-        public static SimulationInput PointSourceHomogeneous() // todo: who calls this?
-        {
-            return new SimulationInput()
-            {
-                N = (long)1e6,
-<<<<<<< HEAD
-                OutputFileName = "PointSourceHomogeneous",
-                //SourceInput = new CustomPointSourceInputOld(),
-=======
-                OutputName = "PointSourceHomogeneous",
-                SourceInput = new CustomPointSourceInput(),
->>>>>>> 78051ccf
-                TissueInput = new MultiLayerTissueInput(),
-                DetectorInputs = new List<IDetectorInput> { new ROfRhoDetectorInput() }
-            };
-        }
-    }
-}
+using System.Collections.Generic;
+using Vts.MonteCarlo.Detectors;
+using Vts.MonteCarlo.Sources;
+using Vts.MonteCarlo.Tissues;
+
+namespace Vts.MonteCarlo
+{
+    /// <summary>
+    /// Implements various commonly used SimulationInput classes.  For
+    /// example, a point source through homogenous tissue and all detector tallies.
+    /// </summary>
+    public class SimulationInputProvider : SimulationInput
+    {
+        /// <summary>
+        /// PointSourceHomogeneous
+        /// </summary>
+        public static SimulationInput PointSourceHomogeneous() // todo: who calls this?
+        {
+            return new SimulationInput()
+            {
+                N = (long)1e6,
+                OutputName = "PointSourceHomogeneous",
+                //SourceInput = new CustomPointSourceInputOld(),
+                TissueInput = new MultiLayerTissueInput(),
+                DetectorInputs = new List<IDetectorInput> { new ROfRhoDetectorInput() }
+            };
+        }
+    }
+}