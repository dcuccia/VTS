--- conflicted
+++ resolved
@@ -1,182 +1,173 @@
-using System;
-using System.Collections.Generic;
-using System.Runtime.Serialization;
-using Vts.Common;
-using Vts.IO;
-using Vts.MonteCarlo.PhaseFunctionInputs;
-using Vts.MonteCarlo.Detectors;
-using Vts.MonteCarlo.Factories;
-using Vts.MonteCarlo.Sources;
-using Vts.MonteCarlo.Tissues;
-
-namespace Vts.MonteCarlo
-{
-    ///<summary>
-    /// Defines input to the Monte Carlo simulation.  This includes the output
-    /// file name, number of photons to execute (N), source, tissue and detector
-    /// definitions.
-    ///</summary>
-    // phase function inputs
-    [KnownType(typeof (BidirectionalPhaseFunctionInput))]
-    [KnownType(typeof (HenyeyGreensteinPhaseFunctionInput))]
-    [KnownType(typeof (LookupTablePhaseFunctionInput))]
-    [KnownType(typeof (PolarAndAzimuthalLookupTablePhaseFunctionData))]
-    [KnownType(typeof (PolarLookupTablePhaseFunctionData))]
-
-    public class SimulationInput
-    {
-        /// <summary>
-        /// string name of output file
-        /// </summary>
-        public string OutputName;
-
-        /// <summary>
-        /// number of photons launched from source
-        /// </summary>
-        public long N;
-
-        /// <summary>
-        /// SimulationOptions specify, for example, absorption weighting type
-        /// </summary>
-        public SimulationOptions Options;
-
-        /// <summary>
-        /// source input (ISourceInput)
-        /// </summary>
-        public ISourceInput SourceInput;
-
-        /// <summary>
-        /// tissue input (ITissueInput)
-        /// </summary>
-        public ITissueInput TissueInput;
-
-        /// <summary>
-        /// detector input (IList of IDetectorInput)
-        /// </summary>
-        public IList<IDetectorInput> DetectorInputs;
-
-        /// <summary>
-        /// Monte Carlo simulation input data
-        /// </summary>
-        /// <param name="numberOfPhotons">long number indicating number of photons launched from source</param>
-        /// <param name="outputName">string indicating output name</param>
-        /// <param name="simulationOptions">options to execute simulation</param>
-        /// <param name="sourceInput">ISourceInput specifying source of light</param>
-        /// <param name="tissueInput">ITissueInput specifying tissue definition</param>
-        /// <param name="detectorInputs">IDetectorInput specifying which detectors to tally</param>
-        public SimulationInput(
-            long numberOfPhotons,
-            string outputName,
-            SimulationOptions simulationOptions,
-            ISourceInput sourceInput,
-            ITissueInput tissueInput,
-            IList<IDetectorInput> detectorInputs)
-        {
-            N = numberOfPhotons;
-            OutputName = outputName;
-            Options = simulationOptions;
-            SourceInput = sourceInput;
-            TissueInput = tissueInput;
-            DetectorInputs = detectorInputs;
-            // check if detectorInputs list is null and if so make empty
-            if (DetectorInputs == null)
-            {
-                DetectorInputs = new List<IDetectorInput>() {};
-            }
-        }
-
-        /// <summary>
-        /// SimulationInput default constructor
-        /// </summary>
-        public SimulationInput()
-            : this(
-                100,
-                "results",
-                new SimulationOptions(
-                    -1, // get random seed
-                    RandomNumberGeneratorType.MersenneTwister,
-                    AbsorptionWeightingType.Discrete,
-                    //new HenyeyGreensteinPhaseFunctionInput(),
-                    new List<DatabaseType>() {},
-                    false, // track statistics
-                    0.0, // RR threshold -> no RR performed
-                    0),
-                new DirectionalPointSourceInput(),
-
-                new MultiLayerTissueInput(
-                    new ITissueRegion[]
-<<<<<<< HEAD
-                    {
-                        new LayerRegion(
-                            new DoubleRange(double.NegativeInfinity, 0.0),
-                            new OpticalProperties(0.0, 1e-10, 1.0, 1.0),
-                            "HenyeyGreensteinKey1"),
-                        new LayerRegion(
-                            new DoubleRange(0.0, 100.0),
-                            new OpticalProperties(0.01, 1.0, 0.8, 1.4),
-                            "HenyeyGreensteinKey2"),
-                        new LayerRegion(
-=======
-                    { 
-                        new LayerTissueRegion(
-                            new DoubleRange(double.NegativeInfinity, 0.0),
-                            new OpticalProperties(0.0, 1e-10, 1.0, 1.0)),
-                        new LayerTissueRegion(
-                            new DoubleRange(0.0, 100.0),
-                            new OpticalProperties(0.01, 1.0, 0.8, 1.4)),
-                        new LayerTissueRegion(
->>>>>>> 01fb3655
-                            new DoubleRange(100.0, double.PositiveInfinity),
-                            new OpticalProperties(0.0, 1e-10, 1.0, 1.0),
-                            "HenyeyGreensteinKey3")
-                    }),
-
-                new List<IDetectorInput>
-                {
-                    new ROfRhoDetectorInput
-                    {
-                        Rho = new DoubleRange(0.0, 40.0, 201)
-                    }, // rho: nr=200 dr=0.2mm used for workshop)
-                }
-                )
-            {
-                TissueInput.RegionPhaseFunctionInputs.Add("HenyeyGreensteinKey1", new HenyeyGreensteinPhaseFunctionInput());
-                TissueInput.RegionPhaseFunctionInputs.Add("HenyeyGreensteinKey2", new HenyeyGreensteinPhaseFunctionInput());
-                TissueInput.RegionPhaseFunctionInputs.Add("HenyeyGreensteinKey3", new HenyeyGreensteinPhaseFunctionInput());
-            }
-    
-        /// <summary>
-        /// Method to read SimulationInput from JSON file
-        /// </summary>
-        /// <param name="filename">string filename of file to be read</param>
-        /// <returns>SimulationInput</returns>
-        public static SimulationInput FromFile(string filename)
-        {
-            return FileIO.ReadFromJson<SimulationInput>(filename);
-        }
-
-        public MonteCarloSimulation CreateSimulation()
-        {
-            return new MonteCarloSimulation(this);
-        }
-
-        /// <summary>
-        /// Method to write SimulationInput to file
-        /// </summary>
-        /// <param name="filename">string filename to write to</param>
-        public void ToFile(string filename)
-        {
-            FileIO.WriteToJson(this, filename);
-        }
-        /// <summary>
-        /// Method to read SimulationInput json from file in resources
-        /// </summary>
-        /// <param name="filename">string filename</param>
-        /// <param name="project">string project name</param>
-        /// <returns>SimulationInput</returns>
-        public static SimulationInput FromFileInResources(string filename, string project)
-        {
-            return FileIO.ReadFromJsonInResources<SimulationInput>(filename, project);
-        }
-    }
-}
+using System;
+using System.Collections.Generic;
+using System.Runtime.Serialization;
+using Vts.Common;
+using Vts.IO;
+using Vts.MonteCarlo.PhaseFunctionInputs;
+using Vts.MonteCarlo.Detectors;
+using Vts.MonteCarlo.Factories;
+using Vts.MonteCarlo.Sources;
+using Vts.MonteCarlo.Tissues;
+
+namespace Vts.MonteCarlo
+{
+    ///<summary>
+    /// Defines input to the Monte Carlo simulation.  This includes the output
+    /// file name, number of photons to execute (N), source, tissue and detector
+    /// definitions.
+    ///</summary>
+    // phase function inputs
+    [KnownType(typeof (BidirectionalPhaseFunctionInput))]
+    [KnownType(typeof (HenyeyGreensteinPhaseFunctionInput))]
+    [KnownType(typeof (LookupTablePhaseFunctionInput))]
+    [KnownType(typeof (PolarAndAzimuthalLookupTablePhaseFunctionData))]
+    [KnownType(typeof (PolarLookupTablePhaseFunctionData))]
+
+    public class SimulationInput
+    {
+        /// <summary>
+        /// string name of output file
+        /// </summary>
+        public string OutputName;
+
+        /// <summary>
+        /// number of photons launched from source
+        /// </summary>
+        public long N;
+
+        /// <summary>
+        /// SimulationOptions specify, for example, absorption weighting type
+        /// </summary>
+        public SimulationOptions Options;
+
+        /// <summary>
+        /// source input (ISourceInput)
+        /// </summary>
+        public ISourceInput SourceInput;
+
+        /// <summary>
+        /// tissue input (ITissueInput)
+        /// </summary>
+        public ITissueInput TissueInput;
+
+        /// <summary>
+        /// detector input (IList of IDetectorInput)
+        /// </summary>
+        public IList<IDetectorInput> DetectorInputs;
+
+        /// <summary>
+        /// Monte Carlo simulation input data
+        /// </summary>
+        /// <param name="numberOfPhotons">long number indicating number of photons launched from source</param>
+        /// <param name="outputName">string indicating output name</param>
+        /// <param name="simulationOptions">options to execute simulation</param>
+        /// <param name="sourceInput">ISourceInput specifying source of light</param>
+        /// <param name="tissueInput">ITissueInput specifying tissue definition</param>
+        /// <param name="detectorInputs">IDetectorInput specifying which detectors to tally</param>
+        public SimulationInput(
+            long numberOfPhotons,
+            string outputName,
+            SimulationOptions simulationOptions,
+            ISourceInput sourceInput,
+            ITissueInput tissueInput,
+            IList<IDetectorInput> detectorInputs)
+        {
+            N = numberOfPhotons;
+            OutputName = outputName;
+            Options = simulationOptions;
+            SourceInput = sourceInput;
+            TissueInput = tissueInput;
+            DetectorInputs = detectorInputs;
+            // check if detectorInputs list is null and if so make empty
+            if (DetectorInputs == null)
+            {
+                DetectorInputs = new List<IDetectorInput>() {};
+            }
+        }
+
+        /// <summary>
+        /// SimulationInput default constructor
+        /// </summary>
+        public SimulationInput()
+            : this(
+                100,
+                "results",
+                new SimulationOptions(
+                    -1, // get random seed
+                    RandomNumberGeneratorType.MersenneTwister,
+                    AbsorptionWeightingType.Discrete,
+                    //new HenyeyGreensteinPhaseFunctionInput(),
+                    new List<DatabaseType>() {},
+                    false, // track statistics
+                    0.0, // RR threshold -> no RR performed
+                    0),
+                new DirectionalPointSourceInput(),
+
+                new MultiLayerTissueInput(
+                    new ITissueRegion[]
+                    {
+                        new LayerTissueRegion(
+                            new DoubleRange(double.NegativeInfinity, 0.0),
+                            new OpticalProperties(0.0, 1e-10, 1.0, 1.0),
+                            "HenyeyGreensteinKey1"),
+                            new LayerRegion(
+
+                            new DoubleRange(0.0, 100.0),
+                            new OpticalProperties(0.01, 1.0, 0.8, 1.4),
+                            "HenyeyGreensteinKey2"),
+                            new LayerRegion(
+
+                            new DoubleRange(100.0, double.PositiveInfinity),
+                            new OpticalProperties(0.0, 1e-10, 1.0, 1.0),
+                            "HenyeyGreensteinKey3")
+                    }),
+
+                new List<IDetectorInput>
+                {
+                    new ROfRhoDetectorInput
+                    {
+                        Rho = new DoubleRange(0.0, 40.0, 201)
+                    }, // rho: nr=200 dr=0.2mm used for workshop)
+                }
+                )
+            {
+                TissueInput.RegionPhaseFunctionInputs.Add("HenyeyGreensteinKey1", new HenyeyGreensteinPhaseFunctionInput());
+                TissueInput.RegionPhaseFunctionInputs.Add("HenyeyGreensteinKey2", new HenyeyGreensteinPhaseFunctionInput());
+                TissueInput.RegionPhaseFunctionInputs.Add("HenyeyGreensteinKey3", new HenyeyGreensteinPhaseFunctionInput());
+            }
+    
+        /// <summary>
+        /// Method to read SimulationInput from JSON file
+        /// </summary>
+        /// <param name="filename">string filename of file to be read</param>
+        /// <returns>SimulationInput</returns>
+        public static SimulationInput FromFile(string filename)
+        {
+            return FileIO.ReadFromJson<SimulationInput>(filename);
+        }
+
+        public MonteCarloSimulation CreateSimulation()
+        {
+            return new MonteCarloSimulation(this);
+        }
+
+        /// <summary>
+        /// Method to write SimulationInput to file
+        /// </summary>
+        /// <param name="filename">string filename to write to</param>
+        public void ToFile(string filename)
+        {
+            FileIO.WriteToJson(this, filename);
+        }
+        /// <summary>
+        /// Method to read SimulationInput json from file in resources
+        /// </summary>
+        /// <param name="filename">string filename</param>
+        /// <param name="project">string project name</param>
+        /// <returns>SimulationInput</returns>
+        public static SimulationInput FromFileInResources(string filename, string project)
+        {
+            return FileIO.ReadFromJsonInResources<SimulationInput>(filename, project);
+        }
+    }
+}