using System;
using System.Collections.Generic;
using System.Runtime.Serialization;
using Vts.Common;
using Vts.IO;
using Vts.MonteCarlo.Detectors;
using Vts.MonteCarlo.Sources;
using Vts.MonteCarlo.Tissues;


namespace Vts.MonteCarlo
{
#if !SILVERLIGHT
    [Serializable]
#endif
    // todo: Can we do this programmatcially? DataContractResolver? Automatically via convention?
    
    [KnownType(typeof(DirectionalPointSourceInput))]
    [KnownType(typeof(IsotropicPointSourceInput))]
    [KnownType(typeof(CustomPointSourceInput))]

    [KnownType(typeof(DirectionalLineSourceInput))]


    // Tissue inputs
    [KnownType(typeof(MultiLayerTissueInput))]
    
    // Detector inputs
    [KnownType(typeof(AOfRhoAndZDetectorInput))]
    [KnownType(typeof(ATotalDetectorInput))]
    [KnownType(typeof(FluenceOfRhoAndZAndTimeDetectorInput))]
    [KnownType(typeof(FluenceOfRhoAndZDetectorInput))]
    [KnownType(typeof(pMCROfRhoAndTimeDetectorInput))]
    [KnownType(typeof(pMCROfRhoDetectorInput))]
    [KnownType(typeof(RDiffuseDetectorInput))]
    [KnownType(typeof(ROfAngleDetectorInput))]
    [KnownType(typeof(ROfRhoAndAngleDetectorInput))]
    [KnownType(typeof(ROfRhoAndOmegaDetectorInput))]
    [KnownType(typeof(ROfRhoAndTimeDetectorInput))]
    [KnownType(typeof(ROfRhoDetectorInput))]
    [KnownType(typeof(ROfXAndYDetectorInput))]
    [KnownType(typeof(TDiffuseDetectorInput))]
    [KnownType(typeof(TOfAngleDetectorInput))]
    [KnownType(typeof(TOfRhoAndAngleDetectorInput))]
    [KnownType(typeof(TOfRhoDetectorInput))]

    // todo: add more types?
    ///<summary>
    /// Defines input to the Monte Carlo simulation.  This includes the output
    /// file name, number of photons to execute (N), source, tissue and detector
    /// definitions.
    ///</summary>
    public class SimulationInput
    {
        // DC 3/9/2010 using public fields *specifically* for ease of use in input .xml classes
        // todo: replace DataContractSerializer loading this class with Linq to XML reading
        // of a "pure" XML input class (and make all the fields properties again). This should
        // make it much easier for users to define simulations without wading through XML namespaces, etc.
        public string OutputName;
        public long N;
        public SimulationOptions Options;
        public ISourceInput SourceInput;
        public ITissueInput TissueInput;
        public IList<IDetectorInput> DetectorInputs;

        /// <summary>
        /// Default constructor loads default values for InputData
        /// </summary>
        public SimulationInput(
            long numberOfPhotons, 
            string outputName,
            SimulationOptions simulationOptions,
            ISourceInput sourceInput,
            ITissueInput tissueInput,  
            IList<IDetectorInput> detectorInputs)
        {
            N = numberOfPhotons;
            OutputName = outputName;
            Options = simulationOptions;
            SourceInput = sourceInput;
            TissueInput = tissueInput;
            DetectorInputs = detectorInputs;
        }

        public SimulationInput()
            : this(
                1000000,
                "results",
                new SimulationOptions(
                    SimulationOptions.GetRandomSeed(), 
                    RandomNumberGeneratorType.MersenneTwister, 
                    AbsorptionWeightingType.Discrete, 
                    PhaseFunctionType.HenyeyGreenstein,
                    null, // databases written
                    true, // compute Second Moment
                    0),
<<<<<<< HEAD
                new CustomPointSourceInput(
                    new Position(0, 0, 0),
                    new Direction(0, 0, 1),
                    new DoubleRange(0.0, 0, 1),
                    new DoubleRange(0.0, 0, 1),
                    0),
=======
                new DirectionalPointSourceInput(),
>>>>>>> fe38d5fe
                new MultiLayerTissueInput(
                    new List<ITissueRegion>
                    { 
                        new LayerRegion(
                            new DoubleRange(double.NegativeInfinity, 0.0),
                            new OpticalProperties(1e-10, 0.0, 0.0, 1.0)),
                        new LayerRegion(
                            new DoubleRange(0.0, 100.0),
                            new OpticalProperties(0.0, 1.0, 0.8, 1.4)),
                        new LayerRegion(
                            new DoubleRange(100.0, double.PositiveInfinity),
                            new OpticalProperties(1e-10, 0.0, 0.0, 1.0))
                    }),
                new List<IDetectorInput>
                    {
                        new ROfRhoDetectorInput(new DoubleRange(0.0, 40.0, 201)), // rho: nr=200 dr=0.2mm used for workshop)
                    }
                )
        {
            
        }

        public static SimulationInput FromFile(string filename)
        {
            return FileIO.ReadFromXML<SimulationInput>(filename);
        }

        public void ToFile(string filename)
        {
            FileIO.WriteToXML(this, filename);
        }

        public static SimulationInput FromFileInResources(string filename, string project)
        {
            return FileIO.ReadFromXMLInResources<SimulationInput>(filename, project);
        }
    }
}
<|MERGE_RESOLUTION|>--- conflicted
+++ resolved
@@ -1,144 +1,136 @@
-using System;
-using System.Collections.Generic;
-using System.Runtime.Serialization;
-using Vts.Common;
-using Vts.IO;
-using Vts.MonteCarlo.Detectors;
-using Vts.MonteCarlo.Sources;
-using Vts.MonteCarlo.Tissues;
-
-
-namespace Vts.MonteCarlo
-{
-#if !SILVERLIGHT
-    [Serializable]
-#endif
-    // todo: Can we do this programmatcially? DataContractResolver? Automatically via convention?
-    
-    [KnownType(typeof(DirectionalPointSourceInput))]
-    [KnownType(typeof(IsotropicPointSourceInput))]
-    [KnownType(typeof(CustomPointSourceInput))]
-
-    [KnownType(typeof(DirectionalLineSourceInput))]
-
-
-    // Tissue inputs
-    [KnownType(typeof(MultiLayerTissueInput))]
-    
-    // Detector inputs
-    [KnownType(typeof(AOfRhoAndZDetectorInput))]
-    [KnownType(typeof(ATotalDetectorInput))]
-    [KnownType(typeof(FluenceOfRhoAndZAndTimeDetectorInput))]
-    [KnownType(typeof(FluenceOfRhoAndZDetectorInput))]
-    [KnownType(typeof(pMCROfRhoAndTimeDetectorInput))]
-    [KnownType(typeof(pMCROfRhoDetectorInput))]
-    [KnownType(typeof(RDiffuseDetectorInput))]
-    [KnownType(typeof(ROfAngleDetectorInput))]
-    [KnownType(typeof(ROfRhoAndAngleDetectorInput))]
-    [KnownType(typeof(ROfRhoAndOmegaDetectorInput))]
-    [KnownType(typeof(ROfRhoAndTimeDetectorInput))]
-    [KnownType(typeof(ROfRhoDetectorInput))]
-    [KnownType(typeof(ROfXAndYDetectorInput))]
-    [KnownType(typeof(TDiffuseDetectorInput))]
-    [KnownType(typeof(TOfAngleDetectorInput))]
-    [KnownType(typeof(TOfRhoAndAngleDetectorInput))]
-    [KnownType(typeof(TOfRhoDetectorInput))]
-
-    // todo: add more types?
-    ///<summary>
-    /// Defines input to the Monte Carlo simulation.  This includes the output
-    /// file name, number of photons to execute (N), source, tissue and detector
-    /// definitions.
-    ///</summary>
-    public class SimulationInput
-    {
-        // DC 3/9/2010 using public fields *specifically* for ease of use in input .xml classes
-        // todo: replace DataContractSerializer loading this class with Linq to XML reading
-        // of a "pure" XML input class (and make all the fields properties again). This should
-        // make it much easier for users to define simulations without wading through XML namespaces, etc.
-        public string OutputName;
-        public long N;
-        public SimulationOptions Options;
-        public ISourceInput SourceInput;
-        public ITissueInput TissueInput;
-        public IList<IDetectorInput> DetectorInputs;
-
-        /// <summary>
-        /// Default constructor loads default values for InputData
-        /// </summary>
-        public SimulationInput(
-            long numberOfPhotons, 
-            string outputName,
-            SimulationOptions simulationOptions,
-            ISourceInput sourceInput,
-            ITissueInput tissueInput,  
-            IList<IDetectorInput> detectorInputs)
-        {
-            N = numberOfPhotons;
-            OutputName = outputName;
-            Options = simulationOptions;
-            SourceInput = sourceInput;
-            TissueInput = tissueInput;
-            DetectorInputs = detectorInputs;
-        }
-
-        public SimulationInput()
-            : this(
-                1000000,
-                "results",
-                new SimulationOptions(
-                    SimulationOptions.GetRandomSeed(), 
-                    RandomNumberGeneratorType.MersenneTwister, 
-                    AbsorptionWeightingType.Discrete, 
-                    PhaseFunctionType.HenyeyGreenstein,
-                    null, // databases written
-                    true, // compute Second Moment
-                    0),
-<<<<<<< HEAD
-                new CustomPointSourceInput(
-                    new Position(0, 0, 0),
-                    new Direction(0, 0, 1),
-                    new DoubleRange(0.0, 0, 1),
-                    new DoubleRange(0.0, 0, 1),
-                    0),
-=======
-                new DirectionalPointSourceInput(),
->>>>>>> fe38d5fe
-                new MultiLayerTissueInput(
-                    new List<ITissueRegion>
-                    { 
-                        new LayerRegion(
-                            new DoubleRange(double.NegativeInfinity, 0.0),
-                            new OpticalProperties(1e-10, 0.0, 0.0, 1.0)),
-                        new LayerRegion(
-                            new DoubleRange(0.0, 100.0),
-                            new OpticalProperties(0.0, 1.0, 0.8, 1.4)),
-                        new LayerRegion(
-                            new DoubleRange(100.0, double.PositiveInfinity),
-                            new OpticalProperties(1e-10, 0.0, 0.0, 1.0))
-                    }),
-                new List<IDetectorInput>
-                    {
-                        new ROfRhoDetectorInput(new DoubleRange(0.0, 40.0, 201)), // rho: nr=200 dr=0.2mm used for workshop)
-                    }
-                )
-        {
-            
-        }
-
-        public static SimulationInput FromFile(string filename)
-        {
-            return FileIO.ReadFromXML<SimulationInput>(filename);
-        }
-
-        public void ToFile(string filename)
-        {
-            FileIO.WriteToXML(this, filename);
-        }
-
-        public static SimulationInput FromFileInResources(string filename, string project)
-        {
-            return FileIO.ReadFromXMLInResources<SimulationInput>(filename, project);
-        }
-    }
-}
+using System;
+using System.Collections.Generic;
+using System.Runtime.Serialization;
+using Vts.Common;
+using Vts.IO;
+using Vts.MonteCarlo.Detectors;
+using Vts.MonteCarlo.Sources;
+using Vts.MonteCarlo.Tissues;
+
+
+namespace Vts.MonteCarlo
+{
+#if !SILVERLIGHT
+    [Serializable]
+#endif
+    // todo: Can we do this programmatcially? DataContractResolver? Automatically via convention?
+    
+    [KnownType(typeof(DirectionalPointSourceInput))]
+    [KnownType(typeof(IsotropicPointSourceInput))]
+    [KnownType(typeof(CustomPointSourceInput))]
+
+    [KnownType(typeof(DirectionalLineSourceInput))]
+
+
+    // Tissue inputs
+    [KnownType(typeof(MultiLayerTissueInput))]
+    
+    // Detector inputs
+    [KnownType(typeof(AOfRhoAndZDetectorInput))]
+    [KnownType(typeof(ATotalDetectorInput))]
+    [KnownType(typeof(FluenceOfRhoAndZAndTimeDetectorInput))]
+    [KnownType(typeof(FluenceOfRhoAndZDetectorInput))]
+    [KnownType(typeof(pMCROfRhoAndTimeDetectorInput))]
+    [KnownType(typeof(pMCROfRhoDetectorInput))]
+    [KnownType(typeof(RDiffuseDetectorInput))]
+    [KnownType(typeof(ROfAngleDetectorInput))]
+    [KnownType(typeof(ROfRhoAndAngleDetectorInput))]
+    [KnownType(typeof(ROfRhoAndOmegaDetectorInput))]
+    [KnownType(typeof(ROfRhoAndTimeDetectorInput))]
+    [KnownType(typeof(ROfRhoDetectorInput))]
+    [KnownType(typeof(ROfXAndYDetectorInput))]
+    [KnownType(typeof(TDiffuseDetectorInput))]
+    [KnownType(typeof(TOfAngleDetectorInput))]
+    [KnownType(typeof(TOfRhoAndAngleDetectorInput))]
+    [KnownType(typeof(TOfRhoDetectorInput))]
+
+    // todo: add more types?
+    ///<summary>
+    /// Defines input to the Monte Carlo simulation.  This includes the output
+    /// file name, number of photons to execute (N), source, tissue and detector
+    /// definitions.
+    ///</summary>
+    public class SimulationInput
+    {
+        // DC 3/9/2010 using public fields *specifically* for ease of use in input .xml classes
+        // todo: replace DataContractSerializer loading this class with Linq to XML reading
+        // of a "pure" XML input class (and make all the fields properties again). This should
+        // make it much easier for users to define simulations without wading through XML namespaces, etc.
+        public string OutputName;
+        public long N;
+        public SimulationOptions Options;
+        public ISourceInput SourceInput;
+        public ITissueInput TissueInput;
+        public IList<IDetectorInput> DetectorInputs;
+
+        /// <summary>
+        /// Default constructor loads default values for InputData
+        /// </summary>
+        public SimulationInput(
+            long numberOfPhotons, 
+            string outputName,
+            SimulationOptions simulationOptions,
+            ISourceInput sourceInput,
+            ITissueInput tissueInput,  
+            IList<IDetectorInput> detectorInputs)
+        {
+            N = numberOfPhotons;
+            OutputName = outputName;
+            Options = simulationOptions;
+            SourceInput = sourceInput;
+            TissueInput = tissueInput;
+            DetectorInputs = detectorInputs;
+        }
+
+        public SimulationInput()
+            : this(
+                1000000,
+                "results",
+                new SimulationOptions(
+                    SimulationOptions.GetRandomSeed(), 
+                    RandomNumberGeneratorType.MersenneTwister, 
+                    AbsorptionWeightingType.Discrete, 
+                    PhaseFunctionType.HenyeyGreenstein,
+                    null, // databases written
+                    true, // compute Second Moment
+                    0),
+                new DirectionalPointSourceInput(),
+                    
+                new MultiLayerTissueInput(
+                    new List<ITissueRegion>
+                    { 
+                        new LayerRegion(
+                            new DoubleRange(double.NegativeInfinity, 0.0),
+                            new OpticalProperties(1e-10, 0.0, 0.0, 1.0)),
+                        new LayerRegion(
+                            new DoubleRange(0.0, 100.0),
+                            new OpticalProperties(0.0, 1.0, 0.8, 1.4)),
+                        new LayerRegion(
+                            new DoubleRange(100.0, double.PositiveInfinity),
+                            new OpticalProperties(1e-10, 0.0, 0.0, 1.0))
+                    }),
+                new List<IDetectorInput>
+                    {
+                        new ROfRhoDetectorInput(new DoubleRange(0.0, 40.0, 201)), // rho: nr=200 dr=0.2mm used for workshop)
+                    }
+                )
+        {
+            
+        }
+
+        public static SimulationInput FromFile(string filename)
+        {
+            return FileIO.ReadFromXML<SimulationInput>(filename);
+        }
+
+        public void ToFile(string filename)
+        {
+            FileIO.WriteToXML(this, filename);
+        }
+
+        public static SimulationInput FromFileInResources(string filename, string project)
+        {
+            return FileIO.ReadFromXMLInResources<SimulationInput>(filename, project);
+        }
+    }
+}