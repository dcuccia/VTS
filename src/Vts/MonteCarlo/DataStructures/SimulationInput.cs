--- conflicted
+++ resolved
@@ -1,203 +1,9 @@
-<<<<<<< HEAD
 using System;
 using System.Collections.Generic;
 using System.Runtime.Serialization;
 using Vts.Common;
 using Vts.IO;
 using Vts.MonteCarlo.PhaseFunctionInputs;
-using Vts.MonteCarlo.Tissues;
-
-
-namespace Vts.MonteCarlo
-{
-    ///<summary>
-    /// Defines input to the Monte Carlo simulation.  This includes the output
-    /// file name, number of photons to execute (N), source, tissue and detector
-    /// definitions.
-    ///</summary>
-    #if !SILVERLIGHT
-        [Serializable]
-    #endif
-    
-    // todo: Can we do this programmatcially? DataContractResolver? Automatically via convention?
-
-    [KnownType(typeof(DirectionalPointSourceInput))]
-    [KnownType(typeof(DirectionalCircularSourceInput))]
-    [KnownType(typeof(IsotropicPointSourceInput))]
-    [KnownType(typeof(CustomPointSourceInput))]
-    [KnownType(typeof(CustomCircularSourceInput))]
-    [KnownType(typeof(DirectionalLineSourceInput))]
-
-    // Tissue inputs
-    [KnownType(typeof(MultiLayerTissueInput))]
-    [KnownType(typeof(SingleEllipsoidTissueInput))]
-    
-    // Detector inputs
-    [KnownType(typeof(RDiffuseDetectorInput))]
-    [KnownType(typeof(ROfAngleDetectorInput))]
-    [KnownType(typeof(ROfRhoAndAngleDetectorInput))]
-    [KnownType(typeof(ROfRhoAndOmegaDetectorInput))]
-    [KnownType(typeof(ROfRhoAndTimeDetectorInput))]
-    [KnownType(typeof(ROfRhoDetectorInput))]
-    [KnownType(typeof(ROfXAndYDetectorInput))]
-    [KnownType(typeof(ROfFxDetectorInput))]
-    [KnownType(typeof(ROfFxAndTimeDetectorInput))]
-    [KnownType(typeof(TDiffuseDetectorInput))]
-    [KnownType(typeof(TOfAngleDetectorInput))]
-    [KnownType(typeof(TOfRhoAndAngleDetectorInput))]
-    [KnownType(typeof(TOfRhoDetectorInput))]
-    [KnownType(typeof(RSpecularDetectorInput))]
-    [KnownType(typeof(AOfRhoAndZDetectorInput))]
-    [KnownType(typeof(ATotalDetectorInput))]
-    [KnownType(typeof(FluenceOfRhoAndZAndTimeDetectorInput))]
-    [KnownType(typeof(FluenceOfRhoAndZDetectorInput))]
-    [KnownType(typeof(FluenceOfXAndYAndZDetectorInput))]
-    [KnownType(typeof(RadianceOfRhoAndZAndAngleDetectorInput))]
-    [KnownType(typeof(RadianceOfXAndYAndZAndThetaAndPhiDetectorInput))]
-    [KnownType(typeof(pMCROfRhoAndTimeDetectorInput))]
-    [KnownType(typeof(pMCROfRhoDetectorInput))]
-    [KnownType(typeof(pMCROfFxDetectorInput))]
-    [KnownType(typeof(pMCROfFxAndTimeDetectorInput))]
-    [KnownType(typeof(ReflectedMTOfRhoAndSubRegionHistDetectorInput))]
-
-    // todo: add more types?
-
-    public class SimulationInput
-    {
-        // DC 3/9/2010 using public fields *specifically* for ease of use in input .xml classes
-        // todo: replace DataContractSerializer loading this class with Linq to XML reading
-        // of a "pure" XML input class (and make all the fields properties again). This should
-        // make it much easier for users to define simulations without wading through XML namespaces, etc.
-        /// <summary>
-        /// string name of output file
-        /// </summary>
-        public string OutputName;
-        /// <summary>
-        /// number of photons launched from source
-        /// </summary>
-        public long N;
-        /// <summary>
-        /// SimulationOptions specify, for example, absorption weighting type
-        /// </summary>
-        public SimulationOptions Options;
-        /// <summary>
-        /// source input (ISourceInput)
-        /// </summary>
-        public ISourceInput SourceInput;
-        /// <summary>
-        /// tissue input (ITissueInput)
-        /// </summary>
-        public ITissueInput TissueInput;
-        /// <summary>
-        /// detector input (IList of IDetectorInput)
-        /// </summary>
-        public IList<IDetectorInput> DetectorInputs;
-
-        /// <summary>
-        /// Monte Carlo simulation input data
-        /// </summary>
-        /// <param name="numberOfPhotons">long number indicating number of photons launched from source</param>
-        /// <param name="outputName">string indicating output name</param>
-        /// <param name="simulationOptions">options to execute simulation</param>
-        /// <param name="sourceInput">ISourceInput specifying source of light</param>
-        /// <param name="tissueInput">ITissueInput specifying tissue definition</param>
-        /// <param name="detectorInputs">IDetectorInput specifying which detectors to tally</param>
-        public SimulationInput(
-            long numberOfPhotons, 
-            string outputName,
-            SimulationOptions simulationOptions,
-            ISourceInput sourceInput,
-            ITissueInput tissueInput,  
-            IList<IDetectorInput> detectorInputs)
-        {
-            N = numberOfPhotons;
-            OutputName = outputName;
-            Options = simulationOptions;
-            SourceInput = sourceInput;
-            TissueInput = tissueInput;
-            DetectorInputs = detectorInputs;       
-            // check if detectorInputs list is null and if so make empty
-            if (DetectorInputs == null)
-            {
-                DetectorInputs = new List<IDetectorInput>() {};
-            }
-        }
-        /// <summary>
-        /// SimulationInput default constructor
-        /// </summary>
-        public SimulationInput()
-            : this(
-                100,
-                "results",
-                new SimulationOptions(
-                    -1, // get random seed
-                    RandomNumberGeneratorType.MersenneTwister,
-                    AbsorptionWeightingType.Discrete,
-                    new HenyeyGreensteinPhaseFunctionInput(),
-                    new List<DatabaseType>() { },
-                    true, // compute Second Moment
-                    false, // track statistics
-                    0.0, // RR threshold -> no RR performed
-                    0),
-                new DirectionalPointSourceInput(),
-
-                new MultiLayerTissueInput(
-                    new ITissueRegion[]
-                    { 
-                        new LayerRegion(
-                            new DoubleRange(double.NegativeInfinity, 0.0),
-                            new OpticalProperties(0.0, 1e-10, 1.0, 1.0),
-                        new HenyeyGreensteinPhaseFunctionInput()),
-                        new LayerRegion(
-                            new DoubleRange(0.0, 100.0),
-                            new OpticalProperties(0.01, 1.0, 0.8, 1.4),
-                        new HenyeyGreensteinPhaseFunctionInput()),
-                        new LayerRegion(
-                            new DoubleRange(100.0, double.PositiveInfinity),
-                            new OpticalProperties(0.0, 1e-10, 1.0, 1.0),
-                        new HenyeyGreensteinPhaseFunctionInput())
-                    }),
-
-                new List<IDetectorInput>
-                {
-                    new ROfRhoDetectorInput(new DoubleRange(0.0, 40.0, 201)), // rho: nr=200 dr=0.2mm used for workshop)
-                }
-                ) { }
-        /// <summary>
-        /// Method to read SimulationInput from file
-        /// </summary>
-        /// <param name="filename">string filename of file to be read</param>
-        /// <returns>SimulationInput</returns>
-        public static SimulationInput FromFile(string filename)
-        {
-            return FileIO.ReadFromXML<SimulationInput>(filename);
-        }
-        /// <summary>
-        /// Method to write SimulationInput to file
-        /// </summary>
-        /// <param name="filename">string filename to write to</param>
-        public void ToFile(string filename)
-        {
-            FileIO.WriteToXML(this, filename);
-        }
-        /// <summary>
-        /// Method to read SimulationInput xml from file in resources
-        /// </summary>
-        /// <param name="filename">string filename</param>
-        /// <param name="project">string project name</param>
-        /// <returns>SimulationInput</returns>
-        public static SimulationInput FromFileInResources(string filename, string project)
-        {
-            return FileIO.ReadFromXMLInResources<SimulationInput>(filename, project);
-        }
-    }
-}
-=======
-using System;
-using System.Collections.Generic;
-using System.Runtime.Serialization;
-using Vts.Common;
-using Vts.IO;
 using Vts.MonteCarlo.Tissues;
 
 
@@ -347,7 +153,7 @@
                     -1, // get random seed
                     RandomNumberGeneratorType.MersenneTwister,
                     AbsorptionWeightingType.Discrete,
-                    PhaseFunctionType.HenyeyGreenstein,
+                    new HenyeyGreensteinPhaseFunctionInput(),
                     new List<DatabaseType>() { },
                     true, // compute Second Moment
                     false, // track statistics
@@ -360,13 +166,16 @@
                     { 
                         new LayerRegion(
                             new DoubleRange(double.NegativeInfinity, 0.0),
-                            new OpticalProperties(0.0, 1e-10, 1.0, 1.0)),
+                            new OpticalProperties(0.0, 1e-10, 1.0, 1.0),
+                        new HenyeyGreensteinPhaseFunctionInput()),
                         new LayerRegion(
                             new DoubleRange(0.0, 100.0),
-                            new OpticalProperties(0.01, 1.0, 0.8, 1.4)),
+                            new OpticalProperties(0.01, 1.0, 0.8, 1.4),
+                        new HenyeyGreensteinPhaseFunctionInput()),
                         new LayerRegion(
                             new DoubleRange(100.0, double.PositiveInfinity),
-                            new OpticalProperties(0.0, 1e-10, 1.0, 1.0))
+                            new OpticalProperties(0.0, 1e-10, 1.0, 1.0),
+                        new HenyeyGreensteinPhaseFunctionInput())
                     }),
 
                 new List<IDetectorInput>
@@ -402,5 +211,4 @@
             return FileIO.ReadFromXMLInResources<SimulationInput>(filename, project);
         }
     }
-}
->>>>>>> 156113f6
+}