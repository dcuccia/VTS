--- conflicted
+++ resolved
@@ -1,73 +1,67 @@
-using System;
-using System.Collections.Generic;
-using System.Linq;
-using System.Runtime.Serialization;
-using Vts.Common;
-using Vts.MonteCarlo.PhaseFunctionInputs;
-using Vts.MonteCarlo.Tissues;
-using Vts.MonteCarlo.DataStructuresValidation;
-
-namespace Vts.MonteCarlo
-{
-    /// <summary>
-    /// Implements ITissueInput.  Defines input to MultiLayerTissue class.
-    /// </summary>
-    [KnownType(typeof(LayerRegion))]
-    [KnownType(typeof(OpticalProperties))]
-<<<<<<< HEAD
-    [KnownType(typeof(HenyeyGreensteinPhaseFunctionInput))]
-    [KnownType(typeof(LookupTablePhaseFunctionInput))]
-    [KnownType(typeof(BidirectionalPhaseFunctionInput))]
-    [KnownType(typeof(List<OpticalProperties>))]
-    [KnownType(typeof(List<LayerRegion>))]
-    [KnownType(typeof(List<ITissueRegion>))]
-=======
->>>>>>> 156113f6
-    public class MultiLayerTissueInput : ITissueInput
-    {
-        private ITissueRegion[] _regions;
-
-        /// <summary>
-        /// constructor for Multi-layer tissue input
-        /// </summary>
-        /// <param name="regions">list of tissue regions comprising tissue</param>
-        public MultiLayerTissueInput(
-            ITissueRegion[] regions)
-        {
-            _regions = regions;
-        }
-
-        /// <summary>
-        /// MultiLayerTissue default constructor provides homogeneous tissue
-        /// </summary>
-        public MultiLayerTissueInput()
-            : this(
-                new ITissueRegion[]
-                { 
-                    new LayerRegion(
-                        new DoubleRange(double.NegativeInfinity, 0.0),
-                        new OpticalProperties( 0.0, 1e-10, 1.0, 1.0),
-                        new HenyeyGreensteinPhaseFunctionInput()),
-                    new LayerRegion(
-                        new DoubleRange(0.0, 100.0),
-                        new OpticalProperties(0.0, 1.0, 0.8, 1.4),
-                        new HenyeyGreensteinPhaseFunctionInput()),
-                    new LayerRegion(
-                        new DoubleRange(100.0, double.PositiveInfinity),
-                        new OpticalProperties(0.0, 1e-10, 1.0, 1.0),
-                        new HenyeyGreensteinPhaseFunctionInput())
-                })
-        {
-        }
-        /// <summary>
-        /// tissue identifier
-        /// </summary>
-        [IgnoreDataMember]
-        public TissueType TissueType { get { return TissueType.MultiLayer; } }
-        /// <summary>
-        /// list of tissue regions comprising tissue
-        /// </summary>
-        public ITissueRegion[] Regions { get { return _regions; } set { _regions = value; } }
-        
-    }
-}
+using System;
+using System.Collections.Generic;
+using System.Linq;
+using System.Runtime.Serialization;
+using Vts.Common;
+using Vts.MonteCarlo.PhaseFunctionInputs;
+using Vts.MonteCarlo.Tissues;
+using Vts.MonteCarlo.DataStructuresValidation;
+
+namespace Vts.MonteCarlo
+{
+    /// <summary>
+    /// Implements ITissueInput.  Defines input to MultiLayerTissue class.
+    /// </summary>
+    [KnownType(typeof(LayerRegion))]
+    [KnownType(typeof(OpticalProperties))]
+    [KnownType(typeof(HenyeyGreensteinPhaseFunctionInput))]
+    [KnownType(typeof(LookupTablePhaseFunctionInput))]
+    [KnownType(typeof(BidirectionalPhaseFunctionInput))]
+    public class MultiLayerTissueInput : ITissueInput
+    {
+        private ITissueRegion[] _regions;
+
+        /// <summary>
+        /// constructor for Multi-layer tissue input
+        /// </summary>
+        /// <param name="regions">list of tissue regions comprising tissue</param>
+        public MultiLayerTissueInput(
+            ITissueRegion[] regions)
+        {
+            _regions = regions;
+        }
+
+        /// <summary>
+        /// MultiLayerTissue default constructor provides homogeneous tissue
+        /// </summary>
+        public MultiLayerTissueInput()
+            : this(
+                new ITissueRegion[]
+                { 
+                    new LayerRegion(
+                        new DoubleRange(double.NegativeInfinity, 0.0),
+                        new OpticalProperties( 0.0, 1e-10, 1.0, 1.0),
+                        new HenyeyGreensteinPhaseFunctionInput()),
+                    new LayerRegion(
+                        new DoubleRange(0.0, 100.0),
+                        new OpticalProperties(0.0, 1.0, 0.8, 1.4),
+                        new HenyeyGreensteinPhaseFunctionInput()),
+                    new LayerRegion(
+                        new DoubleRange(100.0, double.PositiveInfinity),
+                        new OpticalProperties(0.0, 1e-10, 1.0, 1.0),
+                        new HenyeyGreensteinPhaseFunctionInput())
+                })
+        {
+        }
+        /// <summary>
+        /// tissue identifier
+        /// </summary>
+        [IgnoreDataMember]
+        public TissueType TissueType { get { return TissueType.MultiLayer; } }
+        /// <summary>
+        /// list of tissue regions comprising tissue
+        /// </summary>
+        public ITissueRegion[] Regions { get { return _regions; } set { _regions = value; } }
+        
+    }
+}