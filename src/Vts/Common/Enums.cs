
namespace Vts
{
    /// <summary>
    /// ScatteringType used within Modeling\Spectroscopy 
    /// </summary>
    public enum ScatteringType
    {
        /// <summary>
        /// ScatteringType used within PwoerLawScatterer class
        /// </summary>
        PowerLaw,
        /// <summary>
        /// ScatteringType used within IntralipidScatterer class
        /// </summary>
        Intralipid,
        /// <summary>
        /// ScatteringType used within MieScatterer class
        /// </summary>
        Mie,
    }
    /// <summary>
    /// Types of Mie Scatterers
    /// </summary>
    public enum MieScattererType
    {
        /// <summary>
        /// Polystyrene sphere suspension Mie scatterer
        /// </summary>
        PolystyreneSphereSuspension,
        /// <summary>
        /// Non-polysytrene sphere suspension Mie scatterer
        /// </summary>
        Other,
    }
    /// <summary>
    /// Types of Forward solvers in our gui
    /// </summary>
    public enum ForwardSolverType
    {
        /// <summary>
        /// Standard Diffusion Approximation (SDA) with point source forward solver
        /// </summary>
        PointSourceSDA,
        /// <summary>
        /// Standard Diffusion Appoximation (SDA) with distributed point source forward solver
        /// </summary>
        DistributedPointSourceSDA,
        /// <summary>
        /// Standard Diffusion Approximation (SDA) with Gaussian distributed source forward solver
        /// </summary>
        DistributedGaussianSourceSDA,
        /// <summary>
        /// delta-P1 forward solver
        /// </summary>
        DeltaPOne,
        /// <summary>
        /// scaled Monte Carlo forward solver
        /// </summary>
        MonteCarlo,
        /// <summary>
        /// scaled Monte Carlo forward solver with non-uniform rational b-splines forward solver
        /// </summary>
        Nurbs,
        /// <summary>
        /// perturbation Monte Carlo (pMC) forward solver
        /// </summary>
        pMC,
//        DiscreteOrdinates
    }
    /// <summary>
    /// spatial-frequency domain types
    /// </summary>
    public enum SpatialDomainType
    {
        /// <summary>
        /// real spatial-frequency domain type
        /// </summary>
        Real,
        /// <summary>
        /// spatial-frequncy domain type
        /// </summary>
        SpatialFrequency,
    }
    /// <summary>
    /// temporal-frequency domain types
    /// </summary>
    public enum TimeDomainType
    {
        /// <summary>
        /// steady-state temporal-frequency domain type
        /// </summary>
        SteadyState,
        /// <summary>
        /// time-domain temporal-frequency domain type
        /// </summary>
        TimeDomain,
        /// <summary>
        /// frequency-domain temporal-frequency domain type
        /// </summary>
        FrequencyDomain,
    }
    /// <summary>
    /// Reflectance solution domain types
    /// </summary>
    public enum SolutionDomainType
    {
        /// <summary>
        /// reflectance as a function of source-detector separation (rho)
        /// </summary>
        RofRho,
        /// <summary>
        /// reflectance as a function of spatial-frequency (fx)
        /// </summary>
        RofFx,
        /// <summary>
        /// reflectance as a function of source-detector separation (rho) and time (t)
        /// </summary>
        RofRhoAndT,
        /// <summary>
        /// reflectance as a function of spatial-frequency (fx) and time (t)
        /// </summary>
        RofFxAndT,
        /// <summary>
        /// reflectance as a function source-detector separation (rho) and temporal-frequency (ft)
        /// </summary>
        RofRhoAndFt,
        /// <summary>
        /// reflectance as a function of spatial-frequency (fx) and temporal-frequency (ft)
        /// </summary>
        RofFxAndFt
    }
    /// <summary>
    /// fluence solution domain types 
    /// </summary>
    public enum FluenceSolutionDomainType
    {
        /// <summary>
        /// fluence as a function or source-detector separation (rho)
        /// </summary>
        FluenceofRho,
        /// <summary>
        /// fluence as a function of spatial-frequency (fx)
        /// </summary>
        FluenceofFx,
        /// <summary>
        /// fluence as a function or source-detector separation (rho) and time (t)
        /// </summary>
        FluenceofRhoAndT,
        /// <summary>
        /// fluence as a function of spatial-frequency (fx) and time (t)
        /// </summary>
        FluenceofFxAndT,
        /// <summary>
        /// fluence as a function of source-detector separation (rho) and temporal-frequency (ft)
        /// </summary>
        FluenceofRhoAndFt,
        /// <summary>
        /// fluence as a function of spatial-frequency (fx) and temporal-frequency (ft)
        /// </summary>
        FluenceofFxAndFt
    }
    /// <summary>
    /// forward analysis types
    /// </summary>
    public enum ForwardAnalysisType
    {
        /// <summary>
        /// reflectance forward analysis type
        /// </summary>
        R,
        /// <summary>
        /// the derivative of reflectance (R) with respect to absorption coefficient (mua)
        /// </summary>
        dRdMua,
        /// <summary>
        /// the derivative of reflectance (R) with respect to reduced scattering coefficient (musp)
        /// </summary>
        dRdMusp,
        /// <summary>
        /// the derivative of reflectance (R) with respect to anisotropy coefficient (g)
        /// </summary>
        dRdG,
        /// <summary>
        /// the derivative of reflectance (R) with respect to refractive index (n)
        /// </summary>
        dRdN,
        //dRdIV,
    }
    /// <summary>
    /// map plot types
    /// </summary>
    public enum MapType
    {
        /// <summary>
        /// fluence map type
        /// </summary>
        Fluence,
        /// <summary>
        /// absorbed energy map type
        /// </summary>
        AbsorbedEnergy,
        /// <summary>
        /// photon hitting density map type
        /// </summary>
        PhotonHittingDensity
    }
    /// <summary>
    /// Available choices for mapping grayscale intensity.  These names taken from matlab.
    /// </summary>
    public enum ColormapType
    {
        /// <summary>
        /// varies smoothly from black through shades of red, orange, and yellow, to white
        /// </summary>
        Hot,
        /// <summary>
        /// ranges from blue to red, and passes through the colors cyan, yellow, and orange
        /// </summary>
        Jet,
        /// <summary>
        /// linear grayscale
        /// </summary>
        Gray,
        /// <summary>
        /// varies the hue component of the hue-saturation-value color model
        /// </summary>
        HSV,
        /// <summary>
        /// grayscale colormap with a higher value for the blue component
        /// </summary>
        Bone,
        /// <summary>
        /// varies smoothly from black to bright copper
        /// </summary>
        Copper,
        /// <summary>
        /// map is digitize to two colors (white and black)
        /// </summary>
        Binary,
    }
    /// <summary>
    /// independent variable axis tyeps
    /// </summary>
    public enum IndependentVariableAxis
    {
        // todo: add combinations (e.g. RhoAndFt, etc) and update ComputationFactory
        /// <summary>
        /// source-detector separation (rho)
        /// </summary>
        Rho,
        /// <summary>
        /// time (t)
        /// </summary>
        T,
        /// <summary>
        /// spatial-frequency (fx)
        /// </summary>
        Fx,
        /// <summary>
        /// temporal-frequency (ft)
        /// </summary>
        Ft,
        /// <summary>
        /// depth in tissue (z)
        /// </summary>
        Z,
        /// <summary>
        /// wavelength (lambda)
        /// </summary>
        Wavelength
    }
    /// <summary>
    /// independent variable axis unit types.  These are the default units used throughout code
    /// </summary>
    public enum IndependentVariableAxisUnits
    {
        /// <summary>
        /// millimeter (mm)
        /// </summary>
        MM,
        /// <summary>
        /// nanosecond (ns)
        /// </summary>
        NS,
        /// <summary>
        /// millimeter^(-1)
        /// </summary>
        InverseMM,
        /// <summary>
        /// giga-Hertz
        /// </summary>
        GHz,
        //NM
    }
    /// <summary>
    /// dependent variable axis unit types
    /// </summary>
    public enum DependentVariableAxisUnits
    {
        /// <summary>
        /// per millimeter squared [1/(mm * mm)], inverse area
        /// </summary>
        PerMMSquared,
        /// <summary>
        /// per millimeter squared per nanosecond [1/(mm * mm * ns)]
        /// </summary>
        PerMMSquaredPerNS,
        /// <summary>
        /// per millimiter squared per giga-Hertz [1/(mm * mm * GHz)]
        /// </summary>
        PerMMSquaredPerGHz,
        /// <summary>
        /// unitless dependent variance axis units
        /// </summary>
        Unitless,
        /// <summary>
        /// per nanosecond [1/ns]
        /// </summary>
        PerNS,
        /// <summary>
        /// per giga-Hertz [1/GHz]
        /// </summary>
        PerGHz,
        /// <summary>
        /// per millimeter cubed [1/(mm * mm * mm)]
        /// </summary>
        PerMMCubed,
        /// <summary>
        /// per millimeter cubed per nanosecond [1/(mm * mm * mm * ns)]
        /// </summary>
        PerMMCubedPerNS,
        /// <summary>
        /// per millimeter cubed per giga-Hertz [1/(mm * mm * mm * GHz)]
        /// </summary>
        PerMMCubedPerGHz,
        /// <summary>
        /// per millimeter [1/mm]
        /// </summary>
        PerMM,
        /// <summary>
        /// per millimeter per nanosecond [1/(mm * ns)]
        /// </summary>
        PerMMPerNS,
        /// <summary>
        /// per millimeter per giga-Hertz [1/(mm * GHz)]
        /// </summary>
        PerMMPerGHz
    }
    /// <summary>
    /// inverse solution parameter types
    /// </summary>
    public enum InverseFitType
    {
        /// <summary>
        /// fit inverse solution using two parameters: mua and musp (mus')
        /// </summary>
        MuaMusp,
        /// <summary>
        /// fit inverse solution using one parameter: mua
        /// </summary>
        Mua,
        /// <summary>
        /// fit inverse solution using one parameter: musp (mus')
        /// </summary>
        Musp,
        /// <summary>
        /// fit inverse solution using three parameters: mua, musp (mus') and g
        /// </summary>
        MuaMuspG,
    }
    /// <summary>
    /// Analyzer types
    /// </summary>
    public enum AnalyzerType
    {
        /// <summary>
        /// numeric analyzer type 
        /// </summary>
        Numeric,
        /// <summary>
        /// analyzer type that comes from analytic solution
        /// </summary>
        AnalyticSDA
    }
    /// <summary>
    /// types of optimization methods
    /// </summary>
    public enum OptimizerType
    {
        /// <summary>
        /// Levenberg-Marquard from MPFit
        /// </summary>
        MPFitLevenbergMarquardt
    }
    /// <summary>
    /// scaling types
    /// </summary>
    public enum ScalingType
    {
        /// <summary>
        /// linear scaling type
        /// </summary>
        Linear,
        /// <summary>
        /// logarithmic scaling type
        /// </summary>
        Log
    }
    /// <summary>
    /// plot normalization types
    /// </summary>
    public enum PlotNormalizationType
    {
        /// <summary>
        /// no plot normalization
        /// </summary>
        None,
        /// <summary>
        /// plot normalization relative to plot max
        /// </summary>
        RelativeToMax,
        /// <summary>
        /// plot normalization relative to curve
        /// </summary>
        RelativeToCurve
    }
    /// <summary>
    /// measured data type
    /// </summary>
    public enum MeasuredDataType
    {
        /// <summary>
        /// measured data simulated from forward solver with optional noise added
        /// </summary>
        Simulated,
        /// <summary>
        /// measured data imported from file
        /// </summary>
        FromFile
    }
    /// <summary>
    /// reflectance plot types
    /// </summary>
    public enum ReflectancePlotType
    {
        /// <summary>
        /// forward solver solutions plots
        /// </summary>
        ForwardSolver,
        /// <summary>
        /// measured data plot for inverse solver panel
        /// </summary>
        InverseSolverMeasuredData,
        /// <summary>
        /// forward solver at initial guess for inverse solver panel
        /// </summary>
        InverseSolverAtInitialGuess,
        /// <summary>
        /// forward solver at converged optical properties for inverse solver panel
        /// </summary>
        InverseSolverAtConvergedData,
        /// <summary>
        /// clear plot
        /// </summary>
        Clear
    }
    /// <summary>
    /// Absorption weighting type used within Monte Carlo code
    /// </summary>
    public enum AbsorptionWeightingType
    {
        /// <summary>
        /// analog absorption weighting
        /// </summary>
        Analog,
        /// <summary>
        /// discrete absorption weighting
        /// </summary>
        Discrete,
        /// <summary>
        /// continuous absorption weighting
        /// </summary>
        Continuous,
    }
    /// <summary>
    /// Phase function type used within the Monte Carlo code
    /// </summary>
    public enum PhaseFunctionType
    {
        /// <summary>
        /// Henyey-Greenstein scattering phase function
        /// </summary>
        HenyeyGreenstein,
        /// <summary>
        /// bidirectional scattering phase function
        /// </summary>
        Bidirectional,
    }
    /// <summary>
    /// input parameters types used in the Monte Carlo CommandLine application for parameter sweeps
    /// </summary>
    public enum InputParameterType
    {
        /// <summary>
        /// x position of the source definition
        /// </summary>
        XSourcePosition,
        /// <summary>
        /// y position of the source definition
        /// </summary>
        YSourcePosition, 
        /// <summary>
        /// x center position of the embedded ellipse
        /// </summary>
        XEllipsePosition,
        /// <summary>
        /// y center position of the embedded ellipse
        /// </summary>
        YEllipsePosition, 
        /// <summary>
        /// z center position of the embedded ellipse
        /// </summary>
        ZEllipsePosition, 
        /// <summary>
        /// x-axis radius of embedded ellipse
        /// </summary>
        XEllipseRadius, 
        /// <summary>
        /// y-axis radius of embedded ellipse
        /// </summary>
        YEllipseRadius, 
        /// <summary>
        /// z-axis radius of embedded ellipse
        /// </summary>
        ZEllipseRadius,
        /// <summary>
        /// absorption coefficient of top layer of tissue
        /// </summary>
        Mua1, 
        /// <summary>
        /// absorption coefficient of second layer of tissue
        /// </summary>
        Mua2,
        /// <summary>
        /// scattering coefficient of top layer of tissue
        /// </summary>
        Mus1,
        /// <summary>
        /// scattering coefficient of second layer of tissue
        /// </summary>
        Mus2,
        /// <summary>
        /// anisotropy coefficient of top layer of tissue
        /// </summary>
        G1,
        /// <summary>
        /// anisotropy coefficient of second layer of tissue
        /// </summary>
        G2,
        /// <summary>
        /// refractive index of top layer of tissue
        /// </summary>
        N1,
        /// <summary>
        /// refractive index of second layer of tissue
        /// </summary>
        N2,
        /// <summary>
        /// thickness of top layer of tissue
        /// </summary>
        D1,
        /// <summary>
        /// thickness of second layer of tissue
        /// </summary>
        D2,
    }
    /// <summary>
    /// Random number generator types
    /// </summary>
    public enum RandomNumberGeneratorType
    {
        /// <summary>
        /// 19937 MT by Matsumoto (implemented by Math.NET Numerics)
        /// </summary>
        MersenneTwister,
    }

    #region Spectral Mapping Enums
    /// <summary>
    /// chromophore coefficient types
    /// </summary>
    public enum ChromophoreCoefficientType
    {
        /// <summary>
        /// Absorption coefficients per unit distance in [1/mm] 
        /// (i.e. 2.303 * Absorbance)
        /// </summary>
        FractionalAbsorptionCoefficient,
        /// <summary>
        /// Extinction coefficients per unit distance per concentration [(1/mm)*(1/microMoloar)]
        /// (i.e. Absorbance / [Concentration * Path-length])
        /// </summary>
        MolarAbsorptionCoefficient,
    }
    ///// <summary>
    ///// absorption coefficient unit types
    ///// </summary>
    //public enum AbsorptionCoefficientUnits
    //{
    //    /// <summary>
    //    /// units [1/(mm * uM)]
    //    /// </summary>
    //    PerMillimeterPerMicroMolar,
    //    /// <summary>
    //    /// units [1/mm]
    //    /// </summary>
    //    PerMillimeter,
    //}
    /// <summary>
    /// concentration units
    /// </summary>
    public enum ConcentrationUnits
    {
        /// <summary>
        /// [uM] concentraction units
        /// </summary>
        microMolar,
        /// <summary>
        /// percent concentration units
        /// </summary>
        percent
    }
    /// <summary>
    /// units allowed for blood concentration
    /// </summary>
    public enum BloodConcentrationUnit 
    {
        /// <summary>
        /// oxy-hemoglobin + deoxy-hemoglobin
        /// </summary>
        OxyPlusDeoxy,
        /// <summary>
        /// total hemoglobin + oxygen saturation
        /// </summary>
        HbTPlusStO2,
        /// <summary>
        /// blood volume + oxygenation
        /// </summary>
        VbPlusOxygenation,
    }
    /// <summary>
    /// chromophore types
    /// </summary>
    public enum ChromophoreType
    {
        /// <summary>
        /// deoxy-hemoglobin
        /// </summary>
        HbO2,
        /// <summary>
        /// hemoglobin
        /// </summary>
        Hb,
        /// <summary>
        /// water
        /// </summary>
        H2O,
        /// <summary>
        /// fat
        /// </summary>
        Fat,
        /// <summary>
        /// melanin
        /// </summary>
        Melanin,
<<<<<<< HEAD
        ///// <summary>
        ///// copper phtalocyanine tetrasulfonic acid
        ///// </summary>
        //CPTA,
=======
        /// <summary>
        /// copper phthalocyanine tetrasulfonic acid
        /// </summary>
        CPTA,
>>>>>>> c5f5a725
        /// <summary>
        /// nigrosin
        /// </summary>
        Nigrosin,
        /// <summary>
        /// baseline chromophore
        /// </summary>
        Baseline
    }
    /// <summary>
    /// tissue types
    /// </summary>
    public enum TissueType
    {
        /// <summary>
        /// skin tissue type
        /// </summary>
        Skin,
        /// <summary>
        /// liver tissue type 
        /// </summary>
        Liver,
        /// <summary>
        /// grey matter of brain tissue type
        /// </summary>
        BrainGrayMatter,
        /// <summary>
        /// white matter of brain tissue type
        /// </summary>
        BrainWhiteMatter,
        /// <summary>
        /// pre-menopausal breast tissue type
        /// </summary>
        BreastPreMenopause,
        /// <summary>
        /// post-menopausal breast tissue type
        /// </summary>
        BreastPostMenopause,
        /// <summary>
        /// intralipid tissue phantom 
        /// </summary>
        IntralipidPhantom,
        /// <summary>
        /// polystyrene sphere suspension tissue phantom
        /// </summary>
        PolystyreneSpherePhantom,
        /// <summary>
        /// custom tissue 
        /// </summary>
        Custom
    }

   ///// <summary>
   // /// Chromophore data distance units. For future GUI spectral upload tool...
   ///// </summary>
   // public enum ChromDataDistanceUnits 
   // {
   //     /// <summary>
   //     /// [1/mm]
   //     /// </summary>
   //     PerMillimeter,
   //     /// <summary>
   //     /// [1/cm]
   //     /// </summary>
   //     PerCentimeter,
   //     /// <summary>
   //     /// [1/m]
   //     /// </summary>
   //     PerMeter,
   // }
   // /// <summary>
   // /// chromophore data concentration units. For future GUI spectral upload tool...
   // /// </summary>
   // public enum ChromDataConcentrationUnits  
   // {
   //     /// <summary>
   //     /// [1/uM]
   //     /// </summary>
   //     PerMicroMolar,
   //     /// <summary>
   //     /// [1/mM]
   //     /// </summary>
   //     PerMilliMolar,
   //     /// <summary>
   //     /// [1/M]
   //     /// </summary>
   //     PerMolar,
   // }

    //public enum ChromDataUnit
    //{
    //    perMillimeter, //units allowed for absorptionCoeff
    //    perCentimeter,

    //    perMolarPerMillimeter, //units allowed for extinctionCoeff
    //    perMilliMolarPerMillimeter,
    //    perMicroMolarPerMillimeter,
    //    perMolarPerCentimeter,
    //    perMilliMolarPerCentimeter,
    //    perMicroMolarPerCentimeter,

    //}
    /// <summary>
    /// solver type. Added to determine which panel is in context LMM 
    /// </summary>
    public enum SolverType 
    {
        /// <summary>
        /// forward solver
        /// </summary>
        Forward,
        /// <summary>
        /// fluence solver
        /// </summary>
        Fluence,
        /// <summary>
        /// inverse solver
        /// </summary>
        Inverse,
    }

    /// <summary>
    /// Enum to represent the possible wavelength and wavenumber inputs
    /// </summary>
    public enum WavelengthUnit
    {
        /// <summary>
        /// [nm]
        /// </summary>
        Nanometers,
        /// <summary>
        /// [um] microns
        /// </summary>
        Micrometers,
        /// <summary>
        /// [m] meters
        /// </summary>
        Meters,
        /// <summary>
        /// [1/m]
        /// </summary>
        InverseMeters,
        /// <summary>
        /// [1/cm]
        /// </summary>
        InverseCentimeters,
    }

    /// <summary>
    /// Enum to represent the possible absorption coefficient inputs
    /// </summary>
    public enum AbsorptionCoefficientUnit
    {
        /// <summary>
        /// [1/mm]
        /// </summary>
        InverseMillimeters,
        /// <summary>
        /// [1/m]
        /// </summary>
        InverseMeters,
        /// <summary>
        /// [1/cm]
        /// </summary>
        InverseCentimeters,
        /// <summary>
        /// [1/um]
        /// </summary>
        InverseMicrometers,
    }
    /// <summary>
    /// molar unit units
    /// </summary>
    public enum MolarUnit
    {
        /// <summary>
        /// no molar unit
        /// </summary>
        None,
        /// <summary>
        /// molar units
        /// </summary>
        Molar,
        /// <summary>
        /// millimolar units
        /// </summary>
        MilliMolar,
        /// <summary>
        /// micromolar units
        /// </summary>
        MicroMolar,
        /// <summary>
        /// nanomolar units
        /// </summary>
        NanoMolar,
    }
    #endregion
}
<|MERGE_RESOLUTION|>--- conflicted
+++ resolved
@@ -1,885 +1,878 @@
-
-namespace Vts
-{
-    /// <summary>
-    /// ScatteringType used within Modeling\Spectroscopy 
-    /// </summary>
-    public enum ScatteringType
-    {
-        /// <summary>
-        /// ScatteringType used within PwoerLawScatterer class
-        /// </summary>
-        PowerLaw,
-        /// <summary>
-        /// ScatteringType used within IntralipidScatterer class
-        /// </summary>
-        Intralipid,
-        /// <summary>
-        /// ScatteringType used within MieScatterer class
-        /// </summary>
-        Mie,
-    }
-    /// <summary>
-    /// Types of Mie Scatterers
-    /// </summary>
-    public enum MieScattererType
-    {
-        /// <summary>
-        /// Polystyrene sphere suspension Mie scatterer
-        /// </summary>
-        PolystyreneSphereSuspension,
-        /// <summary>
-        /// Non-polysytrene sphere suspension Mie scatterer
-        /// </summary>
-        Other,
-    }
-    /// <summary>
-    /// Types of Forward solvers in our gui
-    /// </summary>
-    public enum ForwardSolverType
-    {
-        /// <summary>
-        /// Standard Diffusion Approximation (SDA) with point source forward solver
-        /// </summary>
-        PointSourceSDA,
-        /// <summary>
-        /// Standard Diffusion Appoximation (SDA) with distributed point source forward solver
-        /// </summary>
-        DistributedPointSourceSDA,
-        /// <summary>
-        /// Standard Diffusion Approximation (SDA) with Gaussian distributed source forward solver
-        /// </summary>
-        DistributedGaussianSourceSDA,
-        /// <summary>
-        /// delta-P1 forward solver
-        /// </summary>
-        DeltaPOne,
-        /// <summary>
-        /// scaled Monte Carlo forward solver
-        /// </summary>
-        MonteCarlo,
-        /// <summary>
-        /// scaled Monte Carlo forward solver with non-uniform rational b-splines forward solver
-        /// </summary>
-        Nurbs,
-        /// <summary>
-        /// perturbation Monte Carlo (pMC) forward solver
-        /// </summary>
-        pMC,
-//        DiscreteOrdinates
-    }
-    /// <summary>
-    /// spatial-frequency domain types
-    /// </summary>
-    public enum SpatialDomainType
-    {
-        /// <summary>
-        /// real spatial-frequency domain type
-        /// </summary>
-        Real,
-        /// <summary>
-        /// spatial-frequncy domain type
-        /// </summary>
-        SpatialFrequency,
-    }
-    /// <summary>
-    /// temporal-frequency domain types
-    /// </summary>
-    public enum TimeDomainType
-    {
-        /// <summary>
-        /// steady-state temporal-frequency domain type
-        /// </summary>
-        SteadyState,
-        /// <summary>
-        /// time-domain temporal-frequency domain type
-        /// </summary>
-        TimeDomain,
-        /// <summary>
-        /// frequency-domain temporal-frequency domain type
-        /// </summary>
-        FrequencyDomain,
-    }
-    /// <summary>
-    /// Reflectance solution domain types
-    /// </summary>
-    public enum SolutionDomainType
-    {
-        /// <summary>
-        /// reflectance as a function of source-detector separation (rho)
-        /// </summary>
-        RofRho,
-        /// <summary>
-        /// reflectance as a function of spatial-frequency (fx)
-        /// </summary>
-        RofFx,
-        /// <summary>
-        /// reflectance as a function of source-detector separation (rho) and time (t)
-        /// </summary>
-        RofRhoAndT,
-        /// <summary>
-        /// reflectance as a function of spatial-frequency (fx) and time (t)
-        /// </summary>
-        RofFxAndT,
-        /// <summary>
-        /// reflectance as a function source-detector separation (rho) and temporal-frequency (ft)
-        /// </summary>
-        RofRhoAndFt,
-        /// <summary>
-        /// reflectance as a function of spatial-frequency (fx) and temporal-frequency (ft)
-        /// </summary>
-        RofFxAndFt
-    }
-    /// <summary>
-    /// fluence solution domain types 
-    /// </summary>
-    public enum FluenceSolutionDomainType
-    {
-        /// <summary>
-        /// fluence as a function or source-detector separation (rho)
-        /// </summary>
-        FluenceofRho,
-        /// <summary>
-        /// fluence as a function of spatial-frequency (fx)
-        /// </summary>
-        FluenceofFx,
-        /// <summary>
-        /// fluence as a function or source-detector separation (rho) and time (t)
-        /// </summary>
-        FluenceofRhoAndT,
-        /// <summary>
-        /// fluence as a function of spatial-frequency (fx) and time (t)
-        /// </summary>
-        FluenceofFxAndT,
-        /// <summary>
-        /// fluence as a function of source-detector separation (rho) and temporal-frequency (ft)
-        /// </summary>
-        FluenceofRhoAndFt,
-        /// <summary>
-        /// fluence as a function of spatial-frequency (fx) and temporal-frequency (ft)
-        /// </summary>
-        FluenceofFxAndFt
-    }
-    /// <summary>
-    /// forward analysis types
-    /// </summary>
-    public enum ForwardAnalysisType
-    {
-        /// <summary>
-        /// reflectance forward analysis type
-        /// </summary>
-        R,
-        /// <summary>
-        /// the derivative of reflectance (R) with respect to absorption coefficient (mua)
-        /// </summary>
-        dRdMua,
-        /// <summary>
-        /// the derivative of reflectance (R) with respect to reduced scattering coefficient (musp)
-        /// </summary>
-        dRdMusp,
-        /// <summary>
-        /// the derivative of reflectance (R) with respect to anisotropy coefficient (g)
-        /// </summary>
-        dRdG,
-        /// <summary>
-        /// the derivative of reflectance (R) with respect to refractive index (n)
-        /// </summary>
-        dRdN,
-        //dRdIV,
-    }
-    /// <summary>
-    /// map plot types
-    /// </summary>
-    public enum MapType
-    {
-        /// <summary>
-        /// fluence map type
-        /// </summary>
-        Fluence,
-        /// <summary>
-        /// absorbed energy map type
-        /// </summary>
-        AbsorbedEnergy,
-        /// <summary>
-        /// photon hitting density map type
-        /// </summary>
-        PhotonHittingDensity
-    }
-    /// <summary>
-    /// Available choices for mapping grayscale intensity.  These names taken from matlab.
-    /// </summary>
-    public enum ColormapType
-    {
-        /// <summary>
-        /// varies smoothly from black through shades of red, orange, and yellow, to white
-        /// </summary>
-        Hot,
-        /// <summary>
-        /// ranges from blue to red, and passes through the colors cyan, yellow, and orange
-        /// </summary>
-        Jet,
-        /// <summary>
-        /// linear grayscale
-        /// </summary>
-        Gray,
-        /// <summary>
-        /// varies the hue component of the hue-saturation-value color model
-        /// </summary>
-        HSV,
-        /// <summary>
-        /// grayscale colormap with a higher value for the blue component
-        /// </summary>
-        Bone,
-        /// <summary>
-        /// varies smoothly from black to bright copper
-        /// </summary>
-        Copper,
-        /// <summary>
-        /// map is digitize to two colors (white and black)
-        /// </summary>
-        Binary,
-    }
-    /// <summary>
-    /// independent variable axis tyeps
-    /// </summary>
-    public enum IndependentVariableAxis
-    {
-        // todo: add combinations (e.g. RhoAndFt, etc) and update ComputationFactory
-        /// <summary>
-        /// source-detector separation (rho)
-        /// </summary>
-        Rho,
-        /// <summary>
-        /// time (t)
-        /// </summary>
-        T,
-        /// <summary>
-        /// spatial-frequency (fx)
-        /// </summary>
-        Fx,
-        /// <summary>
-        /// temporal-frequency (ft)
-        /// </summary>
-        Ft,
-        /// <summary>
-        /// depth in tissue (z)
-        /// </summary>
-        Z,
-        /// <summary>
-        /// wavelength (lambda)
-        /// </summary>
-        Wavelength
-    }
-    /// <summary>
-    /// independent variable axis unit types.  These are the default units used throughout code
-    /// </summary>
-    public enum IndependentVariableAxisUnits
-    {
-        /// <summary>
-        /// millimeter (mm)
-        /// </summary>
-        MM,
-        /// <summary>
-        /// nanosecond (ns)
-        /// </summary>
-        NS,
-        /// <summary>
-        /// millimeter^(-1)
-        /// </summary>
-        InverseMM,
-        /// <summary>
-        /// giga-Hertz
-        /// </summary>
-        GHz,
-        //NM
-    }
-    /// <summary>
-    /// dependent variable axis unit types
-    /// </summary>
-    public enum DependentVariableAxisUnits
-    {
-        /// <summary>
-        /// per millimeter squared [1/(mm * mm)], inverse area
-        /// </summary>
-        PerMMSquared,
-        /// <summary>
-        /// per millimeter squared per nanosecond [1/(mm * mm * ns)]
-        /// </summary>
-        PerMMSquaredPerNS,
-        /// <summary>
-        /// per millimiter squared per giga-Hertz [1/(mm * mm * GHz)]
-        /// </summary>
-        PerMMSquaredPerGHz,
-        /// <summary>
-        /// unitless dependent variance axis units
-        /// </summary>
-        Unitless,
-        /// <summary>
-        /// per nanosecond [1/ns]
-        /// </summary>
-        PerNS,
-        /// <summary>
-        /// per giga-Hertz [1/GHz]
-        /// </summary>
-        PerGHz,
-        /// <summary>
-        /// per millimeter cubed [1/(mm * mm * mm)]
-        /// </summary>
-        PerMMCubed,
-        /// <summary>
-        /// per millimeter cubed per nanosecond [1/(mm * mm * mm * ns)]
-        /// </summary>
-        PerMMCubedPerNS,
-        /// <summary>
-        /// per millimeter cubed per giga-Hertz [1/(mm * mm * mm * GHz)]
-        /// </summary>
-        PerMMCubedPerGHz,
-        /// <summary>
-        /// per millimeter [1/mm]
-        /// </summary>
-        PerMM,
-        /// <summary>
-        /// per millimeter per nanosecond [1/(mm * ns)]
-        /// </summary>
-        PerMMPerNS,
-        /// <summary>
-        /// per millimeter per giga-Hertz [1/(mm * GHz)]
-        /// </summary>
-        PerMMPerGHz
-    }
-    /// <summary>
-    /// inverse solution parameter types
-    /// </summary>
-    public enum InverseFitType
-    {
-        /// <summary>
-        /// fit inverse solution using two parameters: mua and musp (mus')
-        /// </summary>
-        MuaMusp,
-        /// <summary>
-        /// fit inverse solution using one parameter: mua
-        /// </summary>
-        Mua,
-        /// <summary>
-        /// fit inverse solution using one parameter: musp (mus')
-        /// </summary>
-        Musp,
-        /// <summary>
-        /// fit inverse solution using three parameters: mua, musp (mus') and g
-        /// </summary>
-        MuaMuspG,
-    }
-    /// <summary>
-    /// Analyzer types
-    /// </summary>
-    public enum AnalyzerType
-    {
-        /// <summary>
-        /// numeric analyzer type 
-        /// </summary>
-        Numeric,
-        /// <summary>
-        /// analyzer type that comes from analytic solution
-        /// </summary>
-        AnalyticSDA
-    }
-    /// <summary>
-    /// types of optimization methods
-    /// </summary>
-    public enum OptimizerType
-    {
-        /// <summary>
-        /// Levenberg-Marquard from MPFit
-        /// </summary>
-        MPFitLevenbergMarquardt
-    }
-    /// <summary>
-    /// scaling types
-    /// </summary>
-    public enum ScalingType
-    {
-        /// <summary>
-        /// linear scaling type
-        /// </summary>
-        Linear,
-        /// <summary>
-        /// logarithmic scaling type
-        /// </summary>
-        Log
-    }
-    /// <summary>
-    /// plot normalization types
-    /// </summary>
-    public enum PlotNormalizationType
-    {
-        /// <summary>
-        /// no plot normalization
-        /// </summary>
-        None,
-        /// <summary>
-        /// plot normalization relative to plot max
-        /// </summary>
-        RelativeToMax,
-        /// <summary>
-        /// plot normalization relative to curve
-        /// </summary>
-        RelativeToCurve
-    }
-    /// <summary>
-    /// measured data type
-    /// </summary>
-    public enum MeasuredDataType
-    {
-        /// <summary>
-        /// measured data simulated from forward solver with optional noise added
-        /// </summary>
-        Simulated,
-        /// <summary>
-        /// measured data imported from file
-        /// </summary>
-        FromFile
-    }
-    /// <summary>
-    /// reflectance plot types
-    /// </summary>
-    public enum ReflectancePlotType
-    {
-        /// <summary>
-        /// forward solver solutions plots
-        /// </summary>
-        ForwardSolver,
-        /// <summary>
-        /// measured data plot for inverse solver panel
-        /// </summary>
-        InverseSolverMeasuredData,
-        /// <summary>
-        /// forward solver at initial guess for inverse solver panel
-        /// </summary>
-        InverseSolverAtInitialGuess,
-        /// <summary>
-        /// forward solver at converged optical properties for inverse solver panel
-        /// </summary>
-        InverseSolverAtConvergedData,
-        /// <summary>
-        /// clear plot
-        /// </summary>
-        Clear
-    }
-    /// <summary>
-    /// Absorption weighting type used within Monte Carlo code
-    /// </summary>
-    public enum AbsorptionWeightingType
-    {
-        /// <summary>
-        /// analog absorption weighting
-        /// </summary>
-        Analog,
-        /// <summary>
-        /// discrete absorption weighting
-        /// </summary>
-        Discrete,
-        /// <summary>
-        /// continuous absorption weighting
-        /// </summary>
-        Continuous,
-    }
-    /// <summary>
-    /// Phase function type used within the Monte Carlo code
-    /// </summary>
-    public enum PhaseFunctionType
-    {
-        /// <summary>
-        /// Henyey-Greenstein scattering phase function
-        /// </summary>
-        HenyeyGreenstein,
-        /// <summary>
-        /// bidirectional scattering phase function
-        /// </summary>
-        Bidirectional,
-    }
-    /// <summary>
-    /// input parameters types used in the Monte Carlo CommandLine application for parameter sweeps
-    /// </summary>
-    public enum InputParameterType
-    {
-        /// <summary>
-        /// x position of the source definition
-        /// </summary>
-        XSourcePosition,
-        /// <summary>
-        /// y position of the source definition
-        /// </summary>
-        YSourcePosition, 
-        /// <summary>
-        /// x center position of the embedded ellipse
-        /// </summary>
-        XEllipsePosition,
-        /// <summary>
-        /// y center position of the embedded ellipse
-        /// </summary>
-        YEllipsePosition, 
-        /// <summary>
-        /// z center position of the embedded ellipse
-        /// </summary>
-        ZEllipsePosition, 
-        /// <summary>
-        /// x-axis radius of embedded ellipse
-        /// </summary>
-        XEllipseRadius, 
-        /// <summary>
-        /// y-axis radius of embedded ellipse
-        /// </summary>
-        YEllipseRadius, 
-        /// <summary>
-        /// z-axis radius of embedded ellipse
-        /// </summary>
-        ZEllipseRadius,
-        /// <summary>
-        /// absorption coefficient of top layer of tissue
-        /// </summary>
-        Mua1, 
-        /// <summary>
-        /// absorption coefficient of second layer of tissue
-        /// </summary>
-        Mua2,
-        /// <summary>
-        /// scattering coefficient of top layer of tissue
-        /// </summary>
-        Mus1,
-        /// <summary>
-        /// scattering coefficient of second layer of tissue
-        /// </summary>
-        Mus2,
-        /// <summary>
-        /// anisotropy coefficient of top layer of tissue
-        /// </summary>
-        G1,
-        /// <summary>
-        /// anisotropy coefficient of second layer of tissue
-        /// </summary>
-        G2,
-        /// <summary>
-        /// refractive index of top layer of tissue
-        /// </summary>
-        N1,
-        /// <summary>
-        /// refractive index of second layer of tissue
-        /// </summary>
-        N2,
-        /// <summary>
-        /// thickness of top layer of tissue
-        /// </summary>
-        D1,
-        /// <summary>
-        /// thickness of second layer of tissue
-        /// </summary>
-        D2,
-    }
-    /// <summary>
-    /// Random number generator types
-    /// </summary>
-    public enum RandomNumberGeneratorType
-    {
-        /// <summary>
-        /// 19937 MT by Matsumoto (implemented by Math.NET Numerics)
-        /// </summary>
-        MersenneTwister,
-    }
-
-    #region Spectral Mapping Enums
-    /// <summary>
-    /// chromophore coefficient types
-    /// </summary>
-    public enum ChromophoreCoefficientType
-    {
-        /// <summary>
-        /// Absorption coefficients per unit distance in [1/mm] 
-        /// (i.e. 2.303 * Absorbance)
-        /// </summary>
-        FractionalAbsorptionCoefficient,
-        /// <summary>
-        /// Extinction coefficients per unit distance per concentration [(1/mm)*(1/microMoloar)]
-        /// (i.e. Absorbance / [Concentration * Path-length])
-        /// </summary>
-        MolarAbsorptionCoefficient,
-    }
-    ///// <summary>
-    ///// absorption coefficient unit types
-    ///// </summary>
-    //public enum AbsorptionCoefficientUnits
-    //{
-    //    /// <summary>
-    //    /// units [1/(mm * uM)]
-    //    /// </summary>
-    //    PerMillimeterPerMicroMolar,
-    //    /// <summary>
-    //    /// units [1/mm]
-    //    /// </summary>
-    //    PerMillimeter,
-    //}
-    /// <summary>
-    /// concentration units
-    /// </summary>
-    public enum ConcentrationUnits
-    {
-        /// <summary>
-        /// [uM] concentraction units
-        /// </summary>
-        microMolar,
-        /// <summary>
-        /// percent concentration units
-        /// </summary>
-        percent
-    }
-    /// <summary>
-    /// units allowed for blood concentration
-    /// </summary>
-    public enum BloodConcentrationUnit 
-    {
-        /// <summary>
-        /// oxy-hemoglobin + deoxy-hemoglobin
-        /// </summary>
-        OxyPlusDeoxy,
-        /// <summary>
-        /// total hemoglobin + oxygen saturation
-        /// </summary>
-        HbTPlusStO2,
-        /// <summary>
-        /// blood volume + oxygenation
-        /// </summary>
-        VbPlusOxygenation,
-    }
-    /// <summary>
-    /// chromophore types
-    /// </summary>
-    public enum ChromophoreType
-    {
-        /// <summary>
-        /// deoxy-hemoglobin
-        /// </summary>
-        HbO2,
-        /// <summary>
-        /// hemoglobin
-        /// </summary>
-        Hb,
-        /// <summary>
-        /// water
-        /// </summary>
-        H2O,
-        /// <summary>
-        /// fat
-        /// </summary>
-        Fat,
-        /// <summary>
-        /// melanin
-        /// </summary>
-        Melanin,
-<<<<<<< HEAD
-        ///// <summary>
-        ///// copper phtalocyanine tetrasulfonic acid
-        ///// </summary>
-        //CPTA,
-=======
-        /// <summary>
-        /// copper phthalocyanine tetrasulfonic acid
-        /// </summary>
-        CPTA,
->>>>>>> c5f5a725
-        /// <summary>
-        /// nigrosin
-        /// </summary>
-        Nigrosin,
-        /// <summary>
-        /// baseline chromophore
-        /// </summary>
-        Baseline
-    }
-    /// <summary>
-    /// tissue types
-    /// </summary>
-    public enum TissueType
-    {
-        /// <summary>
-        /// skin tissue type
-        /// </summary>
-        Skin,
-        /// <summary>
-        /// liver tissue type 
-        /// </summary>
-        Liver,
-        /// <summary>
-        /// grey matter of brain tissue type
-        /// </summary>
-        BrainGrayMatter,
-        /// <summary>
-        /// white matter of brain tissue type
-        /// </summary>
-        BrainWhiteMatter,
-        /// <summary>
-        /// pre-menopausal breast tissue type
-        /// </summary>
-        BreastPreMenopause,
-        /// <summary>
-        /// post-menopausal breast tissue type
-        /// </summary>
-        BreastPostMenopause,
-        /// <summary>
-        /// intralipid tissue phantom 
-        /// </summary>
-        IntralipidPhantom,
-        /// <summary>
-        /// polystyrene sphere suspension tissue phantom
-        /// </summary>
-        PolystyreneSpherePhantom,
-        /// <summary>
-        /// custom tissue 
-        /// </summary>
-        Custom
-    }
-
-   ///// <summary>
-   // /// Chromophore data distance units. For future GUI spectral upload tool...
-   ///// </summary>
-   // public enum ChromDataDistanceUnits 
-   // {
-   //     /// <summary>
-   //     /// [1/mm]
-   //     /// </summary>
-   //     PerMillimeter,
-   //     /// <summary>
-   //     /// [1/cm]
-   //     /// </summary>
-   //     PerCentimeter,
-   //     /// <summary>
-   //     /// [1/m]
-   //     /// </summary>
-   //     PerMeter,
-   // }
-   // /// <summary>
-   // /// chromophore data concentration units. For future GUI spectral upload tool...
-   // /// </summary>
-   // public enum ChromDataConcentrationUnits  
-   // {
-   //     /// <summary>
-   //     /// [1/uM]
-   //     /// </summary>
-   //     PerMicroMolar,
-   //     /// <summary>
-   //     /// [1/mM]
-   //     /// </summary>
-   //     PerMilliMolar,
-   //     /// <summary>
-   //     /// [1/M]
-   //     /// </summary>
-   //     PerMolar,
-   // }
-
-    //public enum ChromDataUnit
-    //{
-    //    perMillimeter, //units allowed for absorptionCoeff
-    //    perCentimeter,
-
-    //    perMolarPerMillimeter, //units allowed for extinctionCoeff
-    //    perMilliMolarPerMillimeter,
-    //    perMicroMolarPerMillimeter,
-    //    perMolarPerCentimeter,
-    //    perMilliMolarPerCentimeter,
-    //    perMicroMolarPerCentimeter,
-
-    //}
-    /// <summary>
-    /// solver type. Added to determine which panel is in context LMM 
-    /// </summary>
-    public enum SolverType 
-    {
-        /// <summary>
-        /// forward solver
-        /// </summary>
-        Forward,
-        /// <summary>
-        /// fluence solver
-        /// </summary>
-        Fluence,
-        /// <summary>
-        /// inverse solver
-        /// </summary>
-        Inverse,
-    }
-
-    /// <summary>
-    /// Enum to represent the possible wavelength and wavenumber inputs
-    /// </summary>
-    public enum WavelengthUnit
-    {
-        /// <summary>
-        /// [nm]
-        /// </summary>
-        Nanometers,
-        /// <summary>
-        /// [um] microns
-        /// </summary>
-        Micrometers,
-        /// <summary>
-        /// [m] meters
-        /// </summary>
-        Meters,
-        /// <summary>
-        /// [1/m]
-        /// </summary>
-        InverseMeters,
-        /// <summary>
-        /// [1/cm]
-        /// </summary>
-        InverseCentimeters,
-    }
-
-    /// <summary>
-    /// Enum to represent the possible absorption coefficient inputs
-    /// </summary>
-    public enum AbsorptionCoefficientUnit
-    {
-        /// <summary>
-        /// [1/mm]
-        /// </summary>
-        InverseMillimeters,
-        /// <summary>
-        /// [1/m]
-        /// </summary>
-        InverseMeters,
-        /// <summary>
-        /// [1/cm]
-        /// </summary>
-        InverseCentimeters,
-        /// <summary>
-        /// [1/um]
-        /// </summary>
-        InverseMicrometers,
-    }
-    /// <summary>
-    /// molar unit units
-    /// </summary>
-    public enum MolarUnit
-    {
-        /// <summary>
-        /// no molar unit
-        /// </summary>
-        None,
-        /// <summary>
-        /// molar units
-        /// </summary>
-        Molar,
-        /// <summary>
-        /// millimolar units
-        /// </summary>
-        MilliMolar,
-        /// <summary>
-        /// micromolar units
-        /// </summary>
-        MicroMolar,
-        /// <summary>
-        /// nanomolar units
-        /// </summary>
-        NanoMolar,
-    }
-    #endregion
-}
+
+namespace Vts
+{
+    /// <summary>
+    /// ScatteringType used within Modeling\Spectroscopy 
+    /// </summary>
+    public enum ScatteringType
+    {
+        /// <summary>
+        /// ScatteringType used within PwoerLawScatterer class
+        /// </summary>
+        PowerLaw,
+        /// <summary>
+        /// ScatteringType used within IntralipidScatterer class
+        /// </summary>
+        Intralipid,
+        /// <summary>
+        /// ScatteringType used within MieScatterer class
+        /// </summary>
+        Mie,
+    }
+    /// <summary>
+    /// Types of Mie Scatterers
+    /// </summary>
+    public enum MieScattererType
+    {
+        /// <summary>
+        /// Polystyrene sphere suspension Mie scatterer
+        /// </summary>
+        PolystyreneSphereSuspension,
+        /// <summary>
+        /// Non-polysytrene sphere suspension Mie scatterer
+        /// </summary>
+        Other,
+    }
+    /// <summary>
+    /// Types of Forward solvers in our gui
+    /// </summary>
+    public enum ForwardSolverType
+    {
+        /// <summary>
+        /// Standard Diffusion Approximation (SDA) with point source forward solver
+        /// </summary>
+        PointSourceSDA,
+        /// <summary>
+        /// Standard Diffusion Appoximation (SDA) with distributed point source forward solver
+        /// </summary>
+        DistributedPointSourceSDA,
+        /// <summary>
+        /// Standard Diffusion Approximation (SDA) with Gaussian distributed source forward solver
+        /// </summary>
+        DistributedGaussianSourceSDA,
+        /// <summary>
+        /// delta-P1 forward solver
+        /// </summary>
+        DeltaPOne,
+        /// <summary>
+        /// scaled Monte Carlo forward solver
+        /// </summary>
+        MonteCarlo,
+        /// <summary>
+        /// scaled Monte Carlo forward solver with non-uniform rational b-splines forward solver
+        /// </summary>
+        Nurbs,
+        /// <summary>
+        /// perturbation Monte Carlo (pMC) forward solver
+        /// </summary>
+        pMC,
+//        DiscreteOrdinates
+    }
+    /// <summary>
+    /// spatial-frequency domain types
+    /// </summary>
+    public enum SpatialDomainType
+    {
+        /// <summary>
+        /// real spatial-frequency domain type
+        /// </summary>
+        Real,
+        /// <summary>
+        /// spatial-frequncy domain type
+        /// </summary>
+        SpatialFrequency,
+    }
+    /// <summary>
+    /// temporal-frequency domain types
+    /// </summary>
+    public enum TimeDomainType
+    {
+        /// <summary>
+        /// steady-state temporal-frequency domain type
+        /// </summary>
+        SteadyState,
+        /// <summary>
+        /// time-domain temporal-frequency domain type
+        /// </summary>
+        TimeDomain,
+        /// <summary>
+        /// frequency-domain temporal-frequency domain type
+        /// </summary>
+        FrequencyDomain,
+    }
+    /// <summary>
+    /// Reflectance solution domain types
+    /// </summary>
+    public enum SolutionDomainType
+    {
+        /// <summary>
+        /// reflectance as a function of source-detector separation (rho)
+        /// </summary>
+        RofRho,
+        /// <summary>
+        /// reflectance as a function of spatial-frequency (fx)
+        /// </summary>
+        RofFx,
+        /// <summary>
+        /// reflectance as a function of source-detector separation (rho) and time (t)
+        /// </summary>
+        RofRhoAndT,
+        /// <summary>
+        /// reflectance as a function of spatial-frequency (fx) and time (t)
+        /// </summary>
+        RofFxAndT,
+        /// <summary>
+        /// reflectance as a function source-detector separation (rho) and temporal-frequency (ft)
+        /// </summary>
+        RofRhoAndFt,
+        /// <summary>
+        /// reflectance as a function of spatial-frequency (fx) and temporal-frequency (ft)
+        /// </summary>
+        RofFxAndFt
+    }
+    /// <summary>
+    /// fluence solution domain types 
+    /// </summary>
+    public enum FluenceSolutionDomainType
+    {
+        /// <summary>
+        /// fluence as a function or source-detector separation (rho)
+        /// </summary>
+        FluenceofRho,
+        /// <summary>
+        /// fluence as a function of spatial-frequency (fx)
+        /// </summary>
+        FluenceofFx,
+        /// <summary>
+        /// fluence as a function or source-detector separation (rho) and time (t)
+        /// </summary>
+        FluenceofRhoAndT,
+        /// <summary>
+        /// fluence as a function of spatial-frequency (fx) and time (t)
+        /// </summary>
+        FluenceofFxAndT,
+        /// <summary>
+        /// fluence as a function of source-detector separation (rho) and temporal-frequency (ft)
+        /// </summary>
+        FluenceofRhoAndFt,
+        /// <summary>
+        /// fluence as a function of spatial-frequency (fx) and temporal-frequency (ft)
+        /// </summary>
+        FluenceofFxAndFt
+    }
+    /// <summary>
+    /// forward analysis types
+    /// </summary>
+    public enum ForwardAnalysisType
+    {
+        /// <summary>
+        /// reflectance forward analysis type
+        /// </summary>
+        R,
+        /// <summary>
+        /// the derivative of reflectance (R) with respect to absorption coefficient (mua)
+        /// </summary>
+        dRdMua,
+        /// <summary>
+        /// the derivative of reflectance (R) with respect to reduced scattering coefficient (musp)
+        /// </summary>
+        dRdMusp,
+        /// <summary>
+        /// the derivative of reflectance (R) with respect to anisotropy coefficient (g)
+        /// </summary>
+        dRdG,
+        /// <summary>
+        /// the derivative of reflectance (R) with respect to refractive index (n)
+        /// </summary>
+        dRdN,
+        //dRdIV,
+    }
+    /// <summary>
+    /// map plot types
+    /// </summary>
+    public enum MapType
+    {
+        /// <summary>
+        /// fluence map type
+        /// </summary>
+        Fluence,
+        /// <summary>
+        /// absorbed energy map type
+        /// </summary>
+        AbsorbedEnergy,
+        /// <summary>
+        /// photon hitting density map type
+        /// </summary>
+        PhotonHittingDensity
+    }
+    /// <summary>
+    /// Available choices for mapping grayscale intensity.  These names taken from matlab.
+    /// </summary>
+    public enum ColormapType
+    {
+        /// <summary>
+        /// varies smoothly from black through shades of red, orange, and yellow, to white
+        /// </summary>
+        Hot,
+        /// <summary>
+        /// ranges from blue to red, and passes through the colors cyan, yellow, and orange
+        /// </summary>
+        Jet,
+        /// <summary>
+        /// linear grayscale
+        /// </summary>
+        Gray,
+        /// <summary>
+        /// varies the hue component of the hue-saturation-value color model
+        /// </summary>
+        HSV,
+        /// <summary>
+        /// grayscale colormap with a higher value for the blue component
+        /// </summary>
+        Bone,
+        /// <summary>
+        /// varies smoothly from black to bright copper
+        /// </summary>
+        Copper,
+        /// <summary>
+        /// map is digitize to two colors (white and black)
+        /// </summary>
+        Binary,
+    }
+    /// <summary>
+    /// independent variable axis tyeps
+    /// </summary>
+    public enum IndependentVariableAxis
+    {
+        // todo: add combinations (e.g. RhoAndFt, etc) and update ComputationFactory
+        /// <summary>
+        /// source-detector separation (rho)
+        /// </summary>
+        Rho,
+        /// <summary>
+        /// time (t)
+        /// </summary>
+        T,
+        /// <summary>
+        /// spatial-frequency (fx)
+        /// </summary>
+        Fx,
+        /// <summary>
+        /// temporal-frequency (ft)
+        /// </summary>
+        Ft,
+        /// <summary>
+        /// depth in tissue (z)
+        /// </summary>
+        Z,
+        /// <summary>
+        /// wavelength (lambda)
+        /// </summary>
+        Wavelength
+    }
+    /// <summary>
+    /// independent variable axis unit types.  These are the default units used throughout code
+    /// </summary>
+    public enum IndependentVariableAxisUnits
+    {
+        /// <summary>
+        /// millimeter (mm)
+        /// </summary>
+        MM,
+        /// <summary>
+        /// nanosecond (ns)
+        /// </summary>
+        NS,
+        /// <summary>
+        /// millimeter^(-1)
+        /// </summary>
+        InverseMM,
+        /// <summary>
+        /// giga-Hertz
+        /// </summary>
+        GHz,
+        //NM
+    }
+    /// <summary>
+    /// dependent variable axis unit types
+    /// </summary>
+    public enum DependentVariableAxisUnits
+    {
+        /// <summary>
+        /// per millimeter squared [1/(mm * mm)], inverse area
+        /// </summary>
+        PerMMSquared,
+        /// <summary>
+        /// per millimeter squared per nanosecond [1/(mm * mm * ns)]
+        /// </summary>
+        PerMMSquaredPerNS,
+        /// <summary>
+        /// per millimiter squared per giga-Hertz [1/(mm * mm * GHz)]
+        /// </summary>
+        PerMMSquaredPerGHz,
+        /// <summary>
+        /// unitless dependent variance axis units
+        /// </summary>
+        Unitless,
+        /// <summary>
+        /// per nanosecond [1/ns]
+        /// </summary>
+        PerNS,
+        /// <summary>
+        /// per giga-Hertz [1/GHz]
+        /// </summary>
+        PerGHz,
+        /// <summary>
+        /// per millimeter cubed [1/(mm * mm * mm)]
+        /// </summary>
+        PerMMCubed,
+        /// <summary>
+        /// per millimeter cubed per nanosecond [1/(mm * mm * mm * ns)]
+        /// </summary>
+        PerMMCubedPerNS,
+        /// <summary>
+        /// per millimeter cubed per giga-Hertz [1/(mm * mm * mm * GHz)]
+        /// </summary>
+        PerMMCubedPerGHz,
+        /// <summary>
+        /// per millimeter [1/mm]
+        /// </summary>
+        PerMM,
+        /// <summary>
+        /// per millimeter per nanosecond [1/(mm * ns)]
+        /// </summary>
+        PerMMPerNS,
+        /// <summary>
+        /// per millimeter per giga-Hertz [1/(mm * GHz)]
+        /// </summary>
+        PerMMPerGHz
+    }
+    /// <summary>
+    /// inverse solution parameter types
+    /// </summary>
+    public enum InverseFitType
+    {
+        /// <summary>
+        /// fit inverse solution using two parameters: mua and musp (mus')
+        /// </summary>
+        MuaMusp,
+        /// <summary>
+        /// fit inverse solution using one parameter: mua
+        /// </summary>
+        Mua,
+        /// <summary>
+        /// fit inverse solution using one parameter: musp (mus')
+        /// </summary>
+        Musp,
+        /// <summary>
+        /// fit inverse solution using three parameters: mua, musp (mus') and g
+        /// </summary>
+        MuaMuspG,
+    }
+    /// <summary>
+    /// Analyzer types
+    /// </summary>
+    public enum AnalyzerType
+    {
+        /// <summary>
+        /// numeric analyzer type 
+        /// </summary>
+        Numeric,
+        /// <summary>
+        /// analyzer type that comes from analytic solution
+        /// </summary>
+        AnalyticSDA
+    }
+    /// <summary>
+    /// types of optimization methods
+    /// </summary>
+    public enum OptimizerType
+    {
+        /// <summary>
+        /// Levenberg-Marquard from MPFit
+        /// </summary>
+        MPFitLevenbergMarquardt
+    }
+    /// <summary>
+    /// scaling types
+    /// </summary>
+    public enum ScalingType
+    {
+        /// <summary>
+        /// linear scaling type
+        /// </summary>
+        Linear,
+        /// <summary>
+        /// logarithmic scaling type
+        /// </summary>
+        Log
+    }
+    /// <summary>
+    /// plot normalization types
+    /// </summary>
+    public enum PlotNormalizationType
+    {
+        /// <summary>
+        /// no plot normalization
+        /// </summary>
+        None,
+        /// <summary>
+        /// plot normalization relative to plot max
+        /// </summary>
+        RelativeToMax,
+        /// <summary>
+        /// plot normalization relative to curve
+        /// </summary>
+        RelativeToCurve
+    }
+    /// <summary>
+    /// measured data type
+    /// </summary>
+    public enum MeasuredDataType
+    {
+        /// <summary>
+        /// measured data simulated from forward solver with optional noise added
+        /// </summary>
+        Simulated,
+        /// <summary>
+        /// measured data imported from file
+        /// </summary>
+        FromFile
+    }
+    /// <summary>
+    /// reflectance plot types
+    /// </summary>
+    public enum ReflectancePlotType
+    {
+        /// <summary>
+        /// forward solver solutions plots
+        /// </summary>
+        ForwardSolver,
+        /// <summary>
+        /// measured data plot for inverse solver panel
+        /// </summary>
+        InverseSolverMeasuredData,
+        /// <summary>
+        /// forward solver at initial guess for inverse solver panel
+        /// </summary>
+        InverseSolverAtInitialGuess,
+        /// <summary>
+        /// forward solver at converged optical properties for inverse solver panel
+        /// </summary>
+        InverseSolverAtConvergedData,
+        /// <summary>
+        /// clear plot
+        /// </summary>
+        Clear
+    }
+    /// <summary>
+    /// Absorption weighting type used within Monte Carlo code
+    /// </summary>
+    public enum AbsorptionWeightingType
+    {
+        /// <summary>
+        /// analog absorption weighting
+        /// </summary>
+        Analog,
+        /// <summary>
+        /// discrete absorption weighting
+        /// </summary>
+        Discrete,
+        /// <summary>
+        /// continuous absorption weighting
+        /// </summary>
+        Continuous,
+    }
+    /// <summary>
+    /// Phase function type used within the Monte Carlo code
+    /// </summary>
+    public enum PhaseFunctionType
+    {
+        /// <summary>
+        /// Henyey-Greenstein scattering phase function
+        /// </summary>
+        HenyeyGreenstein,
+        /// <summary>
+        /// bidirectional scattering phase function
+        /// </summary>
+        Bidirectional,
+    }
+    /// <summary>
+    /// input parameters types used in the Monte Carlo CommandLine application for parameter sweeps
+    /// </summary>
+    public enum InputParameterType
+    {
+        /// <summary>
+        /// x position of the source definition
+        /// </summary>
+        XSourcePosition,
+        /// <summary>
+        /// y position of the source definition
+        /// </summary>
+        YSourcePosition, 
+        /// <summary>
+        /// x center position of the embedded ellipse
+        /// </summary>
+        XEllipsePosition,
+        /// <summary>
+        /// y center position of the embedded ellipse
+        /// </summary>
+        YEllipsePosition, 
+        /// <summary>
+        /// z center position of the embedded ellipse
+        /// </summary>
+        ZEllipsePosition, 
+        /// <summary>
+        /// x-axis radius of embedded ellipse
+        /// </summary>
+        XEllipseRadius, 
+        /// <summary>
+        /// y-axis radius of embedded ellipse
+        /// </summary>
+        YEllipseRadius, 
+        /// <summary>
+        /// z-axis radius of embedded ellipse
+        /// </summary>
+        ZEllipseRadius,
+        /// <summary>
+        /// absorption coefficient of top layer of tissue
+        /// </summary>
+        Mua1, 
+        /// <summary>
+        /// absorption coefficient of second layer of tissue
+        /// </summary>
+        Mua2,
+        /// <summary>
+        /// scattering coefficient of top layer of tissue
+        /// </summary>
+        Mus1,
+        /// <summary>
+        /// scattering coefficient of second layer of tissue
+        /// </summary>
+        Mus2,
+        /// <summary>
+        /// anisotropy coefficient of top layer of tissue
+        /// </summary>
+        G1,
+        /// <summary>
+        /// anisotropy coefficient of second layer of tissue
+        /// </summary>
+        G2,
+        /// <summary>
+        /// refractive index of top layer of tissue
+        /// </summary>
+        N1,
+        /// <summary>
+        /// refractive index of second layer of tissue
+        /// </summary>
+        N2,
+        /// <summary>
+        /// thickness of top layer of tissue
+        /// </summary>
+        D1,
+        /// <summary>
+        /// thickness of second layer of tissue
+        /// </summary>
+        D2,
+    }
+    /// <summary>
+    /// Random number generator types
+    /// </summary>
+    public enum RandomNumberGeneratorType
+    {
+        /// <summary>
+        /// 19937 MT by Matsumoto (implemented by Math.NET Numerics)
+        /// </summary>
+        MersenneTwister,
+    }
+
+    #region Spectral Mapping Enums
+    /// <summary>
+    /// chromophore coefficient types
+    /// </summary>
+    public enum ChromophoreCoefficientType
+    {
+        /// <summary>
+        /// Absorption coefficients per unit distance in [1/mm] 
+        /// (i.e. 2.303 * Absorbance)
+        /// </summary>
+        FractionalAbsorptionCoefficient,
+        /// <summary>
+        /// Extinction coefficients per unit distance per concentration [(1/mm)*(1/microMoloar)]
+        /// (i.e. Absorbance / [Concentration * Path-length])
+        /// </summary>
+        MolarAbsorptionCoefficient,
+    }
+    ///// <summary>
+    ///// absorption coefficient unit types
+    ///// </summary>
+    //public enum AbsorptionCoefficientUnits
+    //{
+    //    /// <summary>
+    //    /// units [1/(mm * uM)]
+    //    /// </summary>
+    //    PerMillimeterPerMicroMolar,
+    //    /// <summary>
+    //    /// units [1/mm]
+    //    /// </summary>
+    //    PerMillimeter,
+    //}
+    /// <summary>
+    /// concentration units
+    /// </summary>
+    public enum ConcentrationUnits
+    {
+        /// <summary>
+        /// [uM] concentraction units
+        /// </summary>
+        microMolar,
+        /// <summary>
+        /// percent concentration units
+        /// </summary>
+        percent
+    }
+    /// <summary>
+    /// units allowed for blood concentration
+    /// </summary>
+    public enum BloodConcentrationUnit 
+    {
+        /// <summary>
+        /// oxy-hemoglobin + deoxy-hemoglobin
+        /// </summary>
+        OxyPlusDeoxy,
+        /// <summary>
+        /// total hemoglobin + oxygen saturation
+        /// </summary>
+        HbTPlusStO2,
+        /// <summary>
+        /// blood volume + oxygenation
+        /// </summary>
+        VbPlusOxygenation,
+    }
+    /// <summary>
+    /// chromophore types
+    /// </summary>
+    public enum ChromophoreType
+    {
+        /// <summary>
+        /// deoxy-hemoglobin
+        /// </summary>
+        HbO2,
+        /// <summary>
+        /// hemoglobin
+        /// </summary>
+        Hb,
+        /// <summary>
+        /// water
+        /// </summary>
+        H2O,
+        /// <summary>
+        /// fat
+        /// </summary>
+        Fat,
+        /// <summary>
+        /// melanin
+        /// </summary>
+        Melanin,
+        ///// <summary>
+        ///// copper phthalocyanine tetrasulfonic acid
+        ///// </summary>
+        //CPTA,
+        /// <summary>
+        /// nigrosin
+        /// </summary>
+        Nigrosin,
+        /// <summary>
+        /// baseline chromophore
+        /// </summary>
+        Baseline
+    }
+    /// <summary>
+    /// tissue types
+    /// </summary>
+    public enum TissueType
+    {
+        /// <summary>
+        /// skin tissue type
+        /// </summary>
+        Skin,
+        /// <summary>
+        /// liver tissue type 
+        /// </summary>
+        Liver,
+        /// <summary>
+        /// grey matter of brain tissue type
+        /// </summary>
+        BrainGrayMatter,
+        /// <summary>
+        /// white matter of brain tissue type
+        /// </summary>
+        BrainWhiteMatter,
+        /// <summary>
+        /// pre-menopausal breast tissue type
+        /// </summary>
+        BreastPreMenopause,
+        /// <summary>
+        /// post-menopausal breast tissue type
+        /// </summary>
+        BreastPostMenopause,
+        /// <summary>
+        /// intralipid tissue phantom 
+        /// </summary>
+        IntralipidPhantom,
+        /// <summary>
+        /// polystyrene sphere suspension tissue phantom
+        /// </summary>
+        PolystyreneSpherePhantom,
+        /// <summary>
+        /// custom tissue 
+        /// </summary>
+        Custom
+    }
+
+   ///// <summary>
+   // /// Chromophore data distance units. For future GUI spectral upload tool...
+   ///// </summary>
+   // public enum ChromDataDistanceUnits 
+   // {
+   //     /// <summary>
+   //     /// [1/mm]
+   //     /// </summary>
+   //     PerMillimeter,
+   //     /// <summary>
+   //     /// [1/cm]
+   //     /// </summary>
+   //     PerCentimeter,
+   //     /// <summary>
+   //     /// [1/m]
+   //     /// </summary>
+   //     PerMeter,
+   // }
+   // /// <summary>
+   // /// chromophore data concentration units. For future GUI spectral upload tool...
+   // /// </summary>
+   // public enum ChromDataConcentrationUnits  
+   // {
+   //     /// <summary>
+   //     /// [1/uM]
+   //     /// </summary>
+   //     PerMicroMolar,
+   //     /// <summary>
+   //     /// [1/mM]
+   //     /// </summary>
+   //     PerMilliMolar,
+   //     /// <summary>
+   //     /// [1/M]
+   //     /// </summary>
+   //     PerMolar,
+   // }
+
+    //public enum ChromDataUnit
+    //{
+    //    perMillimeter, //units allowed for absorptionCoeff
+    //    perCentimeter,
+
+    //    perMolarPerMillimeter, //units allowed for extinctionCoeff
+    //    perMilliMolarPerMillimeter,
+    //    perMicroMolarPerMillimeter,
+    //    perMolarPerCentimeter,
+    //    perMilliMolarPerCentimeter,
+    //    perMicroMolarPerCentimeter,
+
+    //}
+    /// <summary>
+    /// solver type. Added to determine which panel is in context LMM 
+    /// </summary>
+    public enum SolverType 
+    {
+        /// <summary>
+        /// forward solver
+        /// </summary>
+        Forward,
+        /// <summary>
+        /// fluence solver
+        /// </summary>
+        Fluence,
+        /// <summary>
+        /// inverse solver
+        /// </summary>
+        Inverse,
+    }
+
+    /// <summary>
+    /// Enum to represent the possible wavelength and wavenumber inputs
+    /// </summary>
+    public enum WavelengthUnit
+    {
+        /// <summary>
+        /// [nm]
+        /// </summary>
+        Nanometers,
+        /// <summary>
+        /// [um] microns
+        /// </summary>
+        Micrometers,
+        /// <summary>
+        /// [m] meters
+        /// </summary>
+        Meters,
+        /// <summary>
+        /// [1/m]
+        /// </summary>
+        InverseMeters,
+        /// <summary>
+        /// [1/cm]
+        /// </summary>
+        InverseCentimeters,
+    }
+
+    /// <summary>
+    /// Enum to represent the possible absorption coefficient inputs
+    /// </summary>
+    public enum AbsorptionCoefficientUnit
+    {
+        /// <summary>
+        /// [1/mm]
+        /// </summary>
+        InverseMillimeters,
+        /// <summary>
+        /// [1/m]
+        /// </summary>
+        InverseMeters,
+        /// <summary>
+        /// [1/cm]
+        /// </summary>
+        InverseCentimeters,
+        /// <summary>
+        /// [1/um]
+        /// </summary>
+        InverseMicrometers,
+    }
+    /// <summary>
+    /// molar unit units
+    /// </summary>
+    public enum MolarUnit
+    {
+        /// <summary>
+        /// no molar unit
+        /// </summary>
+        None,
+        /// <summary>
+        /// molar units
+        /// </summary>
+        Molar,
+        /// <summary>
+        /// millimolar units
+        /// </summary>
+        MilliMolar,
+        /// <summary>
+        /// micromolar units
+        /// </summary>
+        MicroMolar,
+        /// <summary>
+        /// nanomolar units
+        /// </summary>
+        NanoMolar,
+    }
+    #endregion
+}