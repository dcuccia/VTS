using System;
using Meta.Numerics;

namespace Vts.SpectralMapping
{
    /// <summary>
    /// This class implements the formulation by Craig F. Bohren, Donald R. Huffman
    /// "Absorption and Scattering of Light by Small Particles", Wiley Sci., 1983
    /// Additional information can be found at Oregon Medical Center web-page:
    /// http://omlc.ogi.edu/classroom/ece532/class3/mie.html
    /// </summary>
    public class MieScatterer : BindableObject, IScatterer
    {
        const int angles = 361;
        const int nAngles = 2 * angles - 1;
        const double dTheta = (Math.PI / 2) / (angles - 1); /* dtheta: .25 deg. (in radian) */
        //private double _Wavelength;
        private double _ParticleRadius;
        private double _ParticleRefractiveIndexMismatch;
        private double _MediumRefractiveIndexMismatch;
        private double _VolumeFraction;

        private MieScatteringParameters MieScattParams;

        private class MieScatteringParameters
        {
            public double[] Q { get; set; }
            public Complex[] S1 { get; set; }
            public Complex[] S2 { get; set; }
            public double[] S11 { get; set; }
            public double G { get; set; }
        }

        /// <summary>
        /// Creates a MieScatterer with the specified values for particle radius, particle refractive index and medium refractive index
        /// </summary>
        /// <param name="particleRadius">Particle radius</param>
        /// <param name="particleRefractiveIndex">Particle refractive index</param>
        /// <param name="mediumRefractiveIndex">Medium refractive index</param>
        public MieScatterer(
            double particleRadius,
            double particleRefractiveIndex,
            double mediumRefractiveIndex,
            double volumeFraction)
        {
            ParticleRadius = particleRadius;
            ParticleRefractiveIndexMismatch = particleRefractiveIndex;
            MediumRefractiveIndexMismatch = mediumRefractiveIndex;
            VolumeFraction = volumeFraction;
        }

        /// <summary>
        /// Creates a MieScatterer with the specified Mie scatterer type
        /// </summary>
        /// <param name="scattererType">The Mie scatterer type</param>
        public MieScatterer(MieScattererType scattererType)
        {
            switch (scattererType)
            {
                case MieScattererType.PolystyreneSphereSuspension:
                default:
                    ParticleRadius = 0.5;
                    ParticleRefractiveIndexMismatch = 1.4;
                    MediumRefractiveIndexMismatch = 1.0;
                    VolumeFraction = 0.01;
                    break;
            }
        }

        /// <summary>
        /// Creates a MieScatterer with a MieScattererType of PolystyreneSphereSuspension
        /// </summary>
        public MieScatterer()
            : this(MieScattererType.PolystyreneSphereSuspension)
        {
        }

        /// <summary>
        /// Scatterer type, set to Mie
        /// </summary>
        public ScatteringType ScattererType { get { return ScatteringType.Mie; } }

        /// <summary>
        /// Partice radius
        /// </summary>
        public double ParticleRadius
        {
            get { return _ParticleRadius; }

            set
            {
                _ParticleRadius = value;
                OnPropertyChanged("ParticleRadius");
            }
        }

        /// <summary>
        /// Particle refractive index mismatch
        /// </summary>
        public double ParticleRefractiveIndexMismatch
        {
            get { return _ParticleRefractiveIndexMismatch; }

            set
            {
                _ParticleRefractiveIndexMismatch = value;
                OnPropertyChanged("ParticleRefractiveIndexMismatch");
            }
        }

        /// <summary>
        /// Medium refractive index mismatch
        /// </summary>
        public double MediumRefractiveIndexMismatch
        {
            get { return _MediumRefractiveIndexMismatch; }
            set
            {
                _MediumRefractiveIndexMismatch = value;
                OnPropertyChanged("MediumRefractiveIndexMismatch");
            }
        }

        /// <summary>
        /// Volume fraction
        /// </summary>
        public double VolumeFraction
        {
            get { return _VolumeFraction; }
            set
            {
                _VolumeFraction = value;
            }
        }

        /// <summary>
        /// Returns the anisotropy coefficient for a given wavelength
        /// </summary>
        /// <param name="wavelength">Wavelength</param>
        /// <returns>The anisotropy coeffient g</returns>
        public double GetG(double wavelength)
        {
            MieScattParams = new MieScatteringParameters();
            BohrenHuffmanMie(wavelength);
            return MieScattParams.G;
        }

        /// <summary>
        /// Returns the scattering coefficient for a given wavelength
        /// </summary>
        /// <param name="wavelength">Wavelength</param>
        /// <returns>The scattering coefficient Mus</returns>
        public double GetMus(double wavelength)
        {
            MieScattParams = new MieScatteringParameters();
            BohrenHuffmanMie(wavelength);
            double qSca = MieScattParams.Q[0];

            //Let a = particle radius;
            //fv = particle volume fraction;
            //rho_s = fv/((4/3)*Pi/a^3) = particle number density;
            //sigma_s = Qsca*A = cross-section
            //A = Pi*a^2 = area
            // Then mus = rho_s*sigma_s, which, upon simplifying, produces:
            // mus = (fv*Qsca)/((4/3)*a)
            double mus = VolumeFraction * qSca / ((4.0 / 3.0) * ParticleRadius*1e-3);  //radius in m
            return mus;
        }

        /// <summary>
        /// Returns the reduced scattering coefficient for a given wavelength
        /// </summary>
        /// <param name="wavelength">Wavelength</param>
        /// <returns>The reduced scattering coefficient Mus'</returns>
        public double GetMusp(double wavelength)
        {
            var mus = GetMus(wavelength);
            var g = GetG(wavelength);   //This call may not be required. GetMus calculate both mus and g. Fix later
            return mus * (1 - g);
        }

        private double GetSizeParameter(double wavelength)
        {
            return 1000 * 2.0 * Math.PI * ParticleRadius * MediumRefractiveIndexMismatch / wavelength;
        }

        private MieScatteringParameters BohrenHuffmanMie(double wavelength)
        {
            int rn;
            double[] amu = new double[angles];
            double[] theta = new double[angles];
            double[] tau = new double[angles];
            double[] pi =  new double[angles];
            double[] pi0 = new double[angles];
            double[] pi1 = new double[angles];
            Complex[] s1 = new Complex[nAngles];
            Complex[] s2 = new Complex[nAngles];

            double sizeParameter = GetSizeParameter(wavelength);
            double nStop = (int)(sizeParameter + 4.0 * Math.Pow(sizeParameter, 1 / 3) + 2.0);//number of terms in the series
            double kMedium = 0.0;
            double kSphere = 0.0;
            double nSphere = ParticleRefractiveIndexMismatch;
            double nMedium = MediumRefractiveIndexMismatch;
            Complex refrel = new Complex(nSphere, kSphere) / (new Complex(nMedium, kMedium));

            double ym = Math.Abs(sizeParameter * ComplexAbs(refrel));
            int nMx = (int)(ym > nStop ? (ym + 15) : (nStop + 15));

            Complex[] d = new Complex[nMx + 1];
            for (int p = nMx; p > 0; p--)
            {
                Complex z = (p + 1) / (sizeParameter * refrel);
                d[p - 1] = z - 1.0 / (d[p] + z);
            }
            
            for (int i = 0; i < angles; i++)  /* theta[0-360] goes from 0 to pi rad. */
            {
                theta[i] = i*dTheta;
                amu[i] = Math.Cos(theta[i]);
                pi0[i] = 0.0;
                pi1[i] = 1.0;
            }
            
            double psi0 = Math.Cos(sizeParameter);
            double psi1 = Math.Sin(sizeParameter);
            double chi0 = -psi1;
            double chi1 = psi0;
            var xi1 = new Complex(psi1, -chi1);

            double qSca = 0.0;
            
            for (int n = 0; n < nStop; n++)  /* Recursive series until nStop is reached */
            {
                rn = n + 1;
                double fn = (2.0 * rn + 1) / (rn * (rn + 1));
                double psi = (2.0 * rn - 1) * psi1 / sizeParameter - psi0;
                double chi = (2.0 * rn - 1) * chi1 / sizeParameter - chi0;
                var xi = new Complex(psi, -chi);
                Complex an = ((d[n] / refrel + rn / sizeParameter) * psi - psi1) /
                             ((d[n] / refrel + rn / sizeParameter) * xi - xi1);
                Complex bn = ((refrel * d[n] + rn / sizeParameter) * psi - psi1) /
                             ((refrel * d[n] + rn / sizeParameter) * xi - xi1);
                qSca += (2.0 * rn + 1) * (Math.Pow(ComplexAbs(an), 2) + Math.Pow(ComplexAbs(bn), 2));

                double p = Math.Pow(-1.0, rn - 1);
                double t = Math.Pow(-1.0, rn);
                for (int j = 0; j < angles; j++)  /* j from 0 to 360 */
                {
                    int jj = nAngles - 1 - j; /* jj = 720-j (i.e. jj from 720 to 360) */
                    pi[j] = pi1[j];
                    tau[j] = rn * amu[j] * pi[j] - (rn + 1) * pi0[j];
                   
                    s1[j] += fn * (an * pi[j] + bn * tau[j]);
                    s2[j] += fn * (an * tau[j] + bn * pi[j]);
                    if (j == jj)
                        continue;
                    s1[jj] += fn * (p * an * pi[j] + t * bn * tau[j]);
                    s2[jj] += fn * (t * an * tau[j] + p * bn * pi[j]);
                }
                psi0 = psi1;
                psi1 = psi;
                chi0 = chi1;
                chi1 = chi;

                xi1.Re = psi1;
                xi1.Im = -chi1;
                rn += 1;
                for (int j = 0; j < angles; j++)
                {
                    pi1[j] = ((2.0 * rn - 1) * amu[j] * pi[j] - rn * pi0[j]) / (rn - 1);
                    pi0[j] = pi[j];
                }
            } /* end of recursive series loop */

            //return the whole class
            //remove definitions from the constructor
            MieScattParams.Q = new double[3];
            MieScattParams.Q[0] = qSca*2.0 / (sizeParameter * sizeParameter);;
            MieScattParams.Q[1] = (4.0 * s1[0].Re) / (sizeParameter * sizeParameter);
            MieScattParams.Q[2] = 4.0 / (sizeParameter * sizeParameter) * Math.Pow(ComplexAbs(s1[nAngles - 1]), 2);

            MieScattParams.S1 = new Complex[nAngles];
            MieScattParams.S2 = new Complex[nAngles];
            MieScattParams.S11 = new double[nAngles];

            MieScattParams.S1 = s1;
            MieScattParams.S2 = s2;

            //Calculate unpolarized amplitude and g (anisotropy)
            double gNumerator = 0.0;
            double gDenominator = 0.0;
            for (int j = 0; j < nAngles; j++)
            {
<<<<<<< HEAD
                MieScattParams.S11[k] = 0.5 * (Math.Pow(ComplexAbs(MieScattParams.S1[k]), 2)
                    + Math.Pow(ComplexAbs(MieScattParams.S2[k]), 2));
            }
//            for (int st = 0; st < MieScattParams.S11.Length; st++)
//            {
//            }
=======
                double cost = Math.Cos(j*dTheta);
                double sint = Math.Sqrt(1 - cost*cost);
                MieScattParams.S11[j] = 0.5 * (Math.Pow(ComplexAbs(MieScattParams.S1[j]), 2)
                    + Math.Pow(ComplexAbs(MieScattParams.S2[j]), 2));
                gNumerator  += MieScattParams.S11[j] * cost * 2 * Math.PI * sint * dTheta;
                gDenominator += MieScattParams.S11[j] * 2 * Math.PI * sint* dTheta;
            }
            MieScattParams.G = gNumerator/gDenominator;
            
>>>>>>> 1248568a
            return MieScattParams;
        }
        
        private double ComplexAbs(Complex z)
        {
            double re = z.Re;
            double im = z.Im;
            return Math.Sqrt(re * re + im * im);
        }
    }
}
<|MERGE_RESOLUTION|>--- conflicted
+++ resolved
@@ -1,323 +1,315 @@
-using System;
-using Meta.Numerics;
-
-namespace Vts.SpectralMapping
-{
-    /// <summary>
-    /// This class implements the formulation by Craig F. Bohren, Donald R. Huffman
-    /// "Absorption and Scattering of Light by Small Particles", Wiley Sci., 1983
-    /// Additional information can be found at Oregon Medical Center web-page:
-    /// http://omlc.ogi.edu/classroom/ece532/class3/mie.html
-    /// </summary>
-    public class MieScatterer : BindableObject, IScatterer
-    {
-        const int angles = 361;
-        const int nAngles = 2 * angles - 1;
-        const double dTheta = (Math.PI / 2) / (angles - 1); /* dtheta: .25 deg. (in radian) */
-        //private double _Wavelength;
-        private double _ParticleRadius;
-        private double _ParticleRefractiveIndexMismatch;
-        private double _MediumRefractiveIndexMismatch;
-        private double _VolumeFraction;
-
-        private MieScatteringParameters MieScattParams;
-
-        private class MieScatteringParameters
-        {
-            public double[] Q { get; set; }
-            public Complex[] S1 { get; set; }
-            public Complex[] S2 { get; set; }
-            public double[] S11 { get; set; }
-            public double G { get; set; }
-        }
-
-        /// <summary>
-        /// Creates a MieScatterer with the specified values for particle radius, particle refractive index and medium refractive index
-        /// </summary>
-        /// <param name="particleRadius">Particle radius</param>
-        /// <param name="particleRefractiveIndex">Particle refractive index</param>
-        /// <param name="mediumRefractiveIndex">Medium refractive index</param>
-        public MieScatterer(
-            double particleRadius,
-            double particleRefractiveIndex,
-            double mediumRefractiveIndex,
-            double volumeFraction)
-        {
-            ParticleRadius = particleRadius;
-            ParticleRefractiveIndexMismatch = particleRefractiveIndex;
-            MediumRefractiveIndexMismatch = mediumRefractiveIndex;
-            VolumeFraction = volumeFraction;
-        }
-
-        /// <summary>
-        /// Creates a MieScatterer with the specified Mie scatterer type
-        /// </summary>
-        /// <param name="scattererType">The Mie scatterer type</param>
-        public MieScatterer(MieScattererType scattererType)
-        {
-            switch (scattererType)
-            {
-                case MieScattererType.PolystyreneSphereSuspension:
-                default:
-                    ParticleRadius = 0.5;
-                    ParticleRefractiveIndexMismatch = 1.4;
-                    MediumRefractiveIndexMismatch = 1.0;
-                    VolumeFraction = 0.01;
-                    break;
-            }
-        }
-
-        /// <summary>
-        /// Creates a MieScatterer with a MieScattererType of PolystyreneSphereSuspension
-        /// </summary>
-        public MieScatterer()
-            : this(MieScattererType.PolystyreneSphereSuspension)
-        {
-        }
-
-        /// <summary>
-        /// Scatterer type, set to Mie
-        /// </summary>
-        public ScatteringType ScattererType { get { return ScatteringType.Mie; } }
-
-        /// <summary>
-        /// Partice radius
-        /// </summary>
-        public double ParticleRadius
-        {
-            get { return _ParticleRadius; }
-
-            set
-            {
-                _ParticleRadius = value;
-                OnPropertyChanged("ParticleRadius");
-            }
-        }
-
-        /// <summary>
-        /// Particle refractive index mismatch
-        /// </summary>
-        public double ParticleRefractiveIndexMismatch
-        {
-            get { return _ParticleRefractiveIndexMismatch; }
-
-            set
-            {
-                _ParticleRefractiveIndexMismatch = value;
-                OnPropertyChanged("ParticleRefractiveIndexMismatch");
-            }
-        }
-
-        /// <summary>
-        /// Medium refractive index mismatch
-        /// </summary>
-        public double MediumRefractiveIndexMismatch
-        {
-            get { return _MediumRefractiveIndexMismatch; }
-            set
-            {
-                _MediumRefractiveIndexMismatch = value;
-                OnPropertyChanged("MediumRefractiveIndexMismatch");
-            }
-        }
-
-        /// <summary>
-        /// Volume fraction
-        /// </summary>
-        public double VolumeFraction
-        {
-            get { return _VolumeFraction; }
-            set
-            {
-                _VolumeFraction = value;
-            }
-        }
-
-        /// <summary>
-        /// Returns the anisotropy coefficient for a given wavelength
-        /// </summary>
-        /// <param name="wavelength">Wavelength</param>
-        /// <returns>The anisotropy coeffient g</returns>
-        public double GetG(double wavelength)
-        {
-            MieScattParams = new MieScatteringParameters();
-            BohrenHuffmanMie(wavelength);
-            return MieScattParams.G;
-        }
-
-        /// <summary>
-        /// Returns the scattering coefficient for a given wavelength
-        /// </summary>
-        /// <param name="wavelength">Wavelength</param>
-        /// <returns>The scattering coefficient Mus</returns>
-        public double GetMus(double wavelength)
-        {
-            MieScattParams = new MieScatteringParameters();
-            BohrenHuffmanMie(wavelength);
-            double qSca = MieScattParams.Q[0];
-
-            //Let a = particle radius;
-            //fv = particle volume fraction;
-            //rho_s = fv/((4/3)*Pi/a^3) = particle number density;
-            //sigma_s = Qsca*A = cross-section
-            //A = Pi*a^2 = area
-            // Then mus = rho_s*sigma_s, which, upon simplifying, produces:
-            // mus = (fv*Qsca)/((4/3)*a)
-            double mus = VolumeFraction * qSca / ((4.0 / 3.0) * ParticleRadius*1e-3);  //radius in m
-            return mus;
-        }
-
-        /// <summary>
-        /// Returns the reduced scattering coefficient for a given wavelength
-        /// </summary>
-        /// <param name="wavelength">Wavelength</param>
-        /// <returns>The reduced scattering coefficient Mus'</returns>
-        public double GetMusp(double wavelength)
-        {
-            var mus = GetMus(wavelength);
-            var g = GetG(wavelength);   //This call may not be required. GetMus calculate both mus and g. Fix later
-            return mus * (1 - g);
-        }
-
-        private double GetSizeParameter(double wavelength)
-        {
-            return 1000 * 2.0 * Math.PI * ParticleRadius * MediumRefractiveIndexMismatch / wavelength;
-        }
-
-        private MieScatteringParameters BohrenHuffmanMie(double wavelength)
-        {
-            int rn;
-            double[] amu = new double[angles];
-            double[] theta = new double[angles];
-            double[] tau = new double[angles];
-            double[] pi =  new double[angles];
-            double[] pi0 = new double[angles];
-            double[] pi1 = new double[angles];
-            Complex[] s1 = new Complex[nAngles];
-            Complex[] s2 = new Complex[nAngles];
-
-            double sizeParameter = GetSizeParameter(wavelength);
-            double nStop = (int)(sizeParameter + 4.0 * Math.Pow(sizeParameter, 1 / 3) + 2.0);//number of terms in the series
-            double kMedium = 0.0;
-            double kSphere = 0.0;
-            double nSphere = ParticleRefractiveIndexMismatch;
-            double nMedium = MediumRefractiveIndexMismatch;
-            Complex refrel = new Complex(nSphere, kSphere) / (new Complex(nMedium, kMedium));
-
-            double ym = Math.Abs(sizeParameter * ComplexAbs(refrel));
-            int nMx = (int)(ym > nStop ? (ym + 15) : (nStop + 15));
-
-            Complex[] d = new Complex[nMx + 1];
-            for (int p = nMx; p > 0; p--)
-            {
-                Complex z = (p + 1) / (sizeParameter * refrel);
-                d[p - 1] = z - 1.0 / (d[p] + z);
-            }
-            
-            for (int i = 0; i < angles; i++)  /* theta[0-360] goes from 0 to pi rad. */
-            {
-                theta[i] = i*dTheta;
-                amu[i] = Math.Cos(theta[i]);
-                pi0[i] = 0.0;
-                pi1[i] = 1.0;
-            }
-            
-            double psi0 = Math.Cos(sizeParameter);
-            double psi1 = Math.Sin(sizeParameter);
-            double chi0 = -psi1;
-            double chi1 = psi0;
-            var xi1 = new Complex(psi1, -chi1);
-
-            double qSca = 0.0;
-            
-            for (int n = 0; n < nStop; n++)  /* Recursive series until nStop is reached */
-            {
-                rn = n + 1;
-                double fn = (2.0 * rn + 1) / (rn * (rn + 1));
-                double psi = (2.0 * rn - 1) * psi1 / sizeParameter - psi0;
-                double chi = (2.0 * rn - 1) * chi1 / sizeParameter - chi0;
-                var xi = new Complex(psi, -chi);
-                Complex an = ((d[n] / refrel + rn / sizeParameter) * psi - psi1) /
-                             ((d[n] / refrel + rn / sizeParameter) * xi - xi1);
-                Complex bn = ((refrel * d[n] + rn / sizeParameter) * psi - psi1) /
-                             ((refrel * d[n] + rn / sizeParameter) * xi - xi1);
-                qSca += (2.0 * rn + 1) * (Math.Pow(ComplexAbs(an), 2) + Math.Pow(ComplexAbs(bn), 2));
-
-                double p = Math.Pow(-1.0, rn - 1);
-                double t = Math.Pow(-1.0, rn);
-                for (int j = 0; j < angles; j++)  /* j from 0 to 360 */
-                {
-                    int jj = nAngles - 1 - j; /* jj = 720-j (i.e. jj from 720 to 360) */
-                    pi[j] = pi1[j];
-                    tau[j] = rn * amu[j] * pi[j] - (rn + 1) * pi0[j];
-                   
-                    s1[j] += fn * (an * pi[j] + bn * tau[j]);
-                    s2[j] += fn * (an * tau[j] + bn * pi[j]);
-                    if (j == jj)
-                        continue;
-                    s1[jj] += fn * (p * an * pi[j] + t * bn * tau[j]);
-                    s2[jj] += fn * (t * an * tau[j] + p * bn * pi[j]);
-                }
-                psi0 = psi1;
-                psi1 = psi;
-                chi0 = chi1;
-                chi1 = chi;
-
-                xi1.Re = psi1;
-                xi1.Im = -chi1;
-                rn += 1;
-                for (int j = 0; j < angles; j++)
-                {
-                    pi1[j] = ((2.0 * rn - 1) * amu[j] * pi[j] - rn * pi0[j]) / (rn - 1);
-                    pi0[j] = pi[j];
-                }
-            } /* end of recursive series loop */
-
-            //return the whole class
-            //remove definitions from the constructor
-            MieScattParams.Q = new double[3];
-            MieScattParams.Q[0] = qSca*2.0 / (sizeParameter * sizeParameter);;
-            MieScattParams.Q[1] = (4.0 * s1[0].Re) / (sizeParameter * sizeParameter);
-            MieScattParams.Q[2] = 4.0 / (sizeParameter * sizeParameter) * Math.Pow(ComplexAbs(s1[nAngles - 1]), 2);
-
-            MieScattParams.S1 = new Complex[nAngles];
-            MieScattParams.S2 = new Complex[nAngles];
-            MieScattParams.S11 = new double[nAngles];
-
-            MieScattParams.S1 = s1;
-            MieScattParams.S2 = s2;
-
-            //Calculate unpolarized amplitude and g (anisotropy)
-            double gNumerator = 0.0;
-            double gDenominator = 0.0;
-            for (int j = 0; j < nAngles; j++)
-            {
-<<<<<<< HEAD
-                MieScattParams.S11[k] = 0.5 * (Math.Pow(ComplexAbs(MieScattParams.S1[k]), 2)
-                    + Math.Pow(ComplexAbs(MieScattParams.S2[k]), 2));
-            }
-//            for (int st = 0; st < MieScattParams.S11.Length; st++)
-//            {
-//            }
-=======
-                double cost = Math.Cos(j*dTheta);
-                double sint = Math.Sqrt(1 - cost*cost);
-                MieScattParams.S11[j] = 0.5 * (Math.Pow(ComplexAbs(MieScattParams.S1[j]), 2)
-                    + Math.Pow(ComplexAbs(MieScattParams.S2[j]), 2));
-                gNumerator  += MieScattParams.S11[j] * cost * 2 * Math.PI * sint * dTheta;
-                gDenominator += MieScattParams.S11[j] * 2 * Math.PI * sint* dTheta;
-            }
-            MieScattParams.G = gNumerator/gDenominator;
-            
->>>>>>> 1248568a
-            return MieScattParams;
-        }
-        
-        private double ComplexAbs(Complex z)
-        {
-            double re = z.Re;
-            double im = z.Im;
-            return Math.Sqrt(re * re + im * im);
-        }
-    }
-}
+using System;
+using Meta.Numerics;
+
+namespace Vts.SpectralMapping
+{
+    /// <summary>
+    /// This class implements the formulation by Craig F. Bohren, Donald R. Huffman
+    /// "Absorption and Scattering of Light by Small Particles", Wiley Sci., 1983
+    /// Additional information can be found at Oregon Medical Center web-page:
+    /// http://omlc.ogi.edu/classroom/ece532/class3/mie.html
+    /// </summary>
+    public class MieScatterer : BindableObject, IScatterer
+    {
+        const int angles = 361;
+        const int nAngles = 2 * angles - 1;
+        const double dTheta = (Math.PI / 2) / (angles - 1); /* dtheta: .25 deg. (in radian) */
+        //private double _Wavelength;
+        private double _ParticleRadius;
+        private double _ParticleRefractiveIndexMismatch;
+        private double _MediumRefractiveIndexMismatch;
+        private double _VolumeFraction;
+
+        private MieScatteringParameters MieScattParams;
+
+        private class MieScatteringParameters
+        {
+            public double[] Q { get; set; }
+            public Complex[] S1 { get; set; }
+            public Complex[] S2 { get; set; }
+            public double[] S11 { get; set; }
+            public double G { get; set; }
+        }
+
+        /// <summary>
+        /// Creates a MieScatterer with the specified values for particle radius, particle refractive index and medium refractive index
+        /// </summary>
+        /// <param name="particleRadius">Particle radius</param>
+        /// <param name="particleRefractiveIndex">Particle refractive index</param>
+        /// <param name="mediumRefractiveIndex">Medium refractive index</param>
+        public MieScatterer(
+            double particleRadius,
+            double particleRefractiveIndex,
+            double mediumRefractiveIndex,
+            double volumeFraction)
+        {
+            ParticleRadius = particleRadius;
+            ParticleRefractiveIndexMismatch = particleRefractiveIndex;
+            MediumRefractiveIndexMismatch = mediumRefractiveIndex;
+            VolumeFraction = volumeFraction;
+        }
+
+        /// <summary>
+        /// Creates a MieScatterer with the specified Mie scatterer type
+        /// </summary>
+        /// <param name="scattererType">The Mie scatterer type</param>
+        public MieScatterer(MieScattererType scattererType)
+        {
+            switch (scattererType)
+            {
+                case MieScattererType.PolystyreneSphereSuspension:
+                default:
+                    ParticleRadius = 0.5;
+                    ParticleRefractiveIndexMismatch = 1.4;
+                    MediumRefractiveIndexMismatch = 1.0;
+                    VolumeFraction = 0.01;
+                    break;
+            }
+        }
+
+        /// <summary>
+        /// Creates a MieScatterer with a MieScattererType of PolystyreneSphereSuspension
+        /// </summary>
+        public MieScatterer()
+            : this(MieScattererType.PolystyreneSphereSuspension)
+        {
+        }
+
+        /// <summary>
+        /// Scatterer type, set to Mie
+        /// </summary>
+        public ScatteringType ScattererType { get { return ScatteringType.Mie; } }
+
+        /// <summary>
+        /// Partice radius
+        /// </summary>
+        public double ParticleRadius
+        {
+            get { return _ParticleRadius; }
+
+            set
+            {
+                _ParticleRadius = value;
+                OnPropertyChanged("ParticleRadius");
+            }
+        }
+
+        /// <summary>
+        /// Particle refractive index mismatch
+        /// </summary>
+        public double ParticleRefractiveIndexMismatch
+        {
+            get { return _ParticleRefractiveIndexMismatch; }
+
+            set
+            {
+                _ParticleRefractiveIndexMismatch = value;
+                OnPropertyChanged("ParticleRefractiveIndexMismatch");
+            }
+        }
+
+        /// <summary>
+        /// Medium refractive index mismatch
+        /// </summary>
+        public double MediumRefractiveIndexMismatch
+        {
+            get { return _MediumRefractiveIndexMismatch; }
+            set
+            {
+                _MediumRefractiveIndexMismatch = value;
+                OnPropertyChanged("MediumRefractiveIndexMismatch");
+            }
+        }
+
+        /// <summary>
+        /// Volume fraction
+        /// </summary>
+        public double VolumeFraction
+        {
+            get { return _VolumeFraction; }
+            set
+            {
+                _VolumeFraction = value;
+            }
+        }
+
+        /// <summary>
+        /// Returns the anisotropy coefficient for a given wavelength
+        /// </summary>
+        /// <param name="wavelength">Wavelength</param>
+        /// <returns>The anisotropy coeffient g</returns>
+        public double GetG(double wavelength)
+        {
+            MieScattParams = new MieScatteringParameters();
+            BohrenHuffmanMie(wavelength);
+            return MieScattParams.G;
+        }
+
+        /// <summary>
+        /// Returns the scattering coefficient for a given wavelength
+        /// </summary>
+        /// <param name="wavelength">Wavelength</param>
+        /// <returns>The scattering coefficient Mus</returns>
+        public double GetMus(double wavelength)
+        {
+            MieScattParams = new MieScatteringParameters();
+            BohrenHuffmanMie(wavelength);
+            double qSca = MieScattParams.Q[0];
+
+            //Let a = particle radius;
+            //fv = particle volume fraction;
+            //rho_s = fv/((4/3)*Pi/a^3) = particle number density;
+            //sigma_s = Qsca*A = cross-section
+            //A = Pi*a^2 = area
+            // Then mus = rho_s*sigma_s, which, upon simplifying, produces:
+            // mus = (fv*Qsca)/((4/3)*a)
+            double mus = VolumeFraction * qSca / ((4.0 / 3.0) * ParticleRadius*1e-3);  //radius in m
+            return mus;
+        }
+
+        /// <summary>
+        /// Returns the reduced scattering coefficient for a given wavelength
+        /// </summary>
+        /// <param name="wavelength">Wavelength</param>
+        /// <returns>The reduced scattering coefficient Mus'</returns>
+        public double GetMusp(double wavelength)
+        {
+            var mus = GetMus(wavelength);
+            var g = GetG(wavelength);   //This call may not be required. GetMus calculate both mus and g. Fix later
+            return mus * (1 - g);
+        }
+
+        private double GetSizeParameter(double wavelength)
+        {
+            return 1000 * 2.0 * Math.PI * ParticleRadius * MediumRefractiveIndexMismatch / wavelength;
+        }
+
+        private MieScatteringParameters BohrenHuffmanMie(double wavelength)
+        {
+            int rn;
+            double[] amu = new double[angles];
+            double[] theta = new double[angles];
+            double[] tau = new double[angles];
+            double[] pi =  new double[angles];
+            double[] pi0 = new double[angles];
+            double[] pi1 = new double[angles];
+            Complex[] s1 = new Complex[nAngles];
+            Complex[] s2 = new Complex[nAngles];
+
+            double sizeParameter = GetSizeParameter(wavelength);
+            double nStop = (int)(sizeParameter + 4.0 * Math.Pow(sizeParameter, 1 / 3) + 2.0);//number of terms in the series
+            double kMedium = 0.0;
+            double kSphere = 0.0;
+            double nSphere = ParticleRefractiveIndexMismatch;
+            double nMedium = MediumRefractiveIndexMismatch;
+            Complex refrel = new Complex(nSphere, kSphere) / (new Complex(nMedium, kMedium));
+
+            double ym = Math.Abs(sizeParameter * ComplexAbs(refrel));
+            int nMx = (int)(ym > nStop ? (ym + 15) : (nStop + 15));
+
+            Complex[] d = new Complex[nMx + 1];
+            for (int p = nMx; p > 0; p--)
+            {
+                Complex z = (p + 1) / (sizeParameter * refrel);
+                d[p - 1] = z - 1.0 / (d[p] + z);
+            }
+            
+            for (int i = 0; i < angles; i++)  /* theta[0-360] goes from 0 to pi rad. */
+            {
+                theta[i] = i*dTheta;
+                amu[i] = Math.Cos(theta[i]);
+                pi0[i] = 0.0;
+                pi1[i] = 1.0;
+            }
+            
+            double psi0 = Math.Cos(sizeParameter);
+            double psi1 = Math.Sin(sizeParameter);
+            double chi0 = -psi1;
+            double chi1 = psi0;
+            var xi1 = new Complex(psi1, -chi1);
+
+            double qSca = 0.0;
+            
+            for (int n = 0; n < nStop; n++)  /* Recursive series until nStop is reached */
+            {
+                rn = n + 1;
+                double fn = (2.0 * rn + 1) / (rn * (rn + 1));
+                double psi = (2.0 * rn - 1) * psi1 / sizeParameter - psi0;
+                double chi = (2.0 * rn - 1) * chi1 / sizeParameter - chi0;
+                var xi = new Complex(psi, -chi);
+                Complex an = ((d[n] / refrel + rn / sizeParameter) * psi - psi1) /
+                             ((d[n] / refrel + rn / sizeParameter) * xi - xi1);
+                Complex bn = ((refrel * d[n] + rn / sizeParameter) * psi - psi1) /
+                             ((refrel * d[n] + rn / sizeParameter) * xi - xi1);
+                qSca += (2.0 * rn + 1) * (Math.Pow(ComplexAbs(an), 2) + Math.Pow(ComplexAbs(bn), 2));
+
+                double p = Math.Pow(-1.0, rn - 1);
+                double t = Math.Pow(-1.0, rn);
+                for (int j = 0; j < angles; j++)  /* j from 0 to 360 */
+                {
+                    int jj = nAngles - 1 - j; /* jj = 720-j (i.e. jj from 720 to 360) */
+                    pi[j] = pi1[j];
+                    tau[j] = rn * amu[j] * pi[j] - (rn + 1) * pi0[j];
+                   
+                    s1[j] += fn * (an * pi[j] + bn * tau[j]);
+                    s2[j] += fn * (an * tau[j] + bn * pi[j]);
+                    if (j == jj)
+                        continue;
+                    s1[jj] += fn * (p * an * pi[j] + t * bn * tau[j]);
+                    s2[jj] += fn * (t * an * tau[j] + p * bn * pi[j]);
+                }
+                psi0 = psi1;
+                psi1 = psi;
+                chi0 = chi1;
+                chi1 = chi;
+
+                xi1.Re = psi1;
+                xi1.Im = -chi1;
+                rn += 1;
+                for (int j = 0; j < angles; j++)
+                {
+                    pi1[j] = ((2.0 * rn - 1) * amu[j] * pi[j] - rn * pi0[j]) / (rn - 1);
+                    pi0[j] = pi[j];
+                }
+            } /* end of recursive series loop */
+
+            //return the whole class
+            //remove definitions from the constructor
+            MieScattParams.Q = new double[3];
+            MieScattParams.Q[0] = qSca*2.0 / (sizeParameter * sizeParameter);;
+            MieScattParams.Q[1] = (4.0 * s1[0].Re) / (sizeParameter * sizeParameter);
+            MieScattParams.Q[2] = 4.0 / (sizeParameter * sizeParameter) * Math.Pow(ComplexAbs(s1[nAngles - 1]), 2);
+
+            MieScattParams.S1 = new Complex[nAngles];
+            MieScattParams.S2 = new Complex[nAngles];
+            MieScattParams.S11 = new double[nAngles];
+
+            MieScattParams.S1 = s1;
+            MieScattParams.S2 = s2;
+
+            //Calculate unpolarized amplitude and g (anisotropy)
+            double gNumerator = 0.0;
+            double gDenominator = 0.0;
+            for (int j = 0; j < nAngles; j++)
+            {
+                double cost = Math.Cos(j*dTheta);
+                double sint = Math.Sqrt(1 - cost*cost);
+                MieScattParams.S11[j] = 0.5 * (Math.Pow(ComplexAbs(MieScattParams.S1[j]), 2)
+                    + Math.Pow(ComplexAbs(MieScattParams.S2[j]), 2));
+                gNumerator  += MieScattParams.S11[j] * cost * 2 * Math.PI * sint * dTheta;
+                gDenominator += MieScattParams.S11[j] * 2 * Math.PI * sint* dTheta;
+            }
+//            for (int st = 0; st < MieScattParams.S11.Length; st++)
+//            {
+//            }
+            return MieScattParams;
+        }
+        
+        private double ComplexAbs(Complex z)
+        {
+            double re = z.Re;
+            double im = z.Im;
+            return Math.Sqrt(re * re + im * im);
+        }
+    }
+}