using System;
using System.Collections.Generic;
using System.Linq;
using System.Numerics;
using MathNet.Numerics;
using Vts.Common;
using Vts.Extensions;
using Vts.Modeling;
using Vts.Modeling.ForwardSolvers;
using Vts.Modeling.ForwardSolvers.Extensions;
using Vts.MonteCarlo;
using Vts.MonteCarlo.Tissues;
using Vts.MonteCarlo.Helpers;
#if DESKTOP
#endif
using Vts.SpectralMapping;

namespace Vts.Factories
{
    /// <summary>
    /// Class that composes forward and optimization calculations based on high-level inputs
    /// </summary>
    public static class ComputationFactory
    {
        // todo: the following two methods are a result of a leaky abstraction 
        // if we did our job of abstracting the computaiton, external users wouldn't have to worry about this
        public static bool IsSolverWithConstantValues(SolutionDomainType solutionDomainType)
        {
            return
                !(solutionDomainType == SolutionDomainType.ROfRho) &&
                !(solutionDomainType == SolutionDomainType.ROfFx);
        }

        public static bool IsSolverWithConstantValues(FluenceSolutionDomainType solutionDomainType)
        {
            return
                !(solutionDomainType == FluenceSolutionDomainType.FluenceOfRhoAndZ) &&
                !(solutionDomainType == FluenceSolutionDomainType.FluenceOfFxAndZ);
        }
<<<<<<< HEAD
=======

        // CH proposed new extension method prior version is not refined enough, need to 
        // know independent axis variable to know whether solver is complex, e.g. ROfRhoAndFt
        // with independent axis varaible = rho is not complex
        public static bool IsComplexSolver(IndependentVariableAxis independentVariableAxis)
        {
            return (independentVariableAxis == IndependentVariableAxis.Ft);
        }
>>>>>>> c190804b

        public static bool IsComplexSolver(SolutionDomainType solutionDomainType)
        {
            return
                (solutionDomainType == SolutionDomainType.ROfRhoAndFt) ||
                (solutionDomainType == SolutionDomainType.ROfFxAndFt);
        }

        public static bool IsComplexSolver(FluenceSolutionDomainType solutionDomainType)
        {
            return
                (solutionDomainType == FluenceSolutionDomainType.FluenceOfRhoAndZAndFt) ||
                (solutionDomainType == FluenceSolutionDomainType.FluenceOfFxAndZAndFt);
        }

        private static double[] FlattenRealAndImaginary(this Complex[] values)
        {
            var flattened = new double[values.Length*2];
            var nValues = values.Length;
            for (int i = 0; i < nValues; i++)
            {
                flattened[i] = values[i].Real;
                flattened[i + nValues] = values[i].Imaginary;
            }
            return flattened;
        }
<<<<<<< HEAD
        ///// <summary>
        ///// String-overloaded version of factory method for forward solver computation
        ///// </summary>
        ///// <param name="forwardSolverType"></param>
        ///// <param name="solutionDomainType"></param>
        ///// <param name="forwardAnalysisType"></param>
        ///// <param name="independentVariableAxisType"></param>
        ///// <param name="independentValues"></param>
        ///// <param name="opticalProperties"></param>
        ///// <param name="constantValues"></param>
        ///// <returns></returns>
        //public static double[] ComputeReflectance(
        //     string forwardSolverType,
        //     string solutionDomainType,
        //     string forwardAnalysisType,
        //     string[] independentVariableAxisTypes,
        //     object[] independentValues)
        //{
        //    var opLength = opticalProperties.Length/4;
        //    var opClassArray = Enumerable.Range(0,opLength)
        //        .Select(i => new OpticalProperties(
        //            opticalProperties[i*4], 
        //            opticalProperties[i*4+1], 
        //            opticalProperties[i*4+2], 
        //            opticalProperties[i*4+3]))
        //        .ToArray();

        //    return ComputeReflectance(
        //        (ForwardSolverType)Enum.Parse(typeof(ForwardSolverType), forwardSolverType, true),
        //        (SolutionDomainType)Enum.Parse(typeof(SolutionDomainType), solutionDomainType, true),
        //        (ForwardAnalysisType)Enum.Parse(typeof(ForwardAnalysisType), forwardAnalysisType, true),
        //        independentVariableAxisTypes.Select(axisType => (IndependentVariableAxis)Enum.Parse(typeof(IndependentVariableAxis), axisType, true)).ToArray(),
        //        independentValues).ToArray();
        //}
=======

        /// <summary>
        /// String-overloaded version of factory method for forward solver computation
        /// </summary>
        /// <param name="forwardSolverType"></param>
        /// <param name="solutionDomainType"></param>
        /// <param name="forwardAnalysisType"></param>
        /// <param name="independentVariableAxisType"></param>
        /// <param name="independentValues"></param>
        /// <param name="opticalProperties"></param>
        /// <param name="constantValues"></param>
        /// <returns></returns>
        public static double[] ComputeReflectance(

             string forwardSolverType,
             string solutionDomainType,
             string forwardAnalysisType,
             string independentVariableAxisType,
             double[] independentValues,
             double[] opticalProperties,
             double[] constantValues)
        {
            return ComputeReflectance(
                (ForwardSolverType) Enum.Parse(typeof (ForwardSolverType), forwardSolverType, true),
                (SolutionDomainType) Enum.Parse(typeof (SolutionDomainType), solutionDomainType, true),
                (ForwardAnalysisType) Enum.Parse(typeof (ForwardAnalysisType), forwardAnalysisType, true),
                (IndependentVariableAxis)
                Enum.Parse(typeof (IndependentVariableAxis), independentVariableAxisType, true),
                independentValues,
                new OpticalProperties(opticalProperties[0], opticalProperties[1], opticalProperties[2],
                                      opticalProperties[3]),
                constantValues).ToArray();
        }
>>>>>>> c190804b

        public static double[] ComputeReflectance(
            ForwardSolverType forwardSolverType,
            SolutionDomainType solutionDomainType,
            ForwardAnalysisType forwardAnalysisType,
            object[] independentValues)
        {
            // use factory method on each call, as opposed to injecting an instance from the outside
            // -- still time-efficient if singletons are used
            // -- potentially memory-inefficient if the user creates lots of large solver instances
            return ComputeReflectance(
                SolverFactory.GetForwardSolver(forwardSolverType),
                solutionDomainType,
                forwardAnalysisType,
                independentValues);
        }

<<<<<<< HEAD
        //// overload that calls the above method with just one set of optical properties
        //public static double[] ComputeReflectance(
        //    ForwardSolverType forwardSolverType,
        //    SolutionDomainType solutionDomainType,
        //    ForwardAnalysisType forwardAnalysisType,
        //    IndependentVariableAxis independentAxisType,
        //    double[] independentValues,
        //    OpticalProperties opticalProperties,
        //    params double[] constantValues)
        //{
        //    return ComputeReflectance(
        //        forwardSolverType,
        //        solutionDomainType,
        //        forwardAnalysisType,
        //        new [] { independentAxisType },
        //        new [] { independentValues },
        //        new [] { opticalProperties },
        //        constantValues);
        //}
=======
        // overload for ITissueRegion forward solvers todo: merge with above?
        public static double[] ComputeReflectance(
            ForwardSolverType forwardSolverType,
            SolutionDomainType solutionDomainType,
            ForwardAnalysisType forwardAnalysisType,
            IndependentVariableAxis independentAxisType,
            IEnumerable<double> independentValues,
            ITissueRegion[] tissueRegions,
            params double[] constantValues)
        {
            // use factory method on each call, as opposed to injecting an instance from the outside
            // -- still time-efficient if singletons are used
            // -- potentially memory-inefficient if the user creates lots of large solver instances
            return ComputeReflectance(
                SolverFactory.GetForwardSolver(forwardSolverType),
                solutionDomainType,
                forwardAnalysisType,
                independentAxisType,
                independentValues,
                tissueRegions,
                constantValues);
        }
>>>>>>> c190804b

        public static double[] ComputeReflectance(
            IForwardSolver forwardSolver,
            SolutionDomainType solutionDomainType,
            ForwardAnalysisType forwardAnalysisType,
            object[] independentValues)
        {
<<<<<<< HEAD
            Func<object[], double[]> func = GetForwardReflectanceFunc(forwardSolver, solutionDomainType);
            //Func<SolutionDomainType, ForwardAnalysisType, IndependentVariableAxis[], double[]> getOptimizationParameters = (_,_,_) => 
            //    new[] { op.Mua, op.Musp, op.G, op.N }
            //double[] optimizationParameters = GetOptimizationParameters(forwardSolver, solutionDomainType, independentAxisTypes); // will need this for inverse solver
=======
            var parameters = new double[4]
                                 {
                                     opticalProperties.Mua, opticalProperties.Musp, opticalProperties.G,
                                     opticalProperties.N
                                 };

            Func<double[], object[], double[]> func = GetForwardReflectanceFunc(forwardSolver, solutionDomainType,
                                                                                independentAxisType);

            // create a list of inputs (besides optical properties) that corresponds to the behavior of the function above
            List<object> inputValues = new List<object>();
            inputValues.Add(independentValues.ToArray());
            constantValues.ForEach(cv => inputValues.Add(cv));

            if (forwardAnalysisType == ForwardAnalysisType.R)
            {
                return func(parameters, inputValues.ToArray());
            }
            else
            {
                return func.GetDerivativeFunc(forwardAnalysisType)(parameters, inputValues.ToArray());
            }
        }

        // overload for ITissueRegion forward solvers todo: merge with above?
        public static double[] ComputeReflectance(
            IForwardSolver forwardSolver,
            SolutionDomainType solutionDomainType,
            ForwardAnalysisType forwardAnalysisType,
            IndependentVariableAxis independentAxisType,
            IEnumerable<double> independentValues,
            ITissueRegion[] tissueRegions,
            params double[] constantValues)
        {
            var parameters = tissueRegions.SelectMany(region =>
                                                          {
                                                              double[] regionParameters = null;
                                                              if (region is LayerRegion)
                                                              {
                                                                  var layerRegion = (LayerRegion) region;
                                                                  regionParameters = new[]
                                                                                         {
                                                                                             layerRegion.RegionOP.Mua,
                                                                                             layerRegion.RegionOP.Musp,
                                                                                             layerRegion.RegionOP.G,
                                                                                             layerRegion.RegionOP.N,
                                                                                             layerRegion.ZRange.Delta
                                                                                         };
                                                              }
                                                                  //else if(region is EllipsoidRegion)
                                                                  //{
                                                                  //  
                                                                  //}
                                                              else
                                                              {
                                                                  throw new Exception("Forward model " +
                                                                                      forwardSolver.ToString() +
                                                                                      " is not supported.");
                                                              }
                                                              return regionParameters;
                                                          }).ToArray();

            //var parameters = new double[4] { opticalProperties.Mua, opticalProperties.Musp, opticalProperties.G, opticalProperties.N };

            Func<double[], object[], double[]> func = GetForwardReflectanceFunc(forwardSolver, solutionDomainType,
                                                                                independentAxisType);
>>>>>>> c190804b

            // create a list of inputs (besides optical properties) that corresponds to the behavior of the function above

            return forwardAnalysisType == ForwardAnalysisType.R
                ? func(independentValues)
                : func.GetDerivativeFunc(forwardAnalysisType)(independentValues);
        }

        //// overload that calls the above method with just one set of optical properties
        //public static double[] ComputeReflectance(
        //    IForwardSolver forwardSolver,
        //    SolutionDomainType solutionDomainType,
        //    ForwardAnalysisType forwardAnalysisType,
        //    IndependentVariableAxis independentAxisType,
        //    double[][] independentValues,
        //    OpticalProperties opticalProperties,
        //    params double[] constantValues)
        //{
        //    return ComputeReflectance(
        //        forwardSolver,
        //        solutionDomainType,
        //        forwardAnalysisType,
        //        new []{ independentAxisType },
        //        ,
        //        new[] { opticalProperties },
        //        new object[]{new[] { opticalProperties }, independentValues, constantValues);
        //}

        public static double[] ComputeFluence(
            ForwardSolverType forwardSolverType,
            FluenceSolutionDomainType solutionDomainType,
            // keeping us from uniting the above. needs to be a single SolutionDomainType enum
            IndependentVariableAxis[] independentAxesTypes,
            double[][] independentValues,
            OpticalProperties[] opticalProperties,
            params double[] constantValues)
        {
            // use factory method on each call, as opposed to injecting an instance from the outside
            // -- still time-efficient if singletons are used
            // -- potentially memory-inefficient if the user creates lots of large solver instances
            return ComputeFluence(
                SolverFactory.GetForwardSolver(forwardSolverType),
                solutionDomainType,
                independentAxesTypes,
                independentValues,
                opticalProperties,
                constantValues);
        }

        // overload that calls the above method with just one set of optical properties
        public static double[] ComputeFluence(
            ForwardSolverType forwardSolverType,
            FluenceSolutionDomainType solutionDomainType,
            // keeping us from uniting the above. needs to be a single SolutionDomainType enum
            IndependentVariableAxis[] independentAxesTypes,
            double[][] independentValues,
            OpticalProperties opticalProperties,
            params double[] constantValues)
        {
            return ComputeFluence(
                forwardSolverType,
                solutionDomainType,
                independentAxesTypes,
                independentValues,
                new [] { opticalProperties },
                constantValues);
        }

        public static double[] ComputeFluence(
            IForwardSolver forwardSolver,
            FluenceSolutionDomainType solutionDomainType,
            // keeping us from uniting the above. needs to be a single SolutionDomainType enum
            IndependentVariableAxis[] independentAxesTypes,
            double[][] independentValues,
            OpticalProperties[] opticalProperties,
            params double[] constantValues)
        {
<<<<<<< HEAD
            // todo: current assumption below is that the second axes is z. need to generalize
=======
            var parameters = new double[4]
                                 {
                                     opticalProperties.Mua, opticalProperties.Musp, opticalProperties.G,
                                     opticalProperties.N
                                 };

            // todo: current assumption below is that the second axis is z. need to generalize
            var func = GetForwardFluenceFunc(forwardSolver, solutionDomainType, independentAxesTypes[0]);

            // create a list of inputs (besides optical properties) that corresponds to the behavior of the function above
            List<object> inputValues = new List<object>(independentValues);
            constantValues.ForEach(cv => inputValues.Add(cv));

            return func(parameters, inputValues.ToArray());
        }

        public static double[] ComputeFluence(
            ForwardSolverType forwardSolverType,
            FluenceSolutionDomainType solutionDomainType,
            // keeping us from uniting the above. needs to be a single SolutionDomainType enum
            IndependentVariableAxis[] independentAxesTypes,
            double[][] independentValues,
            IOpticalPropertyRegion[] tissueRegions,
            params double[] constantValues)
        {
            // use factory method on each call, as opposed to injecting an instance from the outside
            // -- still time-efficient if singletons are used
            // -- potentially memory-inefficient if the user creates lots of large solver instances
            return ComputeFluence(
                SolverFactory.GetForwardSolver(forwardSolverType),
                solutionDomainType,
                independentAxesTypes,
                independentValues,
                tissueRegions,
                constantValues);
        }
        // overload for ITissueRegion forward solvers todo: merge with above?
        public static double[] ComputeFluence(
            IForwardSolver forwardSolver,
            FluenceSolutionDomainType solutionDomainType,
            // keeping us from uniting the above. needs to be a single SolutionDomainType enum
            IndependentVariableAxis[] independentAxesTypes,
            double[][] independentValues,
            IOpticalPropertyRegion[] tissueRegions,
            params double[] constantValues)
        {
            var parameters = tissueRegions.SelectMany(region =>
            {
                double[] regionParameters = null;
                if (region is ILayerOpticalPropertyRegion)
                {
                    var layerRegion = (ILayerOpticalPropertyRegion)region;
                    regionParameters = new[]
                        {
                            layerRegion.RegionOP.Mua,
                            layerRegion.RegionOP.Musp,
                            layerRegion.RegionOP.G,
                            layerRegion.RegionOP.N,
                            layerRegion.ZRange.Delta
                        };
                }
                //else if(region is EllipsoidRegion)
                //{
                //  
                //}
                else
                {
                    throw new Exception("Forward model " +
                                        forwardSolver.ToString() +
                                        " is not supported.");
                }
                return regionParameters;
            }).ToArray();

            // todo: current assumption below is that the second axis is z. need to generalize
>>>>>>> c190804b
            var func = GetForwardFluenceFunc(forwardSolver, solutionDomainType, independentAxesTypes[0]);

            // create a list of inputs (besides optical properties) that corresponds to the behavior of the function above
            List<object> inputValues = new List<object>(independentValues);
            constantValues.ForEach(cv => inputValues.Add(cv));

            if (opticalProperties.Length == 1) // optimization that skips duplicate arrays if we're not multiplexing over optical properties (e.g. wavelength)
            {
                var op = opticalProperties[0];
                var parameters = new[] { op.Mua, op.Musp, op.G, op.N };
                return func(parameters, inputValues.ToArray());
            }

            var numOp = opticalProperties.Length;
            var numIv = independentValues.Length;
            var fluence = new double[numOp * numIv];
            for (int opi = 0; opi < numOp; opi++) // todo: parallelize
            {
                var op = opticalProperties[opi];
                var parameters = new[] { op.Mua, op.Musp, op.G, op.N };
                var tempValues = func(parameters, inputValues.ToArray());

                for (int ivi = 0; ivi < numIv; ivi++)
                {
                    fluence[opi * numIv + ivi] = tempValues[ivi];
                }
            }
            return fluence;
        }

        // overload that calls the above method with just one set of optical properties
        public static double[] ComputeFluence(
            IForwardSolver forwardSolver,
            FluenceSolutionDomainType solutionDomainType,
            // keeping us from uniting the above. needs to be a single SolutionDomainType enum
            IndependentVariableAxis[] independentAxesTypes,
            double[][] independentValues,
            OpticalProperties opticalProperties,
            params double[] constantValues)
        {
            return ComputeFluence(
                forwardSolver,
                solutionDomainType,
                independentAxesTypes,
                independentValues,
                new []{ opticalProperties },
                constantValues);
        }

        public static Complex[] ComputeFluenceComplex(
            ForwardSolverType forwardSolverType,
            FluenceSolutionDomainType solutionDomainType,
            // keeping us from uniting the above. needs to be a single SolutionDomainType enum
            IndependentVariableAxis[] independentAxesTypes,
            double[][] independentValues,
            OpticalProperties opticalProperties,
            params double[] constantValues)
        {
            // use factory method on each call, as opposed to injecting an instance from the outside
            // -- still time-efficient if singletons are used
            // -- potentially memory-inefficient if the user creates lots of large solver instances
            return ComputeFluenceComplex(
                SolverFactory.GetForwardSolver(forwardSolverType),
                solutionDomainType,
                independentAxesTypes,
                independentValues,
                opticalProperties,
                constantValues);
        }

        public static Complex[] ComputeFluenceComplex(
            IForwardSolver forwardSolver,
            FluenceSolutionDomainType solutionDomainType,
            // keeping us from uniting the above. needs to be a single SolutionDomainType enum
            IndependentVariableAxis[] independentAxesTypes,
            double[][] independentValues,
            OpticalProperties opticalProperties,
            params double[] constantValues)
        {
            var parameters = new double[4]
                                 {
                                     opticalProperties.Mua, opticalProperties.Musp, opticalProperties.G,
                                     opticalProperties.N
                                 };

            // todo: current assumption below is that the second axes is z. need to generalize
            var func = GetForwardFluenceFuncComplex(forwardSolver, solutionDomainType, independentAxesTypes[0]);

            // create a list of inputs (besides optical properties) that corresponds to the behavior of the function above
            List<object> inputValues = new List<object>(independentValues);
            constantValues.ForEach(cv => inputValues.Add(cv));

            return func(parameters, inputValues.ToArray());
        }

        /// <summary>
        /// Overload of GetPHD that uses internal DI framework-supplied solver singletons
        /// </summary>
        /// <param name="forwardSolverType">enum of forward solver type</param>
        /// <param name="fluence">fluence</param>
        /// <param name="sdSeparation">source detector separation (in mm)</param>
        /// <param name="ops">optical properties</param>
        /// <param name="rhos">detector locations (in mm)</param>
        /// <param name="zs">z values (in mm)</param>
        /// <returns></returns>
        public static double[] GetPHD(ForwardSolverType forwardSolverType, double[] fluence, double sdSeparation,
                                      OpticalProperties[] ops, double[] rhos, double[] zs)
        {
            return GetPHD(SolverFactory.GetForwardSolver(forwardSolverType), fluence, sdSeparation, ops, rhos, zs);
        }

        /// <summary>
        /// Method to generate PHD 
        /// </summary>
        /// <param name="forwardSolver">forward solver</param>
        /// <param name="fluence">fluence</param>
        /// <param name="sdSeparation">source detector separation (in mm)</param>
        /// <param name="ops">optical properties</param>
        /// <param name="rhos">detector locations (in mm)</param>
        /// <param name="zs">z values (in mm)</param>
        /// <returns></returns>
        public static double[] GetPHD(IForwardSolver forwardSolver, double[] fluence, double sdSeparation,
                                      OpticalProperties[] ops, double[] rhos, double[] zs)
        {
            var rhoPrimes =
                from r in rhos
                select r - sdSeparation;

            var greensFunction = forwardSolver.SteadyStateFluence2SurfacePointPHD(ops, rhoPrimes, zs);

            var phd = new double[fluence.Length];

            phd.PopulateFromEnumerable(Enumerable.Zip(fluence, greensFunction, (flu, green) => flu*green));

            return phd;

            // replaced with pre-initialized array + "PopulateFromEnumerable" call instead of growing array dynamically 
            //System.Linq.Enumerable.Zip(fluence, greensFunction, (flu, green) => flu * green).ToArray();
        }


        /// <summary>
        /// Overload of GetPHD that uses internal DI framework-supplied solver singletons
        /// </summary>
        /// <param name="forwardSolverType">enum of forward solver type</param>
        /// <param name="fluence">fluence</param>
        /// <param name="sdSeparation">source detector separation (in mm)</param>
        /// <param name="ops">optical properties</param>
        /// <param name="rhos">detector locations (in mm)</param>
        /// <param name="zs">z values (in mm)</param>
        /// <returns></returns>
        public static double[] GetPHD(ForwardSolverType forwardSolverType, Complex[] fluence, double sdSeparation,
                                      double timeModulationFrequency, OpticalProperties[] ops, double[] rhos,
                                      double[] zs)
        {
            return GetPHD(SolverFactory.GetForwardSolver(forwardSolverType), fluence, sdSeparation,
                          timeModulationFrequency, ops, rhos, zs);
        }


        /// <summary>
        /// Method to generate PHD 
        /// </summary>
        /// <param name="forwardSolver">forward solver</param>
        /// <param name="fluence">fluence</param>
        /// <param name="sdSeparation">source detector separation (in mm)</param>
        /// <param name="ops">optical properties</param>
        /// <param name="rhos">detector locations (in mm)</param>
        /// <param name="zs">z values (in mm)</param>
        /// <returns></returns>
        public static double[] GetPHD(IForwardSolver forwardSolver, Complex[] fluence, double sdSeparation,
                                      double modulationFrequency, OpticalProperties[] ops, double[] rhos, double[] zs)
        {
            var rhoPrimes =
                from r in rhos
                select r - sdSeparation;

            var greensFunction = forwardSolver.TimeFrequencyDomainFluence2SurfacePointPHD(modulationFrequency, ops,
                                                                                          rhoPrimes, zs);

            var phd = new double[fluence.Length];

            phd.PopulateFromEnumerable(Enumerable.Zip(fluence, greensFunction, (flu, green) => (flu*green).Magnitude));

            return phd;

            // replaced with pre-initialized array + "PopulateFromEnumerable" call instead of growing array dynamically 
            //System.Linq.Enumerable.Zip(fluence, greensFunction, (flu, green) => flu * green).ToArray();
        }

        ///// <summary>
        ///// Method to generate PHD 
        ///// </summary>
        ///// <param name="forwardSolver">forward solver</param>
        ///// <param name="fluence">fluence</param>
        ///// <param name="sdSeparation">source detector separation (in mm)</param>
        ///// <param name="ops">optical properties</param>
        ///// <param name="rhos">detector locations (in mm)</param>
        ///// <param name="zs">z values (in mm)</param>
        ///// <returns></returns>
        //public static Complex[] GetPHD(IForwardSolver forwardSolver, Complex[] fluence, double sdSeparation, double timeModulationFrequency, OpticalProperties[] ops, double[] rhos, double[] zs)
        //{
        //    var rhoPrimes =
        //        from r in rhos
        //        select r - sdSeparation;

        //    var greensFunction = forwardSolver.TimeFrequencyDomainFluence2SurfacePointPHD(timeModulationFrequency, ops, rhoPrimes, zs);

        //    var phd = new Complex[fluence.Length];

        //    phd.PopulateFromEnumerable(Enumerable.Zip(fluence, greensFunction, (flu, green) => flu * green));

        //    return phd;

        //    // replaced with pre-initialized array + "PopulateFromEnumerable" call instead of growing array dynamically 
        //    //System.Linq.Enumerable.Zip(fluence, greensFunction, (flu, green) => flu * green).ToArray();
        //}

        /// <summary>
        /// Method to generate absorbed energy given fluence and mua.  Note only works for homogeneous tissue.
        /// </summary>
        /// <param name="fluence">fluence serialized to a 1D IEnumerable of double</param>
        /// <param name="mua">absorption coefficient for entire tissue</param>
        /// <returns>absorbed energy in a 1D IEnumerable of double</returns>
        public static IEnumerable<double> GetAbsorbedEnergy(IEnumerable<double> fluence, double mua)
        {
            return fluence.Select(flu => flu*mua);
        }

        /// <summary>
        /// Method to generate absorbed energy given fluence and mua.  Note only works for homogeneous tissue.
        /// </summary>
        /// <param name="fluence">fluence serialized to a 1D IEnumerable of double</param>
        /// <param name="mua">absorption coefficient for entire tissue</param>
        /// <returns>absorbed energy in a 1D IEnumerable of double</returns>
        public static IEnumerable<Complex> GetAbsorbedEnergy(IEnumerable<Complex> fluence, double mua)
        {
            return fluence.Select(flu => flu*mua); // todo: is this correct?? DC 12/08/12
        }

        /// <summary>
        /// Method to generate absorbed energy given fluence and mua for heterogeneous tissue.
        /// </summary>
        /// <param name="fluence">fluence serialized to a 1D IEnumerable of double</param>
        /// <param name="mua">absorption coefficient serialized to a 1D IEnumerable</param>
        /// <returns>absorbed energy in a 1D IEnumerable of double</returns>
        public static IEnumerable<double> GetAbsorbedEnergy(IEnumerable<double> fluence, IEnumerable<double> muas)
        {
            if (fluence.Count() != muas.Count())
                throw new ArgumentException("fluence and muas must be same length");
            IEnumerable<double> result = Enumerable.Zip(fluence, muas, (flu, mua) => flu*mua);
            return result;
        }

        public static double[] SolveInverse(
            ForwardSolverType forwardSolverType,
            OptimizerType optimizerType,
            SolutionDomainType solutionDomainType,
            double[] independentValues,
            double[] dependentValues,
            double[] standardDeviationValues,
            OpticalProperties opticalPropertyGuess,
            InverseFitType inverseFitType,
            params double[] constantValues)
        {
            // use factory method on each call, as opposed to injecting an instance from the outside
            // -- still time-efficient if singletons are used
            // -- potentially memory-inefficient if the user creates lots of large solver instances
            return SolveInverse(
                SolverFactory.GetForwardSolver(forwardSolverType),
                SolverFactory.GetOptimizer(optimizerType),
                solutionDomainType,
                independentValues,
                dependentValues,
                standardDeviationValues,
                opticalPropertyGuess,
                inverseFitType,
                constantValues);
        }

        public static double[] SolveInverse(
            IForwardSolver forwardSolver,
            IOptimizer optimizer,
            SolutionDomainType solutionDomainType,
            double[] independentValues,
            double[] dependentValues,
            double[] standardDeviationValues,
            OpticalProperties opticalPropertyGuess, // todo: make this an array
            InverseFitType inverseFitType,
            params double[] constantValues)
        {
            // todo: make some kind of parameter selector that filters on the object array to create an initial guess. e.g. Func<object[], double[]>
            var parameters = new double[4]
                                 {
                                     opticalPropertyGuess.Mua, opticalPropertyGuess.Musp, opticalPropertyGuess.G,
                                     opticalPropertyGuess.N
                                 };

            var parametersToFit = GetParametersToFit(inverseFitType);

<<<<<<< HEAD
            Func<double[], object[], double[]> func = GetForwardReflectanceFuncForOptimization(forwardSolver, solutionDomainType);
=======
            Func<double[], object[], double[]> func = GetForwardReflectanceFunc(forwardSolver, solutionDomainType,
                                                                                independentAxisType);

            // create a list of inputs (besides optical properties) that corresponds to the behavior of the function above
            //var inputValues = IsComplexSolver(solutionDomainType) ?
            //    (independentValues.Concat(independentValues)).Select(iv => (object) iv).ToList() :
            //    independentValues.Select(iv => (object) iv).ToList();
>>>>>>> c190804b

            List<object> inputValues = new List<object>();
            inputValues.Add(independentValues);
            constantValues.ForEach(cv => inputValues.Add(cv));

            var fit = optimizer.Solve(parameters, parametersToFit, dependentValues.ToArray(),
                                      standardDeviationValues.ToArray(), func, inputValues.ToArray());

            return fit;
        }
<<<<<<< HEAD
        
        private static Func<object[], double[]> GetForwardReflectanceFunc(IForwardSolver fs, SolutionDomainType type)
=======

        private static Func<double[], ILayerOpticalPropertyRegion[]> getLayerTissueRegionArray = layerProps =>
        {
            int numRegions = layerProps.Length / 5; // mua, musp, g, n, thickness (delta)
            var regionArray = new ILayerOpticalPropertyRegion[numRegions];
            regionArray[0] = new LayerOpticalPropertyRegion(
                zRange: new DoubleRange(0, layerProps[4]),
                regionOP: new OpticalProperties(layerProps[0], layerProps[1], layerProps[2], layerProps[3]));
            for (int i = 1; i < numRegions; i++)
            {
                var currentLayerProps = layerProps.Skip(i * 5).Take(5).ToArray();
                var previousStop = regionArray[i - 1].ZRange.Stop;
                regionArray[i] = new LayerOpticalPropertyRegion(
                    zRange: new DoubleRange(previousStop, previousStop + currentLayerProps[4]),
                    regionOP: new OpticalProperties(currentLayerProps[0], currentLayerProps[1], currentLayerProps[2], currentLayerProps[3]));
            }
            return regionArray;
        };

        // the following function determines a flattened mua array for layered tissue
        public static Func<ILayerOpticalPropertyRegion[], double[], double[], double[]> getRhoZMuaArrayFromLayerRegions = (regions, rhos, zs) =>
        {
            int numBins = rhos.Length * zs.Length;
            var muaArray = new double[numBins];
            for (int i = 0; i < zs.Length; i++)
            {
                var layerIndex = DetectorBinning.WhichBin(zs[i], regions.Select(r => r.ZRange.Stop).ToArray());
                for (int j = 0; j < rhos.Length; j++)
                {
                    muaArray[i * rhos.Length + j] = regions[layerIndex].RegionOP.Mua;
                }
            }
            return muaArray;
        };

        private static Func<double[], object[], double[]> GetForwardReflectanceFunc(
           IForwardSolver fs, SolutionDomainType type, IndependentVariableAxis axis)
>>>>>>> c190804b
        {
            switch (type)
            {
                case SolutionDomainType.ROfRho:
<<<<<<< HEAD
                    return forwardData => fs.ROfRho(ops: (OpticalProperties[])forwardData[0], rhos: (double[])forwardData[1]);
                case SolutionDomainType.ROfFx:
                    return forwardData => fs.ROfFx(ops: (OpticalProperties[])forwardData[0], fxs: (double[])forwardData[1]);
                case SolutionDomainType.ROfRhoAndTime:
                    return forwardData => fs.ROfRhoAndTime(ops: (OpticalProperties[])forwardData[0], rhos: (double[])forwardData[1], ts: (double[])forwardData[2]);
                case SolutionDomainType.ROfFxAndTime:
                    return forwardData => fs.ROfFxAndTime(ops: (OpticalProperties[])forwardData[0], fxs: (double[])forwardData[1], ts: (double[])forwardData[2]);
                case SolutionDomainType.ROfRhoAndFt:
                    return forwardData => fs.ROfRhoAndFt(ops: (OpticalProperties[])forwardData[0], rhos: (double[])forwardData[1], fts: (double[])forwardData[2]).FlattenRealAndImaginary();
                case SolutionDomainType.ROfFxAndFt:
                    return forwardData => fs.ROfFxAndFt(ops: (OpticalProperties[])forwardData[0], fxs: (double[])forwardData[1], fts: (double[])forwardData[2]).FlattenRealAndImaginary();
=======
                    if (fs is TwoLayerSDAForwardSolver) // todo: future generalization to IMultiRegionForwardSolver?
                    {   
                        return (fitData, otherData) => fs.ROfRho(getLayerTissueRegionArray(fitData), (double[])otherData[0]);
                    }
                    return (fitData, otherData) => fs.ROfRho(getOP(fitData), (double[])otherData[0]);
                case SolutionDomainType.ROfFx:
                    if (fs is TwoLayerSDAForwardSolver) 
                    {
                        return (fitData, otherData) => fs.ROfFx(getLayerTissueRegionArray(fitData), (double[])otherData[0]);
                    }
                    return (fitData, otherData) => fs.ROfFx(getOP(fitData), (double[])otherData[0]); 
                case SolutionDomainType.ROfRhoAndTime:
                    switch (axis)
                    {
                        case IndependentVariableAxis.Rho:
                            if (fs is TwoLayerSDAForwardSolver)
                            {
                                return (fitData, otherData) => fs.ROfRhoAndTime(getLayerTissueRegionArray(fitData), (double[])otherData[0], (double)otherData[1]);
                            }
                            return (fitData, otherData) => fs.ROfRhoAndTime(getOP(fitData), (double[])otherData[0], (double)otherData[1]);
                        case IndependentVariableAxis.Time:
                            if (fs is TwoLayerSDAForwardSolver)
                            {
                                return (fitData, otherData) => fs.ROfRhoAndTime(getLayerTissueRegionArray(fitData), (double)otherData[1], (double[])otherData[0]);
                            }
                            return (fitData, otherData) => fs.ROfRhoAndTime(getOP(fitData), (double)otherData[1], (double[])otherData[0]);
                        case IndependentVariableAxis.Wavelength:
                            //return (chromPlusMusp, constantData) =>
                            //           {
                            //               var wv = (double[]) constantData[0];
                            //               var tissue = (Tissue) constantData[1];
                            //               int i = 0;
                            //               tissue.Absorbers.ForEach(abs => abs.Concentration = chromPlusMusp[i++]);
                            //               tissue.Scatterer = new PowerLawScatterer(chromPlusMusp[i], chromPlusMusp[i + 1]);
                            //               var muas = wv.Select(w => tissue.GetMua(w)); 
                            //               var musps = wv.Select(w => tissue.GetMusp(w));
                            //               return EnumerableExtensions.Zip(muas,musps,(mua,musp)=>fs.ROfRhoAndTime())...
                            //           }; 
                            //return op => fs.ROfRhoAndTime(op, ((double)constantValues[0]).AsEnumerable(), ((double)constantValues[1]).AsEnumerable());
                        default:
                            throw new ArgumentOutOfRangeException("axis");
                    }
                case SolutionDomainType.ROfFxAndTime:
                    switch (axis)
                    {
                        case IndependentVariableAxis.Fx:
                            if (fs is TwoLayerSDAForwardSolver)
                            {
                                return (fitData, otherData) => fs.ROfFxAndTime(getLayerTissueRegionArray(fitData), (double[])otherData[0], (double)otherData[1]);
                            }
                            return (fitData, otherData) => fs.ROfFxAndTime(getOP(fitData), (double[])otherData[0], (double)otherData[1]);
                        case IndependentVariableAxis.Time:
                            if (fs is TwoLayerSDAForwardSolver)
                            {
                                return (fitData, otherData) => fs.ROfFxAndTime(getLayerTissueRegionArray(fitData), (double)otherData[1], (double[])otherData[0]);
                            }
                            return (fitData, otherData) => fs.ROfFxAndTime(getOP(fitData), (double)otherData[1], (double[])otherData[0]);
                        default:
                            throw new ArgumentOutOfRangeException("axis");
                    }
                case SolutionDomainType.ROfRhoAndFt:
                    switch (axis)
                    {
                        case IndependentVariableAxis.Rho:
                            if (fs is TwoLayerSDAForwardSolver)
                            {
                                return (fitData, otherData) =>
                                    fs.ROfRhoAndFt(getLayerTissueRegionArray(fitData), (double[]) otherData[0], (double) otherData[1]).FlattenRealAndImaginary();
                            }
                            return (fitData, otherData) => fs.ROfRhoAndFt(getOP(fitData), (double[])otherData[0], (double)otherData[1]).FlattenRealAndImaginary();
                        case IndependentVariableAxis.Ft:
                            if (fs is TwoLayerSDAForwardSolver)
                            {
                                return (fitData, otherData) => 
                                    fs.ROfRhoAndFt(getLayerTissueRegionArray(fitData), (double)otherData[1], (double[])otherData[0]).FlattenRealAndImaginary();
                            }
                            return (fitData, otherData) => fs.ROfRhoAndFt(getOP(fitData), (double)otherData[1], (double[])otherData[0]).FlattenRealAndImaginary();
                        default:
                            throw new ArgumentOutOfRangeException("axis");
                    }
                case SolutionDomainType.ROfFxAndFt:
                    switch (axis)
                    {
                        case IndependentVariableAxis.Fx:
                            if (fs is TwoLayerSDAForwardSolver)
                            {
                                return (fitData, otherData) =>
                                    fs.ROfFxAndFt(getLayerTissueRegionArray(fitData), (double[])otherData[0], (double)otherData[1]).FlattenRealAndImaginary();
                            }
                            return (fitData, otherData) => fs.ROfFxAndFt(getOP(fitData), (double[])otherData[0], (double)otherData[1]).FlattenRealAndImaginary();
                        case IndependentVariableAxis.Ft:
                            if (fs is TwoLayerSDAForwardSolver)
                            {
                                return (fitData, otherData) =>
                                    fs.ROfFxAndFt(getLayerTissueRegionArray(fitData), (double)otherData[1], (double[])otherData[0]).FlattenRealAndImaginary();
                            }
                            return (fitData, otherData) => fs.ROfFxAndFt(getOP(fitData), (double)otherData[1], (double[])otherData[0]).FlattenRealAndImaginary();
                        default:
                            throw new ArgumentOutOfRangeException("axis");
                    }
>>>>>>> c190804b
                default:
                    throw new ArgumentOutOfRangeException("type");
            }
        }

        private static Func<double[], object[], double[]> GetForwardReflectanceFuncForOptimization(
           IForwardSolver fs, SolutionDomainType type)
        {
            Func<double[], OpticalProperties[]> getOP = ops =>
            {
                var nOp = ops.Length/4;
                var opArray = new OpticalProperties[nOp];
                for (int opi = 0; opi < nOp; opi++)
                {
                    opArray[opi] = new OpticalProperties(ops[opi * nOp], ops[opi * nOp + 1], ops[opi * nOp + 2], ops[opi * nOp + 3]);
                }
                return opArray;
            };

            Func<object[], double[]> forwardReflectanceFunc = GetForwardReflectanceFunc(fs, type);

            return (fitData, otherData) =>
            {
                // place optical property array in the first position, and the rest following
                var forwardData = ((object)getOP(fitData)).AsEnumerable().Concat(otherData).ToArray();
                return forwardReflectanceFunc(forwardData);
            };
        }

        // todo: array overloads for fluence forward solvers too
        private static Func<double[], object[], double[]> GetForwardFluenceFunc(
           IForwardSolver fs, FluenceSolutionDomainType type, IndependentVariableAxis axis)
        {
            Func<double[], OpticalProperties> getOP = op => new OpticalProperties(op[0], op[1], op[2], op[3]);

            // note: the following uses the convention that the independent variable(s) is (are) first in the forward data object array
            // note: secondly, if there are multiple independent axes, they will be assigned in order of appearance in the method signature
            switch (type)
            {
                case FluenceSolutionDomainType.FluenceOfRhoAndZ:
                    if (fs is TwoLayerSDAForwardSolver) // todo: future generalization to IMultiRegionForwardSolver?
                    {
                        return (fitData, otherData) => fs.FluenceOfRhoAndZ(new[] { getLayerTissueRegionArray(fitData) }, (double[])otherData[0], (double[])otherData[1]);
                    }
                    return (fitData, otherData) => fs.FluenceOfRhoAndZ(new[] { getOP(fitData) }, (double[])otherData[0], (double[])otherData[1]);
                case FluenceSolutionDomainType.FluenceOfFxAndZ:
                    return (fitData, otherData) => fs.FluenceOfFxAndZ(new[] { getOP(fitData) }, (double[])otherData[0], (double[])otherData[1]);
                case FluenceSolutionDomainType.FluenceOfRhoAndZAndTime:
                    switch (axis)
                    {
                        case IndependentVariableAxis.Rho:
                            return (fitData, otherData) => fs.FluenceOfRhoAndZAndTime(new[] { getOP(fitData) }, (double[])otherData[0], (double[])otherData[1], new[] { (double)otherData[2] });
                        case IndependentVariableAxis.Time:
                            return (fitData, otherData) => fs.FluenceOfRhoAndZAndTime(new[] { getOP(fitData) }, new[] { (double)otherData[2] }, (double[])otherData[1], (double[])otherData[0]);
                        //case IndependentVariableAxis.Wavelength:
                        //    return (chromPlusMusp, constantData) =>
                        //               {
                        //                   var wv = (double[]) constantData[0];
                        //                   var tissue = (Tissue) constantData[1];
                        //                   int i = 0;
                        //                   tissue.Absorbers.ForEach(abs => abs.Concentration = chromPlusMusp[i++]);
                        //                   tissue.Scatterer = new PowerLawScatterer(chromPlusMusp[i], chromPlusMusp[i + 1]);
                        //                   var muas = wv.Select(w => tissue.GetMua(w)); 
                        //                   var musps = wv.Select(w => tissue.GetMusp(w));
                        //                   return EnumerableExtensions.Zip(muas,musps,(mua,musp)=>fs.ROfRhoAndTime())...
                        //               }; 
                        //    return op => fs.ROfRhoAndTime(op, ((double)constantValues[0]).AsEnumerable(), ((double)constantValues[1]).AsEnumerable());
                        default:
                            throw new ArgumentOutOfRangeException("axis");
                    }
                case FluenceSolutionDomainType.FluenceOfFxAndZAndTime:
                    switch (axis)
                    {
                        case IndependentVariableAxis.Fx:
                            return (fitData, otherData) => fs.FluenceOfFxAndZAndTime(new[] { getOP(fitData) }, (double[])otherData[0], (double[])otherData[1], new[] { (double)otherData[2] });
                        case IndependentVariableAxis.Time:
                            return (fitData, otherData) => fs.FluenceOfFxAndZAndTime(new[] { getOP(fitData) }, new[] { (double)otherData[2] }, (double[])otherData[1], (double[])otherData[0]);
                        default:
                            throw new ArgumentOutOfRangeException("axis");
                    }
                default:
                    throw new ArgumentOutOfRangeException("type");
            }
        }

        private static Func<double[], object[], Complex[]> GetForwardFluenceFuncComplex(
           IForwardSolver fs, FluenceSolutionDomainType type, IndependentVariableAxis axis)
        {
            Func<double[], OpticalProperties> getOP = op => new OpticalProperties(op[0], op[1], op[2], op[3]);

            // note: the following uses the convention that the independent variable(s) is (are) first in the forward data object array
            // note: secondly, if there are multiple independent axes, they will be assigned in order of appearance in the method signature
            switch (type)
            {
                case FluenceSolutionDomainType.FluenceOfRhoAndZAndFt:
                    switch (axis)
                    {
                        case IndependentVariableAxis.Rho:
                            return (fitData, otherData) => fs.FluenceOfRhoAndZAndFt(new[] { getOP(fitData) }, (double[])otherData[0], (double[])otherData[1], new[] { (double)otherData[2] });
                        case IndependentVariableAxis.Ft:
                            return (fitData, otherData) => fs.FluenceOfRhoAndZAndFt(new[] { getOP(fitData) }, new[] { (double)otherData[2] }, (double[])otherData[1], (double[])otherData[0]);
                        default:
                            throw new ArgumentOutOfRangeException("axis");
                    }
                case FluenceSolutionDomainType.FluenceOfFxAndZAndFt:
                    switch (axis)
                    {
                        case IndependentVariableAxis.Fx:
                            return (fitData, otherData) => fs.FluenceOfFxAndZAndFt(new[] { getOP(fitData) }, (double[])otherData[0], (double[])otherData[1], new[] { (double)otherData[2] });
                        case IndependentVariableAxis.Ft:
                            return (fitData, otherData) => fs.FluenceOfFxAndZAndFt(new[] { getOP(fitData) }, new[] { (double)otherData[2] }, (double[])otherData[1], (double[])otherData[0]);
                        default:
                            throw new ArgumentOutOfRangeException("axis");
                    }
                default:
                    throw new ArgumentOutOfRangeException("type");
            }
        }

        private static bool[] GetParametersToFit(InverseFitType fitType)
        {
            switch (fitType)
            {
                case InverseFitType.MuaMusp:
                default:
                    return new bool[] { true, true, false, false };
                case InverseFitType.Mua:
                    return new bool[] { true, false, false, false };
                case InverseFitType.Musp:
                    return new bool[] { false, true, false, false };
                case InverseFitType.MuaMuspG:
                    return new bool[] { true, true, true, false };
            }
        }
    }
}<|MERGE_RESOLUTION|>--- conflicted
+++ resolved
@@ -1,1060 +1,889 @@
-using System;
-using System.Collections.Generic;
-using System.Linq;
-using System.Numerics;
-using MathNet.Numerics;
-using Vts.Common;
-using Vts.Extensions;
-using Vts.Modeling;
-using Vts.Modeling.ForwardSolvers;
-using Vts.Modeling.ForwardSolvers.Extensions;
-using Vts.MonteCarlo;
-using Vts.MonteCarlo.Tissues;
-using Vts.MonteCarlo.Helpers;
-#if DESKTOP
-#endif
-using Vts.SpectralMapping;
-
-namespace Vts.Factories
-{
-    /// <summary>
-    /// Class that composes forward and optimization calculations based on high-level inputs
-    /// </summary>
-    public static class ComputationFactory
-    {
-        // todo: the following two methods are a result of a leaky abstraction 
-        // if we did our job of abstracting the computaiton, external users wouldn't have to worry about this
-        public static bool IsSolverWithConstantValues(SolutionDomainType solutionDomainType)
-        {
-            return
-                !(solutionDomainType == SolutionDomainType.ROfRho) &&
-                !(solutionDomainType == SolutionDomainType.ROfFx);
-        }
-
-        public static bool IsSolverWithConstantValues(FluenceSolutionDomainType solutionDomainType)
-        {
-            return
-                !(solutionDomainType == FluenceSolutionDomainType.FluenceOfRhoAndZ) &&
-                !(solutionDomainType == FluenceSolutionDomainType.FluenceOfFxAndZ);
-        }
-<<<<<<< HEAD
-=======
-
-        // CH proposed new extension method prior version is not refined enough, need to 
-        // know independent axis variable to know whether solver is complex, e.g. ROfRhoAndFt
-        // with independent axis varaible = rho is not complex
-        public static bool IsComplexSolver(IndependentVariableAxis independentVariableAxis)
-        {
-            return (independentVariableAxis == IndependentVariableAxis.Ft);
-        }
->>>>>>> c190804b
-
-        public static bool IsComplexSolver(SolutionDomainType solutionDomainType)
-        {
-            return
-                (solutionDomainType == SolutionDomainType.ROfRhoAndFt) ||
-                (solutionDomainType == SolutionDomainType.ROfFxAndFt);
-        }
-
-        public static bool IsComplexSolver(FluenceSolutionDomainType solutionDomainType)
-        {
-            return
-                (solutionDomainType == FluenceSolutionDomainType.FluenceOfRhoAndZAndFt) ||
-                (solutionDomainType == FluenceSolutionDomainType.FluenceOfFxAndZAndFt);
-        }
-
-        private static double[] FlattenRealAndImaginary(this Complex[] values)
-        {
-            var flattened = new double[values.Length*2];
-            var nValues = values.Length;
-            for (int i = 0; i < nValues; i++)
-            {
-                flattened[i] = values[i].Real;
-                flattened[i + nValues] = values[i].Imaginary;
-            }
-            return flattened;
-        }
-<<<<<<< HEAD
-        ///// <summary>
-        ///// String-overloaded version of factory method for forward solver computation
-        ///// </summary>
-        ///// <param name="forwardSolverType"></param>
-        ///// <param name="solutionDomainType"></param>
-        ///// <param name="forwardAnalysisType"></param>
-        ///// <param name="independentVariableAxisType"></param>
-        ///// <param name="independentValues"></param>
-        ///// <param name="opticalProperties"></param>
-        ///// <param name="constantValues"></param>
-        ///// <returns></returns>
-        //public static double[] ComputeReflectance(
-        //     string forwardSolverType,
-        //     string solutionDomainType,
-        //     string forwardAnalysisType,
-        //     string[] independentVariableAxisTypes,
-        //     object[] independentValues)
-        //{
-        //    var opLength = opticalProperties.Length/4;
-        //    var opClassArray = Enumerable.Range(0,opLength)
-        //        .Select(i => new OpticalProperties(
-        //            opticalProperties[i*4], 
-        //            opticalProperties[i*4+1], 
-        //            opticalProperties[i*4+2], 
-        //            opticalProperties[i*4+3]))
-        //        .ToArray();
-
-        //    return ComputeReflectance(
-        //        (ForwardSolverType)Enum.Parse(typeof(ForwardSolverType), forwardSolverType, true),
-        //        (SolutionDomainType)Enum.Parse(typeof(SolutionDomainType), solutionDomainType, true),
-        //        (ForwardAnalysisType)Enum.Parse(typeof(ForwardAnalysisType), forwardAnalysisType, true),
-        //        independentVariableAxisTypes.Select(axisType => (IndependentVariableAxis)Enum.Parse(typeof(IndependentVariableAxis), axisType, true)).ToArray(),
-        //        independentValues).ToArray();
-        //}
-=======
-
-        /// <summary>
-        /// String-overloaded version of factory method for forward solver computation
-        /// </summary>
-        /// <param name="forwardSolverType"></param>
-        /// <param name="solutionDomainType"></param>
-        /// <param name="forwardAnalysisType"></param>
-        /// <param name="independentVariableAxisType"></param>
-        /// <param name="independentValues"></param>
-        /// <param name="opticalProperties"></param>
-        /// <param name="constantValues"></param>
-        /// <returns></returns>
-        public static double[] ComputeReflectance(
-
-             string forwardSolverType,
-             string solutionDomainType,
-             string forwardAnalysisType,
-             string independentVariableAxisType,
-             double[] independentValues,
-             double[] opticalProperties,
-             double[] constantValues)
-        {
-            return ComputeReflectance(
-                (ForwardSolverType) Enum.Parse(typeof (ForwardSolverType), forwardSolverType, true),
-                (SolutionDomainType) Enum.Parse(typeof (SolutionDomainType), solutionDomainType, true),
-                (ForwardAnalysisType) Enum.Parse(typeof (ForwardAnalysisType), forwardAnalysisType, true),
-                (IndependentVariableAxis)
-                Enum.Parse(typeof (IndependentVariableAxis), independentVariableAxisType, true),
-                independentValues,
-                new OpticalProperties(opticalProperties[0], opticalProperties[1], opticalProperties[2],
-                                      opticalProperties[3]),
-                constantValues).ToArray();
-        }
->>>>>>> c190804b
-
-        public static double[] ComputeReflectance(
-            ForwardSolverType forwardSolverType,
-            SolutionDomainType solutionDomainType,
-            ForwardAnalysisType forwardAnalysisType,
-            object[] independentValues)
-        {
-            // use factory method on each call, as opposed to injecting an instance from the outside
-            // -- still time-efficient if singletons are used
-            // -- potentially memory-inefficient if the user creates lots of large solver instances
-            return ComputeReflectance(
-                SolverFactory.GetForwardSolver(forwardSolverType),
-                solutionDomainType,
-                forwardAnalysisType,
-                independentValues);
-        }
-
-<<<<<<< HEAD
-        //// overload that calls the above method with just one set of optical properties
-        //public static double[] ComputeReflectance(
-        //    ForwardSolverType forwardSolverType,
-        //    SolutionDomainType solutionDomainType,
-        //    ForwardAnalysisType forwardAnalysisType,
-        //    IndependentVariableAxis independentAxisType,
-        //    double[] independentValues,
-        //    OpticalProperties opticalProperties,
-        //    params double[] constantValues)
-        //{
-        //    return ComputeReflectance(
-        //        forwardSolverType,
-        //        solutionDomainType,
-        //        forwardAnalysisType,
-        //        new [] { independentAxisType },
-        //        new [] { independentValues },
-        //        new [] { opticalProperties },
-        //        constantValues);
-        //}
-=======
-        // overload for ITissueRegion forward solvers todo: merge with above?
-        public static double[] ComputeReflectance(
-            ForwardSolverType forwardSolverType,
-            SolutionDomainType solutionDomainType,
-            ForwardAnalysisType forwardAnalysisType,
-            IndependentVariableAxis independentAxisType,
-            IEnumerable<double> independentValues,
-            ITissueRegion[] tissueRegions,
-            params double[] constantValues)
-        {
-            // use factory method on each call, as opposed to injecting an instance from the outside
-            // -- still time-efficient if singletons are used
-            // -- potentially memory-inefficient if the user creates lots of large solver instances
-            return ComputeReflectance(
-                SolverFactory.GetForwardSolver(forwardSolverType),
-                solutionDomainType,
-                forwardAnalysisType,
-                independentAxisType,
-                independentValues,
-                tissueRegions,
-                constantValues);
-        }
->>>>>>> c190804b
-
-        public static double[] ComputeReflectance(
-            IForwardSolver forwardSolver,
-            SolutionDomainType solutionDomainType,
-            ForwardAnalysisType forwardAnalysisType,
-            object[] independentValues)
-        {
-<<<<<<< HEAD
-            Func<object[], double[]> func = GetForwardReflectanceFunc(forwardSolver, solutionDomainType);
-            //Func<SolutionDomainType, ForwardAnalysisType, IndependentVariableAxis[], double[]> getOptimizationParameters = (_,_,_) => 
-            //    new[] { op.Mua, op.Musp, op.G, op.N }
-            //double[] optimizationParameters = GetOptimizationParameters(forwardSolver, solutionDomainType, independentAxisTypes); // will need this for inverse solver
-=======
-            var parameters = new double[4]
-                                 {
-                                     opticalProperties.Mua, opticalProperties.Musp, opticalProperties.G,
-                                     opticalProperties.N
-                                 };
-
-            Func<double[], object[], double[]> func = GetForwardReflectanceFunc(forwardSolver, solutionDomainType,
-                                                                                independentAxisType);
-
-            // create a list of inputs (besides optical properties) that corresponds to the behavior of the function above
-            List<object> inputValues = new List<object>();
-            inputValues.Add(independentValues.ToArray());
-            constantValues.ForEach(cv => inputValues.Add(cv));
-
-            if (forwardAnalysisType == ForwardAnalysisType.R)
-            {
-                return func(parameters, inputValues.ToArray());
-            }
-            else
-            {
-                return func.GetDerivativeFunc(forwardAnalysisType)(parameters, inputValues.ToArray());
-            }
-        }
-
-        // overload for ITissueRegion forward solvers todo: merge with above?
-        public static double[] ComputeReflectance(
-            IForwardSolver forwardSolver,
-            SolutionDomainType solutionDomainType,
-            ForwardAnalysisType forwardAnalysisType,
-            IndependentVariableAxis independentAxisType,
-            IEnumerable<double> independentValues,
-            ITissueRegion[] tissueRegions,
-            params double[] constantValues)
-        {
-            var parameters = tissueRegions.SelectMany(region =>
-                                                          {
-                                                              double[] regionParameters = null;
-                                                              if (region is LayerRegion)
-                                                              {
-                                                                  var layerRegion = (LayerRegion) region;
-                                                                  regionParameters = new[]
-                                                                                         {
-                                                                                             layerRegion.RegionOP.Mua,
-                                                                                             layerRegion.RegionOP.Musp,
-                                                                                             layerRegion.RegionOP.G,
-                                                                                             layerRegion.RegionOP.N,
-                                                                                             layerRegion.ZRange.Delta
-                                                                                         };
-                                                              }
-                                                                  //else if(region is EllipsoidRegion)
-                                                                  //{
-                                                                  //  
-                                                                  //}
-                                                              else
-                                                              {
-                                                                  throw new Exception("Forward model " +
-                                                                                      forwardSolver.ToString() +
-                                                                                      " is not supported.");
-                                                              }
-                                                              return regionParameters;
-                                                          }).ToArray();
-
-            //var parameters = new double[4] { opticalProperties.Mua, opticalProperties.Musp, opticalProperties.G, opticalProperties.N };
-
-            Func<double[], object[], double[]> func = GetForwardReflectanceFunc(forwardSolver, solutionDomainType,
-                                                                                independentAxisType);
->>>>>>> c190804b
-
-            // create a list of inputs (besides optical properties) that corresponds to the behavior of the function above
-
-            return forwardAnalysisType == ForwardAnalysisType.R
-                ? func(independentValues)
-                : func.GetDerivativeFunc(forwardAnalysisType)(independentValues);
-        }
-
-        //// overload that calls the above method with just one set of optical properties
-        //public static double[] ComputeReflectance(
-        //    IForwardSolver forwardSolver,
-        //    SolutionDomainType solutionDomainType,
-        //    ForwardAnalysisType forwardAnalysisType,
-        //    IndependentVariableAxis independentAxisType,
-        //    double[][] independentValues,
-        //    OpticalProperties opticalProperties,
-        //    params double[] constantValues)
-        //{
-        //    return ComputeReflectance(
-        //        forwardSolver,
-        //        solutionDomainType,
-        //        forwardAnalysisType,
-        //        new []{ independentAxisType },
-        //        ,
-        //        new[] { opticalProperties },
-        //        new object[]{new[] { opticalProperties }, independentValues, constantValues);
-        //}
-
-        public static double[] ComputeFluence(
-            ForwardSolverType forwardSolverType,
-            FluenceSolutionDomainType solutionDomainType,
-            // keeping us from uniting the above. needs to be a single SolutionDomainType enum
-            IndependentVariableAxis[] independentAxesTypes,
-            double[][] independentValues,
-            OpticalProperties[] opticalProperties,
-            params double[] constantValues)
-        {
-            // use factory method on each call, as opposed to injecting an instance from the outside
-            // -- still time-efficient if singletons are used
-            // -- potentially memory-inefficient if the user creates lots of large solver instances
-            return ComputeFluence(
-                SolverFactory.GetForwardSolver(forwardSolverType),
-                solutionDomainType,
-                independentAxesTypes,
-                independentValues,
-                opticalProperties,
-                constantValues);
-        }
-
-        // overload that calls the above method with just one set of optical properties
-        public static double[] ComputeFluence(
-            ForwardSolverType forwardSolverType,
-            FluenceSolutionDomainType solutionDomainType,
-            // keeping us from uniting the above. needs to be a single SolutionDomainType enum
-            IndependentVariableAxis[] independentAxesTypes,
-            double[][] independentValues,
-            OpticalProperties opticalProperties,
-            params double[] constantValues)
-        {
-            return ComputeFluence(
-                forwardSolverType,
-                solutionDomainType,
-                independentAxesTypes,
-                independentValues,
-                new [] { opticalProperties },
-                constantValues);
-        }
-
-        public static double[] ComputeFluence(
-            IForwardSolver forwardSolver,
-            FluenceSolutionDomainType solutionDomainType,
-            // keeping us from uniting the above. needs to be a single SolutionDomainType enum
-            IndependentVariableAxis[] independentAxesTypes,
-            double[][] independentValues,
-            OpticalProperties[] opticalProperties,
-            params double[] constantValues)
-        {
-<<<<<<< HEAD
-            // todo: current assumption below is that the second axes is z. need to generalize
-=======
-            var parameters = new double[4]
-                                 {
-                                     opticalProperties.Mua, opticalProperties.Musp, opticalProperties.G,
-                                     opticalProperties.N
-                                 };
-
-            // todo: current assumption below is that the second axis is z. need to generalize
-            var func = GetForwardFluenceFunc(forwardSolver, solutionDomainType, independentAxesTypes[0]);
-
-            // create a list of inputs (besides optical properties) that corresponds to the behavior of the function above
-            List<object> inputValues = new List<object>(independentValues);
-            constantValues.ForEach(cv => inputValues.Add(cv));
-
-            return func(parameters, inputValues.ToArray());
-        }
-
-        public static double[] ComputeFluence(
-            ForwardSolverType forwardSolverType,
-            FluenceSolutionDomainType solutionDomainType,
-            // keeping us from uniting the above. needs to be a single SolutionDomainType enum
-            IndependentVariableAxis[] independentAxesTypes,
-            double[][] independentValues,
-            IOpticalPropertyRegion[] tissueRegions,
-            params double[] constantValues)
-        {
-            // use factory method on each call, as opposed to injecting an instance from the outside
-            // -- still time-efficient if singletons are used
-            // -- potentially memory-inefficient if the user creates lots of large solver instances
-            return ComputeFluence(
-                SolverFactory.GetForwardSolver(forwardSolverType),
-                solutionDomainType,
-                independentAxesTypes,
-                independentValues,
-                tissueRegions,
-                constantValues);
-        }
-        // overload for ITissueRegion forward solvers todo: merge with above?
-        public static double[] ComputeFluence(
-            IForwardSolver forwardSolver,
-            FluenceSolutionDomainType solutionDomainType,
-            // keeping us from uniting the above. needs to be a single SolutionDomainType enum
-            IndependentVariableAxis[] independentAxesTypes,
-            double[][] independentValues,
-            IOpticalPropertyRegion[] tissueRegions,
-            params double[] constantValues)
-        {
-            var parameters = tissueRegions.SelectMany(region =>
-            {
-                double[] regionParameters = null;
-                if (region is ILayerOpticalPropertyRegion)
-                {
-                    var layerRegion = (ILayerOpticalPropertyRegion)region;
-                    regionParameters = new[]
-                        {
-                            layerRegion.RegionOP.Mua,
-                            layerRegion.RegionOP.Musp,
-                            layerRegion.RegionOP.G,
-                            layerRegion.RegionOP.N,
-                            layerRegion.ZRange.Delta
-                        };
-                }
-                //else if(region is EllipsoidRegion)
-                //{
-                //  
-                //}
-                else
-                {
-                    throw new Exception("Forward model " +
-                                        forwardSolver.ToString() +
-                                        " is not supported.");
-                }
-                return regionParameters;
-            }).ToArray();
-
-            // todo: current assumption below is that the second axis is z. need to generalize
->>>>>>> c190804b
-            var func = GetForwardFluenceFunc(forwardSolver, solutionDomainType, independentAxesTypes[0]);
-
-            // create a list of inputs (besides optical properties) that corresponds to the behavior of the function above
-            List<object> inputValues = new List<object>(independentValues);
-            constantValues.ForEach(cv => inputValues.Add(cv));
-
-            if (opticalProperties.Length == 1) // optimization that skips duplicate arrays if we're not multiplexing over optical properties (e.g. wavelength)
-            {
-                var op = opticalProperties[0];
-                var parameters = new[] { op.Mua, op.Musp, op.G, op.N };
-                return func(parameters, inputValues.ToArray());
-            }
-
-            var numOp = opticalProperties.Length;
-            var numIv = independentValues.Length;
-            var fluence = new double[numOp * numIv];
-            for (int opi = 0; opi < numOp; opi++) // todo: parallelize
-            {
-                var op = opticalProperties[opi];
-                var parameters = new[] { op.Mua, op.Musp, op.G, op.N };
-                var tempValues = func(parameters, inputValues.ToArray());
-
-                for (int ivi = 0; ivi < numIv; ivi++)
-                {
-                    fluence[opi * numIv + ivi] = tempValues[ivi];
-                }
-            }
-            return fluence;
-        }
-
-        // overload that calls the above method with just one set of optical properties
-        public static double[] ComputeFluence(
-            IForwardSolver forwardSolver,
-            FluenceSolutionDomainType solutionDomainType,
-            // keeping us from uniting the above. needs to be a single SolutionDomainType enum
-            IndependentVariableAxis[] independentAxesTypes,
-            double[][] independentValues,
-            OpticalProperties opticalProperties,
-            params double[] constantValues)
-        {
-            return ComputeFluence(
-                forwardSolver,
-                solutionDomainType,
-                independentAxesTypes,
-                independentValues,
-                new []{ opticalProperties },
-                constantValues);
-        }
-
-        public static Complex[] ComputeFluenceComplex(
-            ForwardSolverType forwardSolverType,
-            FluenceSolutionDomainType solutionDomainType,
-            // keeping us from uniting the above. needs to be a single SolutionDomainType enum
-            IndependentVariableAxis[] independentAxesTypes,
-            double[][] independentValues,
-            OpticalProperties opticalProperties,
-            params double[] constantValues)
-        {
-            // use factory method on each call, as opposed to injecting an instance from the outside
-            // -- still time-efficient if singletons are used
-            // -- potentially memory-inefficient if the user creates lots of large solver instances
-            return ComputeFluenceComplex(
-                SolverFactory.GetForwardSolver(forwardSolverType),
-                solutionDomainType,
-                independentAxesTypes,
-                independentValues,
-                opticalProperties,
-                constantValues);
-        }
-
-        public static Complex[] ComputeFluenceComplex(
-            IForwardSolver forwardSolver,
-            FluenceSolutionDomainType solutionDomainType,
-            // keeping us from uniting the above. needs to be a single SolutionDomainType enum
-            IndependentVariableAxis[] independentAxesTypes,
-            double[][] independentValues,
-            OpticalProperties opticalProperties,
-            params double[] constantValues)
-        {
-            var parameters = new double[4]
-                                 {
-                                     opticalProperties.Mua, opticalProperties.Musp, opticalProperties.G,
-                                     opticalProperties.N
-                                 };
-
-            // todo: current assumption below is that the second axes is z. need to generalize
-            var func = GetForwardFluenceFuncComplex(forwardSolver, solutionDomainType, independentAxesTypes[0]);
-
-            // create a list of inputs (besides optical properties) that corresponds to the behavior of the function above
-            List<object> inputValues = new List<object>(independentValues);
-            constantValues.ForEach(cv => inputValues.Add(cv));
-
-            return func(parameters, inputValues.ToArray());
-        }
-
-        /// <summary>
-        /// Overload of GetPHD that uses internal DI framework-supplied solver singletons
-        /// </summary>
-        /// <param name="forwardSolverType">enum of forward solver type</param>
-        /// <param name="fluence">fluence</param>
-        /// <param name="sdSeparation">source detector separation (in mm)</param>
-        /// <param name="ops">optical properties</param>
-        /// <param name="rhos">detector locations (in mm)</param>
-        /// <param name="zs">z values (in mm)</param>
-        /// <returns></returns>
-        public static double[] GetPHD(ForwardSolverType forwardSolverType, double[] fluence, double sdSeparation,
-                                      OpticalProperties[] ops, double[] rhos, double[] zs)
-        {
-            return GetPHD(SolverFactory.GetForwardSolver(forwardSolverType), fluence, sdSeparation, ops, rhos, zs);
-        }
-
-        /// <summary>
-        /// Method to generate PHD 
-        /// </summary>
-        /// <param name="forwardSolver">forward solver</param>
-        /// <param name="fluence">fluence</param>
-        /// <param name="sdSeparation">source detector separation (in mm)</param>
-        /// <param name="ops">optical properties</param>
-        /// <param name="rhos">detector locations (in mm)</param>
-        /// <param name="zs">z values (in mm)</param>
-        /// <returns></returns>
-        public static double[] GetPHD(IForwardSolver forwardSolver, double[] fluence, double sdSeparation,
-                                      OpticalProperties[] ops, double[] rhos, double[] zs)
-        {
-            var rhoPrimes =
-                from r in rhos
-                select r - sdSeparation;
-
-            var greensFunction = forwardSolver.SteadyStateFluence2SurfacePointPHD(ops, rhoPrimes, zs);
-
-            var phd = new double[fluence.Length];
-
-            phd.PopulateFromEnumerable(Enumerable.Zip(fluence, greensFunction, (flu, green) => flu*green));
-
-            return phd;
-
-            // replaced with pre-initialized array + "PopulateFromEnumerable" call instead of growing array dynamically 
-            //System.Linq.Enumerable.Zip(fluence, greensFunction, (flu, green) => flu * green).ToArray();
-        }
-
-
-        /// <summary>
-        /// Overload of GetPHD that uses internal DI framework-supplied solver singletons
-        /// </summary>
-        /// <param name="forwardSolverType">enum of forward solver type</param>
-        /// <param name="fluence">fluence</param>
-        /// <param name="sdSeparation">source detector separation (in mm)</param>
-        /// <param name="ops">optical properties</param>
-        /// <param name="rhos">detector locations (in mm)</param>
-        /// <param name="zs">z values (in mm)</param>
-        /// <returns></returns>
-        public static double[] GetPHD(ForwardSolverType forwardSolverType, Complex[] fluence, double sdSeparation,
-                                      double timeModulationFrequency, OpticalProperties[] ops, double[] rhos,
-                                      double[] zs)
-        {
-            return GetPHD(SolverFactory.GetForwardSolver(forwardSolverType), fluence, sdSeparation,
-                          timeModulationFrequency, ops, rhos, zs);
-        }
-
-
-        /// <summary>
-        /// Method to generate PHD 
-        /// </summary>
-        /// <param name="forwardSolver">forward solver</param>
-        /// <param name="fluence">fluence</param>
-        /// <param name="sdSeparation">source detector separation (in mm)</param>
-        /// <param name="ops">optical properties</param>
-        /// <param name="rhos">detector locations (in mm)</param>
-        /// <param name="zs">z values (in mm)</param>
-        /// <returns></returns>
-        public static double[] GetPHD(IForwardSolver forwardSolver, Complex[] fluence, double sdSeparation,
-                                      double modulationFrequency, OpticalProperties[] ops, double[] rhos, double[] zs)
-        {
-            var rhoPrimes =
-                from r in rhos
-                select r - sdSeparation;
-
-            var greensFunction = forwardSolver.TimeFrequencyDomainFluence2SurfacePointPHD(modulationFrequency, ops,
-                                                                                          rhoPrimes, zs);
-
-            var phd = new double[fluence.Length];
-
-            phd.PopulateFromEnumerable(Enumerable.Zip(fluence, greensFunction, (flu, green) => (flu*green).Magnitude));
-
-            return phd;
-
-            // replaced with pre-initialized array + "PopulateFromEnumerable" call instead of growing array dynamically 
-            //System.Linq.Enumerable.Zip(fluence, greensFunction, (flu, green) => flu * green).ToArray();
-        }
-
-        ///// <summary>
-        ///// Method to generate PHD 
-        ///// </summary>
-        ///// <param name="forwardSolver">forward solver</param>
-        ///// <param name="fluence">fluence</param>
-        ///// <param name="sdSeparation">source detector separation (in mm)</param>
-        ///// <param name="ops">optical properties</param>
-        ///// <param name="rhos">detector locations (in mm)</param>
-        ///// <param name="zs">z values (in mm)</param>
-        ///// <returns></returns>
-        //public static Complex[] GetPHD(IForwardSolver forwardSolver, Complex[] fluence, double sdSeparation, double timeModulationFrequency, OpticalProperties[] ops, double[] rhos, double[] zs)
-        //{
-        //    var rhoPrimes =
-        //        from r in rhos
-        //        select r - sdSeparation;
-
-        //    var greensFunction = forwardSolver.TimeFrequencyDomainFluence2SurfacePointPHD(timeModulationFrequency, ops, rhoPrimes, zs);
-
-        //    var phd = new Complex[fluence.Length];
-
-        //    phd.PopulateFromEnumerable(Enumerable.Zip(fluence, greensFunction, (flu, green) => flu * green));
-
-        //    return phd;
-
-        //    // replaced with pre-initialized array + "PopulateFromEnumerable" call instead of growing array dynamically 
-        //    //System.Linq.Enumerable.Zip(fluence, greensFunction, (flu, green) => flu * green).ToArray();
-        //}
-
-        /// <summary>
-        /// Method to generate absorbed energy given fluence and mua.  Note only works for homogeneous tissue.
-        /// </summary>
-        /// <param name="fluence">fluence serialized to a 1D IEnumerable of double</param>
-        /// <param name="mua">absorption coefficient for entire tissue</param>
-        /// <returns>absorbed energy in a 1D IEnumerable of double</returns>
-        public static IEnumerable<double> GetAbsorbedEnergy(IEnumerable<double> fluence, double mua)
-        {
-            return fluence.Select(flu => flu*mua);
-        }
-
-        /// <summary>
-        /// Method to generate absorbed energy given fluence and mua.  Note only works for homogeneous tissue.
-        /// </summary>
-        /// <param name="fluence">fluence serialized to a 1D IEnumerable of double</param>
-        /// <param name="mua">absorption coefficient for entire tissue</param>
-        /// <returns>absorbed energy in a 1D IEnumerable of double</returns>
-        public static IEnumerable<Complex> GetAbsorbedEnergy(IEnumerable<Complex> fluence, double mua)
-        {
-            return fluence.Select(flu => flu*mua); // todo: is this correct?? DC 12/08/12
-        }
-
-        /// <summary>
-        /// Method to generate absorbed energy given fluence and mua for heterogeneous tissue.
-        /// </summary>
-        /// <param name="fluence">fluence serialized to a 1D IEnumerable of double</param>
-        /// <param name="mua">absorption coefficient serialized to a 1D IEnumerable</param>
-        /// <returns>absorbed energy in a 1D IEnumerable of double</returns>
-        public static IEnumerable<double> GetAbsorbedEnergy(IEnumerable<double> fluence, IEnumerable<double> muas)
-        {
-            if (fluence.Count() != muas.Count())
-                throw new ArgumentException("fluence and muas must be same length");
-            IEnumerable<double> result = Enumerable.Zip(fluence, muas, (flu, mua) => flu*mua);
-            return result;
-        }
-
-        public static double[] SolveInverse(
-            ForwardSolverType forwardSolverType,
-            OptimizerType optimizerType,
-            SolutionDomainType solutionDomainType,
-            double[] independentValues,
-            double[] dependentValues,
-            double[] standardDeviationValues,
-            OpticalProperties opticalPropertyGuess,
-            InverseFitType inverseFitType,
-            params double[] constantValues)
-        {
-            // use factory method on each call, as opposed to injecting an instance from the outside
-            // -- still time-efficient if singletons are used
-            // -- potentially memory-inefficient if the user creates lots of large solver instances
-            return SolveInverse(
-                SolverFactory.GetForwardSolver(forwardSolverType),
-                SolverFactory.GetOptimizer(optimizerType),
-                solutionDomainType,
-                independentValues,
-                dependentValues,
-                standardDeviationValues,
-                opticalPropertyGuess,
-                inverseFitType,
-                constantValues);
-        }
-
-        public static double[] SolveInverse(
-            IForwardSolver forwardSolver,
-            IOptimizer optimizer,
-            SolutionDomainType solutionDomainType,
-            double[] independentValues,
-            double[] dependentValues,
-            double[] standardDeviationValues,
-            OpticalProperties opticalPropertyGuess, // todo: make this an array
-            InverseFitType inverseFitType,
-            params double[] constantValues)
-        {
-            // todo: make some kind of parameter selector that filters on the object array to create an initial guess. e.g. Func<object[], double[]>
-            var parameters = new double[4]
-                                 {
-                                     opticalPropertyGuess.Mua, opticalPropertyGuess.Musp, opticalPropertyGuess.G,
-                                     opticalPropertyGuess.N
-                                 };
-
-            var parametersToFit = GetParametersToFit(inverseFitType);
-
-<<<<<<< HEAD
-            Func<double[], object[], double[]> func = GetForwardReflectanceFuncForOptimization(forwardSolver, solutionDomainType);
-=======
-            Func<double[], object[], double[]> func = GetForwardReflectanceFunc(forwardSolver, solutionDomainType,
-                                                                                independentAxisType);
-
-            // create a list of inputs (besides optical properties) that corresponds to the behavior of the function above
-            //var inputValues = IsComplexSolver(solutionDomainType) ?
-            //    (independentValues.Concat(independentValues)).Select(iv => (object) iv).ToList() :
-            //    independentValues.Select(iv => (object) iv).ToList();
->>>>>>> c190804b
-
-            List<object> inputValues = new List<object>();
-            inputValues.Add(independentValues);
-            constantValues.ForEach(cv => inputValues.Add(cv));
-
-            var fit = optimizer.Solve(parameters, parametersToFit, dependentValues.ToArray(),
-                                      standardDeviationValues.ToArray(), func, inputValues.ToArray());
-
-            return fit;
-        }
-<<<<<<< HEAD
-        
-        private static Func<object[], double[]> GetForwardReflectanceFunc(IForwardSolver fs, SolutionDomainType type)
-=======
-
-        private static Func<double[], ILayerOpticalPropertyRegion[]> getLayerTissueRegionArray = layerProps =>
-        {
-            int numRegions = layerProps.Length / 5; // mua, musp, g, n, thickness (delta)
-            var regionArray = new ILayerOpticalPropertyRegion[numRegions];
-            regionArray[0] = new LayerOpticalPropertyRegion(
-                zRange: new DoubleRange(0, layerProps[4]),
-                regionOP: new OpticalProperties(layerProps[0], layerProps[1], layerProps[2], layerProps[3]));
-            for (int i = 1; i < numRegions; i++)
-            {
-                var currentLayerProps = layerProps.Skip(i * 5).Take(5).ToArray();
-                var previousStop = regionArray[i - 1].ZRange.Stop;
-                regionArray[i] = new LayerOpticalPropertyRegion(
-                    zRange: new DoubleRange(previousStop, previousStop + currentLayerProps[4]),
-                    regionOP: new OpticalProperties(currentLayerProps[0], currentLayerProps[1], currentLayerProps[2], currentLayerProps[3]));
-            }
-            return regionArray;
-        };
-
-        // the following function determines a flattened mua array for layered tissue
-        public static Func<ILayerOpticalPropertyRegion[], double[], double[], double[]> getRhoZMuaArrayFromLayerRegions = (regions, rhos, zs) =>
-        {
-            int numBins = rhos.Length * zs.Length;
-            var muaArray = new double[numBins];
-            for (int i = 0; i < zs.Length; i++)
-            {
-                var layerIndex = DetectorBinning.WhichBin(zs[i], regions.Select(r => r.ZRange.Stop).ToArray());
-                for (int j = 0; j < rhos.Length; j++)
-                {
-                    muaArray[i * rhos.Length + j] = regions[layerIndex].RegionOP.Mua;
-                }
-            }
-            return muaArray;
-        };
-
-        private static Func<double[], object[], double[]> GetForwardReflectanceFunc(
-           IForwardSolver fs, SolutionDomainType type, IndependentVariableAxis axis)
->>>>>>> c190804b
-        {
-            switch (type)
-            {
-                case SolutionDomainType.ROfRho:
-<<<<<<< HEAD
-                    return forwardData => fs.ROfRho(ops: (OpticalProperties[])forwardData[0], rhos: (double[])forwardData[1]);
-                case SolutionDomainType.ROfFx:
-                    return forwardData => fs.ROfFx(ops: (OpticalProperties[])forwardData[0], fxs: (double[])forwardData[1]);
-                case SolutionDomainType.ROfRhoAndTime:
-                    return forwardData => fs.ROfRhoAndTime(ops: (OpticalProperties[])forwardData[0], rhos: (double[])forwardData[1], ts: (double[])forwardData[2]);
-                case SolutionDomainType.ROfFxAndTime:
-                    return forwardData => fs.ROfFxAndTime(ops: (OpticalProperties[])forwardData[0], fxs: (double[])forwardData[1], ts: (double[])forwardData[2]);
-                case SolutionDomainType.ROfRhoAndFt:
-                    return forwardData => fs.ROfRhoAndFt(ops: (OpticalProperties[])forwardData[0], rhos: (double[])forwardData[1], fts: (double[])forwardData[2]).FlattenRealAndImaginary();
-                case SolutionDomainType.ROfFxAndFt:
-                    return forwardData => fs.ROfFxAndFt(ops: (OpticalProperties[])forwardData[0], fxs: (double[])forwardData[1], fts: (double[])forwardData[2]).FlattenRealAndImaginary();
-=======
-                    if (fs is TwoLayerSDAForwardSolver) // todo: future generalization to IMultiRegionForwardSolver?
-                    {   
-                        return (fitData, otherData) => fs.ROfRho(getLayerTissueRegionArray(fitData), (double[])otherData[0]);
-                    }
-                    return (fitData, otherData) => fs.ROfRho(getOP(fitData), (double[])otherData[0]);
-                case SolutionDomainType.ROfFx:
-                    if (fs is TwoLayerSDAForwardSolver) 
-                    {
-                        return (fitData, otherData) => fs.ROfFx(getLayerTissueRegionArray(fitData), (double[])otherData[0]);
-                    }
-                    return (fitData, otherData) => fs.ROfFx(getOP(fitData), (double[])otherData[0]); 
-                case SolutionDomainType.ROfRhoAndTime:
-                    switch (axis)
-                    {
-                        case IndependentVariableAxis.Rho:
-                            if (fs is TwoLayerSDAForwardSolver)
-                            {
-                                return (fitData, otherData) => fs.ROfRhoAndTime(getLayerTissueRegionArray(fitData), (double[])otherData[0], (double)otherData[1]);
-                            }
-                            return (fitData, otherData) => fs.ROfRhoAndTime(getOP(fitData), (double[])otherData[0], (double)otherData[1]);
-                        case IndependentVariableAxis.Time:
-                            if (fs is TwoLayerSDAForwardSolver)
-                            {
-                                return (fitData, otherData) => fs.ROfRhoAndTime(getLayerTissueRegionArray(fitData), (double)otherData[1], (double[])otherData[0]);
-                            }
-                            return (fitData, otherData) => fs.ROfRhoAndTime(getOP(fitData), (double)otherData[1], (double[])otherData[0]);
-                        case IndependentVariableAxis.Wavelength:
-                            //return (chromPlusMusp, constantData) =>
-                            //           {
-                            //               var wv = (double[]) constantData[0];
-                            //               var tissue = (Tissue) constantData[1];
-                            //               int i = 0;
-                            //               tissue.Absorbers.ForEach(abs => abs.Concentration = chromPlusMusp[i++]);
-                            //               tissue.Scatterer = new PowerLawScatterer(chromPlusMusp[i], chromPlusMusp[i + 1]);
-                            //               var muas = wv.Select(w => tissue.GetMua(w)); 
-                            //               var musps = wv.Select(w => tissue.GetMusp(w));
-                            //               return EnumerableExtensions.Zip(muas,musps,(mua,musp)=>fs.ROfRhoAndTime())...
-                            //           }; 
-                            //return op => fs.ROfRhoAndTime(op, ((double)constantValues[0]).AsEnumerable(), ((double)constantValues[1]).AsEnumerable());
-                        default:
-                            throw new ArgumentOutOfRangeException("axis");
-                    }
-                case SolutionDomainType.ROfFxAndTime:
-                    switch (axis)
-                    {
-                        case IndependentVariableAxis.Fx:
-                            if (fs is TwoLayerSDAForwardSolver)
-                            {
-                                return (fitData, otherData) => fs.ROfFxAndTime(getLayerTissueRegionArray(fitData), (double[])otherData[0], (double)otherData[1]);
-                            }
-                            return (fitData, otherData) => fs.ROfFxAndTime(getOP(fitData), (double[])otherData[0], (double)otherData[1]);
-                        case IndependentVariableAxis.Time:
-                            if (fs is TwoLayerSDAForwardSolver)
-                            {
-                                return (fitData, otherData) => fs.ROfFxAndTime(getLayerTissueRegionArray(fitData), (double)otherData[1], (double[])otherData[0]);
-                            }
-                            return (fitData, otherData) => fs.ROfFxAndTime(getOP(fitData), (double)otherData[1], (double[])otherData[0]);
-                        default:
-                            throw new ArgumentOutOfRangeException("axis");
-                    }
-                case SolutionDomainType.ROfRhoAndFt:
-                    switch (axis)
-                    {
-                        case IndependentVariableAxis.Rho:
-                            if (fs is TwoLayerSDAForwardSolver)
-                            {
-                                return (fitData, otherData) =>
-                                    fs.ROfRhoAndFt(getLayerTissueRegionArray(fitData), (double[]) otherData[0], (double) otherData[1]).FlattenRealAndImaginary();
-                            }
-                            return (fitData, otherData) => fs.ROfRhoAndFt(getOP(fitData), (double[])otherData[0], (double)otherData[1]).FlattenRealAndImaginary();
-                        case IndependentVariableAxis.Ft:
-                            if (fs is TwoLayerSDAForwardSolver)
-                            {
-                                return (fitData, otherData) => 
-                                    fs.ROfRhoAndFt(getLayerTissueRegionArray(fitData), (double)otherData[1], (double[])otherData[0]).FlattenRealAndImaginary();
-                            }
-                            return (fitData, otherData) => fs.ROfRhoAndFt(getOP(fitData), (double)otherData[1], (double[])otherData[0]).FlattenRealAndImaginary();
-                        default:
-                            throw new ArgumentOutOfRangeException("axis");
-                    }
-                case SolutionDomainType.ROfFxAndFt:
-                    switch (axis)
-                    {
-                        case IndependentVariableAxis.Fx:
-                            if (fs is TwoLayerSDAForwardSolver)
-                            {
-                                return (fitData, otherData) =>
-                                    fs.ROfFxAndFt(getLayerTissueRegionArray(fitData), (double[])otherData[0], (double)otherData[1]).FlattenRealAndImaginary();
-                            }
-                            return (fitData, otherData) => fs.ROfFxAndFt(getOP(fitData), (double[])otherData[0], (double)otherData[1]).FlattenRealAndImaginary();
-                        case IndependentVariableAxis.Ft:
-                            if (fs is TwoLayerSDAForwardSolver)
-                            {
-                                return (fitData, otherData) =>
-                                    fs.ROfFxAndFt(getLayerTissueRegionArray(fitData), (double)otherData[1], (double[])otherData[0]).FlattenRealAndImaginary();
-                            }
-                            return (fitData, otherData) => fs.ROfFxAndFt(getOP(fitData), (double)otherData[1], (double[])otherData[0]).FlattenRealAndImaginary();
-                        default:
-                            throw new ArgumentOutOfRangeException("axis");
-                    }
->>>>>>> c190804b
-                default:
-                    throw new ArgumentOutOfRangeException("type");
-            }
-        }
-
-        private static Func<double[], object[], double[]> GetForwardReflectanceFuncForOptimization(
-           IForwardSolver fs, SolutionDomainType type)
-        {
-            Func<double[], OpticalProperties[]> getOP = ops =>
-            {
-                var nOp = ops.Length/4;
-                var opArray = new OpticalProperties[nOp];
-                for (int opi = 0; opi < nOp; opi++)
-                {
-                    opArray[opi] = new OpticalProperties(ops[opi * nOp], ops[opi * nOp + 1], ops[opi * nOp + 2], ops[opi * nOp + 3]);
-                }
-                return opArray;
-            };
-
-            Func<object[], double[]> forwardReflectanceFunc = GetForwardReflectanceFunc(fs, type);
-
-            return (fitData, otherData) =>
-            {
-                // place optical property array in the first position, and the rest following
-                var forwardData = ((object)getOP(fitData)).AsEnumerable().Concat(otherData).ToArray();
-                return forwardReflectanceFunc(forwardData);
-            };
-        }
-
-        // todo: array overloads for fluence forward solvers too
-        private static Func<double[], object[], double[]> GetForwardFluenceFunc(
-           IForwardSolver fs, FluenceSolutionDomainType type, IndependentVariableAxis axis)
-        {
-            Func<double[], OpticalProperties> getOP = op => new OpticalProperties(op[0], op[1], op[2], op[3]);
-
-            // note: the following uses the convention that the independent variable(s) is (are) first in the forward data object array
-            // note: secondly, if there are multiple independent axes, they will be assigned in order of appearance in the method signature
-            switch (type)
-            {
-                case FluenceSolutionDomainType.FluenceOfRhoAndZ:
-                    if (fs is TwoLayerSDAForwardSolver) // todo: future generalization to IMultiRegionForwardSolver?
-                    {
-                        return (fitData, otherData) => fs.FluenceOfRhoAndZ(new[] { getLayerTissueRegionArray(fitData) }, (double[])otherData[0], (double[])otherData[1]);
-                    }
-                    return (fitData, otherData) => fs.FluenceOfRhoAndZ(new[] { getOP(fitData) }, (double[])otherData[0], (double[])otherData[1]);
-                case FluenceSolutionDomainType.FluenceOfFxAndZ:
-                    return (fitData, otherData) => fs.FluenceOfFxAndZ(new[] { getOP(fitData) }, (double[])otherData[0], (double[])otherData[1]);
-                case FluenceSolutionDomainType.FluenceOfRhoAndZAndTime:
-                    switch (axis)
-                    {
-                        case IndependentVariableAxis.Rho:
-                            return (fitData, otherData) => fs.FluenceOfRhoAndZAndTime(new[] { getOP(fitData) }, (double[])otherData[0], (double[])otherData[1], new[] { (double)otherData[2] });
-                        case IndependentVariableAxis.Time:
-                            return (fitData, otherData) => fs.FluenceOfRhoAndZAndTime(new[] { getOP(fitData) }, new[] { (double)otherData[2] }, (double[])otherData[1], (double[])otherData[0]);
-                        //case IndependentVariableAxis.Wavelength:
-                        //    return (chromPlusMusp, constantData) =>
-                        //               {
-                        //                   var wv = (double[]) constantData[0];
-                        //                   var tissue = (Tissue) constantData[1];
-                        //                   int i = 0;
-                        //                   tissue.Absorbers.ForEach(abs => abs.Concentration = chromPlusMusp[i++]);
-                        //                   tissue.Scatterer = new PowerLawScatterer(chromPlusMusp[i], chromPlusMusp[i + 1]);
-                        //                   var muas = wv.Select(w => tissue.GetMua(w)); 
-                        //                   var musps = wv.Select(w => tissue.GetMusp(w));
-                        //                   return EnumerableExtensions.Zip(muas,musps,(mua,musp)=>fs.ROfRhoAndTime())...
-                        //               }; 
-                        //    return op => fs.ROfRhoAndTime(op, ((double)constantValues[0]).AsEnumerable(), ((double)constantValues[1]).AsEnumerable());
-                        default:
-                            throw new ArgumentOutOfRangeException("axis");
-                    }
-                case FluenceSolutionDomainType.FluenceOfFxAndZAndTime:
-                    switch (axis)
-                    {
-                        case IndependentVariableAxis.Fx:
-                            return (fitData, otherData) => fs.FluenceOfFxAndZAndTime(new[] { getOP(fitData) }, (double[])otherData[0], (double[])otherData[1], new[] { (double)otherData[2] });
-                        case IndependentVariableAxis.Time:
-                            return (fitData, otherData) => fs.FluenceOfFxAndZAndTime(new[] { getOP(fitData) }, new[] { (double)otherData[2] }, (double[])otherData[1], (double[])otherData[0]);
-                        default:
-                            throw new ArgumentOutOfRangeException("axis");
-                    }
-                default:
-                    throw new ArgumentOutOfRangeException("type");
-            }
-        }
-
-        private static Func<double[], object[], Complex[]> GetForwardFluenceFuncComplex(
-           IForwardSolver fs, FluenceSolutionDomainType type, IndependentVariableAxis axis)
-        {
-            Func<double[], OpticalProperties> getOP = op => new OpticalProperties(op[0], op[1], op[2], op[3]);
-
-            // note: the following uses the convention that the independent variable(s) is (are) first in the forward data object array
-            // note: secondly, if there are multiple independent axes, they will be assigned in order of appearance in the method signature
-            switch (type)
-            {
-                case FluenceSolutionDomainType.FluenceOfRhoAndZAndFt:
-                    switch (axis)
-                    {
-                        case IndependentVariableAxis.Rho:
-                            return (fitData, otherData) => fs.FluenceOfRhoAndZAndFt(new[] { getOP(fitData) }, (double[])otherData[0], (double[])otherData[1], new[] { (double)otherData[2] });
-                        case IndependentVariableAxis.Ft:
-                            return (fitData, otherData) => fs.FluenceOfRhoAndZAndFt(new[] { getOP(fitData) }, new[] { (double)otherData[2] }, (double[])otherData[1], (double[])otherData[0]);
-                        default:
-                            throw new ArgumentOutOfRangeException("axis");
-                    }
-                case FluenceSolutionDomainType.FluenceOfFxAndZAndFt:
-                    switch (axis)
-                    {
-                        case IndependentVariableAxis.Fx:
-                            return (fitData, otherData) => fs.FluenceOfFxAndZAndFt(new[] { getOP(fitData) }, (double[])otherData[0], (double[])otherData[1], new[] { (double)otherData[2] });
-                        case IndependentVariableAxis.Ft:
-                            return (fitData, otherData) => fs.FluenceOfFxAndZAndFt(new[] { getOP(fitData) }, new[] { (double)otherData[2] }, (double[])otherData[1], (double[])otherData[0]);
-                        default:
-                            throw new ArgumentOutOfRangeException("axis");
-                    }
-                default:
-                    throw new ArgumentOutOfRangeException("type");
-            }
-        }
-
-        private static bool[] GetParametersToFit(InverseFitType fitType)
-        {
-            switch (fitType)
-            {
-                case InverseFitType.MuaMusp:
-                default:
-                    return new bool[] { true, true, false, false };
-                case InverseFitType.Mua:
-                    return new bool[] { true, false, false, false };
-                case InverseFitType.Musp:
-                    return new bool[] { false, true, false, false };
-                case InverseFitType.MuaMuspG:
-                    return new bool[] { true, true, true, false };
-            }
-        }
-    }
+using System;
+using System.Collections.Generic;
+using System.Linq;
+using System.Numerics;
+using MathNet.Numerics;
+using Vts.Common;
+using Vts.Extensions;
+using Vts.Modeling;
+using Vts.Modeling.ForwardSolvers;
+using Vts.Modeling.ForwardSolvers.Extensions;
+using Vts.MonteCarlo;
+using Vts.MonteCarlo.Tissues;
+using Vts.MonteCarlo.Helpers;
+#if DESKTOP
+#endif
+using Vts.SpectralMapping;
+
+namespace Vts.Factories
+{
+    /// <summary>
+    /// Class that composes forward and optimization calculations based on high-level inputs
+    /// </summary>
+    public static class ComputationFactory
+    {
+        // todo: the following two methods are a result of a leaky abstraction 
+        // if we did our job of abstracting the computaiton, external users wouldn't have to worry about this
+        public static bool IsSolverWithConstantValues(SolutionDomainType solutionDomainType)
+        {
+            return
+                !(solutionDomainType == SolutionDomainType.ROfRho) &&
+                !(solutionDomainType == SolutionDomainType.ROfFx);
+        }
+
+        public static bool IsSolverWithConstantValues(FluenceSolutionDomainType solutionDomainType)
+        {
+            return
+                !(solutionDomainType == FluenceSolutionDomainType.FluenceOfRhoAndZ) &&
+                !(solutionDomainType == FluenceSolutionDomainType.FluenceOfFxAndZ);
+        }
+
+        // CH proposed new extension method prior version is not refined enough, need to 
+        // know independent axis variable to know whether solver is complex, e.g. ROfRhoAndFt
+        // with independent axis varaible = rho is not complex
+        public static bool IsComplexSolver(IndependentVariableAxis independentVariableAxis)
+        {
+            return (independentVariableAxis == IndependentVariableAxis.Ft);
+        }
+
+        public static bool IsComplexSolver(SolutionDomainType solutionDomainType)
+        {
+            return
+                (solutionDomainType == SolutionDomainType.ROfRhoAndFt) ||
+                (solutionDomainType == SolutionDomainType.ROfFxAndFt);
+        }
+
+        public static bool IsComplexSolver(FluenceSolutionDomainType solutionDomainType)
+        {
+            return
+                (solutionDomainType == FluenceSolutionDomainType.FluenceOfRhoAndZAndFt) ||
+                (solutionDomainType == FluenceSolutionDomainType.FluenceOfFxAndZAndFt);
+        }
+
+        private static double[] FlattenRealAndImaginary(this Complex[] values)
+        {
+            var flattened = new double[values.Length * 2];
+            var nValues = values.Length;
+            for (int i = 0; i < nValues; i++)
+            {
+                flattened[i] = values[i].Real;
+                flattened[i + nValues] = values[i].Imaginary;
+            }
+            return flattened;
+        }
+        ///// <summary>
+        ///// String-overloaded version of factory method for forward solver computation
+        ///// </summary>
+        ///// <param name="forwardSolverType"></param>
+        ///// <param name="solutionDomainType"></param>
+        ///// <param name="forwardAnalysisType"></param>
+        ///// <param name="independentVariableAxisType"></param>
+        ///// <param name="independentValues"></param>
+        ///// <param name="opticalProperties"></param>
+        ///// <param name="constantValues"></param>
+        ///// <returns></returns>
+        //public static double[] ComputeReflectance(
+        //     string forwardSolverType,
+        //     string solutionDomainType,
+        //     string forwardAnalysisType,
+        //     string[] independentVariableAxisTypes,
+        //     object[] independentValues)
+        //{
+        //    var opLength = opticalProperties.Length/4;
+        //    var opClassArray = Enumerable.Range(0,opLength)
+        //        .Select(i => new OpticalProperties(
+        //            opticalProperties[i*4], 
+        //            opticalProperties[i*4+1], 
+        //            opticalProperties[i*4+2], 
+        //            opticalProperties[i*4+3]))
+        //        .ToArray();
+
+        //    return ComputeReflectance(
+        //        (ForwardSolverType)Enum.Parse(typeof(ForwardSolverType), forwardSolverType, true),
+        //        (SolutionDomainType)Enum.Parse(typeof(SolutionDomainType), solutionDomainType, true),
+        //        (ForwardAnalysisType)Enum.Parse(typeof(ForwardAnalysisType), forwardAnalysisType, true),
+        //        independentVariableAxisTypes.Select(axisType => (IndependentVariableAxis)Enum.Parse(typeof(IndependentVariableAxis), axisType, true)).ToArray(),
+        //        independentValues).ToArray();
+        //}
+
+        public static double[] ComputeReflectance(
+            ForwardSolverType forwardSolverType,
+            SolutionDomainType solutionDomainType,
+            ForwardAnalysisType forwardAnalysisType,
+            object[] independentValues)
+        {
+            // use factory method on each call, as opposed to injecting an instance from the outside
+            // -- still time-efficient if singletons are used
+            // -- potentially memory-inefficient if the user creates lots of large solver instances
+            return ComputeReflectance(
+                SolverFactory.GetForwardSolver(forwardSolverType), 
+                solutionDomainType,
+                forwardAnalysisType,
+                independentValues);
+        }
+
+        // overload for ITissueRegion forward solvers todo: merge with above?
+        public static double[] ComputeReflectance(
+            ForwardSolverType forwardSolverType,
+            SolutionDomainType solutionDomainType,
+            ForwardAnalysisType forwardAnalysisType,
+            IndependentVariableAxis independentAxisType,
+            IEnumerable<double> independentValues,
+            ITissueRegion[] tissueRegions,
+            params double[] constantValues)
+        {
+            // use factory method on each call, as opposed to injecting an instance from the outside
+            // -- still time-efficient if singletons are used
+            // -- potentially memory-inefficient if the user creates lots of large solver instances
+            return ComputeReflectance(
+                SolverFactory.GetForwardSolver(forwardSolverType),
+                solutionDomainType,
+                forwardAnalysisType,
+                independentAxisType,
+                independentValues,
+                tissueRegions,
+                constantValues);
+        }
+
+        public static double[] ComputeReflectance(
+            IForwardSolver forwardSolver,
+            SolutionDomainType solutionDomainType,
+            ForwardAnalysisType forwardAnalysisType,
+            object[] independentValues)
+        {
+            Func<object[], double[]> func = GetForwardReflectanceFunc(forwardSolver, solutionDomainType);
+            //Func<SolutionDomainType, ForwardAnalysisType, IndependentVariableAxis[], double[]> getOptimizationParameters = (_,_,_) => 
+            //    new[] { op.Mua, op.Musp, op.G, op.N }
+            //double[] optimizationParameters = GetOptimizationParameters(forwardSolver, solutionDomainType, independentAxisTypes); // will need this for inverse solver
+
+            // create a list of inputs (besides optical properties) that corresponds to the behavior of the function above
+
+            return forwardAnalysisType == ForwardAnalysisType.R
+                ? func(independentValues)
+                : func.GetDerivativeFunc(forwardAnalysisType)(independentValues);
+        }
+
+        //// overload that calls the above method with just one set of optical properties
+        //public static double[] ComputeReflectance(
+        //    IForwardSolver forwardSolver,
+        //    SolutionDomainType solutionDomainType,
+        //    ForwardAnalysisType forwardAnalysisType,
+        //    IndependentVariableAxis independentAxisType,
+        //    double[][] independentValues,
+        //    OpticalProperties opticalProperties,
+        //    params double[] constantValues)
+        //{
+        //    return ComputeReflectance(
+        //        forwardSolver,
+        //        solutionDomainType,
+        //        forwardAnalysisType,
+        //        new []{ independentAxisType },
+        //        ,
+        //        new[] { opticalProperties },
+        //        new object[]{new[] { opticalProperties }, independentValues, constantValues);
+        //}  //
+        
+         // overload for ITissueRegion forward solvers todo: merge with above?
+        public static double[] ComputeReflectance(
+            IForwardSolver forwardSolver,
+            SolutionDomainType solutionDomainType,
+            ForwardAnalysisType forwardAnalysisType,
+            IndependentVariableAxis independentAxisType,
+            IEnumerable<double> independentValues,
+            ITissueRegion[] tissueRegions,
+            params double[] constantValues)
+        {
+            var parameters = tissueRegions.SelectMany(region =>
+                                                          {
+                                                              double[] regionParameters = null;
+                                                              if (region is LayerRegion)
+                                                              {
+                                                                  var layerRegion = (LayerRegion) region;
+                                                                  regionParameters = new[]
+                                                                                         {
+                                                                                             layerRegion.RegionOP.Mua,
+                                                                                             layerRegion.RegionOP.Musp,
+                                                                                             layerRegion.RegionOP.G,
+                                                                                             layerRegion.RegionOP.N,
+                                                                                             layerRegion.ZRange.Delta
+                                                                                         };
+                                                              }
+                                                                  //else if(region is EllipsoidRegion)
+                                                                  //{
+                                                                  //  
+                                                                  //}
+                                                              else
+                                                              {
+                                                                  throw new Exception("Forward model " +
+                                                                                      forwardSolver.ToString() +
+                                                                                      " is not supported.");
+                                                              }
+                                                              return regionParameters;
+                                                          }).ToArray();
+
+            //var parameters = new double[4] { opticalProperties.Mua, opticalProperties.Musp, opticalProperties.G, opticalProperties.N };
+
+            Func<double[], object[], double[]> func = GetForwardReflectanceFunc(forwardSolver, solutionDomainType,
+                                                                                independentAxisType);
+
+            // create a list of inputs (besides optical properties) that corresponds to the behavior of the function above
+            List<object> inputValues = new List<object>();
+            inputValues.Add(independentValues.ToArray());
+            constantValues.ForEach(cv => inputValues.Add(cv));
+
+            if (forwardAnalysisType == ForwardAnalysisType.R)
+            {
+                return func(parameters, inputValues.ToArray());
+            }
+            else
+            {
+                return func.GetDerivativeFunc(forwardAnalysisType)(parameters, inputValues.ToArray());
+            }
+        }
+
+
+        public static double[] ComputeFluence(
+            ForwardSolverType forwardSolverType,
+            FluenceSolutionDomainType solutionDomainType, // keeping us from uniting the above. needs to be a single SolutionDomainType enum
+            IndependentVariableAxis[] independentAxesTypes,
+            double[][] independentValues,
+            OpticalProperties[] opticalProperties,
+            params double[] constantValues)
+        {
+            // use factory method on each call, as opposed to injecting an instance from the outside
+            // -- still time-efficient if singletons are used
+            // -- potentially memory-inefficient if the user creates lots of large solver instances
+            return ComputeFluence(
+                SolverFactory.GetForwardSolver(forwardSolverType),
+                solutionDomainType,
+                independentAxesTypes,
+                independentValues,
+                opticalProperties,
+                constantValues);
+        }
+
+        // overload that calls the above method with just one set of optical properties
+        public static double[] ComputeFluence(
+            ForwardSolverType forwardSolverType,
+            FluenceSolutionDomainType solutionDomainType,
+            // keeping us from uniting the above. needs to be a single SolutionDomainType enum
+            IndependentVariableAxis[] independentAxesTypes,
+            double[][] independentValues,
+            OpticalProperties opticalProperties,
+            params double[] constantValues)
+        {
+            return ComputeFluence(
+                forwardSolverType,
+                solutionDomainType,
+                independentAxesTypes,
+                independentValues,
+                new [] { opticalProperties },
+                constantValues);
+        }
+        
+        public static double[] ComputeFluence(
+            ForwardSolverType forwardSolverType,
+            FluenceSolutionDomainType solutionDomainType,
+            // keeping us from uniting the above. needs to be a single SolutionDomainType enum
+            IndependentVariableAxis[] independentAxesTypes,
+            double[][] independentValues,
+            IOpticalPropertyRegion[] tissueRegions,
+            params double[] constantValues)
+        {
+            // use factory method on each call, as opposed to injecting an instance from the outside
+            // -- still time-efficient if singletons are used
+            // -- potentially memory-inefficient if the user creates lots of large solver instances
+            return ComputeFluence(
+                SolverFactory.GetForwardSolver(forwardSolverType),
+                solutionDomainType,
+                independentAxesTypes,
+                independentValues,
+                tissueRegions,
+                constantValues);
+        }
+        // overload for ITissueRegion forward solvers todo: merge with above?
+        public static double[] ComputeFluence(
+            IForwardSolver forwardSolver,
+            FluenceSolutionDomainType solutionDomainType,
+            // keeping us from uniting the above. needs to be a single SolutionDomainType enum
+            IndependentVariableAxis[] independentAxesTypes,
+            double[][] independentValues,
+            IOpticalPropertyRegion[] tissueRegions,
+            params double[] constantValues)
+        {
+            var parameters = tissueRegions.SelectMany(region =>
+            {
+                double[] regionParameters = null;
+                if (region is ILayerOpticalPropertyRegion)
+                {
+                    var layerRegion = (ILayerOpticalPropertyRegion)region;
+                    regionParameters = new[]
+                        {
+                            layerRegion.RegionOP.Mua,
+                            layerRegion.RegionOP.Musp,
+                            layerRegion.RegionOP.G,
+                            layerRegion.RegionOP.N,
+                            layerRegion.ZRange.Delta
+                        };
+                }
+                //else if(region is EllipsoidRegion)
+                //{
+                //  
+                //}
+                else
+                {
+                    throw new Exception("Forward model " +
+                                        forwardSolver.ToString() +
+                                        " is not supported.");
+                }
+                return regionParameters;
+            }).ToArray();
+
+            // todo: current assumption below is that the second axis is z. need to generalize
+            var func = GetForwardFluenceFunc(forwardSolver, solutionDomainType, independentAxesTypes[0]);
+
+            // create a list of inputs (besides optical properties) that corresponds to the behavior of the function above
+            List<object> inputValues = new List<object>(independentValues);
+            constantValues.ForEach(cv => inputValues.Add(cv));
+
+            return func(parameters, inputValues.ToArray());
+        }
+
+
+
+        public static double[] ComputeFluence(
+            IForwardSolver forwardSolver,
+            FluenceSolutionDomainType solutionDomainType, // keeping us from uniting the above. needs to be a single SolutionDomainType enum
+            IndependentVariableAxis[] independentAxesTypes,
+            double[][] independentValues,
+            OpticalProperties[] opticalProperties,
+            params double[] constantValues)
+        {
+            // todo: current assumption below is that the second axes is z. need to generalize
+            var func = GetForwardFluenceFunc(forwardSolver, solutionDomainType, independentAxesTypes[0]);
+
+            // create a list of inputs (besides optical properties) that corresponds to the behavior of the function above
+            List<object> inputValues = new List<object>(independentValues);
+            constantValues.ForEach(cv => inputValues.Add(cv));
+
+            if (opticalProperties.Length == 1) // optimization that skips duplicate arrays if we're not multiplexing over optical properties (e.g. wavelength)
+            {
+                var op = opticalProperties[0];
+                var parameters = new[] { op.Mua, op.Musp, op.G, op.N };
+                return func(parameters, inputValues.ToArray());
+            }
+
+            var numOp = opticalProperties.Length;
+            var numIv = independentValues.Length;
+            var fluence = new double[numOp * numIv];
+            for (int opi = 0; opi < numOp; opi++) // todo: parallelize
+            {
+                var op = opticalProperties[opi];
+                var parameters = new[] { op.Mua, op.Musp, op.G, op.N };
+                var tempValues = func(parameters, inputValues.ToArray());
+
+                for (int ivi = 0; ivi < numIv; ivi++)
+                {
+                    fluence[opi * numIv + ivi] = tempValues[ivi];
+                }
+            }
+            return fluence;
+        }
+
+        // overload that calls the above method with just one set of optical properties
+        public static double[] ComputeFluence(
+            IForwardSolver forwardSolver,
+            FluenceSolutionDomainType solutionDomainType,
+            // keeping us from uniting the above. needs to be a single SolutionDomainType enum
+            IndependentVariableAxis[] independentAxesTypes,
+            double[][] independentValues,
+            OpticalProperties opticalProperties,
+            params double[] constantValues)
+        {
+            return ComputeFluence(
+                forwardSolver,
+                solutionDomainType,
+                independentAxesTypes,
+                independentValues,
+                new []{ opticalProperties },
+                constantValues);
+        }
+
+        public static Complex[] ComputeFluenceComplex(
+            ForwardSolverType forwardSolverType,
+            FluenceSolutionDomainType solutionDomainType,
+            // keeping us from uniting the above. needs to be a single SolutionDomainType enum
+            IndependentVariableAxis[] independentAxesTypes,
+            double[][] independentValues,
+            OpticalProperties opticalProperties,
+            params double[] constantValues)
+        {
+            // use factory method on each call, as opposed to injecting an instance from the outside
+            // -- still time-efficient if singletons are used
+            // -- potentially memory-inefficient if the user creates lots of large solver instances
+            return ComputeFluenceComplex(
+                SolverFactory.GetForwardSolver(forwardSolverType),
+                solutionDomainType,
+                independentAxesTypes,
+                independentValues,
+                opticalProperties,
+                constantValues);
+        }
+
+        public static Complex[] ComputeFluenceComplex(
+            IForwardSolver forwardSolver,
+            FluenceSolutionDomainType solutionDomainType,
+            // keeping us from uniting the above. needs to be a single SolutionDomainType enum
+            IndependentVariableAxis[] independentAxesTypes,
+            double[][] independentValues,
+            OpticalProperties opticalProperties,
+            params double[] constantValues)
+        {
+            var parameters = new double[4]
+                                 {
+                                     opticalProperties.Mua, opticalProperties.Musp, opticalProperties.G,
+                                     opticalProperties.N
+                                 };
+
+            // todo: current assumption below is that the second axes is z. need to generalize
+            var func = GetForwardFluenceFuncComplex(forwardSolver, solutionDomainType, independentAxesTypes[0]);
+
+            // create a list of inputs (besides optical properties) that corresponds to the behavior of the function above
+            List<object> inputValues = new List<object>(independentValues);
+            constantValues.ForEach(cv => inputValues.Add(cv));
+
+            return func(parameters, inputValues.ToArray());
+        }
+
+        /// <summary>
+        /// Overload of GetPHD that uses internal DI framework-supplied solver singletons
+        /// </summary>
+        /// <param name="forwardSolverType">enum of forward solver type</param>
+        /// <param name="fluence">fluence</param>
+        /// <param name="sdSeparation">source detector separation (in mm)</param>
+        /// <param name="ops">optical properties</param>
+        /// <param name="rhos">detector locations (in mm)</param>
+        /// <param name="zs">z values (in mm)</param>
+        /// <returns></returns>
+        public static double[] GetPHD(ForwardSolverType forwardSolverType, double[] fluence, double sdSeparation,
+                                      OpticalProperties[] ops, double[] rhos, double[] zs)
+        {
+            return GetPHD(SolverFactory.GetForwardSolver(forwardSolverType), fluence, sdSeparation, ops, rhos, zs);
+        }
+
+        /// <summary>
+        /// Method to generate PHD 
+        /// </summary>
+        /// <param name="forwardSolver">forward solver</param>
+        /// <param name="fluence">fluence</param>
+        /// <param name="sdSeparation">source detector separation (in mm)</param>
+        /// <param name="ops">optical properties</param>
+        /// <param name="rhos">detector locations (in mm)</param>
+        /// <param name="zs">z values (in mm)</param>
+        /// <returns></returns>
+        public static double[] GetPHD(IForwardSolver forwardSolver, double[] fluence, double sdSeparation,
+                                      OpticalProperties[] ops, double[] rhos, double[] zs)
+        {
+            var rhoPrimes =
+                from r in rhos
+                select r - sdSeparation;
+
+            var greensFunction = forwardSolver.SteadyStateFluence2SurfacePointPHD(ops, rhoPrimes, zs);
+
+            var phd = new double[fluence.Length];
+
+            phd.PopulateFromEnumerable(Enumerable.Zip(fluence, greensFunction, (flu, green) => flu*green));
+
+            return phd;
+
+            // replaced with pre-initialized array + "PopulateFromEnumerable" call instead of growing array dynamically 
+            //System.Linq.Enumerable.Zip(fluence, greensFunction, (flu, green) => flu * green).ToArray();
+        }
+
+
+        /// <summary>
+        /// Overload of GetPHD that uses internal DI framework-supplied solver singletons
+        /// </summary>
+        /// <param name="forwardSolverType">enum of forward solver type</param>
+        /// <param name="fluence">fluence</param>
+        /// <param name="sdSeparation">source detector separation (in mm)</param>
+        /// <param name="ops">optical properties</param>
+        /// <param name="rhos">detector locations (in mm)</param>
+        /// <param name="zs">z values (in mm)</param>
+        /// <returns></returns>
+        public static double[] GetPHD(ForwardSolverType forwardSolverType, Complex[] fluence, double sdSeparation,
+                                      double timeModulationFrequency, OpticalProperties[] ops, double[] rhos,
+                                      double[] zs)
+        {
+            return GetPHD(SolverFactory.GetForwardSolver(forwardSolverType), fluence, sdSeparation,
+                          timeModulationFrequency, ops, rhos, zs);
+        }
+
+
+        /// <summary>
+        /// Method to generate PHD 
+        /// </summary>
+        /// <param name="forwardSolver">forward solver</param>
+        /// <param name="fluence">fluence</param>
+        /// <param name="sdSeparation">source detector separation (in mm)</param>
+        /// <param name="ops">optical properties</param>
+        /// <param name="rhos">detector locations (in mm)</param>
+        /// <param name="zs">z values (in mm)</param>
+        /// <returns></returns>
+        public static double[] GetPHD(IForwardSolver forwardSolver, Complex[] fluence, double sdSeparation,
+                                      double modulationFrequency, OpticalProperties[] ops, double[] rhos, double[] zs)
+        {
+            var rhoPrimes =
+                from r in rhos
+                select r - sdSeparation;
+
+            var greensFunction = forwardSolver.TimeFrequencyDomainFluence2SurfacePointPHD(modulationFrequency, ops,
+                                                                                          rhoPrimes, zs);
+
+            var phd = new double[fluence.Length];
+
+            phd.PopulateFromEnumerable(Enumerable.Zip(fluence, greensFunction, (flu, green) => (flu*green).Magnitude));
+
+            return phd;
+
+            // replaced with pre-initialized array + "PopulateFromEnumerable" call instead of growing array dynamically 
+            //System.Linq.Enumerable.Zip(fluence, greensFunction, (flu, green) => flu * green).ToArray();
+        }
+
+        ///// <summary>
+        ///// Method to generate PHD 
+        ///// </summary>
+        ///// <param name="forwardSolver">forward solver</param>
+        ///// <param name="fluence">fluence</param>
+        ///// <param name="sdSeparation">source detector separation (in mm)</param>
+        ///// <param name="ops">optical properties</param>
+        ///// <param name="rhos">detector locations (in mm)</param>
+        ///// <param name="zs">z values (in mm)</param>
+        ///// <returns></returns>
+        //public static Complex[] GetPHD(IForwardSolver forwardSolver, Complex[] fluence, double sdSeparation, double timeModulationFrequency, OpticalProperties[] ops, double[] rhos, double[] zs)
+        //{
+        //    var rhoPrimes =
+        //        from r in rhos
+        //        select r - sdSeparation;
+
+        //    var greensFunction = forwardSolver.TimeFrequencyDomainFluence2SurfacePointPHD(timeModulationFrequency, ops, rhoPrimes, zs);
+
+        //    var phd = new Complex[fluence.Length];
+
+        //    phd.PopulateFromEnumerable(Enumerable.Zip(fluence, greensFunction, (flu, green) => flu * green));
+
+        //    return phd;
+
+        //    // replaced with pre-initialized array + "PopulateFromEnumerable" call instead of growing array dynamically 
+        //    //System.Linq.Enumerable.Zip(fluence, greensFunction, (flu, green) => flu * green).ToArray();
+        //}
+
+        /// <summary>
+        /// Method to generate absorbed energy given fluence and mua.  Note only works for homogeneous tissue.
+        /// </summary>
+        /// <param name="fluence">fluence serialized to a 1D IEnumerable of double</param>
+        /// <param name="mua">absorption coefficient for entire tissue</param>
+        /// <returns>absorbed energy in a 1D IEnumerable of double</returns>
+        public static IEnumerable<double> GetAbsorbedEnergy(IEnumerable<double> fluence, double mua)
+        {
+            return fluence.Select(flu => flu*mua);
+        }
+
+        /// <summary>
+        /// Method to generate absorbed energy given fluence and mua.  Note only works for homogeneous tissue.
+        /// </summary>
+        /// <param name="fluence">fluence serialized to a 1D IEnumerable of double</param>
+        /// <param name="mua">absorption coefficient for entire tissue</param>
+        /// <returns>absorbed energy in a 1D IEnumerable of double</returns>
+        public static IEnumerable<Complex> GetAbsorbedEnergy(IEnumerable<Complex> fluence, double mua)
+        {
+            return fluence.Select(flu => flu*mua); // todo: is this correct?? DC 12/08/12
+        }
+
+        /// <summary>
+        /// Method to generate absorbed energy given fluence and mua for heterogeneous tissue.
+        /// </summary>
+        /// <param name="fluence">fluence serialized to a 1D IEnumerable of double</param>
+        /// <param name="mua">absorption coefficient serialized to a 1D IEnumerable</param>
+        /// <returns>absorbed energy in a 1D IEnumerable of double</returns>
+        public static IEnumerable<double> GetAbsorbedEnergy(IEnumerable<double> fluence, IEnumerable<double> muas)
+        {
+            if (fluence.Count() != muas.Count())
+                throw new ArgumentException("fluence and muas must be same length");
+            IEnumerable<double> result = Enumerable.Zip(fluence, muas, (flu, mua) => flu*mua);
+            return result;
+        }
+
+        public static double[] SolveInverse(
+            ForwardSolverType forwardSolverType,
+            OptimizerType optimizerType,
+            SolutionDomainType solutionDomainType,
+            double[] independentValues,
+            double[] dependentValues,
+            double[] standardDeviationValues,
+            OpticalProperties opticalPropertyGuess,
+            InverseFitType inverseFitType,
+            params double[] constantValues)
+        {
+            // use factory method on each call, as opposed to injecting an instance from the outside
+            // -- still time-efficient if singletons are used
+            // -- potentially memory-inefficient if the user creates lots of large solver instances
+            return SolveInverse(
+                SolverFactory.GetForwardSolver(forwardSolverType),
+                SolverFactory.GetOptimizer(optimizerType),
+                solutionDomainType,
+                independentValues,
+                dependentValues,
+                standardDeviationValues,
+                opticalPropertyGuess,
+                inverseFitType,
+                constantValues);
+        }
+
+        public static double[] SolveInverse(
+            IForwardSolver forwardSolver,
+            IOptimizer optimizer,
+            SolutionDomainType solutionDomainType,
+            double[] independentValues,
+            double[] dependentValues,
+            double[] standardDeviationValues,
+            OpticalProperties opticalPropertyGuess, // todo: make this an array
+            InverseFitType inverseFitType,
+            params double[] constantValues)
+        {
+            // todo: make some kind of parameter selector that filters on the object array to create an initial guess. e.g. Func<object[], double[]>
+            var parameters = new double[4] { opticalPropertyGuess.Mua, opticalPropertyGuess.Musp, opticalPropertyGuess.G, opticalPropertyGuess.N };
+
+            var parametersToFit = GetParametersToFit(inverseFitType);
+
+            Func<double[], object[], double[]> func = GetForwardReflectanceFuncForOptimization(forwardSolver, solutionDomainType);
+
+            List<object> inputValues = new List<object>();
+            inputValues.Add(independentValues);
+            constantValues.ForEach(cv => inputValues.Add(cv));
+
+            var fit = optimizer.Solve(parameters, parametersToFit, dependentValues.ToArray(),
+                                      standardDeviationValues.ToArray(), func, inputValues.ToArray());
+
+            return fit;
+        }
+        
+        private static Func<double[], ILayerOpticalPropertyRegion[]> getLayerTissueRegionArray = layerProps =>
+        {
+            int numRegions = layerProps.Length / 5; // mua, musp, g, n, thickness (delta)
+            var regionArray = new ILayerOpticalPropertyRegion[numRegions];
+            regionArray[0] = new LayerOpticalPropertyRegion(
+                zRange: new DoubleRange(0, layerProps[4]),
+                regionOP: new OpticalProperties(layerProps[0], layerProps[1], layerProps[2], layerProps[3]));
+            for (int i = 1; i < numRegions; i++)
+            {
+                var currentLayerProps = layerProps.Skip(i * 5).Take(5).ToArray();
+                var previousStop = regionArray[i - 1].ZRange.Stop;
+                regionArray[i] = new LayerOpticalPropertyRegion(
+                    zRange: new DoubleRange(previousStop, previousStop + currentLayerProps[4]),
+                    regionOP: new OpticalProperties(currentLayerProps[0], currentLayerProps[1], currentLayerProps[2], currentLayerProps[3]));
+            }
+            return regionArray;
+        };
+        
+        
+        // the following function determines a flattened mua array for layered tissue
+        public static Func<ILayerOpticalPropertyRegion[], double[], double[], double[]> getRhoZMuaArrayFromLayerRegions = (regions, rhos, zs) =>
+        {
+            int numBins = rhos.Length * zs.Length;
+            var muaArray = new double[numBins];
+            for (int i = 0; i < zs.Length; i++)
+            {
+                var layerIndex = DetectorBinning.WhichBin(zs[i], regions.Select(r => r.ZRange.Stop).ToArray());
+                for (int j = 0; j < rhos.Length; j++)
+                {
+                    muaArray[i * rhos.Length + j] = regions[layerIndex].RegionOP.Mua;
+                }
+            }
+            return muaArray;
+        };
+
+
+        private static Func<object[], double[]> GetForwardReflectanceFunc(IForwardSolver fs, SolutionDomainType type)
+        {
+            switch (type)
+            {
+                case SolutionDomainType.ROfRho:
+                    if (fs is TwoLayerSDAForwardSolver) // todo: future generalization to IMultiRegionForwardSolver?
+                    {   
+                        return (fitData, otherData) => fs.ROfRho(getLayerTissueRegionArray(fitData), (double[])otherData[0]);
+                    }
+                    return forwardData => fs.ROfRho(ops: (OpticalProperties[])forwardData[0], rhos: (double[])forwardData[1]);
+
+                case SolutionDomainType.ROfFx:
+                    if (fs is TwoLayerSDAForwardSolver) 
+                    {
+                        return (fitData, otherData) => fs.ROfFx(getLayerTissueRegionArray(fitData), (double[])otherData[0]);
+                    }
+                    return forwardData => fs.ROfFx(ops: (OpticalProperties[])forwardData[0], fxs: (double[])forwardData[1]);
+
+                case SolutionDomainType.ROfRhoAndTime:
+                             if (fs is TwoLayerSDAForwardSolver)
+                            {
+                                return (fitData, otherData) => fs.ROfRhoAndTime(getLayerTissueRegionArray(fitData), (double[])otherData[0], (double)otherData[1]);
+                            }
+
+                    return forwardData => fs.ROfRhoAndTime(ops: (OpticalProperties[])forwardData[0], rhos: (double[])forwardData[1], ts: (double[])forwardData[2]);
+                case SolutionDomainType.ROfFxAndTime:
+                    if (fs is TwoLayerSDAForwardSolver)
+                    {
+                        return (fitData, otherData) => fs.ROfFxAndTime(getLayerTissueRegionArray(fitData), (double[])otherData[0], (double)otherData[1]);
+                    }
+                    return forwardData => fs.ROfFxAndTime(ops: (OpticalProperties[])forwardData[0], fxs: (double[])forwardData[1], ts: (double[])forwardData[2]);
+                case SolutionDomainType.ROfRhoAndFt:
+                    if (fs is TwoLayerSDAForwardSolver)
+                    {
+                        return (fitData, otherData) =>
+                                    fs.ROfRhoAndFt(getLayerTissueRegionArray(fitData), (double[]) otherData[0], (double) otherData[1]).FlattenRealAndImaginary();
+                    }
+                    return forwardData => fs.ROfRhoAndFt(ops: (OpticalProperties[])forwardData[0], rhos: (double[])forwardData[1], fts: (double[])forwardData[2]).FlattenRealAndImaginary();
+                case SolutionDomainType.ROfFxAndFt:
+                            if (fs is TwoLayerSDAForwardSolver)
+                            {
+                                return (fitData, otherData) =>
+                                    fs.ROfFxAndFt(getLayerTissueRegionArray(fitData), (double[])otherData[0], (double)otherData[1]).FlattenRealAndImaginary();
+                            }
+
+                    return forwardData => fs.ROfFxAndFt(ops: (OpticalProperties[])forwardData[0], fxs: (double[])forwardData[1], fts: (double[])forwardData[2]).FlattenRealAndImaginary();
+
+                default:
+                    throw new ArgumentOutOfRangeException("type");
+            }
+        }
+
+        private static Func<double[], object[], double[]> GetForwardReflectanceFuncForOptimization(
+           IForwardSolver fs, SolutionDomainType type)
+        {
+            Func<double[], OpticalProperties[]> getOP = ops =>
+            {
+                var nOp = ops.Length/4;
+                var opArray = new OpticalProperties[nOp];
+                for (int opi = 0; opi < nOp; opi++)
+                {
+                    opArray[opi] = new OpticalProperties(ops[opi * nOp], ops[opi * nOp + 1], ops[opi * nOp + 2], ops[opi * nOp + 3]);
+                }
+                return opArray;
+            };
+
+            Func<object[], double[]> forwardReflectanceFunc = GetForwardReflectanceFunc(fs, type);
+
+            return (fitData, otherData) =>
+            {
+                // place optical property array in the first position, and the rest following
+                var forwardData = ((object)getOP(fitData)).AsEnumerable().Concat(otherData).ToArray();
+                return forwardReflectanceFunc(forwardData);
+            };
+        }
+
+        // todo: array overloads for fluence forward solvers too
+        private static Func<double[], object[], double[]> GetForwardFluenceFunc(
+           IForwardSolver fs, FluenceSolutionDomainType type, IndependentVariableAxis axis)
+        {
+            Func<double[], OpticalProperties> getOP = op => new OpticalProperties(op[0], op[1], op[2], op[3]);
+
+            // note: the following uses the convention that the independent variable(s) is (are) first in the forward data object array
+            // note: secondly, if there are multiple independent axes, they will be assigned in order of appearance in the method signature
+            switch (type)
+            {
+                case FluenceSolutionDomainType.FluenceOfRhoAndZ:
+                    if (fs is TwoLayerSDAForwardSolver) // todo: future generalization to IMultiRegionForwardSolver?
+                    {
+                        return (fitData, otherData) => fs.FluenceOfRhoAndZ(new[] { getLayerTissueRegionArray(fitData) }, (double[])otherData[0], (double[])otherData[1]);
+                    }
+                    return (fitData, otherData) => fs.FluenceOfRhoAndZ(new[] { getOP(fitData) }, (double[])otherData[0], (double[])otherData[1]);
+                case FluenceSolutionDomainType.FluenceOfFxAndZ:
+                    return (fitData, otherData) => fs.FluenceOfFxAndZ(new[] { getOP(fitData) }, (double[])otherData[0], (double[])otherData[1]);
+                case FluenceSolutionDomainType.FluenceOfRhoAndZAndTime:
+                    switch (axis)
+                    {
+                        case IndependentVariableAxis.Rho:
+                            return (fitData, otherData) => fs.FluenceOfRhoAndZAndTime(new[] { getOP(fitData) }, (double[])otherData[0], (double[])otherData[1], new[] { (double)otherData[2] });
+                        case IndependentVariableAxis.Time:
+                            return (fitData, otherData) => fs.FluenceOfRhoAndZAndTime(new[] { getOP(fitData) }, new[] { (double)otherData[2] }, (double[])otherData[1], (double[])otherData[0]);
+                        //case IndependentVariableAxis.Wavelength:
+                        //    return (chromPlusMusp, constantData) =>
+                        //               {
+                        //                   var wv = (double[]) constantData[0];
+                        //                   var tissue = (Tissue) constantData[1];
+                        //                   int i = 0;
+                        //                   tissue.Absorbers.ForEach(abs => abs.Concentration = chromPlusMusp[i++]);
+                        //                   tissue.Scatterer = new PowerLawScatterer(chromPlusMusp[i], chromPlusMusp[i + 1]);
+                        //                   var muas = wv.Select(w => tissue.GetMua(w)); 
+                        //                   var musps = wv.Select(w => tissue.GetMusp(w));
+                        //                   return EnumerableExtensions.Zip(muas,musps,(mua,musp)=>fs.ROfRhoAndTime())...
+                        //               }; 
+                        //    return op => fs.ROfRhoAndTime(op, ((double)constantValues[0]).AsEnumerable(), ((double)constantValues[1]).AsEnumerable());
+                        default:
+                            throw new ArgumentOutOfRangeException("axis");
+                    }
+                case FluenceSolutionDomainType.FluenceOfFxAndZAndTime:
+                    switch (axis)
+                    {
+                        case IndependentVariableAxis.Fx:
+                            return (fitData, otherData) => fs.FluenceOfFxAndZAndTime(new[] { getOP(fitData) }, (double[])otherData[0], (double[])otherData[1], new[] { (double)otherData[2] });
+                        case IndependentVariableAxis.Time:
+                            return (fitData, otherData) => fs.FluenceOfFxAndZAndTime(new[] { getOP(fitData) }, new[] { (double)otherData[2] }, (double[])otherData[1], (double[])otherData[0]);
+                        default:
+                            throw new ArgumentOutOfRangeException("axis");
+                    }
+                default:
+                    throw new ArgumentOutOfRangeException("type");
+            }
+        }
+
+        private static Func<double[], object[], Complex[]> GetForwardFluenceFuncComplex(
+           IForwardSolver fs, FluenceSolutionDomainType type, IndependentVariableAxis axis)
+        {
+            Func<double[], OpticalProperties> getOP = op => new OpticalProperties(op[0], op[1], op[2], op[3]);
+
+            // note: the following uses the convention that the independent variable(s) is (are) first in the forward data object array
+            // note: secondly, if there are multiple independent axes, they will be assigned in order of appearance in the method signature
+            switch (type)
+            {
+                case FluenceSolutionDomainType.FluenceOfRhoAndZAndFt:
+                    switch (axis)
+                    {
+                        case IndependentVariableAxis.Rho:
+                            return (fitData, otherData) => fs.FluenceOfRhoAndZAndFt(new[] { getOP(fitData) }, (double[])otherData[0], (double[])otherData[1], new[] { (double)otherData[2] });
+                        case IndependentVariableAxis.Ft:
+                            return (fitData, otherData) => fs.FluenceOfRhoAndZAndFt(new[] { getOP(fitData) }, new[] { (double)otherData[2] }, (double[])otherData[1], (double[])otherData[0]);
+                        default:
+                            throw new ArgumentOutOfRangeException("axis");
+                    }
+                case FluenceSolutionDomainType.FluenceOfFxAndZAndFt:
+                    switch (axis)
+                    {
+                        case IndependentVariableAxis.Fx:
+                            return (fitData, otherData) => fs.FluenceOfFxAndZAndFt(new[] { getOP(fitData) }, (double[])otherData[0], (double[])otherData[1], new[] { (double)otherData[2] });
+                        case IndependentVariableAxis.Ft:
+                            return (fitData, otherData) => fs.FluenceOfFxAndZAndFt(new[] { getOP(fitData) }, new[] { (double)otherData[2] }, (double[])otherData[1], (double[])otherData[0]);
+                        default:
+                            throw new ArgumentOutOfRangeException("axis");
+                    }
+                default:
+                    throw new ArgumentOutOfRangeException("type");
+            }
+        }
+
+        private static bool[] GetParametersToFit(InverseFitType fitType)
+        {
+            switch (fitType)
+            {
+                case InverseFitType.MuaMusp:
+                default:
+                    return new bool[] { true, true, false, false };
+                case InverseFitType.Mua:
+                    return new bool[] { true, false, false, false };
+                case InverseFitType.Musp:
+                    return new bool[] { false, true, false, false };
+                case InverseFitType.MuaMuspG:
+                    return new bool[] { true, true, true, false };
+            }
+        }
+    }
 }