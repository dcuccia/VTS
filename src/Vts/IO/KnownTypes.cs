﻿using System;
using System.Collections.Generic;
using System.Linq;
using Vts.MonteCarlo;
using Vts.MonteCarlo.Tissues;
using Vts.MonteCarlo.Detectors;
using Vts.MonteCarlo.PhaseFunctionInputs;

namespace Vts.IO
{
    /// <summary>
    /// Class created to work-around the issues with the DataContractSerializer in Mono
    /// </summary>
    public static class KnownTypes
    {
        private static readonly IDictionary<string,Type> _types;

        static KnownTypes()
        {
<<<<<<< HEAD
            var knownTypesArray = new [] {
				
				    // in order of files in folder Vts.MonteCarlo.DataStructures.SourceInput				
                    typeof (CustomLineSourceInput),
                    typeof (DirectionalLineSourceInput),
					typeof (IsotropicLineSourceInput),
				
                    typeof (CustomPointSourceInput),
					typeof (DirectionalPointSourceInput),
                    typeof (IsotropicPointSourceInput),
				
					typeof (LambertianSurfaceEmittingCylindricalFiberSourceInput),
					typeof (CustomSurfaceEmittingSphericalSourceInput),
					typeof (LambertianSurfaceEmittingSphericalSourceInput),
					typeof (LambertianSurfaceEmittingTubularSourceInput),
				
					typeof (CustomCircularSourceInput),
					typeof (DirectionalCircularSourceInput),
					typeof (CustomEllipticalSourceInput),
					typeof (DirectionalEllipticalSourceInput),

                    // phase function types...
                    typeof (LookupTablePhaseFunctionInput),
                    typeof (HenyeyGreensteinPhaseFunctionInput),
                    typeof (BidirectionalPhaseFunctionInput),
                    typeof (PolarLookupTablePhaseFunctionData),
                    typeof (PolarAndAzimuthalLookupTablePhaseFunctionData),
				
					// tissue types
					typeof (MultiLayerTissueInput),
					typeof (MultiEllipsoidTissueInput),
					typeof (SingleEllipsoidTissueInput),
					typeof (LayerRegion), 
					typeof (EllipsoidRegion),				
                };

            _types = knownTypesArray.ToDictionary(type => type.ToString());
        }

        /// <summary>
        /// Gets a dictionary of the current known types
        /// </summary>
        public static IDictionary<string, Type> CurrentKnownTypes { get { return _types; } }

        /// <summary>
        /// Adds a new type to the list of known types
        /// </summary>
        /// <param name="t">The type to add</param>
        public static void Add(Type t)
        {
            if(!_types.ContainsKey(t.ToString()))
            {
                _types.Add(t.ToString(), t);
            }
        }
    }
}

=======
            var knownTypesArray = new Type[] {	
	                // nothing here anymore...not using XML DataContractSerializer
                };

            _types = knownTypesArray.ToDictionary(type => type.ToString());
        }

        /// <summary>
        /// Gets a dictionary of the current known types
        /// </summary>
        public static IDictionary<string, Type> CurrentKnownTypes { get { return _types; } }

        /// <summary>
        /// Adds a new type to the list of known types
        /// </summary>
        /// <param name="t">The type to add</param>
        public static void Add(Type t)
        {
            if(!_types.ContainsKey(t.ToString()))
            {
                _types.Add(t.ToString(), t);
            }
        }
    }
}
>>>>>>> 01fb3655
<|MERGE_RESOLUTION|>--- conflicted
+++ resolved
@@ -1,105 +1,51 @@
-﻿using System;
-using System.Collections.Generic;
-using System.Linq;
-using Vts.MonteCarlo;
-using Vts.MonteCarlo.Tissues;
-using Vts.MonteCarlo.Detectors;
-using Vts.MonteCarlo.PhaseFunctionInputs;
-
-namespace Vts.IO
-{
-    /// <summary>
-    /// Class created to work-around the issues with the DataContractSerializer in Mono
-    /// </summary>
-    public static class KnownTypes
-    {
-        private static readonly IDictionary<string,Type> _types;
-
-        static KnownTypes()
-        {
-<<<<<<< HEAD
-            var knownTypesArray = new [] {
-				
-				    // in order of files in folder Vts.MonteCarlo.DataStructures.SourceInput				
-                    typeof (CustomLineSourceInput),
-                    typeof (DirectionalLineSourceInput),
-					typeof (IsotropicLineSourceInput),
-				
-                    typeof (CustomPointSourceInput),
-					typeof (DirectionalPointSourceInput),
-                    typeof (IsotropicPointSourceInput),
-				
-					typeof (LambertianSurfaceEmittingCylindricalFiberSourceInput),
-					typeof (CustomSurfaceEmittingSphericalSourceInput),
-					typeof (LambertianSurfaceEmittingSphericalSourceInput),
-					typeof (LambertianSurfaceEmittingTubularSourceInput),
-				
-					typeof (CustomCircularSourceInput),
-					typeof (DirectionalCircularSourceInput),
-					typeof (CustomEllipticalSourceInput),
-					typeof (DirectionalEllipticalSourceInput),
-
-                    // phase function types...
-                    typeof (LookupTablePhaseFunctionInput),
-                    typeof (HenyeyGreensteinPhaseFunctionInput),
-                    typeof (BidirectionalPhaseFunctionInput),
-                    typeof (PolarLookupTablePhaseFunctionData),
-                    typeof (PolarAndAzimuthalLookupTablePhaseFunctionData),
-				
-					// tissue types
-					typeof (MultiLayerTissueInput),
-					typeof (MultiEllipsoidTissueInput),
-					typeof (SingleEllipsoidTissueInput),
-					typeof (LayerRegion), 
-					typeof (EllipsoidRegion),				
-                };
-
-            _types = knownTypesArray.ToDictionary(type => type.ToString());
-        }
-
-        /// <summary>
-        /// Gets a dictionary of the current known types
-        /// </summary>
-        public static IDictionary<string, Type> CurrentKnownTypes { get { return _types; } }
-
-        /// <summary>
-        /// Adds a new type to the list of known types
-        /// </summary>
-        /// <param name="t">The type to add</param>
-        public static void Add(Type t)
-        {
-            if(!_types.ContainsKey(t.ToString()))
-            {
-                _types.Add(t.ToString(), t);
-            }
-        }
-    }
-}
-
-=======
-            var knownTypesArray = new Type[] {	
-	                // nothing here anymore...not using XML DataContractSerializer
-                };
-
-            _types = knownTypesArray.ToDictionary(type => type.ToString());
-        }
-
-        /// <summary>
-        /// Gets a dictionary of the current known types
-        /// </summary>
-        public static IDictionary<string, Type> CurrentKnownTypes { get { return _types; } }
-
-        /// <summary>
-        /// Adds a new type to the list of known types
-        /// </summary>
-        /// <param name="t">The type to add</param>
-        public static void Add(Type t)
-        {
-            if(!_types.ContainsKey(t.ToString()))
-            {
-                _types.Add(t.ToString(), t);
-            }
-        }
-    }
-}
->>>>>>> 01fb3655
+﻿using System;
+using System.Collections.Generic;
+using System.Linq;
+using Vts.MonteCarlo;
+using Vts.MonteCarlo.Tissues;
+using Vts.MonteCarlo.Detectors;
+using Vts.MonteCarlo.PhaseFunctionInputs;
+
+namespace Vts.IO
+{
+    /// <summary>
+    /// Class created to work-around the issues with the DataContractSerializer in Mono
+    /// </summary>
+    public static class KnownTypes
+    {
+        private static readonly IDictionary<string,Type> _types;
+
+        static KnownTypes()
+        {
+            var knownTypesArray = new Type[] {	
+	                // nothing here anymore...not using XML DataContractSerializer
+
+                    // phase function types...
+                    typeof (LookupTablePhaseFunctionInput),
+                    typeof (HenyeyGreensteinPhaseFunctionInput),
+                    typeof (BidirectionalPhaseFunctionInput),
+                    typeof (PolarLookupTablePhaseFunctionData),
+                    typeof (PolarAndAzimuthalLookupTablePhaseFunctionData),
+                };
+
+            _types = knownTypesArray.ToDictionary(type => type.ToString());
+        }
+
+        /// <summary>
+        /// Gets a dictionary of the current known types
+        /// </summary>
+        public static IDictionary<string, Type> CurrentKnownTypes { get { return _types; } }
+
+        /// <summary>
+        /// Adds a new type to the list of known types
+        /// </summary>
+        /// <param name="t">The type to add</param>
+        public static void Add(Type t)
+        {
+            if(!_types.ContainsKey(t.ToString()))
+            {
+                _types.Add(t.ToString(), t);
+            }
+        }
+    }
+}