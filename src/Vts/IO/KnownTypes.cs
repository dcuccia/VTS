<<<<<<< HEAD
﻿using System;
using System.Collections.Generic;
using System.Linq;
using Vts.MonteCarlo;
using Vts.MonteCarlo.Tissues;
using Vts.MonteCarlo.Detectors;
using Vts.MonteCarlo.PhaseFunctionInputs;
using Vts.MonteCarlo.Sources.SourceProfiles;

=======
﻿using System;
using System.Collections.Generic;
using System.Linq;
using Vts.MonteCarlo;
using Vts.MonteCarlo.Detectors;
using Vts.MonteCarlo.Tissues;

>>>>>>> 1248568a
namespace Vts.IO
{
    /// <summary>
    /// Class created to work-around the issues with the DataContractSerializer in Mono
    /// </summary>
    public static class KnownTypes
    {
        private static readonly IDictionary<string,Type> _types;

        static KnownTypes()
        {
            var knownTypesArray = new[]
                {
					typeof (AOfRhoAndZDetector),
					typeof (ATotalDetector),
					typeof (FluenceOfRhoAndZDetector),
					typeof (FluenceOfRhoAndZAndTimeDetector),
                    typeof (FluenceOfXAndYAndZDetector),
                    typeof (dMCdROfRhodMuaDetector),
                    typeof (dMCdROfRhodMusDetector),
					typeof (pMCROfRhoDetector),
					typeof (pMCROfRhoAndTimeDetector),
					typeof (RadianceOfRhoAndZAndAngleDetector),
                    typeof (RadianceOfXAndYAndZAndThetaAndPhiDetector),
                    typeof (RDiffuseDetector),
					typeof (ROfAngleDetector),
					typeof (ROfRhoDetector),
					typeof (ROfRhoAndAngleDetector),
					typeof (ROfRhoAndOmegaDetector),
					typeof (ROfRhoAndTimeDetector),
					typeof (ROfFxDetector),
					typeof (ROfFxAndTimeDetector),
					typeof (ReflectedMTOfRhoAndSubregionHistDetector),
					typeof (ReflectedTimeOfRhoAndSubregionHistDetector),
					typeof (pMCROfFxDetector),
                    typeof (pMCROfFxAndTimeDetector),
					typeof (ROfXAndYDetector),
					typeof (RSpecularDetector),
					typeof (TDiffuseDetector),
					typeof (TOfAngleDetector),
					typeof (TOfRhoAndAngleDetector),
					typeof (TOfRhoDetector),
                    
					typeof (ROfFxDetectorInput),
					typeof (ROfFxAndTimeDetectorInput),
				
				    // in order of files in folder Vts.MonteCarlo.DataStructures.SourceInput				
                    typeof (CustomLineSourceInput),
                    typeof (DirectionalLineSourceInput),
					typeof (IsotropicLineSourceInput),
				
                    typeof (CustomPointSourceInput),
					typeof (DirectionalPointSourceInput),
                    typeof (IsotropicPointSourceInput),
				
					typeof (LambertianSurfaceEmittingCylindricalFiberSourceInput),
					typeof (CustomSurfaceEmittingSphericalSourceInput),
					typeof (LambertianSurfaceEmittingSphericalSourceInput),
					typeof (LambertianSurfaceEmittingTubularSourceInput),
				
					typeof (CustomCircularSourceInput),
					typeof (DirectionalCircularSourceInput),
					typeof (CustomEllipticalSourceInput),
					typeof (DirectionalEllipticalSourceInput),

                    // phase function types...
                    typeof (LookupTablePhaseFunctionInput),
                    typeof (HenyeyGreensteinPhaseFunctionInput),
                    typeof (BidirectionalPhaseFunctionInput),
                    typeof (PolarLookupTablePhaseFunctionData),
                    typeof (PolarAndAzimuthalLookupTablePhaseFunctionData),
				
					// tissue types
					typeof (MultiLayerTissueInput),
					typeof (MultiEllipsoidTissueInput),
					typeof (SingleEllipsoidTissueInput),
					typeof (LayerRegion), 
					typeof (EllipsoidRegion),				
                };

            _types = knownTypesArray.ToDictionary(type => type.ToString());
        }

        /// <summary>
        /// Gets a dictionary of the current known types
        /// </summary>
        public static IDictionary<string, Type> CurrentKnownTypes { get { return _types; } }

        /// <summary>
        /// Adds a new type to the list of known types
        /// </summary>
        /// <param name="t">The type to add</param>
        public static void Add(Type t)
        {
            if(!_types.ContainsKey(t.ToString()))
            {
                _types.Add(t.ToString(), t);
            }
        }
    }
}<|MERGE_RESOLUTION|>--- conflicted
+++ resolved
@@ -1,120 +1,109 @@
-<<<<<<< HEAD
-﻿using System;
-using System.Collections.Generic;
-using System.Linq;
-using Vts.MonteCarlo;
-using Vts.MonteCarlo.Tissues;
-using Vts.MonteCarlo.Detectors;
-using Vts.MonteCarlo.PhaseFunctionInputs;
-using Vts.MonteCarlo.Sources.SourceProfiles;
-
-=======
-﻿using System;
-using System.Collections.Generic;
-using System.Linq;
-using Vts.MonteCarlo;
-using Vts.MonteCarlo.Detectors;
-using Vts.MonteCarlo.Tissues;
-
->>>>>>> 1248568a
-namespace Vts.IO
-{
-    /// <summary>
-    /// Class created to work-around the issues with the DataContractSerializer in Mono
-    /// </summary>
-    public static class KnownTypes
-    {
-        private static readonly IDictionary<string,Type> _types;
-
-        static KnownTypes()
-        {
-            var knownTypesArray = new[]
-                {
-					typeof (AOfRhoAndZDetector),
-					typeof (ATotalDetector),
-					typeof (FluenceOfRhoAndZDetector),
-					typeof (FluenceOfRhoAndZAndTimeDetector),
-                    typeof (FluenceOfXAndYAndZDetector),
-                    typeof (dMCdROfRhodMuaDetector),
-                    typeof (dMCdROfRhodMusDetector),
-					typeof (pMCROfRhoDetector),
-					typeof (pMCROfRhoAndTimeDetector),
-					typeof (RadianceOfRhoAndZAndAngleDetector),
-                    typeof (RadianceOfXAndYAndZAndThetaAndPhiDetector),
-                    typeof (RDiffuseDetector),
-					typeof (ROfAngleDetector),
-					typeof (ROfRhoDetector),
-					typeof (ROfRhoAndAngleDetector),
-					typeof (ROfRhoAndOmegaDetector),
-					typeof (ROfRhoAndTimeDetector),
-					typeof (ROfFxDetector),
-					typeof (ROfFxAndTimeDetector),
-					typeof (ReflectedMTOfRhoAndSubregionHistDetector),
-					typeof (ReflectedTimeOfRhoAndSubregionHistDetector),
-					typeof (pMCROfFxDetector),
-                    typeof (pMCROfFxAndTimeDetector),
-					typeof (ROfXAndYDetector),
-					typeof (RSpecularDetector),
-					typeof (TDiffuseDetector),
-					typeof (TOfAngleDetector),
-					typeof (TOfRhoAndAngleDetector),
-					typeof (TOfRhoDetector),
-                    
-					typeof (ROfFxDetectorInput),
-					typeof (ROfFxAndTimeDetectorInput),
-				
-				    // in order of files in folder Vts.MonteCarlo.DataStructures.SourceInput				
-                    typeof (CustomLineSourceInput),
-                    typeof (DirectionalLineSourceInput),
-					typeof (IsotropicLineSourceInput),
-				
-                    typeof (CustomPointSourceInput),
-					typeof (DirectionalPointSourceInput),
-                    typeof (IsotropicPointSourceInput),
-				
-					typeof (LambertianSurfaceEmittingCylindricalFiberSourceInput),
-					typeof (CustomSurfaceEmittingSphericalSourceInput),
-					typeof (LambertianSurfaceEmittingSphericalSourceInput),
-					typeof (LambertianSurfaceEmittingTubularSourceInput),
-				
-					typeof (CustomCircularSourceInput),
-					typeof (DirectionalCircularSourceInput),
-					typeof (CustomEllipticalSourceInput),
-					typeof (DirectionalEllipticalSourceInput),
-
-                    // phase function types...
-                    typeof (LookupTablePhaseFunctionInput),
-                    typeof (HenyeyGreensteinPhaseFunctionInput),
-                    typeof (BidirectionalPhaseFunctionInput),
-                    typeof (PolarLookupTablePhaseFunctionData),
-                    typeof (PolarAndAzimuthalLookupTablePhaseFunctionData),
-				
-					// tissue types
-					typeof (MultiLayerTissueInput),
-					typeof (MultiEllipsoidTissueInput),
-					typeof (SingleEllipsoidTissueInput),
-					typeof (LayerRegion), 
-					typeof (EllipsoidRegion),				
-                };
-
-            _types = knownTypesArray.ToDictionary(type => type.ToString());
-        }
-
-        /// <summary>
-        /// Gets a dictionary of the current known types
-        /// </summary>
-        public static IDictionary<string, Type> CurrentKnownTypes { get { return _types; } }
-
-        /// <summary>
-        /// Adds a new type to the list of known types
-        /// </summary>
-        /// <param name="t">The type to add</param>
-        public static void Add(Type t)
-        {
-            if(!_types.ContainsKey(t.ToString()))
-            {
-                _types.Add(t.ToString(), t);
-            }
-        }
-    }
-}+﻿using System;
+using System.Collections.Generic;
+using System.Linq;
+using Vts.MonteCarlo;
+using Vts.MonteCarlo.Tissues;
+using Vts.MonteCarlo.Detectors;
+using Vts.MonteCarlo.PhaseFunctionInputs;
+
+namespace Vts.IO
+{
+    /// <summary>
+    /// Class created to work-around the issues with the DataContractSerializer in Mono
+    /// </summary>
+    public static class KnownTypes
+    {
+        private static readonly IDictionary<string,Type> _types;
+
+        static KnownTypes()
+        {
+            var knownTypesArray = new[]
+                {
+					typeof (AOfRhoAndZDetector),
+					typeof (ATotalDetector),
+					typeof (FluenceOfRhoAndZDetector),
+					typeof (FluenceOfRhoAndZAndTimeDetector),
+                    typeof (FluenceOfXAndYAndZDetector),
+                    typeof (dMCdROfRhodMuaDetector),
+                    typeof (dMCdROfRhodMusDetector),
+					typeof (pMCROfRhoDetector),
+					typeof (pMCROfRhoAndTimeDetector),
+					typeof (RadianceOfRhoAndZAndAngleDetector),
+                    typeof (RadianceOfXAndYAndZAndThetaAndPhiDetector),
+                    typeof (RDiffuseDetector),
+					typeof (ROfAngleDetector),
+					typeof (ROfRhoDetector),
+					typeof (ROfRhoAndAngleDetector),
+					typeof (ROfRhoAndOmegaDetector),
+					typeof (ROfRhoAndTimeDetector),
+					typeof (ROfFxDetector),
+					typeof (ROfFxAndTimeDetector),
+					typeof (ReflectedMTOfRhoAndSubregionHistDetector),
+					typeof (ReflectedTimeOfRhoAndSubregionHistDetector),
+					typeof (pMCROfFxDetector),
+                    typeof (pMCROfFxAndTimeDetector),
+					typeof (ROfXAndYDetector),
+					typeof (RSpecularDetector),
+					typeof (TDiffuseDetector),
+					typeof (TOfAngleDetector),
+					typeof (TOfRhoAndAngleDetector),
+					typeof (TOfRhoDetector),
+                    
+					typeof (ROfFxDetectorInput),
+					typeof (ROfFxAndTimeDetectorInput),
+				
+				    // in order of files in folder Vts.MonteCarlo.DataStructures.SourceInput				
+                    typeof (CustomLineSourceInput),
+                    typeof (DirectionalLineSourceInput),
+					typeof (IsotropicLineSourceInput),
+				
+                    typeof (CustomPointSourceInput),
+					typeof (DirectionalPointSourceInput),
+                    typeof (IsotropicPointSourceInput),
+				
+					typeof (LambertianSurfaceEmittingCylindricalFiberSourceInput),
+					typeof (CustomSurfaceEmittingSphericalSourceInput),
+					typeof (LambertianSurfaceEmittingSphericalSourceInput),
+					typeof (LambertianSurfaceEmittingTubularSourceInput),
+				
+					typeof (CustomCircularSourceInput),
+					typeof (DirectionalCircularSourceInput),
+					typeof (CustomEllipticalSourceInput),
+					typeof (DirectionalEllipticalSourceInput),
+
+                    // phase function types...
+                    typeof (LookupTablePhaseFunctionInput),
+                    typeof (HenyeyGreensteinPhaseFunctionInput),
+                    typeof (BidirectionalPhaseFunctionInput),
+                    typeof (PolarLookupTablePhaseFunctionData),
+                    typeof (PolarAndAzimuthalLookupTablePhaseFunctionData),
+				
+					// tissue types
+					typeof (MultiLayerTissueInput),
+					typeof (MultiEllipsoidTissueInput),
+					typeof (SingleEllipsoidTissueInput),
+					typeof (LayerRegion), 
+					typeof (EllipsoidRegion),				
+                };
+
+            _types = knownTypesArray.ToDictionary(type => type.ToString());
+        }
+
+        /// <summary>
+        /// Gets a dictionary of the current known types
+        /// </summary>
+        public static IDictionary<string, Type> CurrentKnownTypes { get { return _types; } }
+
+        /// <summary>
+        /// Adds a new type to the list of known types
+        /// </summary>
+        /// <param name="t">The type to add</param>
+        public static void Add(Type t)
+        {
+            if(!_types.ContainsKey(t.ToString()))
+            {
+                _types.Add(t.ToString(), t);
+            }
+        }
+    }
+}