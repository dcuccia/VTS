--- conflicted
+++ resolved
@@ -1,832 +1,828 @@
-
-//#define SILVERLIGHT_SAVE_TO_LOCAL_FILESTREAM_WITH_SAVEFILEDIALOG
-
-using System;
-using System.Collections.Generic;
-using System.IO;
-using System.IO.IsolatedStorage;
-using System.Reflection;
-using System.Runtime.Serialization;
-using System.Runtime.Serialization.Json;
-using System.Text;
-using Ionic.Zip;
-using Vts.Extensions;
-#if !SILVERLIGHT
-using System.Runtime.Serialization.Formatters.Binary;
-#endif
-
- 
-namespace Vts.IO
-{
-    /// <summary>
-    /// This class includes methods for saving and loading JSON text and binary data
-    /// It uses custom iterators for saving (unfortunately, nothing as useful for reading value types)
-    /// Currently, float, double and ushort are supported (and they're processed in that order)
-    /// </summary>
-    public static class FileIO
-    {
-        /// <summary>
-        /// Static method to check if a file exists in Silverlight or Desktop
-        /// </summary>
-        /// <param name="fileName">Name of the file</param>
-        public static bool FileExists(string fileName)
-        {
-#if SILVERLIGHT
-            var objStore = IsolatedStorageFile.GetUserStoreForApplication();
-            return objStore.FileExists(fileName);
-#else
-            return File.Exists(fileName);
-#endif
-        }
-
-        /// <summary>
-        /// Statis method to delete a file in Silverlight or Desktop
-        /// </summary>
-        /// <param name="fileName">Name of the file to delete</param>
-        public static void FileDelete(string fileName)
-        {
-#if SILVERLIGHT
-            var objStore = IsolatedStorageFile.GetUserStoreForApplication();
-            if(objStore.FileExists(fileName))
-            {
-                objStore.DeleteFile(fileName);
-            }
-#else
-            if(File.Exists(fileName))
-            {
-                File.Delete(fileName);
-            }
-#endif
-        }
-
-        /// <summary>
-        /// Static method to clone an object
-        /// </summary>
-        /// <typeparam name="T">Type of the object</typeparam>
-        /// <param name="myObject">The object to clone</param>
-        /// <returns>A clone of the object</returns>
-        public static T Clone<T>(this T myObject)
-        {
-            var serialized = VtsJsonSerializer.WriteToJson(myObject);
-            return VtsJsonSerializer.ReadFromJson<T>(serialized);
-        }
-
-        /// <summary>
-        /// Copies one stream to the other
-        /// </summary>
-        /// <param name="input"></param>
-        /// <param name="output"></param>
-        /// <remarks>See http://stackoverflow.com/questions/230128/best-way-to-copy-between-two-stream-instances-c </remarks>
-        public static void CopyStream(Stream input, Stream output)
-        {
-            byte[] buffer = new byte[32768];
-            int read;
-            while ((read = input.Read(buffer, 0, buffer.Length)) > 0)
-            {
-                output.Write(buffer, 0, read);
-            }
-        }
-
-        /// <summary>
-        /// Platform-agnostic directory creation (uses isolated storage for Silverlight)
-        /// </summary>
-        /// <param name="folderPath">Path for new directory</param>
-        public static void CreateDirectory(string folderPath)
-        {
-#if SILVERLIGHT
-            using (var store = IsolatedStorageFile.GetUserStoreForApplication())
-            {
-                store.CreateDirectory(folderPath);
-            }
-#else
-            if (!Directory.Exists(folderPath))
-            {
-                Directory.CreateDirectory(folderPath);
-            }
-#endif
-        }
-
-        /// <summary>
-        /// Static method to write an object to a stream
-        /// </summary>
-        /// <typeparam name="T">Type of the object to be written</typeparam>
-        /// <param name="myObject">Object to be written</param>
-        /// <param name="stream">Stream to which to write the object</param>
-        public static void WriteToXMLStream<T>(this T myObject, Stream stream)
-        {
-            var dcs = new DataContractSerializer(typeof(T), KnownTypes.CurrentKnownTypes.Values);
-            dcs.WriteObject(stream, myObject);
-        }
-        
-        /// <summary>
-        /// Static method to write an object to a stream
-        /// </summary>
-        /// <typeparam name="T">Type of the object to be written</typeparam>
-        /// <param name="myObject">Object to be written</param>
-        /// <param name="stream">Stream to which to write the object</param>
-        public static void WriteJsonToStream<T>(this T myObject, Stream stream)
-        {
-            var serializedJson = VtsJsonSerializer.WriteToJson(myObject);
-            WriteTextToStream(serializedJson, stream);
-        }
-
-        /// <summary>
-        /// Static method to read a specified type from a stream
-        /// </summary>
-        /// <typeparam name="T">Type of the data to be read</typeparam>
-        /// <param name="stream">Stream from which to read</param>
-        /// <returns>The data as the specified type</returns>
-        public static T ReadFromStream<T>(Stream stream)
-        {
-            var dcs = new DataContractSerializer(typeof(T), KnownTypes.CurrentKnownTypes.Values);
-            return (T)dcs.ReadObject(stream);
-        }
-
-        /// <summary>
-        /// Static method to read a specified type from a stream
-        /// </summary>
-        /// <typeparam name="T">Type of the data to be read</typeparam>
-        /// <param name="stream">Stream from which to read</param>
-        /// <returns>The data as the specified type</returns>
-        public static T ReadFromJsonStream<T>(Stream stream)
-        {
-            using (var sr = new StreamReader(stream))
-            {
-                var serializedJson = sr.ReadToEnd();
-                var myObject = VtsJsonSerializer.ReadFromJson<T>(serializedJson);
-                return myObject;
-            }
-        }
-
-        /// <summary>
-        /// Writes the string to a stream
-        /// </summary>
-        /// <param name="text">Text to write to the file</param>
-        /// <param name="stream">Name of the stream</param>
-        public static void WriteTextToStream(string text, Stream stream)
-        {
-            using (StreamWriter outstream = new StreamWriter(stream))
-            {
-                outstream.Write(text);
-            }
-        }
-
-        /// <summary>
-        /// Writes the string to a text file
-        /// </summary>
-        /// <param name="text">Text to write to the file</param>
-        /// <param name="filename">Name of the text file to write </param>
-        public static void WriteToTextFile(string text, string filename)
-        {
-            Stream stream = StreamFinder.GetFileStream(filename, FileMode.Create);
-            using (StreamWriter outfile = new StreamWriter(stream))
-            {
-                outfile.Write(text);
-            }
-        }
-
-        /// <summary>
-        /// Writes data of a specified type to an XML file
-        /// </summary>
-        /// <typeparam name="T">Type of the data to be written</typeparam>
-        /// <param name="myObject">Object to be written</param>
-        /// <param name="filename">Name of the XML file to write</param>
-        public static void WriteToXML<T>(this T myObject, string filename)
-        {
-            using (Stream stream = StreamFinder.GetFileStream(filename, FileMode.Create))
-            {
-                //new DataContractSerializer(typeof(Time)).WriteObject(stream, myObject);
-                myObject.WriteToXMLStream(stream);
-            }
-        }
-
-        /// <summary>
-        /// Writes data of a specified type to an JSON file
-        /// </summary>
-        /// <typeparam name="T">Type of the data to be written</typeparam>
-        /// <param name="myObject">Object to be written</param>
-        /// <param name="filename">Name of the JSON file to write</param>
-        public static void WriteToJson<T>(this T myObject, string filename)
-        {
-            using (Stream stream = StreamFinder.GetFileStream(filename, FileMode.Create))
-            {
-                //new DataContractSerializer(typeof(Time)).WriteObject(stream, myObject);
-                myObject.WriteJsonToStream(stream);
-            }
-        }
-
-        /// <summary>
-        /// Reads data of a specified type from an XML file
-        /// </summary>
-        /// <typeparam name="T">Type of the data</typeparam>
-        /// <param name="filename">Name of the XML file to be read</param>
-        /// <returns>The data as the specified type</returns>
-        public static T ReadFromXML<T>(String filename)
-        {
-            using (Stream stream = StreamFinder.GetFileStream(filename, FileMode.Open))
-            {
-                return ReadFromStream<T>(stream);
-                //return (Time)new DataContractSerializer(typeof(Time)).ReadObject(stream);
-            }
-        }
-
-        /// <summary>
-        /// Reads data of a specified type from a JSON file
-        /// </summary>
-        /// <typeparam name="T">Type of the data</typeparam>
-        /// <param name="filename">Name of the JSON file to be read</param>
-        /// <returns>The data as the specified type</returns>
-        public static T ReadFromJson<T>(String filename)
-        {
-            using (Stream stream = StreamFinder.GetFileStream(filename, FileMode.Open))
-            {
-                return ReadFromJsonStream<T>(stream);
-            }
-        }
-
-        /// <summary>
-        /// Copy a file from resources to an external location (isolated storage in silverlight)
-        /// </summary>
-        /// <example>FileIO.CopyFileFromResources("Resources/Matlab/load_results_script.m", Path.Combine(resultsFolder, "load_results_script.m"), "Vts.Gui.Silverlight");</example>
-        /// <param name="sourceFileName">Path and filename of the file in resources</param>
-        /// <param name="destinationFileName">Path and filename of the destination location</param>
-        /// <param name="projectName">The name of the project where the file in resources is located</param>
-        public static void CopyFileFromResources(string sourceFileName, string destinationFileName, string projectName)
-        {
-            using (var stream = StreamFinder.GetFileStreamFromResources(sourceFileName, projectName))
-            {
-                var emptyStream = StreamFinder.GetFileStream(destinationFileName, FileMode.Create);
-                stream.CopyTo(emptyStream);
-                emptyStream.Close();
-            }
-        }
-
-        /// <summary>
-        /// Copy a file from embedded resources in the project assembly and 
-        /// copies to an external location (isolated storage in silverlight)
-        /// </summary>
-        /// <param name="sourceFileName">Path and filename of the file in resources</param>
-        /// <param name="destinationFileName">Path and filename of the destination location</param>
-        /// <param name="projectName">The name of the project where the file is located</param>
-        public static void CopyFileFromEmbeddedResources(string sourceFileName, string destinationFileName, string projectName)
-        {
-            var currentAssembly = Assembly.Load(projectName);
-            var stream = currentAssembly.GetManifestResourceStream(sourceFileName);
-            var emptyStream = StreamFinder.GetFileStream(destinationFileName, FileMode.Create);
-            stream.CopyTo(emptyStream);
-            emptyStream.Close();
-        }
-
-        /// <summary>
-        /// Copy a folder and contents to an external location
-        /// </summary>
-        /// <param name="folderName">Name of the folder to copy</param>
-        /// <param name="projectName">The name of the project where the file is located</param>
-        /// <param name="destinationFolder">The name of the folder to copy the folder</param>
-        /// <returns>Returns a list of the copied files</returns>
-        public static List<string> CopyFolderFromEmbeddedResources(string folderName, string destinationFolder, string projectName)
-        {
-            var fileList = new List<string>();
-            var currentAssembly = Assembly.Load(projectName);
-            var listAssemblies = currentAssembly.GetManifestResourceNames();
-            foreach (var i in listAssemblies)
-            {
-                // check to see if MATLAB is in the name
-                if (!i.Contains(folderName)) continue;
-                //CreateDirectory(folderName);
-                // get the filename extension
-                var ext = i.Substring(i.LastIndexOf(".", StringComparison.Ordinal));
-                var startOfFolderIndex = i.IndexOf(folderName, StringComparison.Ordinal) + folderName.Length + 1;
-                var lastDotIndex = (i.Length - startOfFolderIndex) - (i.Length - i.LastIndexOf(".", StringComparison.Ordinal));
-                var folderToLastDot = i.Substring(startOfFolderIndex, lastDotIndex);
-                var filename = folderToLastDot;
-                // get the filename if there are more folders
-                var destination = folderName;
-                if (folderToLastDot.Contains("."))
-                {
-                    filename = folderToLastDot.Substring(folderToLastDot.LastIndexOf(".", StringComparison.Ordinal));
-                    var folders = folderToLastDot.Substring(0, folderToLastDot.Length - (folderToLastDot.Length - folderToLastDot.LastIndexOf(".", StringComparison.Ordinal)));
-                    var folderList = folders.Split('.');
-                    foreach (var folder in folderList)
-                    {
-                        destination = Path.Combine(destination, folder);
-                    }
-                }
-                var destinationFileName = filename + ext;
-                var sourceFileName = i;
-                CreateDirectory(Path.Combine(destinationFolder, destination));
-                CopyFileFromEmbeddedResources(sourceFileName, Path.Combine(destinationFolder, destination, destinationFileName), projectName);
-                fileList.Add(Path.Combine(destination, destinationFileName));
-            }
-            return fileList;
-        }
-
-        /// <summary>
-        /// Reads data of a specified type from an XML file in resources
-        /// </summary>
-        /// <typeparam name="T">Type of the data</typeparam>
-        /// <param name="fileName">Name of the XML file to be read</param>
-        /// <param name="projectName">Project name for the location of resources</param>
-        /// <returns>The data as the specified type</returns>
-        public static T ReadFromXMLInResources<T>(string fileName, string projectName)
-        {
-            using (Stream stream = StreamFinder.GetFileStreamFromResources(fileName, projectName))
-            {
-                return ReadFromStream<T>(stream);
-            }
-        }
-
-        /// <summary>
-        /// Reads data of a specified type from an JSON file in resources
-        /// </summary>
-        /// <typeparam name="T">Type of the data</typeparam>
-        /// <param name="fileName">Name of the JSON file to be read</param>
-        /// <param name="projectName">Project name for the location of resources</param>
-        /// <returns>The data as the specified type</returns>
-        public static T ReadFromJsonInResources<T>(string fileName, string projectName)
-        {
-            using (var stream = StreamFinder.GetFileStreamFromResources(fileName, projectName))
-            {
-                return ReadFromJsonStream<T>(stream);
-            }
-        }
-
-        /// <summary>
-        /// Writes a scalar value to a binary file
-        /// </summary>
-        /// <typeparam name="T">Type of the data to be written</typeparam>
-        /// <param name="dataIN">Data to be written</param>
-        /// <param name="filename">Name of the binary file to write</param>
-        /// <param name="writeMap"></param>
-        public static void WriteScalarValueToBinary<T>(T dataIN, string filename, Action<BinaryWriter, T> writeMap)
-        {
-            // Create a file to write binary data 
-            using (Stream s = StreamFinder.GetFileStream(filename, FileMode.OpenOrCreate))
-            {
-                using (BinaryWriter bw = new BinaryWriter(s))
-                {
-                    writeMap(bw, dataIN);
-                }
-            }
-        }
-
-        /// <summary>
-        /// Reads a scalar value from a binary file
-        /// </summary>
-        /// <typeparam name="T">Type of data to be read</typeparam>
-        /// <param name="filename">Name of the binary file</param>
-        /// <param name="readMap"></param>
-        /// <returns></returns>
-        public static T ReadScalarValueFromBinary<T>(string filename, Func<BinaryReader, T> readMap)
-        {
-            // Create a file to write binary data 
-            using (Stream s = StreamFinder.GetFileStream(filename, FileMode.OpenOrCreate))
-            {
-                using (BinaryReader br = new BinaryReader(s))
-                {
-                    return readMap(br);
-                }
-            }
-        }
-
-        // todo: delete if the one below it works ok
-        /// <summary>
-        /// Writes an array to a binary file and optionally accompanying .txt (JSON) file 
-        /// (to store array dimensions) if includeMetaData = true
-        /// </summary>
-        /// <typeparam name="T">Type of the array to be written</typeparam>
-        /// <param name="dataIN">Array to be written</param>
-        /// <param name="filename">Name of the file where the data is written</param>
-        /// <param name="includeMetaData">Boolean to determine whether to include meta data, if set to true, an accompanying JSON file will be created with the same name</param>
-        public static void WriteArrayToBinary<T>(Array dataIN, string filename, bool includeMetaData) where T : struct
-        {
-            // Write JSON file to describe the contents of the binary file
-            if (includeMetaData)
-            {
-<<<<<<< HEAD
-                new MetaData(dataIN).WriteToJson(filename + ".txt");
-=======
-                new MetaData(dataIN).WriteToJson(filename + ".txt");  // 
->>>>>>> 07c3c383
-            }
-            // Create a file to write binary data 
-            using (Stream s = StreamFinder.GetFileStream(filename, FileMode.OpenOrCreate))
-            {
-                using (BinaryWriter bw = new BinaryWriter(s))
-                {
-                    new ArrayCustomBinaryWriter().WriteToBinary(bw, dataIN);
-                    //WriteArrayToBinaryInternal(bw, dataIN.ToEnumerable<Time>());
-                }
-            }
-        }
-
-        /// <summary>
-        /// Writes an array to a binary file and optionally accompanying .xml file 
-        /// (to store array dimensions) if includeMetaData = true
-        /// </summary>
-        /// <typeparam name="T">Type of the array to be written</typeparam>
-        /// <param name="dataIN">Array to be written</param>
-        /// <param name="filename">Name of the file where the data is written</param>
-        /// <param name="includeMetaData">Boolean to determine whether to include meta data, if set to true, an accompanying XML file will be created with the same name</param>
-        public static void WriteArrayToBinary(Array dataIN, string filename, bool includeMetaData)
-        {
-            // Write XML file to describe the contents of the binary file
-            if (includeMetaData)
-            {
-                new MetaData(dataIN).WriteToJson(filename + ".txt");
-            }
-            // Create a file to write binary data 
-            using (Stream s = StreamFinder.GetFileStream(filename, FileMode.OpenOrCreate))
-            {
-                using (BinaryWriter bw = new BinaryWriter(s))
-                {
-                    new ArrayCustomBinaryWriter().WriteToBinary(bw, dataIN);
-                    //WriteArrayToBinaryInternal(bw, dataIN.ToEnumerable<Time>());
-                }
-            }
-        }
-
-        /// <summary>
-        /// Writes an array to a binary file, as well as an accompanying .txt (JSON) file to store array dimensions
-        /// </summary>
-        /// <typeparam name="T">Type of the array to be written</typeparam>
-        /// <param name="dataIN">Array to be written</param>
-        /// <param name="filename">Name of the file to which the array is written</param>
-        public static void WriteArrayToBinary<T>(Array dataIN, string filename) where T : struct
-        {
-            WriteArrayToBinary<T>(dataIN, filename, true);
-        }
-
-        /// <summary>
-        /// Reads array from a binary file, using the accompanying .txt file to specify dimensions
-        /// </summary>
-        /// <typeparam name="T">Type of the array being read</typeparam>
-        /// <param name="filename">Name of the file from which to read the array</param>
-        /// <returns>Array from the file</returns>
-        public static Array ReadArrayFromBinary<T>(string filename) where T : struct
-        {
-            MetaData dataInfo = ReadFromJson<MetaData>(filename + ".txt");
-
-            return ReadArrayFromBinary<T>(filename, dataInfo.dims);
-        }
-
-        /// <summary>
-        /// Reads array from a binary file using explicitly-set dimensions
-        /// </summary>
-        /// <typeparam name="T">Type of the array being read</typeparam>
-        /// <param name="filename">Name of the file from which to read the array</param>
-        /// <param name="dims">Dimensions of the array</param>
-        /// <returns>Array from the file</returns>
-        public static Array ReadArrayFromBinary<T>(string filename, params int[] dims) where T : struct
-        {
-            using (Stream s = StreamFinder.GetFileStream(filename, FileMode.Open))
-            {
-                using (BinaryReader br = new BinaryReader(s))
-                {
-                    //Array dataOut = Array.CreateInstance(typeof(Time), dims);
-
-                    return new ArrayCustomBinaryReader<T>(dims).ReadFromBinary(br);
-                    //ReadArrayFromBinaryInternal<Time>(br, ref dataOut);
-
-                    //return dataOut;
-                }
-            }
-        }
-
-        /// <summary>
-        /// Reads array from a binary file in resources, using the accompanying .txt (JSON) file to specify dimensions
-        /// </summary>
-        /// <typeparam name="T">Type of the array being read</typeparam>
-        /// <param name="filename">Name of the JSON file containing the meta data</param>
-        /// <param name="projectname">Project name for the location of resources</param>
-        /// <returns>Array from the file</returns>
-        public static Array ReadArrayFromBinaryInResources<T>(string filename, string projectname) where T : struct
-        {
-            // Read JSON text file that describes the contents of the binary file
-            MetaData dataInfo = ReadFromJsonInResources<MetaData>(filename + ".txt", projectname);
-
-            // call the overload (below) which explicitly specifies the array dimensions
-            return ReadArrayFromBinaryInResources<T>(filename, projectname, dataInfo.dims);
-        }
-
-        /// <summary>
-        /// Reads array from a binary file in resources using explicitly-set dimensions
-        /// </summary>
-        /// <typeparam name="T">Type of the array being read</typeparam>
-        /// <param name="filename">Name of the JSON (text) file containing the meta data</param>
-        /// <param name="projectname">Project name for the location of resources</param>
-        /// <param name="dims">Dimensions of the array</param>
-        /// <returns>Array from the file</returns>
-        public static Array ReadArrayFromBinaryInResources<T>(string filename, string projectname, params int[] dims) where T : struct
-        {
-            using (Stream stream = StreamFinder.GetFileStreamFromResources(filename, projectname))
-            {
-                using (BinaryReader br = new BinaryReader(stream))
-                {
-                    // Initialize the array
-                    //Array dataOut = Array.CreateInstance(typeof(Time), dims);
-                    // Fill with data
-                    //ReadArrayFromBinaryInternal<Time>(br, ref dataOut);
-
-                    return new ArrayCustomBinaryReader<T>(dims).ReadFromBinary(br);
-                }
-            }
-        }
-
-        //#region Write/ReadArrayToBinary Helpers
-
-        //private static void WriteArrayToBinaryInternal<Time>(BinaryWriter bw, IEnumerable<Time> array) where Time : struct
-        //{
-        //    if (array is IEnumerable<float>)
-        //    {
-        //        (array as IEnumerable<float>).ForEach(bw.Write);
-        //    }
-        //    else if (array is IEnumerable<double>)
-        //    {
-        //        (array as IEnumerable<double>).ForEach(bw.Write);
-        //    }
-        //    else if (array is IEnumerable<ushort>)
-        //    {
-        //        (array as IEnumerable<ushort>).ForEach(bw.Write);
-        //    }
-        //    else if (array is IEnumerable<byte>)
-        //    {
-        //        (array as IEnumerable<byte>).ForEach(bw.Write);
-        //    }
-        //}
-
-        //private static void ReadArrayFromBinaryInternal<Time>(BinaryReader br, ref Array myArray) where Time : struct
-        //{
-        //    var dataType = typeof (Time);
-
-        //    if (dataType == typeof(double))
-        //    {
-        //        myArray.PopulateFromEnumerable(ReadDoubles(br, myArray.Length));
-        //    }
-        //    else if (dataType == typeof(float))
-        //    {
-        //        myArray.PopulateFromEnumerable(ReadFloats(br, myArray.Length));
-        //    }
-        //    else if (dataType == typeof(ushort))
-        //    {
-        //        myArray.PopulateFromEnumerable(ReadUShorts(br, myArray.Length));
-        //    }
-        //    else if (dataType == typeof(byte))
-        //    {
-        //        myArray.PopulateFromEnumerable(ReadBytes(br, myArray.Length));
-        //    }
-        //}
-
-        //private static IEnumerable<double> ReadDoubles(BinaryReader br, int numberOfElements)
-        //{
-        //    for (int i = 0; i < numberOfElements; i++)
-        //    {
-        //        yield return br.ReadDouble();
-        //    }
-        //}
-        //private static IEnumerable<float> ReadFloats(BinaryReader br, int numberOfElements)
-        //{
-        //    for (int i = 0; i < numberOfElements; i++)
-        //    {
-        //        yield return br.ReadSingle();
-        //    }
-        //}
-        //private static IEnumerable<ushort> ReadUShorts(BinaryReader br, int numberOfElements)
-        //{
-        //    for (int i = 0; i < numberOfElements; i++)
-        //    {
-        //        yield return br.ReadUInt16();
-        //    }
-        //}
-        //private static IEnumerable<byte> ReadBytes(BinaryReader br, int numberOfElements)
-        //{
-        //    return br.ReadBytes(numberOfElements);
-        //    //for (int i = 0; i < numberOfElements; i++)
-        //    //{
-        //    //    yield return br.re.ReadByte();
-        //    //}
-        //}
-
-        //#endregion
-
-        /// <summary>
-        /// 
-        /// </summary>
-        /// <typeparam name="T"></typeparam>
-        /// <param name="data"></param>
-        /// <param name="fileName">Name of the binary file to write</param>
-        /// <param name="writerMap"></param>
-        public static void WriteToBinaryCustom<T>(this IEnumerable<T> data, string fileName, Action<BinaryWriter, T> writerMap)
-        {
-            // todo: convert to "push" method with System.Observable in Rx Extensions (write upon appearance of new datum)
-            using (Stream s = StreamFinder.GetFileStream(fileName, FileMode.Create))
-            {
-                using (BinaryWriter bw = new BinaryWriter(s))
-                {
-                    data.ForEach(d => writerMap(bw, d));
-                }
-            }
-        }
-
-        /// <summary>
-        /// 
-        /// </summary>
-        /// <typeparam name="T"></typeparam>
-        /// <param name="fileName">Name of the binary file to read</param>
-        /// <param name="readerMap"></param>
-        /// <returns></returns>
-        public static IEnumerable<T> ReadFromBinaryCustom<T>(string fileName, Func<BinaryReader, T> readerMap)
-        {
-            using (Stream s = StreamFinder.GetFileStream(fileName, FileMode.Open))
-            {
-                foreach (var item in ReadStreamFromBinaryCustom<T>(s, readerMap))
-                {
-                    yield return item;
-                }
-            }
-        }
-
-        /// <summary>
-        /// 
-        /// </summary>
-        /// <typeparam name="T"></typeparam>
-        /// <param name="fileName">Name of the binary file to read</param>
-        /// <param name="projectName">Project name where resources is located</param>
-        /// <param name="readerMap"></param>
-        /// <returns></returns>
-        public static IEnumerable<T> ReadFromBinaryInResourcesCustom<T>(string fileName, string projectName, Func<BinaryReader, T> readerMap)
-        {
-            using (Stream s = StreamFinder.GetFileStreamFromResources(fileName, projectName))
-            {
-                foreach (var item in ReadStreamFromBinaryCustom<T>(s, readerMap))
-                {
-                    yield return item;
-                }
-            }
-        }
-
-        // both versions of ReadArrayFromBinary<Time> call this method to actually read the data - is this still true?
-        /// <summary>
-        /// 
-        /// </summary>
-        /// <typeparam name="T"></typeparam>
-        /// <param name="s"></param>
-        /// <param name="readerMap"></param>
-        /// <returns></returns>
-        private static IEnumerable<T> ReadStreamFromBinaryCustom<T>(Stream s, Func<BinaryReader, T> readerMap)
-        {
-            using (BinaryReader br = new BinaryReader(s))
-            {
-                while (s.Position < s.Length)
-                {
-                    yield return readerMap(br);
-                }
-            }
-        }
-
-        /// <summary>
-        /// Writes one or more files to a compressed zip package
-        /// </summary>
-        /// <param name="fileNames">The files to be written (isolated storage files in Silverlight)</param>
-        /// <param name="folderPath">The root folder path where the files are located (can be null)</param>
-        /// <param name="zipFileStream">The stream of the destination zip file</param>
-        public static void ZipFiles(IEnumerable<string> fileNames, string folderPath, Stream zipFileStream)
-        {
-            // using Ionic DotNetZip v1.9.1.8, with changes documented here: http://dotnetzip.codeplex.com/discussions/268313
-            var streams = new List<Stream>();
-            try
-            {
-                // create a zip file instance to package all files
-                using (var zip = new ZipFile(Encoding.UTF8)) // todo: move zipping capability into FileIO?
-                {
-                    foreach (var fileName in fileNames)
-                    {
-                        // open a stream for each individual file
-                        var fileStream = StreamFinder.GetFileStream(Path.Combine(folderPath, fileName), FileMode.Open);
-                        // store that stream reference for future access (needed for closing)
-                        streams.Add(fileStream);
-                        // add the stream to the zip file
-                        zip.AddEntry(fileName, fileStream);
-                    }
-                    zip.Save(zipFileStream);
-                }
-            }
-            catch (Exception e)
-            {
-                Console.WriteLine(e);
-                throw;
-            }
-            finally
-            {
-                foreach (var stream in streams)
-                {
-                    stream.Close();
-                }
-            }
-        }
-
-        /// <summary>
-        /// Writes one or more files to a compressed zip package
-        /// </summary>
-        /// <param name="fileNames">The files to be written (isolated storage files in Silverlight)</param>
-        /// <param name="folderPath">The root folder path where the files are located (can be null)</param>
-        /// <param name="zipFilePath">The destination zip file path</param>
-        public static void ZipFiles(IEnumerable<string> fileNames, string folderPath, string zipFilePath)
-        {
-            using (Stream stream = StreamFinder.GetFileStream(zipFilePath, FileMode.Create))
-            {
-                ZipFiles(fileNames, folderPath, stream);
-            }
-        }
-
-        #region Platform-Specific Methods
-
-#if SILVERLIGHT // stuff that currently only works on the Silverlight/CoreCLR platform
-#else           // stuff that currently only works on the .NET desktop/CLR platform
-                // todo: investigate Silverlight Binary serializer: http://whydoidoit.com/silverlight-serializer/
-        /// <summary>
-        /// Read from a binary stream
-        /// </summary>
-        /// <typeparam name="T"></typeparam>
-        /// <param name="filename"></param>
-        /// <returns></returns>
-        public static T ReadFromBinary<T>(string filename)
-        {
-            using (Stream stream = StreamFinder.GetFileStream(filename, FileMode.Open))
-            {
-                return ReadFromBinaryStream<T>(stream);
-            }
-        }
-
-        /// <summary>
-        /// Read an object of type Time from a binary file in resources
-        /// </summary>
-        /// <typeparam name="T">Type of the object</typeparam>
-        /// <param name="filename">Name of the binary file in resources</param>
-        /// <param name="projectName">Name of the project where the resources are located</param>
-        /// <returns>The object of type Time</returns>
-        public static T ReadFromBinaryInResources<T>(string filename, string projectName)
-        {
-            using (Stream stream = StreamFinder.GetFileStreamFromResources(filename, projectName))
-            {
-                return ReadFromBinaryStream<T>(stream);
-            }
-        }
-
-        /// <summary>
-        /// Write an object of type Time to a binary file
-        /// </summary>
-        /// <typeparam name="T">Type of the object</typeparam>
-        /// <param name="myObject">Object</param>
-        /// <param name="filename">Name of the binary file</param>
-        public static void WriteToBinary<T>(this T myObject, string filename)
-        {
-            using (Stream stream = StreamFinder.GetFileStream(filename, FileMode.Create))
-            {
-                WriteToBinaryStream<T>(myObject, stream);
-            }
-        }
-
-        /// <summary>
-        /// Deserializes a stream into an object
-        /// </summary>
-        /// <typeparam name="T">Type of the object</typeparam>
-        /// <param name="s">Stream to deserialize</param>
-        /// <returns>The object of type Time</returns>
-        public static T ReadFromBinaryStream<T>(Stream s)
-        {
-            BinaryFormatter formatter = new BinaryFormatter();
-            try
-            {
-                return (T)formatter.Deserialize(s);
-            }
-            catch (SerializationException e)
-            {
-                Console.WriteLine("Failed to deserialize. Reason: " + e.Message);
-                throw;
-            }
-        }
-
-        /// <summary>
-        /// Serializes an object of type Time to the given stream
-        /// </summary>
-        /// <typeparam name="T">Type of the object</typeparam>
-        /// <param name="myObject">Object</param>
-        /// <param name="s">Stream to which to write the object</param>
-        public static void WriteToBinaryStream<T>(T myObject, Stream s)
-        {
-            BinaryFormatter formatter = new BinaryFormatter();
-            try
-            {
-                formatter.Serialize(s, myObject);
-            }
-            catch (SerializationException e)
-            {
-                Console.WriteLine("Failed to serialize. Reason: " + e.Message);
-                throw;
-            }
-        }
-#endif
-        #endregion
-    }
+
+//#define SILVERLIGHT_SAVE_TO_LOCAL_FILESTREAM_WITH_SAVEFILEDIALOG
+
+using System;
+using System.Collections.Generic;
+using System.IO;
+using System.IO.IsolatedStorage;
+using System.Reflection;
+using System.Runtime.Serialization;
+using System.Runtime.Serialization.Json;
+using System.Text;
+using Ionic.Zip;
+using Vts.Extensions;
+#if !SILVERLIGHT
+using System.Runtime.Serialization.Formatters.Binary;
+#endif
+
+ 
+namespace Vts.IO
+{
+    /// <summary>
+    /// This class includes methods for saving and loading JSON text and binary data
+    /// It uses custom iterators for saving (unfortunately, nothing as useful for reading value types)
+    /// Currently, float, double and ushort are supported (and they're processed in that order)
+    /// </summary>
+    public static class FileIO
+    {
+        /// <summary>
+        /// Static method to check if a file exists in Silverlight or Desktop
+        /// </summary>
+        /// <param name="fileName">Name of the file</param>
+        public static bool FileExists(string fileName)
+        {
+#if SILVERLIGHT
+            var objStore = IsolatedStorageFile.GetUserStoreForApplication();
+            return objStore.FileExists(fileName);
+#else
+            return File.Exists(fileName);
+#endif
+        }
+
+        /// <summary>
+        /// Statis method to delete a file in Silverlight or Desktop
+        /// </summary>
+        /// <param name="fileName">Name of the file to delete</param>
+        public static void FileDelete(string fileName)
+        {
+#if SILVERLIGHT
+            var objStore = IsolatedStorageFile.GetUserStoreForApplication();
+            if(objStore.FileExists(fileName))
+            {
+                objStore.DeleteFile(fileName);
+            }
+#else
+            if(File.Exists(fileName))
+            {
+                File.Delete(fileName);
+            }
+#endif
+        }
+
+        /// <summary>
+        /// Static method to clone an object
+        /// </summary>
+        /// <typeparam name="T">Type of the object</typeparam>
+        /// <param name="myObject">The object to clone</param>
+        /// <returns>A clone of the object</returns>
+        public static T Clone<T>(this T myObject)
+        {
+            var serialized = VtsJsonSerializer.WriteToJson(myObject);
+            return VtsJsonSerializer.ReadFromJson<T>(serialized);
+        }
+
+        /// <summary>
+        /// Copies one stream to the other
+        /// </summary>
+        /// <param name="input"></param>
+        /// <param name="output"></param>
+        /// <remarks>See http://stackoverflow.com/questions/230128/best-way-to-copy-between-two-stream-instances-c </remarks>
+        public static void CopyStream(Stream input, Stream output)
+        {
+            byte[] buffer = new byte[32768];
+            int read;
+            while ((read = input.Read(buffer, 0, buffer.Length)) > 0)
+            {
+                output.Write(buffer, 0, read);
+            }
+        }
+
+        /// <summary>
+        /// Platform-agnostic directory creation (uses isolated storage for Silverlight)
+        /// </summary>
+        /// <param name="folderPath">Path for new directory</param>
+        public static void CreateDirectory(string folderPath)
+        {
+#if SILVERLIGHT
+            using (var store = IsolatedStorageFile.GetUserStoreForApplication())
+            {
+                store.CreateDirectory(folderPath);
+            }
+#else
+            if (!Directory.Exists(folderPath))
+            {
+                Directory.CreateDirectory(folderPath);
+            }
+#endif
+        }
+
+        /// <summary>
+        /// Static method to write an object to a stream
+        /// </summary>
+        /// <typeparam name="T">Type of the object to be written</typeparam>
+        /// <param name="myObject">Object to be written</param>
+        /// <param name="stream">Stream to which to write the object</param>
+        public static void WriteToXMLStream<T>(this T myObject, Stream stream)
+        {
+            var dcs = new DataContractSerializer(typeof(T), KnownTypes.CurrentKnownTypes.Values);
+            dcs.WriteObject(stream, myObject);
+        }
+        
+        /// <summary>
+        /// Static method to write an object to a stream
+        /// </summary>
+        /// <typeparam name="T">Type of the object to be written</typeparam>
+        /// <param name="myObject">Object to be written</param>
+        /// <param name="stream">Stream to which to write the object</param>
+        public static void WriteJsonToStream<T>(this T myObject, Stream stream)
+        {
+            var serializedJson = VtsJsonSerializer.WriteToJson(myObject);
+            WriteTextToStream(serializedJson, stream);
+        }
+
+        /// <summary>
+        /// Static method to read a specified type from a stream
+        /// </summary>
+        /// <typeparam name="T">Type of the data to be read</typeparam>
+        /// <param name="stream">Stream from which to read</param>
+        /// <returns>The data as the specified type</returns>
+        public static T ReadFromStream<T>(Stream stream)
+        {
+            var dcs = new DataContractSerializer(typeof(T), KnownTypes.CurrentKnownTypes.Values);
+            return (T)dcs.ReadObject(stream);
+        }
+
+        /// <summary>
+        /// Static method to read a specified type from a stream
+        /// </summary>
+        /// <typeparam name="T">Type of the data to be read</typeparam>
+        /// <param name="stream">Stream from which to read</param>
+        /// <returns>The data as the specified type</returns>
+        public static T ReadFromJsonStream<T>(Stream stream)
+        {
+            using (var sr = new StreamReader(stream))
+            {
+                var serializedJson = sr.ReadToEnd();
+                var myObject = VtsJsonSerializer.ReadFromJson<T>(serializedJson);
+                return myObject;
+            }
+        }
+
+        /// <summary>
+        /// Writes the string to a stream
+        /// </summary>
+        /// <param name="text">Text to write to the file</param>
+        /// <param name="stream">Name of the stream</param>
+        public static void WriteTextToStream(string text, Stream stream)
+        {
+            using (StreamWriter outstream = new StreamWriter(stream))
+            {
+                outstream.Write(text);
+            }
+        }
+
+        /// <summary>
+        /// Writes the string to a text file
+        /// </summary>
+        /// <param name="text">Text to write to the file</param>
+        /// <param name="filename">Name of the text file to write </param>
+        public static void WriteToTextFile(string text, string filename)
+        {
+            Stream stream = StreamFinder.GetFileStream(filename, FileMode.Create);
+            using (StreamWriter outfile = new StreamWriter(stream))
+            {
+                outfile.Write(text);
+            }
+        }
+
+        /// <summary>
+        /// Writes data of a specified type to an XML file
+        /// </summary>
+        /// <typeparam name="T">Type of the data to be written</typeparam>
+        /// <param name="myObject">Object to be written</param>
+        /// <param name="filename">Name of the XML file to write</param>
+        public static void WriteToXML<T>(this T myObject, string filename)
+        {
+            using (Stream stream = StreamFinder.GetFileStream(filename, FileMode.Create))
+            {
+                //new DataContractSerializer(typeof(Time)).WriteObject(stream, myObject);
+                myObject.WriteToXMLStream(stream);
+            }
+        }
+
+        /// <summary>
+        /// Writes data of a specified type to an JSON file
+        /// </summary>
+        /// <typeparam name="T">Type of the data to be written</typeparam>
+        /// <param name="myObject">Object to be written</param>
+        /// <param name="filename">Name of the JSON file to write</param>
+        public static void WriteToJson<T>(this T myObject, string filename)
+        {
+            using (Stream stream = StreamFinder.GetFileStream(filename, FileMode.Create))
+            {
+                //new DataContractSerializer(typeof(Time)).WriteObject(stream, myObject);
+                myObject.WriteJsonToStream(stream);
+            }
+        }
+
+        /// <summary>
+        /// Reads data of a specified type from an XML file
+        /// </summary>
+        /// <typeparam name="T">Type of the data</typeparam>
+        /// <param name="filename">Name of the XML file to be read</param>
+        /// <returns>The data as the specified type</returns>
+        public static T ReadFromXML<T>(String filename)
+        {
+            using (Stream stream = StreamFinder.GetFileStream(filename, FileMode.Open))
+            {
+                return ReadFromStream<T>(stream);
+                //return (Time)new DataContractSerializer(typeof(Time)).ReadObject(stream);
+            }
+        }
+
+        /// <summary>
+        /// Reads data of a specified type from a JSON file
+        /// </summary>
+        /// <typeparam name="T">Type of the data</typeparam>
+        /// <param name="filename">Name of the JSON file to be read</param>
+        /// <returns>The data as the specified type</returns>
+        public static T ReadFromJson<T>(String filename)
+        {
+            using (Stream stream = StreamFinder.GetFileStream(filename, FileMode.Open))
+            {
+                return ReadFromJsonStream<T>(stream);
+            }
+        }
+
+        /// <summary>
+        /// Copy a file from resources to an external location (isolated storage in silverlight)
+        /// </summary>
+        /// <example>FileIO.CopyFileFromResources("Resources/Matlab/load_results_script.m", Path.Combine(resultsFolder, "load_results_script.m"), "Vts.Gui.Silverlight");</example>
+        /// <param name="sourceFileName">Path and filename of the file in resources</param>
+        /// <param name="destinationFileName">Path and filename of the destination location</param>
+        /// <param name="projectName">The name of the project where the file in resources is located</param>
+        public static void CopyFileFromResources(string sourceFileName, string destinationFileName, string projectName)
+        {
+            using (var stream = StreamFinder.GetFileStreamFromResources(sourceFileName, projectName))
+            {
+                var emptyStream = StreamFinder.GetFileStream(destinationFileName, FileMode.Create);
+                stream.CopyTo(emptyStream);
+                emptyStream.Close();
+            }
+        }
+
+        /// <summary>
+        /// Copy a file from embedded resources in the project assembly and 
+        /// copies to an external location (isolated storage in silverlight)
+        /// </summary>
+        /// <param name="sourceFileName">Path and filename of the file in resources</param>
+        /// <param name="destinationFileName">Path and filename of the destination location</param>
+        /// <param name="projectName">The name of the project where the file is located</param>
+        public static void CopyFileFromEmbeddedResources(string sourceFileName, string destinationFileName, string projectName)
+        {
+            var currentAssembly = Assembly.Load(projectName);
+            var stream = currentAssembly.GetManifestResourceStream(sourceFileName);
+            var emptyStream = StreamFinder.GetFileStream(destinationFileName, FileMode.Create);
+            stream.CopyTo(emptyStream);
+            emptyStream.Close();
+        }
+
+        /// <summary>
+        /// Copy a folder and contents to an external location
+        /// </summary>
+        /// <param name="folderName">Name of the folder to copy</param>
+        /// <param name="projectName">The name of the project where the file is located</param>
+        /// <param name="destinationFolder">The name of the folder to copy the folder</param>
+        /// <returns>Returns a list of the copied files</returns>
+        public static List<string> CopyFolderFromEmbeddedResources(string folderName, string destinationFolder, string projectName)
+        {
+            var fileList = new List<string>();
+            var currentAssembly = Assembly.Load(projectName);
+            var listAssemblies = currentAssembly.GetManifestResourceNames();
+            foreach (var i in listAssemblies)
+            {
+                // check to see if MATLAB is in the name
+                if (!i.Contains(folderName)) continue;
+                //CreateDirectory(folderName);
+                // get the filename extension
+                var ext = i.Substring(i.LastIndexOf(".", StringComparison.Ordinal));
+                var startOfFolderIndex = i.IndexOf(folderName, StringComparison.Ordinal) + folderName.Length + 1;
+                var lastDotIndex = (i.Length - startOfFolderIndex) - (i.Length - i.LastIndexOf(".", StringComparison.Ordinal));
+                var folderToLastDot = i.Substring(startOfFolderIndex, lastDotIndex);
+                var filename = folderToLastDot;
+                // get the filename if there are more folders
+                var destination = folderName;
+                if (folderToLastDot.Contains("."))
+                {
+                    filename = folderToLastDot.Substring(folderToLastDot.LastIndexOf(".", StringComparison.Ordinal));
+                    var folders = folderToLastDot.Substring(0, folderToLastDot.Length - (folderToLastDot.Length - folderToLastDot.LastIndexOf(".", StringComparison.Ordinal)));
+                    var folderList = folders.Split('.');
+                    foreach (var folder in folderList)
+                    {
+                        destination = Path.Combine(destination, folder);
+                    }
+                }
+                var destinationFileName = filename + ext;
+                var sourceFileName = i;
+                CreateDirectory(Path.Combine(destinationFolder, destination));
+                CopyFileFromEmbeddedResources(sourceFileName, Path.Combine(destinationFolder, destination, destinationFileName), projectName);
+                fileList.Add(Path.Combine(destination, destinationFileName));
+            }
+            return fileList;
+        }
+
+        /// <summary>
+        /// Reads data of a specified type from an XML file in resources
+        /// </summary>
+        /// <typeparam name="T">Type of the data</typeparam>
+        /// <param name="fileName">Name of the XML file to be read</param>
+        /// <param name="projectName">Project name for the location of resources</param>
+        /// <returns>The data as the specified type</returns>
+        public static T ReadFromXMLInResources<T>(string fileName, string projectName)
+        {
+            using (Stream stream = StreamFinder.GetFileStreamFromResources(fileName, projectName))
+            {
+                return ReadFromStream<T>(stream);
+            }
+        }
+
+        /// <summary>
+        /// Reads data of a specified type from an JSON file in resources
+        /// </summary>
+        /// <typeparam name="T">Type of the data</typeparam>
+        /// <param name="fileName">Name of the JSON file to be read</param>
+        /// <param name="projectName">Project name for the location of resources</param>
+        /// <returns>The data as the specified type</returns>
+        public static T ReadFromJsonInResources<T>(string fileName, string projectName)
+        {
+            using (var stream = StreamFinder.GetFileStreamFromResources(fileName, projectName))
+            {
+                return ReadFromJsonStream<T>(stream);
+            }
+        }
+
+        /// <summary>
+        /// Writes a scalar value to a binary file
+        /// </summary>
+        /// <typeparam name="T">Type of the data to be written</typeparam>
+        /// <param name="dataIN">Data to be written</param>
+        /// <param name="filename">Name of the binary file to write</param>
+        /// <param name="writeMap"></param>
+        public static void WriteScalarValueToBinary<T>(T dataIN, string filename, Action<BinaryWriter, T> writeMap)
+        {
+            // Create a file to write binary data 
+            using (Stream s = StreamFinder.GetFileStream(filename, FileMode.OpenOrCreate))
+            {
+                using (BinaryWriter bw = new BinaryWriter(s))
+                {
+                    writeMap(bw, dataIN);
+                }
+            }
+        }
+
+        /// <summary>
+        /// Reads a scalar value from a binary file
+        /// </summary>
+        /// <typeparam name="T">Type of data to be read</typeparam>
+        /// <param name="filename">Name of the binary file</param>
+        /// <param name="readMap"></param>
+        /// <returns></returns>
+        public static T ReadScalarValueFromBinary<T>(string filename, Func<BinaryReader, T> readMap)
+        {
+            // Create a file to write binary data 
+            using (Stream s = StreamFinder.GetFileStream(filename, FileMode.OpenOrCreate))
+            {
+                using (BinaryReader br = new BinaryReader(s))
+                {
+                    return readMap(br);
+                }
+            }
+        }
+
+        // todo: delete if the one below it works ok
+        /// <summary>
+        /// Writes an array to a binary file and optionally accompanying .txt (JSON) file 
+        /// (to store array dimensions) if includeMetaData = true
+        /// </summary>
+        /// <typeparam name="T">Type of the array to be written</typeparam>
+        /// <param name="dataIN">Array to be written</param>
+        /// <param name="filename">Name of the file where the data is written</param>
+        /// <param name="includeMetaData">Boolean to determine whether to include meta data, if set to true, an accompanying JSON file will be created with the same name</param>
+        public static void WriteArrayToBinary<T>(Array dataIN, string filename, bool includeMetaData) where T : struct
+        {
+            // Write JSON file to describe the contents of the binary file
+            if (includeMetaData)
+            {
+                new MetaData(dataIN).WriteToJson(filename + ".txt");
+            }
+            // Create a file to write binary data 
+            using (Stream s = StreamFinder.GetFileStream(filename, FileMode.OpenOrCreate))
+            {
+                using (BinaryWriter bw = new BinaryWriter(s))
+                {
+                    new ArrayCustomBinaryWriter().WriteToBinary(bw, dataIN);
+                    //WriteArrayToBinaryInternal(bw, dataIN.ToEnumerable<Time>());
+                }
+            }
+        }
+
+        /// <summary>
+        /// Writes an array to a binary file and optionally accompanying .xml file 
+        /// (to store array dimensions) if includeMetaData = true
+        /// </summary>
+        /// <typeparam name="T">Type of the array to be written</typeparam>
+        /// <param name="dataIN">Array to be written</param>
+        /// <param name="filename">Name of the file where the data is written</param>
+        /// <param name="includeMetaData">Boolean to determine whether to include meta data, if set to true, an accompanying XML file will be created with the same name</param>
+        public static void WriteArrayToBinary(Array dataIN, string filename, bool includeMetaData)
+        {
+            // Write XML file to describe the contents of the binary file
+            if (includeMetaData)
+            {
+                new MetaData(dataIN).WriteToJson(filename + ".txt");
+            }
+            // Create a file to write binary data 
+            using (Stream s = StreamFinder.GetFileStream(filename, FileMode.OpenOrCreate))
+            {
+                using (BinaryWriter bw = new BinaryWriter(s))
+                {
+                    new ArrayCustomBinaryWriter().WriteToBinary(bw, dataIN);
+                    //WriteArrayToBinaryInternal(bw, dataIN.ToEnumerable<Time>());
+                }
+            }
+        }
+
+        /// <summary>
+        /// Writes an array to a binary file, as well as an accompanying .txt (JSON) file to store array dimensions
+        /// </summary>
+        /// <typeparam name="T">Type of the array to be written</typeparam>
+        /// <param name="dataIN">Array to be written</param>
+        /// <param name="filename">Name of the file to which the array is written</param>
+        public static void WriteArrayToBinary<T>(Array dataIN, string filename) where T : struct
+        {
+            WriteArrayToBinary<T>(dataIN, filename, true);
+        }
+
+        /// <summary>
+        /// Reads array from a binary file, using the accompanying .txt file to specify dimensions
+        /// </summary>
+        /// <typeparam name="T">Type of the array being read</typeparam>
+        /// <param name="filename">Name of the file from which to read the array</param>
+        /// <returns>Array from the file</returns>
+        public static Array ReadArrayFromBinary<T>(string filename) where T : struct
+        {
+            MetaData dataInfo = ReadFromJson<MetaData>(filename + ".txt");
+
+            return ReadArrayFromBinary<T>(filename, dataInfo.dims);
+        }
+
+        /// <summary>
+        /// Reads array from a binary file using explicitly-set dimensions
+        /// </summary>
+        /// <typeparam name="T">Type of the array being read</typeparam>
+        /// <param name="filename">Name of the file from which to read the array</param>
+        /// <param name="dims">Dimensions of the array</param>
+        /// <returns>Array from the file</returns>
+        public static Array ReadArrayFromBinary<T>(string filename, params int[] dims) where T : struct
+        {
+            using (Stream s = StreamFinder.GetFileStream(filename, FileMode.Open))
+            {
+                using (BinaryReader br = new BinaryReader(s))
+                {
+                    //Array dataOut = Array.CreateInstance(typeof(Time), dims);
+
+                    return new ArrayCustomBinaryReader<T>(dims).ReadFromBinary(br);
+                    //ReadArrayFromBinaryInternal<Time>(br, ref dataOut);
+
+                    //return dataOut;
+                }
+            }
+        }
+
+        /// <summary>
+        /// Reads array from a binary file in resources, using the accompanying .txt (JSON) file to specify dimensions
+        /// </summary>
+        /// <typeparam name="T">Type of the array being read</typeparam>
+        /// <param name="filename">Name of the JSON file containing the meta data</param>
+        /// <param name="projectname">Project name for the location of resources</param>
+        /// <returns>Array from the file</returns>
+        public static Array ReadArrayFromBinaryInResources<T>(string filename, string projectname) where T : struct
+        {
+            // Read JSON text file that describes the contents of the binary file
+            MetaData dataInfo = ReadFromJsonInResources<MetaData>(filename + ".txt", projectname);
+
+            // call the overload (below) which explicitly specifies the array dimensions
+            return ReadArrayFromBinaryInResources<T>(filename, projectname, dataInfo.dims);
+        }
+
+        /// <summary>
+        /// Reads array from a binary file in resources using explicitly-set dimensions
+        /// </summary>
+        /// <typeparam name="T">Type of the array being read</typeparam>
+        /// <param name="filename">Name of the JSON (text) file containing the meta data</param>
+        /// <param name="projectname">Project name for the location of resources</param>
+        /// <param name="dims">Dimensions of the array</param>
+        /// <returns>Array from the file</returns>
+        public static Array ReadArrayFromBinaryInResources<T>(string filename, string projectname, params int[] dims) where T : struct
+        {
+            using (Stream stream = StreamFinder.GetFileStreamFromResources(filename, projectname))
+            {
+                using (BinaryReader br = new BinaryReader(stream))
+                {
+                    // Initialize the array
+                    //Array dataOut = Array.CreateInstance(typeof(Time), dims);
+                    // Fill with data
+                    //ReadArrayFromBinaryInternal<Time>(br, ref dataOut);
+
+                    return new ArrayCustomBinaryReader<T>(dims).ReadFromBinary(br);
+                }
+            }
+        }
+
+        //#region Write/ReadArrayToBinary Helpers
+
+        //private static void WriteArrayToBinaryInternal<Time>(BinaryWriter bw, IEnumerable<Time> array) where Time : struct
+        //{
+        //    if (array is IEnumerable<float>)
+        //    {
+        //        (array as IEnumerable<float>).ForEach(bw.Write);
+        //    }
+        //    else if (array is IEnumerable<double>)
+        //    {
+        //        (array as IEnumerable<double>).ForEach(bw.Write);
+        //    }
+        //    else if (array is IEnumerable<ushort>)
+        //    {
+        //        (array as IEnumerable<ushort>).ForEach(bw.Write);
+        //    }
+        //    else if (array is IEnumerable<byte>)
+        //    {
+        //        (array as IEnumerable<byte>).ForEach(bw.Write);
+        //    }
+        //}
+
+        //private static void ReadArrayFromBinaryInternal<Time>(BinaryReader br, ref Array myArray) where Time : struct
+        //{
+        //    var dataType = typeof (Time);
+
+        //    if (dataType == typeof(double))
+        //    {
+        //        myArray.PopulateFromEnumerable(ReadDoubles(br, myArray.Length));
+        //    }
+        //    else if (dataType == typeof(float))
+        //    {
+        //        myArray.PopulateFromEnumerable(ReadFloats(br, myArray.Length));
+        //    }
+        //    else if (dataType == typeof(ushort))
+        //    {
+        //        myArray.PopulateFromEnumerable(ReadUShorts(br, myArray.Length));
+        //    }
+        //    else if (dataType == typeof(byte))
+        //    {
+        //        myArray.PopulateFromEnumerable(ReadBytes(br, myArray.Length));
+        //    }
+        //}
+
+        //private static IEnumerable<double> ReadDoubles(BinaryReader br, int numberOfElements)
+        //{
+        //    for (int i = 0; i < numberOfElements; i++)
+        //    {
+        //        yield return br.ReadDouble();
+        //    }
+        //}
+        //private static IEnumerable<float> ReadFloats(BinaryReader br, int numberOfElements)
+        //{
+        //    for (int i = 0; i < numberOfElements; i++)
+        //    {
+        //        yield return br.ReadSingle();
+        //    }
+        //}
+        //private static IEnumerable<ushort> ReadUShorts(BinaryReader br, int numberOfElements)
+        //{
+        //    for (int i = 0; i < numberOfElements; i++)
+        //    {
+        //        yield return br.ReadUInt16();
+        //    }
+        //}
+        //private static IEnumerable<byte> ReadBytes(BinaryReader br, int numberOfElements)
+        //{
+        //    return br.ReadBytes(numberOfElements);
+        //    //for (int i = 0; i < numberOfElements; i++)
+        //    //{
+        //    //    yield return br.re.ReadByte();
+        //    //}
+        //}
+
+        //#endregion
+
+        /// <summary>
+        /// 
+        /// </summary>
+        /// <typeparam name="T"></typeparam>
+        /// <param name="data"></param>
+        /// <param name="fileName">Name of the binary file to write</param>
+        /// <param name="writerMap"></param>
+        public static void WriteToBinaryCustom<T>(this IEnumerable<T> data, string fileName, Action<BinaryWriter, T> writerMap)
+        {
+            // todo: convert to "push" method with System.Observable in Rx Extensions (write upon appearance of new datum)
+            using (Stream s = StreamFinder.GetFileStream(fileName, FileMode.Create))
+            {
+                using (BinaryWriter bw = new BinaryWriter(s))
+                {
+                    data.ForEach(d => writerMap(bw, d));
+                }
+            }
+        }
+
+        /// <summary>
+        /// 
+        /// </summary>
+        /// <typeparam name="T"></typeparam>
+        /// <param name="fileName">Name of the binary file to read</param>
+        /// <param name="readerMap"></param>
+        /// <returns></returns>
+        public static IEnumerable<T> ReadFromBinaryCustom<T>(string fileName, Func<BinaryReader, T> readerMap)
+        {
+            using (Stream s = StreamFinder.GetFileStream(fileName, FileMode.Open))
+            {
+                foreach (var item in ReadStreamFromBinaryCustom<T>(s, readerMap))
+                {
+                    yield return item;
+                }
+            }
+        }
+
+        /// <summary>
+        /// 
+        /// </summary>
+        /// <typeparam name="T"></typeparam>
+        /// <param name="fileName">Name of the binary file to read</param>
+        /// <param name="projectName">Project name where resources is located</param>
+        /// <param name="readerMap"></param>
+        /// <returns></returns>
+        public static IEnumerable<T> ReadFromBinaryInResourcesCustom<T>(string fileName, string projectName, Func<BinaryReader, T> readerMap)
+        {
+            using (Stream s = StreamFinder.GetFileStreamFromResources(fileName, projectName))
+            {
+                foreach (var item in ReadStreamFromBinaryCustom<T>(s, readerMap))
+                {
+                    yield return item;
+                }
+            }
+        }
+
+        // both versions of ReadArrayFromBinary<Time> call this method to actually read the data - is this still true?
+        /// <summary>
+        /// 
+        /// </summary>
+        /// <typeparam name="T"></typeparam>
+        /// <param name="s"></param>
+        /// <param name="readerMap"></param>
+        /// <returns></returns>
+        private static IEnumerable<T> ReadStreamFromBinaryCustom<T>(Stream s, Func<BinaryReader, T> readerMap)
+        {
+            using (BinaryReader br = new BinaryReader(s))
+            {
+                while (s.Position < s.Length)
+                {
+                    yield return readerMap(br);
+                }
+            }
+        }
+
+        /// <summary>
+        /// Writes one or more files to a compressed zip package
+        /// </summary>
+        /// <param name="fileNames">The files to be written (isolated storage files in Silverlight)</param>
+        /// <param name="folderPath">The root folder path where the files are located (can be null)</param>
+        /// <param name="zipFileStream">The stream of the destination zip file</param>
+        public static void ZipFiles(IEnumerable<string> fileNames, string folderPath, Stream zipFileStream)
+        {
+            // using Ionic DotNetZip v1.9.1.8, with changes documented here: http://dotnetzip.codeplex.com/discussions/268313
+            var streams = new List<Stream>();
+            try
+            {
+                // create a zip file instance to package all files
+                using (var zip = new ZipFile(Encoding.UTF8)) // todo: move zipping capability into FileIO?
+                {
+                    foreach (var fileName in fileNames)
+                    {
+                        // open a stream for each individual file
+                        var fileStream = StreamFinder.GetFileStream(Path.Combine(folderPath, fileName), FileMode.Open);
+                        // store that stream reference for future access (needed for closing)
+                        streams.Add(fileStream);
+                        // add the stream to the zip file
+                        zip.AddEntry(fileName, fileStream);
+                    }
+                    zip.Save(zipFileStream);
+                }
+            }
+            catch (Exception e)
+            {
+                Console.WriteLine(e);
+                throw;
+            }
+            finally
+            {
+                foreach (var stream in streams)
+                {
+                    stream.Close();
+                }
+            }
+        }
+
+        /// <summary>
+        /// Writes one or more files to a compressed zip package
+        /// </summary>
+        /// <param name="fileNames">The files to be written (isolated storage files in Silverlight)</param>
+        /// <param name="folderPath">The root folder path where the files are located (can be null)</param>
+        /// <param name="zipFilePath">The destination zip file path</param>
+        public static void ZipFiles(IEnumerable<string> fileNames, string folderPath, string zipFilePath)
+        {
+            using (Stream stream = StreamFinder.GetFileStream(zipFilePath, FileMode.Create))
+            {
+                ZipFiles(fileNames, folderPath, stream);
+            }
+        }
+
+        #region Platform-Specific Methods
+
+#if SILVERLIGHT // stuff that currently only works on the Silverlight/CoreCLR platform
+#else           // stuff that currently only works on the .NET desktop/CLR platform
+                // todo: investigate Silverlight Binary serializer: http://whydoidoit.com/silverlight-serializer/
+        /// <summary>
+        /// Read from a binary stream
+        /// </summary>
+        /// <typeparam name="T"></typeparam>
+        /// <param name="filename"></param>
+        /// <returns></returns>
+        public static T ReadFromBinary<T>(string filename)
+        {
+            using (Stream stream = StreamFinder.GetFileStream(filename, FileMode.Open))
+            {
+                return ReadFromBinaryStream<T>(stream);
+            }
+        }
+
+        /// <summary>
+        /// Read an object of type Time from a binary file in resources
+        /// </summary>
+        /// <typeparam name="T">Type of the object</typeparam>
+        /// <param name="filename">Name of the binary file in resources</param>
+        /// <param name="projectName">Name of the project where the resources are located</param>
+        /// <returns>The object of type Time</returns>
+        public static T ReadFromBinaryInResources<T>(string filename, string projectName)
+        {
+            using (Stream stream = StreamFinder.GetFileStreamFromResources(filename, projectName))
+            {
+                return ReadFromBinaryStream<T>(stream);
+            }
+        }
+
+        /// <summary>
+        /// Write an object of type Time to a binary file
+        /// </summary>
+        /// <typeparam name="T">Type of the object</typeparam>
+        /// <param name="myObject">Object</param>
+        /// <param name="filename">Name of the binary file</param>
+        public static void WriteToBinary<T>(this T myObject, string filename)
+        {
+            using (Stream stream = StreamFinder.GetFileStream(filename, FileMode.Create))
+            {
+                WriteToBinaryStream<T>(myObject, stream);
+            }
+        }
+
+        /// <summary>
+        /// Deserializes a stream into an object
+        /// </summary>
+        /// <typeparam name="T">Type of the object</typeparam>
+        /// <param name="s">Stream to deserialize</param>
+        /// <returns>The object of type Time</returns>
+        public static T ReadFromBinaryStream<T>(Stream s)
+        {
+            BinaryFormatter formatter = new BinaryFormatter();
+            try
+            {
+                return (T)formatter.Deserialize(s);
+            }
+            catch (SerializationException e)
+            {
+                Console.WriteLine("Failed to deserialize. Reason: " + e.Message);
+                throw;
+            }
+        }
+
+        /// <summary>
+        /// Serializes an object of type Time to the given stream
+        /// </summary>
+        /// <typeparam name="T">Type of the object</typeparam>
+        /// <param name="myObject">Object</param>
+        /// <param name="s">Stream to which to write the object</param>
+        public static void WriteToBinaryStream<T>(T myObject, Stream s)
+        {
+            BinaryFormatter formatter = new BinaryFormatter();
+            try
+            {
+                formatter.Serialize(s, myObject);
+            }
+            catch (SerializationException e)
+            {
+                Console.WriteLine("Failed to serialize. Reason: " + e.Message);
+                throw;
+            }
+        }
+#endif
+        #endregion
+    }
 }