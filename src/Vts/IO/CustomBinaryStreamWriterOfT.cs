﻿#nullable enable
using System;
using System.Collections.Generic;
using System.IO;

namespace Vts.IO;

/// <summary>
/// Class to write specified types to a binary stream
/// </summary>
/// <typeparam name="T">Type of the data</typeparam>
public class CustomBinaryStreamWriter<T> : IDisposable
{
    private readonly string _filename;
    private readonly Action<BinaryWriter, T> _writeMap;
    private Stream? _stream;
    private BinaryWriter? _binaryWriter;
    private bool _disposedValue;

    /// <summary>
    /// Constructor
    /// </summary>
    /// <param name="fileName">Name of the binary file to write</param>
    /// <param name="binaryWriter">ICustomBinaryWriter of generic type T</param>
    public CustomBinaryStreamWriter(
        string fileName,
        ICustomBinaryWriter<T> binaryWriter)
        : this(fileName, binaryWriter.WriteToBinary)
    {
    }

    /// <summary>
    /// Custom binary stream writer
    /// </summary>
    /// <param name="fileName">Name of the binary file</param>
    /// <param name="writeMap">Action on BinaryWriter and generic type T</param>
    public CustomBinaryStreamWriter(
        string fileName,
        Action<BinaryWriter, T> writeMap)
    {
        ArgumentNullException.ThrowIfNull(fileName);
        ArgumentNullException.ThrowIfNull(writeMap);

        _filename = fileName;
        _writeMap = writeMap;

        IsOpen = false;
        Count = 0;

<<<<<<< HEAD
        /// <summary>
        /// Value to check if the file is open for writing
        /// </summary>
        public bool IsOpen { get; private set; }
        /// <summary>
        /// The number of items that have been written
        /// </summary>
        public int Count { get; private set; }

        /// <summary>
        /// Optional code that will be run before the database begins writing (after call to Open())
        /// </summary>
        public Action PreWriteAction { get; set; }

        /// <summary>
        /// Optional code that will be run after the database has completed writing (on call to Close() or Dispose())
        /// </summary>
        public Action PostWriteAction { get; set; }

        /// <summary>
        /// Opens the filestream for subsequent calls to WriteDataPoint or WriteDataPoints
        /// </summary>
        private void OpenStream()
        {
            try
            {
                // guard against directory not existing ahead of time
                Directory.CreateDirectory(Path.GetDirectoryName(_filename));

                _stream = StreamFinder.GetFileStream(_filename, FileMode.Create);
                _binaryWriter = new BinaryWriter(_stream);
=======
        OpenStream();
    }
>>>>>>> 2a91ceda

    /// <summary>
    /// Value to check if the file is open for writing
    /// </summary>
    public bool IsOpen { get; private set; }
    /// <summary>
    /// The number of items that have been written
    /// </summary>
    public int Count { get; private set; }

    /// <summary>
    /// Optional code that will be run before the database begins writing (after call to Open())
    /// </summary>
    public Action PreWriteAction { get; set; } = () => { };

    /// <summary>
    /// Optional code that will be run after the database has completed writing (on call to Close() or Dispose())
    /// </summary>
    public Action PostWriteAction { get; set; } = () => { };

    /// <summary>
    /// Opens the filestream for subsequent calls to WriteDataPoint or WriteDataPoints
    /// </summary>
    private void OpenStream()
    {
        try
        {
            // guard against directory not existing ahead of time
            var path = Path.GetDirectoryName(_filename);
            if(!string.IsNullOrWhiteSpace(path))
            {
                Directory.CreateDirectory(path);
            }

            _stream = StreamFinder.GetFileStream(_filename, FileMode.Create);
            if (_stream is null)
            {
                throw new IOException("Could not open filestream for writing");
            }

            _binaryWriter = new BinaryWriter(_stream);

            IsOpen = true;

            PreWriteAction?.Invoke();
        }
        catch (IOException)
        {
            Close();
        }
    }

    /// <summary>
    /// Writes a single data point to the underlying filestream
    /// </summary>
    /// <param name="item">Single data point to be written</param>
    public void Write(T item)
    {
        _writeMap(_binaryWriter!, item); // _binaryWriter is guaranteed to be non-null here
        Count++;
    }

    /// <summary>
    /// Writes an enumerable list of data points to the underlying filestream
    /// </summary>
    /// <param name="items">A list of data points to be written</param>
    public void Write(IEnumerable<T> items)
    {
        foreach (var item in items)
        {
            Write(item);
            Count++;
        }
    }

    /// <summary>
    /// Closes the filestream and writes the accompanying .xml
    /// </summary>
    public void Close()
    {
        Dispose();
    }

    /// <summary>
    /// Internal method for disposing the IDisposable object
    /// </summary>
    /// <param name="disposing">Specifies whether the object is currently being disposed</param>
    protected virtual void Dispose(bool disposing)
    {
        if (_disposedValue)
            return;

        if (disposing)
        {
            _binaryWriter?.Close();
            _stream?.Close();
            PostWriteAction?.Invoke();
        }

        // TODO: free unmanaged resources (unmanaged objects) and override finalizer
        // TODO: set large fields to null
        _disposedValue = true;
    }

    /// <summary>
    /// Disposes the IDisposable object
    /// </summary>
    public void Dispose()
    {
        // Do not change this code. Put cleanup code in 'Dispose(bool disposing)' method
        Dispose(disposing: true);
        GC.SuppressFinalize(this);
    }
}
<|MERGE_RESOLUTION|>--- conflicted
+++ resolved
@@ -1,199 +1,165 @@
-﻿#nullable enable
-using System;
-using System.Collections.Generic;
-using System.IO;
-
-namespace Vts.IO;
-
-/// <summary>
-/// Class to write specified types to a binary stream
-/// </summary>
-/// <typeparam name="T">Type of the data</typeparam>
-public class CustomBinaryStreamWriter<T> : IDisposable
-{
-    private readonly string _filename;
-    private readonly Action<BinaryWriter, T> _writeMap;
-    private Stream? _stream;
-    private BinaryWriter? _binaryWriter;
-    private bool _disposedValue;
-
-    /// <summary>
-    /// Constructor
-    /// </summary>
-    /// <param name="fileName">Name of the binary file to write</param>
-    /// <param name="binaryWriter">ICustomBinaryWriter of generic type T</param>
-    public CustomBinaryStreamWriter(
-        string fileName,
-        ICustomBinaryWriter<T> binaryWriter)
-        : this(fileName, binaryWriter.WriteToBinary)
-    {
-    }
-
-    /// <summary>
-    /// Custom binary stream writer
-    /// </summary>
-    /// <param name="fileName">Name of the binary file</param>
-    /// <param name="writeMap">Action on BinaryWriter and generic type T</param>
-    public CustomBinaryStreamWriter(
-        string fileName,
-        Action<BinaryWriter, T> writeMap)
-    {
-        ArgumentNullException.ThrowIfNull(fileName);
-        ArgumentNullException.ThrowIfNull(writeMap);
-
-        _filename = fileName;
-        _writeMap = writeMap;
-
-        IsOpen = false;
-        Count = 0;
-
-<<<<<<< HEAD
-        /// <summary>
-        /// Value to check if the file is open for writing
-        /// </summary>
-        public bool IsOpen { get; private set; }
-        /// <summary>
-        /// The number of items that have been written
-        /// </summary>
-        public int Count { get; private set; }
-
-        /// <summary>
-        /// Optional code that will be run before the database begins writing (after call to Open())
-        /// </summary>
-        public Action PreWriteAction { get; set; }
-
-        /// <summary>
-        /// Optional code that will be run after the database has completed writing (on call to Close() or Dispose())
-        /// </summary>
-        public Action PostWriteAction { get; set; }
-
-        /// <summary>
-        /// Opens the filestream for subsequent calls to WriteDataPoint or WriteDataPoints
-        /// </summary>
-        private void OpenStream()
-        {
-            try
-            {
-                // guard against directory not existing ahead of time
-                Directory.CreateDirectory(Path.GetDirectoryName(_filename));
-
-                _stream = StreamFinder.GetFileStream(_filename, FileMode.Create);
-                _binaryWriter = new BinaryWriter(_stream);
-=======
-        OpenStream();
-    }
->>>>>>> 2a91ceda
-
-    /// <summary>
-    /// Value to check if the file is open for writing
-    /// </summary>
-    public bool IsOpen { get; private set; }
-    /// <summary>
-    /// The number of items that have been written
-    /// </summary>
-    public int Count { get; private set; }
-
-    /// <summary>
-    /// Optional code that will be run before the database begins writing (after call to Open())
-    /// </summary>
-    public Action PreWriteAction { get; set; } = () => { };
-
-    /// <summary>
-    /// Optional code that will be run after the database has completed writing (on call to Close() or Dispose())
-    /// </summary>
-    public Action PostWriteAction { get; set; } = () => { };
-
-    /// <summary>
-    /// Opens the filestream for subsequent calls to WriteDataPoint or WriteDataPoints
-    /// </summary>
-    private void OpenStream()
-    {
-        try
-        {
-            // guard against directory not existing ahead of time
-            var path = Path.GetDirectoryName(_filename);
-            if(!string.IsNullOrWhiteSpace(path))
-            {
-                Directory.CreateDirectory(path);
-            }
-
-            _stream = StreamFinder.GetFileStream(_filename, FileMode.Create);
-            if (_stream is null)
-            {
-                throw new IOException("Could not open filestream for writing");
-            }
-
-            _binaryWriter = new BinaryWriter(_stream);
-
-            IsOpen = true;
-
-            PreWriteAction?.Invoke();
-        }
-        catch (IOException)
-        {
-            Close();
-        }
-    }
-
-    /// <summary>
-    /// Writes a single data point to the underlying filestream
-    /// </summary>
-    /// <param name="item">Single data point to be written</param>
-    public void Write(T item)
-    {
-        _writeMap(_binaryWriter!, item); // _binaryWriter is guaranteed to be non-null here
-        Count++;
-    }
-
-    /// <summary>
-    /// Writes an enumerable list of data points to the underlying filestream
-    /// </summary>
-    /// <param name="items">A list of data points to be written</param>
-    public void Write(IEnumerable<T> items)
-    {
-        foreach (var item in items)
-        {
-            Write(item);
-            Count++;
-        }
-    }
-
-    /// <summary>
-    /// Closes the filestream and writes the accompanying .xml
-    /// </summary>
-    public void Close()
-    {
-        Dispose();
-    }
-
-    /// <summary>
-    /// Internal method for disposing the IDisposable object
-    /// </summary>
-    /// <param name="disposing">Specifies whether the object is currently being disposed</param>
-    protected virtual void Dispose(bool disposing)
-    {
-        if (_disposedValue)
-            return;
-
-        if (disposing)
-        {
-            _binaryWriter?.Close();
-            _stream?.Close();
-            PostWriteAction?.Invoke();
-        }
-
-        // TODO: free unmanaged resources (unmanaged objects) and override finalizer
-        // TODO: set large fields to null
-        _disposedValue = true;
-    }
-
-    /// <summary>
-    /// Disposes the IDisposable object
-    /// </summary>
-    public void Dispose()
-    {
-        // Do not change this code. Put cleanup code in 'Dispose(bool disposing)' method
-        Dispose(disposing: true);
-        GC.SuppressFinalize(this);
-    }
-}
+﻿#nullable enable
+using System;
+using System.Collections.Generic;
+using System.IO;
+
+namespace Vts.IO;
+
+/// <summary>
+/// Class to write specified types to a binary stream
+/// </summary>
+/// <typeparam name="T">Type of the data</typeparam>
+public class CustomBinaryStreamWriter<T> : IDisposable
+{
+    private readonly string _filename;
+    private readonly Action<BinaryWriter, T> _writeMap;
+    private Stream? _stream;
+    private BinaryWriter? _binaryWriter;
+    private bool _disposedValue;
+
+    /// <summary>
+    /// Constructor
+    /// </summary>
+    /// <param name="fileName">Name of the binary file to write</param>
+    /// <param name="binaryWriter">ICustomBinaryWriter of generic type T</param>
+    public CustomBinaryStreamWriter(
+        string fileName,
+        ICustomBinaryWriter<T> binaryWriter)
+        : this(fileName, binaryWriter.WriteToBinary)
+    {
+    }
+
+    /// <summary>
+    /// Custom binary stream writer
+    /// </summary>
+    /// <param name="fileName">Name of the binary file</param>
+    /// <param name="writeMap">Action on BinaryWriter and generic type T</param>
+    public CustomBinaryStreamWriter(
+        string fileName,
+        Action<BinaryWriter, T> writeMap)
+    {
+        ArgumentNullException.ThrowIfNull(fileName);
+        ArgumentNullException.ThrowIfNull(writeMap);
+
+        _filename = fileName;
+        _writeMap = writeMap;
+
+        IsOpen = false;
+        Count = 0;
+
+        OpenStream();
+    }
+
+    /// <summary>
+    /// Value to check if the file is open for writing
+    /// </summary>
+    public bool IsOpen { get; private set; }
+    /// <summary>
+    /// The number of items that have been written
+    /// </summary>
+    public int Count { get; private set; }
+
+    /// <summary>
+    /// Optional code that will be run before the database begins writing (after call to Open())
+    /// </summary>
+    public Action PreWriteAction { get; set; } = () => { };
+
+    /// <summary>
+    /// Optional code that will be run after the database has completed writing (on call to Close() or Dispose())
+    /// </summary>
+    public Action PostWriteAction { get; set; } = () => { };
+
+    /// <summary>
+    /// Opens the filestream for subsequent calls to WriteDataPoint or WriteDataPoints
+    /// </summary>
+    private void OpenStream()
+    {
+        try
+        {
+            // guard against directory not existing ahead of time
+            var path = Path.GetDirectoryName(_filename);
+            if(!string.IsNullOrWhiteSpace(path))
+            {
+                Directory.CreateDirectory(path);
+            }
+
+            _stream = StreamFinder.GetFileStream(_filename, FileMode.Create);
+            if (_stream is null)
+            {
+                throw new IOException("Could not open filestream for writing");
+            }
+
+            _binaryWriter = new BinaryWriter(_stream);
+
+            IsOpen = true;
+
+            PreWriteAction?.Invoke();
+        }
+        catch (IOException)
+        {
+            Close();
+        }
+    }
+
+    /// <summary>
+    /// Writes a single data point to the underlying filestream
+    /// </summary>
+    /// <param name="item">Single data point to be written</param>
+    public void Write(T item)
+    {
+        _writeMap(_binaryWriter!, item); // _binaryWriter is guaranteed to be non-null here
+        Count++;
+    }
+
+    /// <summary>
+    /// Writes an enumerable list of data points to the underlying filestream
+    /// </summary>
+    /// <param name="items">A list of data points to be written</param>
+    public void Write(IEnumerable<T> items)
+    {
+        foreach (var item in items)
+        {
+            Write(item);
+            Count++;
+        }
+    }
+
+    /// <summary>
+    /// Closes the filestream and writes the accompanying .xml
+    /// </summary>
+    public void Close()
+    {
+        Dispose();
+    }
+
+    /// <summary>
+    /// Internal method for disposing the IDisposable object
+    /// </summary>
+    /// <param name="disposing">Specifies whether the object is currently being disposed</param>
+    protected virtual void Dispose(bool disposing)
+    {
+        if (_disposedValue)
+            return;
+
+        if (disposing)
+        {
+            _binaryWriter?.Close();
+            _stream?.Close();
+            PostWriteAction?.Invoke();
+        }
+
+        // TODO: free unmanaged resources (unmanaged objects) and override finalizer
+        // TODO: set large fields to null
+        _disposedValue = true;
+    }
+
+    /// <summary>
+    /// Disposes the IDisposable object
+    /// </summary>
+    public void Dispose()
+    {
+        // Do not change this code. Put cleanup code in 'Dispose(bool disposing)' method
+        Dispose(disposing: true);
+        GC.SuppressFinalize(this);
+    }
+}