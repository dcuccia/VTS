--- conflicted
+++ resolved
@@ -1,426 +1,418 @@
-//#define PROCESS_ATTACH_DEBUG
-
-using System;
-using System.Collections;
-using System.Collections.Generic;
-using System.Linq;
-using System.Runtime.Serialization;
-using System.Text.RegularExpressions;
-using System.Threading.Tasks;
-using Vts.Common;
-using Vts.Extensions;
-using System.IO;
-using Vts.MonteCarlo.IO;
-using Vts.MonteCarlo.Sources;
-using Vts.MonteCarlo.Tissues;
-
-namespace Vts.MonteCarlo.CommandLineApplication
-{
-    #region CommandLine Arguments Parser
-
-    /* Simple commandline argument parser written by Ananth B. http://www.ananthonline.net */
-    static class CommandLine
-    {
-        public class Switch // Class that encapsulates switch data.
-        {
-            public Switch(string name, string shortForm, Action<IEnumerable<string>> handler)
-            {
-                Name = name;
-                ShortForm = shortForm;
-                Handler = handler;
-            }
-
-            public Switch(string name, Action<IEnumerable<string>> handler)
-            {
-                Name = name;
-                ShortForm = null;
-                Handler = handler;
-            }
-
-            public string Name { get; private set; }
-            public string ShortForm { get; private set; }
-            public Action<IEnumerable<string>> Handler { get; private set; }
-
-            public int InvokeHandler(string[] values)
-            {
-                Handler(values);
-                return 1;
-            }
-        }
-
-        /* The regex that extracts names and comma-separated values for switches 
-        in the form (<switch>[="value 1",value2,...])+ */
-        private static readonly Regex ArgRegex =
-            new Regex(@"(?<name>[^=]+)=?((?<quoted>\""?)(?<value>(?(quoted)[^\""]+|[^,]+))\""?,?)*",
-                RegexOptions.Compiled | RegexOptions.CultureInvariant |
-                RegexOptions.ExplicitCapture | RegexOptions.IgnoreCase);
-
-        private const string NameGroup = "name"; // Names of capture groups
-        private const string ValueGroup = "value";
-
-        public static void Process(this string[] args, Action printUsage, params Switch[] switches)
-        {
-            /* Run through all matches in the argument list and if any of the switches 
-            match, get the values and invoke the handler we were given. We do a Sum() 
-            here for 2 reasons; a) To actually run the handlers
-            and b) see if any were invoked at all (each returns 1 if invoked).
-            If none were invoked, we simply invoke the printUsage handler. */
-            if ((from arg in args
-                 from Match match in ArgRegex.Matches(arg)
-                 from s in switches
-                 where match.Success &&
-                     ((string.Compare(match.Groups[NameGroup].Value, s.Name, true) == 0) ||
-                     (string.Compare(match.Groups[NameGroup].Value, s.ShortForm, true) == 0))
-                 select s.InvokeHandler(match.Groups[ValueGroup].Value.Split(','))).Sum() == 0)
-                printUsage(); // We didn't find any switches
-        }
-    }
-
-    #endregion
-
-    public static class Program
-    {
-        public static void Main(string[] args)
-        {
-            #region Infile Generation (optional)
-            //To Generate an infile when running a simulation, uncomment the first line of code in this file
-#if GENERATE_INFILE
-            var tempInput = new SimulationInput(
-                100,  // FIX 1e6 takes about 70 minutes my laptop
-                "Output",
-                new SimulationOptions(
-                     0, // random number generator seed
-                     RandomNumberGeneratorType.MersenneTwister,
-                     AbsorptionWeightingType.Discrete,
-                     PhaseFunctionType.HenyeyGreenstein,
-                     new List<DatabaseType>() { DatabaseType.PhotonExitDataPoints, DatabaseType.CollisionInfo },
-                     //null,
-                     true, // tally Second Moment
-                     0),
-                new CustomPointSourceInput(
-                    new Position(0, 0, 0),
-                    new Direction(0, 0, 1),
-                    new DoubleRange(0.0, 0, 1),
-                    new DoubleRange(0.0, 0, 1),
-                    0),
-                new MultiLayerTissueInput(
-                    new LayerRegion[]
-                    { 
-                        new LayerRegion(
-                            new DoubleRange(double.NegativeInfinity, 0.0),
-                            new OpticalProperties(0.0, 1e-10, 1.0, 1.0)),
-                        new LayerRegion(
-                            new DoubleRange(0.0, 100.0),
-                            new OpticalProperties(0.01, 1.0, 0.8, 1.4)),
-                        new LayerRegion(
-                            new DoubleRange(100.0, double.PositiveInfinity),
-                            new OpticalProperties(0.0, 1e-10, 1.0, 1.0))
-                    }
-                ),
-                new List<IDetectorInput>()
-                {
-                    //new RDiffuseDetectorInput(),
-                    //new ROfAngleDetectorInput(new DoubleRange(0.0, Math.PI / 2, 2)),
-                    new ROfRhoDetectorInput(new DoubleRange(0.0, 10, 101)),
-                    //new ROfRhoAndAngleDetectorInput(
-                    //    new DoubleRange(0.0, 10, 101),
-                    //    new DoubleRange(0.0, Math.PI / 2, 2)),
-                    //new ROfRhoAndTimeDetectorInput(
-                    //    new DoubleRange(0.0, 10, 101),
-                    //    new DoubleRange(0.0, 10, 101)),
-                    //new ROfXAndYDetectorInput(
-                    //    new DoubleRange(-200.0, 200.0, 401), // x
-                    //    new DoubleRange(-200.0, 200.0, 401)), // y,
-                    //new ROfRhoAndOmegaDetectorInput(
-                    //    new DoubleRange(0.0, 10, 101),
-                    //    new DoubleRange(0.0, 1000, 21)),
-                    //new TDiffuseDetectorInput(),
-                    //new TOfAngleDetectorInput(new DoubleRange(0.0, Math.PI / 2, 2)),
-                    //new TOfRhoDetectorInput(new DoubleRange(0.0, 10, 101)),
-                    //new TOfRhoAndAngleDetectorInput(
-                    //    new DoubleRange(0.0, 10, 101),
-                    //    new DoubleRange(0.0, Math.PI / 2, 2))
-                });
-            tempInput.ToFile("infile.xml");
-#endif
-            #endregion
-#if PROCESS_ATTACH_DEBUG
-            Console.Read();
-#endif
-            string inFile = "infile.xml";
-            string outName = "";
-            string outPath = "";
-            bool displayHelp = false;
-            IList<ParameterSweep> paramSweep = new List<ParameterSweep>();
-
-            args.Process(() =>
-               {
-                Console.WriteLine("Viirtual Photonics MC 1.0");
-                Console.WriteLine();
-                Console.WriteLine("For more information type mc help");
-                Console.WriteLine("For help on a specific topic type mc help=<topicname>");
-                Console.WriteLine();
-            },
-               new CommandLine.Switch("help", val =>
-               {
-                   var helpTopic = val.First();
-                   if (helpTopic != "")
-                       ShowHelp(helpTopic);
-                   else
-                       ShowHelp();
-                   displayHelp = true;
-                   return;
-               }),
-               new CommandLine.Switch("geninfile", val =>
-               {
-                   GenerateDefaultInputFile();
-                   return;
-               }),
-               new CommandLine.Switch("infile", val =>
-               {
-                   inFile = val.First();
-                   Console.WriteLine("input file specified as {0}", inFile);
-                   // MonteCarloSetup.InputFile = val.First();
-               }),
-               new CommandLine.Switch("outname", val =>
-               {
-                   outName = val.First();
-                   Console.WriteLine("output name overridden as {0}", outName);
-                   //MonteCarloSetup.OutputFolder = val.First();
-               }),
-               new CommandLine.Switch("outpath", val =>
-               {
-                   outPath = val.First();
-                   Console.WriteLine("output path specified as {0}", outPath);
-                   //MonteCarloSetup.OutputFolder = val.First();
-               }),
-               new CommandLine.Switch("paramsweep", val =>
-               {
-                   var sweepString = val.ToArray();
-                   var sweep = MonteCarloSetup.CreateParameterSweep(sweepString, false);
-                   paramSweep.Add(sweep);
-                   Console.WriteLine("parameter sweep specified as {0},{1},{2},{3}", sweepString);
-               }),
-               new CommandLine.Switch("paramsweepdelta", val =>
-               {
-                   var sweepString = val.ToArray();
-                   var sweep = MonteCarloSetup.CreateParameterSweep(sweepString, true);
-                   paramSweep.Add(sweep);
-                   Console.WriteLine("parameter sweep specified as {0},{1},{2},{3}", sweepString);
-               }));
-
-            if (!displayHelp)
-            {
-                var input = MonteCarloSetup.ReadSimulationInputFromFile(inFile);
-                if (input == null)
-                {
-                    return;
-                }
-
-                var validationResult = MonteCarloSetup.ValidateSimulationInput(input);
-                if (!validationResult.IsValid)
-                {
-                    Console.Write("\nSimulation(s) completed with errors. Press enter key to exit.");
-                    Console.Read();
-                    return;
-                }
-
-                // override the output name with the user-specified name
-                if (!string.IsNullOrEmpty(outName))
-                {
-                    input.OutputName = outName;
-                }
-                if (paramSweep.Count() > 0)
-                {
-                    //var sweeps = paramSweep.Select(sweep => MonteCarloSetup.CreateParameterSweep(sweep));
-                    var inputs = MonteCarloSetup.ApplyParameterSweeps(input, paramSweep);
-
-                    MonteCarloSetup.RunSimulations(inputs, outPath);
-                    Console.WriteLine("\nSimulations complete.");
-                }
-                else
-                {
-                    MonteCarloSetup.RunSimulation(input, outPath);
-                    Console.WriteLine("\nSimulation complete.");
-                }
-            }
-            return;
-        }
-
-        private static void GenerateDefaultInputFile()
-        {
-            var tempInput = new SimulationInput(
-                100,  // FIX 1e6 takes about 70 minutes my laptop
-                "Output",
-                new SimulationOptions(
-                     0, // random number generator seed
-                     RandomNumberGeneratorType.MersenneTwister,
-                     AbsorptionWeightingType.Discrete,
-                     PhaseFunctionType.HenyeyGreenstein,
-                     new List<DatabaseType>() { DatabaseType.PhotonExitDataPoints, DatabaseType.CollisionInfo },
-                //null,
-                     true, // tally Second Moment
-                     0),
-<<<<<<< HEAD
-                new CustomPointSourceInput(
-                    new Position(0, 0, 0),
-                    new Direction(0, 0, 1),
-                    new DoubleRange(0.0, 0, 1),
-                    new DoubleRange(0.0, 0, 1),
-                    0),
-=======
-                new DirectionalPointSourceInput(),
->>>>>>> fe38d5fe
-                new MultiLayerTissueInput(
-                    new LayerRegion[]
-                    { 
-                        new LayerRegion(
-                            new DoubleRange(double.NegativeInfinity, 0.0),
-                            new OpticalProperties(0.0, 1e-10, 0.0, 1.0)),
-                        new LayerRegion(
-                            new DoubleRange(0.0, 100.0),
-                            new OpticalProperties(0.01, 1.0, 0.8, 1.4)),
-                        new LayerRegion(
-                            new DoubleRange(100.0, double.PositiveInfinity),
-                            new OpticalProperties(0.0, 1e-10, 0.0, 1.0))
-                    }
-                ),
-                new List<IDetectorInput>()
-                {
-                    //new RDiffuseDetectorInput(),
-                    //new ROfAngleDetectorInput(new DoubleRange(0.0, Math.PI / 2, 2)),
-                    new ROfRhoDetectorInput(new DoubleRange(0.0, 10, 101)),
-                    //new ROfRhoAndAngleDetectorInput(
-                    //    new DoubleRange(0.0, 10, 101),
-                    //    new DoubleRange(0.0, Math.PI / 2, 2)),
-                    //new ROfRhoAndTimeDetectorInput(
-                    //    new DoubleRange(0.0, 10, 101),
-                    //    new DoubleRange(0.0, 10, 101)),
-                    //new ROfXAndYDetectorInput(
-                    //    new DoubleRange(-200.0, 200.0, 401), // x
-                    //    new DoubleRange(-200.0, 200.0, 401)), // y,
-                    //new ROfRhoAndOmegaDetectorInput(
-                    //    new DoubleRange(0.0, 10, 101),
-                    //    new DoubleRange(0.0, 1000, 21)),
-                    //new TDiffuseDetectorInput(),
-                    //new TOfAngleDetectorInput(new DoubleRange(0.0, Math.PI / 2, 2)),
-                    //new TOfRhoDetectorInput(new DoubleRange(0.0, 10, 101)),
-                    //new TOfRhoAndAngleDetectorInput(
-                    //    new DoubleRange(0.0, 10, 101),
-                    //    new DoubleRange(0.0, Math.PI / 2, 2))
-                });
-            tempInput.ToFile("infile.xml");
-        }
-
-        //private static SimulationInput LoadDefaultInputFile()
-        //{
-        //    return SimulationInput.FromFileInResources("infile.xml", "mc");
-        //}
-
-        /// <summary>
-        /// Displays the help text for detailed usage of the application
-        /// </summary>
-        private static void ShowHelp()
-        {
-            Console.WriteLine("Virtual Photonics MC 1.0");
-            Console.WriteLine();
-            Console.WriteLine("For more detailed help type mc help=<topicname>");
-            Console.WriteLine();
-            Console.WriteLine("list of arguments:");
-            Console.WriteLine();
-            Console.WriteLine("infile\t\tthe input file, accepts relative and absolute paths");
-            Console.WriteLine("outpath\t\tthe output path, accepts relative and absolute paths");
-            Console.WriteLine("outname\t\toutput name, this value is appended for a parameter sweep");
-            Console.WriteLine("paramsweep\ttakes the sweep parameter name and values in the format:");
-            Console.WriteLine("\t\tparamsweep=<SweepParameterType>,Start,Stop,Count");
-            Console.WriteLine("paramsweepdelta\ttakes the sweep parameter name and values in the format:");
-            Console.WriteLine("\t\tparamsweepdelta=<SweepParameterType>,Start,Stop,Delta");
-            Console.WriteLine();
-            Console.WriteLine("list of sweep parameters (paramsweep):");
-            Console.WriteLine();
-            Console.WriteLine("mua1\t\tabsorption coefficient for tissue layer 1");
-            Console.WriteLine("mus1\t\tscattering coefficient for tissue layer 1");
-            Console.WriteLine("n1\t\trefractive index for tissue layer 1");
-            Console.WriteLine("g1\t\tanisotropy for tissue layer 1");
-            Console.WriteLine();
-            Console.WriteLine("mua2\t\tabsorption coefficient for tissue layer 2");
-            Console.WriteLine("mus2\t\tscattering coefficient for tissue layer 2");
-            Console.WriteLine("n2\t\trefractive index for tissue layer 2");
-            Console.WriteLine("g2\t\tanisotropy for tissue layer 2");
-            Console.WriteLine();
-            Console.WriteLine("muai\t\tabsorption coefficient for tissue layer i");
-            Console.WriteLine("musi\t\tscattering coefficient for tissue layer i");
-            Console.WriteLine("ni\t\trefractive index for tissue layer i");
-            Console.WriteLine("gi\t\tanisotropy for tissue layer i");
-            Console.WriteLine();
-            Console.WriteLine("sample usage:");
-            Console.WriteLine();
-            Console.WriteLine("mc infile=myinput outname=myoutput paramsweep=mua1,0.01,0.04,4 paramsweep=mus1,10,20,2");
-        }
-
-        /// <summary>
-        /// Displays the help text for the topic passed as a parameter
-        /// </summary>
-        /// <param name="helpTopic">Help topic</param>
-        private static void ShowHelp(string helpTopic)
-        {
-            switch (helpTopic)
-            {
-                case "infile":
-                    Console.WriteLine();
-                    Console.WriteLine("INFILE");
-                    Console.WriteLine("This is the name of the input file, it can be a relative or absolute path.");
-                    Console.WriteLine("If the path name has any spaces enclose it in double quotes.");
-                    Console.WriteLine("For relative paths, omit the leading slash.");
-                    Console.WriteLine("EXAMPLES:");
-                    Console.WriteLine("\tinfile=C:\\MonteCarlo\\InputFiles\\myinfile.xml");
-                    Console.WriteLine("\tinfile=\"C:\\Monte Carlo\\InputFiles\\myinfile.xml\"");
-                    Console.WriteLine("\tinfile=InputFiles\\myinfile.xml");
-                    Console.WriteLine("\tinfile=myinfile.xml");
-                    break;
-                case "outpath":
-                    Console.WriteLine();
-                    Console.WriteLine("OUTPATH");
-                    Console.WriteLine("This is the name of the output path, it can be a relative or absolute path.");
-                    Console.WriteLine("If the path name has any spaces enclose it in double quotes.");
-                    Console.WriteLine("For relative paths, omit the leading slash.");
-                    Console.WriteLine("EXAMPLES:");
-                    Console.WriteLine("\tinfile=C:\\MonteCarlo\\OutputFiles");
-                    Console.WriteLine("\tinfile=OutputFiles");
-                    break;
-                case "outname":
-                    Console.WriteLine();
-                    Console.WriteLine("OUTNAME");
-                    Console.WriteLine("The outname is appended to the folder names if there is a parameter sweep.");
-                    Console.WriteLine("EXAMPLE:");
-                    Console.WriteLine("\toutname=mcResults");
-                    break;
-                case "paramsweep":
-                    Console.WriteLine();
-                    Console.WriteLine("PARAMSWEEP");
-                    Console.WriteLine("Defines the parameter sweep and its values.");
-                    Console.WriteLine("FORMAT:");
-                    Console.WriteLine("\tparamsweep=<SweepParameterType>,Start,Stop,Count");
-                    Console.WriteLine("EXAMPLES:");
-                    Console.WriteLine("\tparamsweep=mua1,0.01,0.04,4");
-                    Console.WriteLine("\tparamsweep=mus1,10,20,2");
-                    break;
-                case "paramsweepdelta":
-                    Console.WriteLine();
-                    Console.WriteLine("PARAMSWEEPDELTA");
-                    Console.WriteLine("Defines the parameter sweep and its values.");
-                    Console.WriteLine("FORMAT:");
-                    Console.WriteLine("\tparamsweepdelta=<SweepParameterType>,Start,Stop,Delta");
-                    Console.WriteLine("EXAMPLES:");
-                    Console.WriteLine("\tparamsweep=mua1,0.01,0.04,0.01");
-                    Console.WriteLine("\tparamsweep=mus1,10,20,5");
-                    break;
-                default:
-                    ShowHelp();
-                    break;
-            }
-        }
-    }
-}
-
-
+//#define PROCESS_ATTACH_DEBUG
+
+using System;
+using System.Collections;
+using System.Collections.Generic;
+using System.Linq;
+using System.Runtime.Serialization;
+using System.Text.RegularExpressions;
+using System.Threading.Tasks;
+using Vts.Common;
+using Vts.Extensions;
+using System.IO;
+using Vts.MonteCarlo.IO;
+using Vts.MonteCarlo.Sources;
+using Vts.MonteCarlo.Tissues;
+
+namespace Vts.MonteCarlo.CommandLineApplication
+{
+    #region CommandLine Arguments Parser
+
+    /* Simple commandline argument parser written by Ananth B. http://www.ananthonline.net */
+    static class CommandLine
+    {
+        public class Switch // Class that encapsulates switch data.
+        {
+            public Switch(string name, string shortForm, Action<IEnumerable<string>> handler)
+            {
+                Name = name;
+                ShortForm = shortForm;
+                Handler = handler;
+            }
+
+            public Switch(string name, Action<IEnumerable<string>> handler)
+            {
+                Name = name;
+                ShortForm = null;
+                Handler = handler;
+            }
+
+            public string Name { get; private set; }
+            public string ShortForm { get; private set; }
+            public Action<IEnumerable<string>> Handler { get; private set; }
+
+            public int InvokeHandler(string[] values)
+            {
+                Handler(values);
+                return 1;
+            }
+        }
+
+        /* The regex that extracts names and comma-separated values for switches 
+        in the form (<switch>[="value 1",value2,...])+ */
+        private static readonly Regex ArgRegex =
+            new Regex(@"(?<name>[^=]+)=?((?<quoted>\""?)(?<value>(?(quoted)[^\""]+|[^,]+))\""?,?)*",
+                RegexOptions.Compiled | RegexOptions.CultureInvariant |
+                RegexOptions.ExplicitCapture | RegexOptions.IgnoreCase);
+
+        private const string NameGroup = "name"; // Names of capture groups
+        private const string ValueGroup = "value";
+
+        public static void Process(this string[] args, Action printUsage, params Switch[] switches)
+        {
+            /* Run through all matches in the argument list and if any of the switches 
+            match, get the values and invoke the handler we were given. We do a Sum() 
+            here for 2 reasons; a) To actually run the handlers
+            and b) see if any were invoked at all (each returns 1 if invoked).
+            If none were invoked, we simply invoke the printUsage handler. */
+            if ((from arg in args
+                 from Match match in ArgRegex.Matches(arg)
+                 from s in switches
+                 where match.Success &&
+                     ((string.Compare(match.Groups[NameGroup].Value, s.Name, true) == 0) ||
+                     (string.Compare(match.Groups[NameGroup].Value, s.ShortForm, true) == 0))
+                 select s.InvokeHandler(match.Groups[ValueGroup].Value.Split(','))).Sum() == 0)
+                printUsage(); // We didn't find any switches
+        }
+    }
+
+    #endregion
+
+    public static class Program
+    {
+        public static void Main(string[] args)
+        {
+            #region Infile Generation (optional)
+            //To Generate an infile when running a simulation, uncomment the first line of code in this file
+#if GENERATE_INFILE
+            var tempInput = new SimulationInput(
+                100,  // FIX 1e6 takes about 70 minutes my laptop
+                "Output",
+                new SimulationOptions(
+                     0, // random number generator seed
+                     RandomNumberGeneratorType.MersenneTwister,
+                     AbsorptionWeightingType.Discrete,
+                     PhaseFunctionType.HenyeyGreenstein,
+                     new List<DatabaseType>() { DatabaseType.PhotonExitDataPoints, DatabaseType.CollisionInfo },
+                     //null,
+                     true, // tally Second Moment
+                     0),
+                new CustomPointSourceInput(
+                    new Position(0, 0, 0),
+                    new Direction(0, 0, 1),
+                    new DoubleRange(0.0, 0, 1),
+                    new DoubleRange(0.0, 0, 1),
+                    0),
+                new MultiLayerTissueInput(
+                    new LayerRegion[]
+                    { 
+                        new LayerRegion(
+                            new DoubleRange(double.NegativeInfinity, 0.0),
+                            new OpticalProperties(0.0, 1e-10, 1.0, 1.0)),
+                        new LayerRegion(
+                            new DoubleRange(0.0, 100.0),
+                            new OpticalProperties(0.01, 1.0, 0.8, 1.4)),
+                        new LayerRegion(
+                            new DoubleRange(100.0, double.PositiveInfinity),
+                            new OpticalProperties(0.0, 1e-10, 1.0, 1.0))
+                    }
+                ),
+                new List<IDetectorInput>()
+                {
+                    //new RDiffuseDetectorInput(),
+                    //new ROfAngleDetectorInput(new DoubleRange(0.0, Math.PI / 2, 2)),
+                    new ROfRhoDetectorInput(new DoubleRange(0.0, 10, 101)),
+                    //new ROfRhoAndAngleDetectorInput(
+                    //    new DoubleRange(0.0, 10, 101),
+                    //    new DoubleRange(0.0, Math.PI / 2, 2)),
+                    //new ROfRhoAndTimeDetectorInput(
+                    //    new DoubleRange(0.0, 10, 101),
+                    //    new DoubleRange(0.0, 10, 101)),
+                    //new ROfXAndYDetectorInput(
+                    //    new DoubleRange(-200.0, 200.0, 401), // x
+                    //    new DoubleRange(-200.0, 200.0, 401)), // y,
+                    //new ROfRhoAndOmegaDetectorInput(
+                    //    new DoubleRange(0.0, 10, 101),
+                    //    new DoubleRange(0.0, 1000, 21)),
+                    //new TDiffuseDetectorInput(),
+                    //new TOfAngleDetectorInput(new DoubleRange(0.0, Math.PI / 2, 2)),
+                    //new TOfRhoDetectorInput(new DoubleRange(0.0, 10, 101)),
+                    //new TOfRhoAndAngleDetectorInput(
+                    //    new DoubleRange(0.0, 10, 101),
+                    //    new DoubleRange(0.0, Math.PI / 2, 2))
+                });
+            tempInput.ToFile("infile.xml");
+#endif
+            #endregion
+#if PROCESS_ATTACH_DEBUG
+            Console.Read();
+#endif
+            string inFile = "infile.xml";
+            string outName = "";
+            string outPath = "";
+            bool displayHelp = false;
+            IList<ParameterSweep> paramSweep = new List<ParameterSweep>();
+
+            args.Process(() =>
+               {
+                Console.WriteLine("Viirtual Photonics MC 1.0");
+                Console.WriteLine();
+                Console.WriteLine("For more information type mc help");
+                Console.WriteLine("For help on a specific topic type mc help=<topicname>");
+                Console.WriteLine();
+            },
+               new CommandLine.Switch("help", val =>
+               {
+                   var helpTopic = val.First();
+                   if (helpTopic != "")
+                       ShowHelp(helpTopic);
+                   else
+                       ShowHelp();
+                   displayHelp = true;
+                   return;
+               }),
+               new CommandLine.Switch("geninfile", val =>
+               {
+                   GenerateDefaultInputFile();
+                   return;
+               }),
+               new CommandLine.Switch("infile", val =>
+               {
+                   inFile = val.First();
+                   Console.WriteLine("input file specified as {0}", inFile);
+                   // MonteCarloSetup.InputFile = val.First();
+               }),
+               new CommandLine.Switch("outname", val =>
+               {
+                   outName = val.First();
+                   Console.WriteLine("output name overridden as {0}", outName);
+                   //MonteCarloSetup.OutputFolder = val.First();
+               }),
+               new CommandLine.Switch("outpath", val =>
+               {
+                   outPath = val.First();
+                   Console.WriteLine("output path specified as {0}", outPath);
+                   //MonteCarloSetup.OutputFolder = val.First();
+               }),
+               new CommandLine.Switch("paramsweep", val =>
+               {
+                   var sweepString = val.ToArray();
+                   var sweep = MonteCarloSetup.CreateParameterSweep(sweepString, false);
+                   paramSweep.Add(sweep);
+                   Console.WriteLine("parameter sweep specified as {0},{1},{2},{3}", sweepString);
+               }),
+               new CommandLine.Switch("paramsweepdelta", val =>
+               {
+                   var sweepString = val.ToArray();
+                   var sweep = MonteCarloSetup.CreateParameterSweep(sweepString, true);
+                   paramSweep.Add(sweep);
+                   Console.WriteLine("parameter sweep specified as {0},{1},{2},{3}", sweepString);
+               }));
+
+            if (!displayHelp)
+            {
+                var input = MonteCarloSetup.ReadSimulationInputFromFile(inFile);
+                if (input == null)
+                {
+                    return;
+                }
+
+                var validationResult = MonteCarloSetup.ValidateSimulationInput(input);
+                if (!validationResult.IsValid)
+                {
+                    Console.Write("\nSimulation(s) completed with errors. Press enter key to exit.");
+                    Console.Read();
+                    return;
+                }
+
+                // override the output name with the user-specified name
+                if (!string.IsNullOrEmpty(outName))
+                {
+                    input.OutputName = outName;
+                }
+                if (paramSweep.Count() > 0)
+                {
+                    //var sweeps = paramSweep.Select(sweep => MonteCarloSetup.CreateParameterSweep(sweep));
+                    var inputs = MonteCarloSetup.ApplyParameterSweeps(input, paramSweep);
+
+                    MonteCarloSetup.RunSimulations(inputs, outPath);
+                    Console.WriteLine("\nSimulations complete.");
+                }
+                else
+                {
+                    MonteCarloSetup.RunSimulation(input, outPath);
+                    Console.WriteLine("\nSimulation complete.");
+                }
+            }
+            return;
+        }
+
+        private static void GenerateDefaultInputFile()
+        {
+            var tempInput = new SimulationInput(
+                100,  // FIX 1e6 takes about 70 minutes my laptop
+                "Output",
+                new SimulationOptions(
+                     0, // random number generator seed
+                     RandomNumberGeneratorType.MersenneTwister,
+                     AbsorptionWeightingType.Discrete,
+                     PhaseFunctionType.HenyeyGreenstein,
+                     new List<DatabaseType>() { DatabaseType.PhotonExitDataPoints, DatabaseType.CollisionInfo },
+                //null,
+                     true, // tally Second Moment
+                     0),
+                new DirectionalPointSourceInput(),
+                    0),
+                new MultiLayerTissueInput(
+                    new LayerRegion[]
+                    { 
+                        new LayerRegion(
+                            new DoubleRange(double.NegativeInfinity, 0.0),
+                            new OpticalProperties(0.0, 1e-10, 0.0, 1.0)),
+                        new LayerRegion(
+                            new DoubleRange(0.0, 100.0),
+                            new OpticalProperties(0.01, 1.0, 0.8, 1.4)),
+                        new LayerRegion(
+                            new DoubleRange(100.0, double.PositiveInfinity),
+                            new OpticalProperties(0.0, 1e-10, 0.0, 1.0))
+                    }
+                ),
+                new List<IDetectorInput>()
+                {
+                    //new RDiffuseDetectorInput(),
+                    //new ROfAngleDetectorInput(new DoubleRange(0.0, Math.PI / 2, 2)),
+                    new ROfRhoDetectorInput(new DoubleRange(0.0, 10, 101)),
+                    //new ROfRhoAndAngleDetectorInput(
+                    //    new DoubleRange(0.0, 10, 101),
+                    //    new DoubleRange(0.0, Math.PI / 2, 2)),
+                    //new ROfRhoAndTimeDetectorInput(
+                    //    new DoubleRange(0.0, 10, 101),
+                    //    new DoubleRange(0.0, 10, 101)),
+                    //new ROfXAndYDetectorInput(
+                    //    new DoubleRange(-200.0, 200.0, 401), // x
+                    //    new DoubleRange(-200.0, 200.0, 401)), // y,
+                    //new ROfRhoAndOmegaDetectorInput(
+                    //    new DoubleRange(0.0, 10, 101),
+                    //    new DoubleRange(0.0, 1000, 21)),
+                    //new TDiffuseDetectorInput(),
+                    //new TOfAngleDetectorInput(new DoubleRange(0.0, Math.PI / 2, 2)),
+                    //new TOfRhoDetectorInput(new DoubleRange(0.0, 10, 101)),
+                    //new TOfRhoAndAngleDetectorInput(
+                    //    new DoubleRange(0.0, 10, 101),
+                    //    new DoubleRange(0.0, Math.PI / 2, 2))
+                });
+            tempInput.ToFile("infile.xml");
+        }
+
+        //private static SimulationInput LoadDefaultInputFile()
+        //{
+        //    return SimulationInput.FromFileInResources("infile.xml", "mc");
+        //}
+
+        /// <summary>
+        /// Displays the help text for detailed usage of the application
+        /// </summary>
+        private static void ShowHelp()
+        {
+            Console.WriteLine("Virtual Photonics MC 1.0");
+            Console.WriteLine();
+            Console.WriteLine("For more detailed help type mc help=<topicname>");
+            Console.WriteLine();
+            Console.WriteLine("list of arguments:");
+            Console.WriteLine();
+            Console.WriteLine("infile\t\tthe input file, accepts relative and absolute paths");
+            Console.WriteLine("outpath\t\tthe output path, accepts relative and absolute paths");
+            Console.WriteLine("outname\t\toutput name, this value is appended for a parameter sweep");
+            Console.WriteLine("paramsweep\ttakes the sweep parameter name and values in the format:");
+            Console.WriteLine("\t\tparamsweep=<SweepParameterType>,Start,Stop,Count");
+            Console.WriteLine("paramsweepdelta\ttakes the sweep parameter name and values in the format:");
+            Console.WriteLine("\t\tparamsweepdelta=<SweepParameterType>,Start,Stop,Delta");
+            Console.WriteLine();
+            Console.WriteLine("list of sweep parameters (paramsweep):");
+            Console.WriteLine();
+            Console.WriteLine("mua1\t\tabsorption coefficient for tissue layer 1");
+            Console.WriteLine("mus1\t\tscattering coefficient for tissue layer 1");
+            Console.WriteLine("n1\t\trefractive index for tissue layer 1");
+            Console.WriteLine("g1\t\tanisotropy for tissue layer 1");
+            Console.WriteLine();
+            Console.WriteLine("mua2\t\tabsorption coefficient for tissue layer 2");
+            Console.WriteLine("mus2\t\tscattering coefficient for tissue layer 2");
+            Console.WriteLine("n2\t\trefractive index for tissue layer 2");
+            Console.WriteLine("g2\t\tanisotropy for tissue layer 2");
+            Console.WriteLine();
+            Console.WriteLine("muai\t\tabsorption coefficient for tissue layer i");
+            Console.WriteLine("musi\t\tscattering coefficient for tissue layer i");
+            Console.WriteLine("ni\t\trefractive index for tissue layer i");
+            Console.WriteLine("gi\t\tanisotropy for tissue layer i");
+            Console.WriteLine();
+            Console.WriteLine("sample usage:");
+            Console.WriteLine();
+            Console.WriteLine("mc infile=myinput outname=myoutput paramsweep=mua1,0.01,0.04,4 paramsweep=mus1,10,20,2");
+        }
+
+        /// <summary>
+        /// Displays the help text for the topic passed as a parameter
+        /// </summary>
+        /// <param name="helpTopic">Help topic</param>
+        private static void ShowHelp(string helpTopic)
+        {
+            switch (helpTopic)
+            {
+                case "infile":
+                    Console.WriteLine();
+                    Console.WriteLine("INFILE");
+                    Console.WriteLine("This is the name of the input file, it can be a relative or absolute path.");
+                    Console.WriteLine("If the path name has any spaces enclose it in double quotes.");
+                    Console.WriteLine("For relative paths, omit the leading slash.");
+                    Console.WriteLine("EXAMPLES:");
+                    Console.WriteLine("\tinfile=C:\\MonteCarlo\\InputFiles\\myinfile.xml");
+                    Console.WriteLine("\tinfile=\"C:\\Monte Carlo\\InputFiles\\myinfile.xml\"");
+                    Console.WriteLine("\tinfile=InputFiles\\myinfile.xml");
+                    Console.WriteLine("\tinfile=myinfile.xml");
+                    break;
+                case "outpath":
+                    Console.WriteLine();
+                    Console.WriteLine("OUTPATH");
+                    Console.WriteLine("This is the name of the output path, it can be a relative or absolute path.");
+                    Console.WriteLine("If the path name has any spaces enclose it in double quotes.");
+                    Console.WriteLine("For relative paths, omit the leading slash.");
+                    Console.WriteLine("EXAMPLES:");
+                    Console.WriteLine("\tinfile=C:\\MonteCarlo\\OutputFiles");
+                    Console.WriteLine("\tinfile=OutputFiles");
+                    break;
+                case "outname":
+                    Console.WriteLine();
+                    Console.WriteLine("OUTNAME");
+                    Console.WriteLine("The outname is appended to the folder names if there is a parameter sweep.");
+                    Console.WriteLine("EXAMPLE:");
+                    Console.WriteLine("\toutname=mcResults");
+                    break;
+                case "paramsweep":
+                    Console.WriteLine();
+                    Console.WriteLine("PARAMSWEEP");
+                    Console.WriteLine("Defines the parameter sweep and its values.");
+                    Console.WriteLine("FORMAT:");
+                    Console.WriteLine("\tparamsweep=<SweepParameterType>,Start,Stop,Count");
+                    Console.WriteLine("EXAMPLES:");
+                    Console.WriteLine("\tparamsweep=mua1,0.01,0.04,4");
+                    Console.WriteLine("\tparamsweep=mus1,10,20,2");
+                    break;
+                case "paramsweepdelta":
+                    Console.WriteLine();
+                    Console.WriteLine("PARAMSWEEPDELTA");
+                    Console.WriteLine("Defines the parameter sweep and its values.");
+                    Console.WriteLine("FORMAT:");
+                    Console.WriteLine("\tparamsweepdelta=<SweepParameterType>,Start,Stop,Delta");
+                    Console.WriteLine("EXAMPLES:");
+                    Console.WriteLine("\tparamsweep=mua1,0.01,0.04,0.01");
+                    Console.WriteLine("\tparamsweep=mus1,10,20,5");
+                    break;
+                default:
+                    ShowHelp();
+                    break;
+            }
+        }
+    }
+}
+
+