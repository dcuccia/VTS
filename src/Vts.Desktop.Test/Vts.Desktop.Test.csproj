﻿<?xml version="1.0" encoding="utf-8"?>
<Project ToolsVersion="4.0" DefaultTargets="Build" xmlns="http://schemas.microsoft.com/developer/msbuild/2003">
  <PropertyGroup>
    <Configuration Condition=" '$(Configuration)' == '' ">Debug</Configuration>
    <Platform Condition=" '$(Platform)' == '' ">AnyCPU</Platform>
    <ProductVersion>9.0.30729</ProductVersion>
    <SchemaVersion>2.0</SchemaVersion>
    <ProjectGuid>{BA3C3229-E3D5-4B20-BB08-BC7DF0F4D91F}</ProjectGuid>
    <OutputType>Library</OutputType>
    <AppDesignerFolder>Properties</AppDesignerFolder>
    <RootNamespace>Vts.IO.Desktop.Test</RootNamespace>
    <AssemblyName>Vts.IO.Desktop.Test</AssemblyName>
    <TargetFrameworkVersion>v4.0</TargetFrameworkVersion>
    <FileAlignment>512</FileAlignment>
    <StartupObject>
    </StartupObject>
    <FileUpgradeFlags>
    </FileUpgradeFlags>
    <OldToolsVersion>4.0</OldToolsVersion>
    <UpgradeBackupLocation />
    <PublishUrl>publish\</PublishUrl>
    <Install>true</Install>
    <InstallFrom>Disk</InstallFrom>
    <UpdateEnabled>false</UpdateEnabled>
    <UpdateMode>Foreground</UpdateMode>
    <UpdateInterval>7</UpdateInterval>
    <UpdateIntervalUnits>Days</UpdateIntervalUnits>
    <UpdatePeriodically>false</UpdatePeriodically>
    <UpdateRequired>false</UpdateRequired>
    <MapFileExtensions>true</MapFileExtensions>
    <ApplicationRevision>0</ApplicationRevision>
    <ApplicationVersion>1.0.0.%2a</ApplicationVersion>
    <IsWebBootstrapper>false</IsWebBootstrapper>
    <UseApplicationTrust>false</UseApplicationTrust>
    <BootstrapperEnabled>true</BootstrapperEnabled>
    <TargetFrameworkProfile>Client</TargetFrameworkProfile>
  </PropertyGroup>
  <PropertyGroup Condition=" '$(Configuration)|$(Platform)' == 'Debug|AnyCPU' ">
    <DebugSymbols>true</DebugSymbols>
    <DebugType>full</DebugType>
    <Optimize>false</Optimize>
    <OutputPath>bin\Debug\</OutputPath>
    <DefineConstants>DEBUG;TRACE</DefineConstants>
    <ErrorReport>prompt</ErrorReport>
    <WarningLevel>4</WarningLevel>
    <DocumentationFile>bin\Debug\Vts.IO.Desktop.Test.XML</DocumentationFile>
    <CodeAnalysisRuleSet>AllRules.ruleset</CodeAnalysisRuleSet>
  </PropertyGroup>
  <PropertyGroup Condition=" '$(Configuration)|$(Platform)' == 'Release|AnyCPU' ">
    <DebugType>pdbonly</DebugType>
    <Optimize>true</Optimize>
    <OutputPath>bin\Release\</OutputPath>
    <DefineConstants>TRACE</DefineConstants>
    <ErrorReport>prompt</ErrorReport>
    <WarningLevel>4</WarningLevel>
    <DocumentationFile>bin\Release\Vts.IO.Desktop.Test.XML</DocumentationFile>
    <CodeAnalysisRuleSet>AllRules.ruleset</CodeAnalysisRuleSet>
  </PropertyGroup>
  <PropertyGroup Condition=" '$(Configuration)|$(Platform)' == 'Release %28White List Gui Deployment%29|AnyCPU' ">
    <OutputPath>bin\Release %28White List Gui Deployment%29\</OutputPath>
    <DefineConstants>TRACE</DefineConstants>
    <DocumentationFile>bin\Release\Vts.IO.Desktop.Test.XML</DocumentationFile>
    <Optimize>true</Optimize>
    <DebugType>pdbonly</DebugType>
    <PlatformTarget>AnyCPU</PlatformTarget>
    <CodeAnalysisUseTypeNameInSuppression>true</CodeAnalysisUseTypeNameInSuppression>
    <CodeAnalysisModuleSuppressionsFile>GlobalSuppressions.cs</CodeAnalysisModuleSuppressionsFile>
    <ErrorReport>prompt</ErrorReport>
    <CodeAnalysisRuleSet>AllRules.ruleset</CodeAnalysisRuleSet>
  </PropertyGroup>
  <ItemGroup>
    <Reference Include="MathNet.Numerics, Version=2010.1.26.439, Culture=neutral, PublicKeyToken=cd8b63ad3d691a37, processorArchitecture=MSIL">
      <SpecificVersion>False</SpecificVersion>
      <HintPath>..\..\lib\Math.NET\lib\Net40\MathNet.Numerics.dll</HintPath>
    </Reference>
    <Reference Include="Meta.Numerics, Version=1.3.0.0, Culture=neutral, PublicKeyToken=67d25c65a6631347, processorArchitecture=MSIL">
      <SpecificVersion>False</SpecificVersion>
      <HintPath>..\..\lib\Meta.Numerics\build\Desktop\Meta.Numerics.dll</HintPath>
    </Reference>
    <Reference Include="nunit.framework, Version=2.5.5.10112, Culture=neutral, PublicKeyToken=96d09a1eb7f44a77, processorArchitecture=MSIL">
      <SpecificVersion>False</SpecificVersion>
      <HintPath>..\..\tools\nunit\Desktop\nunit.framework.dll</HintPath>
    </Reference>
    <Reference Include="System" />
    <Reference Include="System.Core">
      <RequiredTargetFramework>3.5</RequiredTargetFramework>
    </Reference>
    <Reference Include="System.Numerics" />
    <Reference Include="System.Runtime.Serialization">
      <RequiredTargetFramework>3.0</RequiredTargetFramework>
    </Reference>
    <Reference Include="System.Xml.Linq">
      <RequiredTargetFramework>3.5</RequiredTargetFramework>
    </Reference>
    <Reference Include="System.Data.DataSetExtensions">
      <RequiredTargetFramework>3.5</RequiredTargetFramework>
    </Reference>
    <Reference Include="System.Data" />
    <Reference Include="System.Xml" />
    <Reference Include="zlib.net">
      <HintPath>..\..\lib\Math.NET\lib\Net40\zlib.net.dll</HintPath>
    </Reference>
  </ItemGroup>
  <ItemGroup>
    <Compile Include="..\Vts.Test\Common\Extensions\ArrayExtensionsTests.cs">
      <Link>Common\Extensions\ArrayExtensionsTests.cs</Link>
    </Compile>
<<<<<<< HEAD
    <Compile Include="..\Vts.Test\Common\Extensions\EnumExtensionsTests.cs">
      <Link>Common\Extensions\EnumExtensionsTests.cs</Link>
=======
    <Compile Include="..\Vts.Test\Common\Extensions\OpticalPropertiesExtensionsTests.cs">
      <Link>Common\Extensions\OpticalPropertiesExtensionsTests.cs</Link>
>>>>>>> 5e104302
    </Compile>
    <Compile Include="..\Vts.Test\Common\Helpers\Range\DoubleRangeTests.cs">
      <Link>Common\Helpers\Range\DoubleRangeTests.cs</Link>
    </Compile>
    <Compile Include="..\Vts.Test\Common\Helpers\Range\FloatRangeTests.cs">
      <Link>Common\Helpers\Range\FloatRangeTests.cs</Link>
    </Compile>
    <Compile Include="..\Vts.Test\Common\Helpers\Range\IntRangeTests.cs">
      <Link>Common\Helpers\Range\IntRangeTests.cs</Link>
    </Compile>
    <Compile Include="..\Vts.Test\Common\Helpers\Range\LongRangeTests.cs">
      <Link>Common\Helpers\Range\LongRangeTests.cs</Link>
    </Compile>
    <Compile Include="..\Vts.Test\Common\Helpers\Range\UintRangeTests.cs">
      <Link>Common\Helpers\Range\UintRangeTests.cs</Link>
    </Compile>
    <Compile Include="..\Vts.Test\Common\Math\Convolution2DTests.cs">
      <Link>Common\Math\Convolution2DTests.cs</Link>
    </Compile>
    <Compile Include="..\Vts.Test\Common\PositionTests.cs">
      <Link>Common\PositionTests.cs</Link>
    </Compile>
    <Compile Include="..\Vts.Test\Factories\ComputationFactoryTests.cs">
      <Link>Factories\ComputationFactoryTests.cs</Link>
    </Compile>
    <Compile Include="..\Vts.Test\Factories\SolverFactoryTests.cs">
      <Link>Factories\SolverFactoryTests.cs</Link>
    </Compile>
    <Compile Include="..\Vts.Test\Modeling\ForwardSolvers\BSplinesCoefficientsTests.cs">
      <Link>Modeling\ForwardSolvers\BSplinesCoefficientsTests.cs</Link>
    </Compile>
    <Compile Include="..\Vts.Test\Modeling\ForwardSolvers\DiffusionGreensFunctionsTests.cs">
      <Link>Modeling\ForwardSolvers\DiffusionGreensFunctionsTests.cs</Link>
    </Compile>
    <Compile Include="..\Vts.Test\Modeling\ForwardSolvers\MonteCarloForwardSolverTests.cs">
      <Link>Modeling\ForwardSolvers\MonteCarloForwardSolverTests.cs</Link>
    </Compile>
    <Compile Include="..\Vts.Test\Modeling\ForwardSolvers\NurbsForwardSolverTests.cs">
      <Link>Modeling\ForwardSolvers\NurbsForwardSolverTests.cs</Link>
    </Compile>
    <Compile Include="..\Vts.Test\Modeling\ForwardSolvers\NurbsGeneratorTests.cs">
      <Link>Modeling\ForwardSolvers\NurbsGeneratorTests.cs</Link>
    </Compile>
    <Compile Include="..\Vts.Test\Modeling\ForwardSolvers\pMCForwardSolverTests.cs">
      <Link>Modeling\ForwardSolvers\pMCForwardSolverTests.cs</Link>
    </Compile>
    <Compile Include="..\Vts.Test\Modeling\ForwardSolvers\ValidateDiffusionReflectanceModelsTests.cs">
      <Link>Modeling\ForwardSolvers\ValidateDiffusionReflectanceModelsTests.cs</Link>
    </Compile>
    <Compile Include="..\Vts.Test\Modeling\MetaNumericsZeroOrderBesselFunctionTests.cs">
      <Link>Modeling\MetaNumericsZeroOrderBesselFunctionTests.cs</Link>
    </Compile>
    <Compile Include="..\Vts.Test\Modeling\Spectroscopy\ChromophoreSpectrumTests.cs">
      <Link>Modeling\Spectroscopy\ChromophoreSpectrumTests.cs</Link>
    </Compile>
    <Compile Include="..\Vts.Test\Modeling\Spectroscopy\SpectralConverterTests.cs">
      <Link>Modeling\Spectroscopy\SpectralConverterTests.cs</Link>
    </Compile>
    <Compile Include="..\Vts.Test\Modeling\Spectroscopy\SpectralDatabaseTests.cs">
      <Link>Modeling\Spectroscopy\SpectralDatabaseTests.cs</Link>
    </Compile>
    <Compile Include="..\Vts.Test\Modeling\ValidateInverseSolution.cs">
      <Link>Modeling\ValidateInverseSolution.cs</Link>
    </Compile>
    <Compile Include="..\Vts.Test\MonteCarlo\BidirectionalScattering\AnalogBidirectionalTallyActionsTests.cs">
      <Link>MonteCarlo\BidirectionalScattering\AnalogBidirectionalTallyActionsTests.cs</Link>
    </Compile>
    <Compile Include="..\Vts.Test\MonteCarlo\BidirectionalScattering\BidirectionalAnalyticSolutions.cs">
      <Link>MonteCarlo\BidirectionalScattering\BidirectionalAnalyticSolutions.cs</Link>
    </Compile>
    <Compile Include="..\Vts.Test\MonteCarlo\DataStructures\DetectorInputs\DetectorInputTests.cs">
      <Link>MonteCarlo\DataStructures\DetectorInputs\DetectorInputTests.cs</Link>
    </Compile>
    <Compile Include="..\Vts.Test\MonteCarlo\DataStructures\DetectorInputs\pMCDetectorInputTests.cs">
      <Link>MonteCarlo\DataStructures\DetectorInputs\pMCDetectorInputTests.cs</Link>
    </Compile>
    <Compile Include="..\Vts.Test\MonteCarlo\DataStructures\OutputTests.cs">
      <Link>MonteCarlo\DataStructures\OutputTests.cs</Link>
    </Compile>
    <Compile Include="..\Vts.Test\MonteCarlo\DataStructures\SimulationInputExtensionsTests.cs">
      <Link>MonteCarlo\DataStructures\SimulationInputExtensionsTests.cs</Link>
    </Compile>
    <Compile Include="..\Vts.Test\MonteCarlo\DataStructures\SimulationInputTests.cs">
      <Link>MonteCarlo\DataStructures\SimulationInputTests.cs</Link>
    </Compile>
    <Compile Include="..\Vts.Test\MonteCarlo\DataStructures\SimulationOptionsTests.cs">
      <Link>MonteCarlo\DataStructures\SimulationOptionsTests.cs</Link>
    </Compile>
    <Compile Include="..\Vts.Test\MonteCarlo\Detectors\AnalogDetectorsTests.cs">
      <Link>MonteCarlo\Detectors\AnalogDetectorsTests.cs</Link>
    </Compile>
    <Compile Include="..\Vts.Test\MonteCarlo\Detectors\CAWDetectorsTests.cs">
      <Link>MonteCarlo\Detectors\CAWDetectorsTests.cs</Link>
    </Compile>
    <Compile Include="..\Vts.Test\MonteCarlo\Detectors\DAWDetectorsTests.cs">
      <Link>MonteCarlo\Detectors\DAWDetectorsTests.cs</Link>
    </Compile>
    <Compile Include="..\Vts.Test\MonteCarlo\Detectors\pMCDAWDetectorsTests.cs">
      <Link>MonteCarlo\Detectors\pMCDAWDetectorsTests.cs</Link>
    </Compile>
    <Compile Include="..\Vts.Test\MonteCarlo\Detectors\SpecularDetectorTests.cs">
      <Link>MonteCarlo\Detectors\SpecularDetectorTests.cs</Link>
    </Compile>
    <Compile Include="..\Vts.Test\MonteCarlo\Helpers\SourceToolboxTests.cs">
      <Link>MonteCarlo\Helpers\SourceToolboxTests.cs</Link>
    </Compile>
    <Compile Include="..\Vts.Test\MonteCarlo\IO\DetectorIOTests.cs">
      <Link>MonteCarlo\IO\DetectorIOTests.cs</Link>
    </Compile>
    <Compile Include="..\Vts.Test\MonteCarlo\PhotonData\CollisionInfoDatabaseTests.cs">
      <Link>MonteCarlo\PhotonData\CollisionInfoDatabaseTests.cs</Link>
    </Compile>
    <Compile Include="..\Vts.Test\MonteCarlo\PhotonData\PhotonDatabaseTests.cs">
      <Link>MonteCarlo\PhotonData\PhotonDatabaseTests.cs</Link>
    </Compile>
    <Compile Include="..\Vts.Test\MonteCarlo\PhotonData\pMCDatabaseTests.cs">
      <Link>MonteCarlo\PhotonData\pMCDatabaseTests.cs</Link>
    </Compile>
    <Compile Include="..\Vts.Test\MonteCarlo\PostProcessing\PostProcessingTests.cs">
      <Link>MonteCarlo\PostProcessing\PostProcessingTests.cs</Link>
    </Compile>
    <Compile Include="..\Vts.Test\MonteCarlo\Rng\SerializableMersenneTwisterTests.cs">
      <Link>MonteCarlo\Rng\SerializableMersenneTwisterTests.cs</Link>
    </Compile>
    <Compile Include="..\Vts.Test\MonteCarlo\Sources\LineSources\CustomLineSourceTests.cs">
      <Link>MonteCarlo\Sources\LineSources\CustomLineSourceTests.cs</Link>
    </Compile>
    <Compile Include="..\Vts.Test\MonteCarlo\Sources\LineSources\IsotropicLineSourceTests.cs">
      <Link>MonteCarlo\Sources\LineSources\IsotropicLineSourceTests.cs</Link>
    </Compile>
    <Compile Include="..\Vts.Test\MonteCarlo\Sources\PointSources\CustomPointSourceTests.cs">
      <Link>MonteCarlo\Sources\PointSources\CustomPointSourceTests.cs</Link>
    </Compile>
    <Compile Include="..\Vts.Test\MonteCarlo\Sources\PointSources\DirectionalPointSourceTests.cs">
      <Link>MonteCarlo\Sources\PointSources\DirectionalPointSourceTests.cs</Link>
    </Compile>
    <Compile Include="..\Vts.Test\MonteCarlo\Sources\PointSources\IsotropicPointSourceTests.cs">
      <Link>MonteCarlo\Sources\PointSources\IsotropicPointSourceTests.cs</Link>
    </Compile>
    <Compile Include="FileIOTests.Desktop.cs" />
    <Compile Include="Properties\AssemblyInfo.cs" />
  </ItemGroup>
  <ItemGroup>
    <ProjectReference Include="..\Vts.Desktop\Vts.Desktop.csproj">
      <Project>{05B6020A-B646-4BBB-B9A0-B524F5F85023}</Project>
      <Name>Vts.Desktop</Name>
    </ProjectReference>
  </ItemGroup>
  <ItemGroup>
    <Folder Include="Modeling\Optimizers\" />
    <Folder Include="MonteCarlo\Sources\SurfaceEmittingSources\Circular\" />
    <Folder Include="MonteCarlo\Sources\SurfaceEmittingSources\Cuboidal\" />
    <Folder Include="MonteCarlo\Sources\SurfaceEmittingSources\CylindricalFiber\" />
    <Folder Include="MonteCarlo\Sources\SurfaceEmittingSources\Elliptical\" />
    <Folder Include="MonteCarlo\Sources\SurfaceEmittingSources\Rectangular\" />
    <Folder Include="MonteCarlo\Sources\SurfaceEmittingSources\Spherical\" />
    <Folder Include="MonteCarlo\Sources\SurfaceEmittingSources\Tubular\" />
    <Folder Include="MonteCarlo\Sources\VolumetricSources\" />
  </ItemGroup>
  <ItemGroup>
    <BootstrapperPackage Include="Microsoft.Net.Client.3.5">
      <Visible>False</Visible>
      <ProductName>.NET Framework 3.5 SP1 Client Profile</ProductName>
      <Install>false</Install>
    </BootstrapperPackage>
    <BootstrapperPackage Include="Microsoft.Net.Framework.3.5.SP1">
      <Visible>False</Visible>
      <ProductName>.NET Framework 3.5 SP1</ProductName>
      <Install>true</Install>
    </BootstrapperPackage>
    <BootstrapperPackage Include="Microsoft.Windows.Installer.3.1">
      <Visible>False</Visible>
      <ProductName>Windows Installer 3.1</ProductName>
      <Install>true</Install>
    </BootstrapperPackage>
  </ItemGroup>
  <Import Project="$(MSBuildToolsPath)\Microsoft.CSharp.targets" />
  <!-- To modify your build process, add your task inside one of the targets below and uncomment it. 
       Other similar extension points exist, see Microsoft.Common.targets.
  <Target Name="BeforeBuild">
  </Target>
  <Target Name="AfterBuild">
  </Target>
  -->
</Project><|MERGE_RESOLUTION|>--- conflicted
+++ resolved
@@ -1,299 +1,297 @@
-﻿<?xml version="1.0" encoding="utf-8"?>
-<Project ToolsVersion="4.0" DefaultTargets="Build" xmlns="http://schemas.microsoft.com/developer/msbuild/2003">
-  <PropertyGroup>
-    <Configuration Condition=" '$(Configuration)' == '' ">Debug</Configuration>
-    <Platform Condition=" '$(Platform)' == '' ">AnyCPU</Platform>
-    <ProductVersion>9.0.30729</ProductVersion>
-    <SchemaVersion>2.0</SchemaVersion>
-    <ProjectGuid>{BA3C3229-E3D5-4B20-BB08-BC7DF0F4D91F}</ProjectGuid>
-    <OutputType>Library</OutputType>
-    <AppDesignerFolder>Properties</AppDesignerFolder>
-    <RootNamespace>Vts.IO.Desktop.Test</RootNamespace>
-    <AssemblyName>Vts.IO.Desktop.Test</AssemblyName>
-    <TargetFrameworkVersion>v4.0</TargetFrameworkVersion>
-    <FileAlignment>512</FileAlignment>
-    <StartupObject>
-    </StartupObject>
-    <FileUpgradeFlags>
-    </FileUpgradeFlags>
-    <OldToolsVersion>4.0</OldToolsVersion>
-    <UpgradeBackupLocation />
-    <PublishUrl>publish\</PublishUrl>
-    <Install>true</Install>
-    <InstallFrom>Disk</InstallFrom>
-    <UpdateEnabled>false</UpdateEnabled>
-    <UpdateMode>Foreground</UpdateMode>
-    <UpdateInterval>7</UpdateInterval>
-    <UpdateIntervalUnits>Days</UpdateIntervalUnits>
-    <UpdatePeriodically>false</UpdatePeriodically>
-    <UpdateRequired>false</UpdateRequired>
-    <MapFileExtensions>true</MapFileExtensions>
-    <ApplicationRevision>0</ApplicationRevision>
-    <ApplicationVersion>1.0.0.%2a</ApplicationVersion>
-    <IsWebBootstrapper>false</IsWebBootstrapper>
-    <UseApplicationTrust>false</UseApplicationTrust>
-    <BootstrapperEnabled>true</BootstrapperEnabled>
-    <TargetFrameworkProfile>Client</TargetFrameworkProfile>
-  </PropertyGroup>
-  <PropertyGroup Condition=" '$(Configuration)|$(Platform)' == 'Debug|AnyCPU' ">
-    <DebugSymbols>true</DebugSymbols>
-    <DebugType>full</DebugType>
-    <Optimize>false</Optimize>
-    <OutputPath>bin\Debug\</OutputPath>
-    <DefineConstants>DEBUG;TRACE</DefineConstants>
-    <ErrorReport>prompt</ErrorReport>
-    <WarningLevel>4</WarningLevel>
-    <DocumentationFile>bin\Debug\Vts.IO.Desktop.Test.XML</DocumentationFile>
-    <CodeAnalysisRuleSet>AllRules.ruleset</CodeAnalysisRuleSet>
-  </PropertyGroup>
-  <PropertyGroup Condition=" '$(Configuration)|$(Platform)' == 'Release|AnyCPU' ">
-    <DebugType>pdbonly</DebugType>
-    <Optimize>true</Optimize>
-    <OutputPath>bin\Release\</OutputPath>
-    <DefineConstants>TRACE</DefineConstants>
-    <ErrorReport>prompt</ErrorReport>
-    <WarningLevel>4</WarningLevel>
-    <DocumentationFile>bin\Release\Vts.IO.Desktop.Test.XML</DocumentationFile>
-    <CodeAnalysisRuleSet>AllRules.ruleset</CodeAnalysisRuleSet>
-  </PropertyGroup>
-  <PropertyGroup Condition=" '$(Configuration)|$(Platform)' == 'Release %28White List Gui Deployment%29|AnyCPU' ">
-    <OutputPath>bin\Release %28White List Gui Deployment%29\</OutputPath>
-    <DefineConstants>TRACE</DefineConstants>
-    <DocumentationFile>bin\Release\Vts.IO.Desktop.Test.XML</DocumentationFile>
-    <Optimize>true</Optimize>
-    <DebugType>pdbonly</DebugType>
-    <PlatformTarget>AnyCPU</PlatformTarget>
-    <CodeAnalysisUseTypeNameInSuppression>true</CodeAnalysisUseTypeNameInSuppression>
-    <CodeAnalysisModuleSuppressionsFile>GlobalSuppressions.cs</CodeAnalysisModuleSuppressionsFile>
-    <ErrorReport>prompt</ErrorReport>
-    <CodeAnalysisRuleSet>AllRules.ruleset</CodeAnalysisRuleSet>
-  </PropertyGroup>
-  <ItemGroup>
-    <Reference Include="MathNet.Numerics, Version=2010.1.26.439, Culture=neutral, PublicKeyToken=cd8b63ad3d691a37, processorArchitecture=MSIL">
-      <SpecificVersion>False</SpecificVersion>
-      <HintPath>..\..\lib\Math.NET\lib\Net40\MathNet.Numerics.dll</HintPath>
-    </Reference>
-    <Reference Include="Meta.Numerics, Version=1.3.0.0, Culture=neutral, PublicKeyToken=67d25c65a6631347, processorArchitecture=MSIL">
-      <SpecificVersion>False</SpecificVersion>
-      <HintPath>..\..\lib\Meta.Numerics\build\Desktop\Meta.Numerics.dll</HintPath>
-    </Reference>
-    <Reference Include="nunit.framework, Version=2.5.5.10112, Culture=neutral, PublicKeyToken=96d09a1eb7f44a77, processorArchitecture=MSIL">
-      <SpecificVersion>False</SpecificVersion>
-      <HintPath>..\..\tools\nunit\Desktop\nunit.framework.dll</HintPath>
-    </Reference>
-    <Reference Include="System" />
-    <Reference Include="System.Core">
-      <RequiredTargetFramework>3.5</RequiredTargetFramework>
-    </Reference>
-    <Reference Include="System.Numerics" />
-    <Reference Include="System.Runtime.Serialization">
-      <RequiredTargetFramework>3.0</RequiredTargetFramework>
-    </Reference>
-    <Reference Include="System.Xml.Linq">
-      <RequiredTargetFramework>3.5</RequiredTargetFramework>
-    </Reference>
-    <Reference Include="System.Data.DataSetExtensions">
-      <RequiredTargetFramework>3.5</RequiredTargetFramework>
-    </Reference>
-    <Reference Include="System.Data" />
-    <Reference Include="System.Xml" />
-    <Reference Include="zlib.net">
-      <HintPath>..\..\lib\Math.NET\lib\Net40\zlib.net.dll</HintPath>
-    </Reference>
-  </ItemGroup>
-  <ItemGroup>
-    <Compile Include="..\Vts.Test\Common\Extensions\ArrayExtensionsTests.cs">
-      <Link>Common\Extensions\ArrayExtensionsTests.cs</Link>
-    </Compile>
-<<<<<<< HEAD
-    <Compile Include="..\Vts.Test\Common\Extensions\EnumExtensionsTests.cs">
-      <Link>Common\Extensions\EnumExtensionsTests.cs</Link>
-=======
-    <Compile Include="..\Vts.Test\Common\Extensions\OpticalPropertiesExtensionsTests.cs">
-      <Link>Common\Extensions\OpticalPropertiesExtensionsTests.cs</Link>
->>>>>>> 5e104302
-    </Compile>
-    <Compile Include="..\Vts.Test\Common\Helpers\Range\DoubleRangeTests.cs">
-      <Link>Common\Helpers\Range\DoubleRangeTests.cs</Link>
-    </Compile>
-    <Compile Include="..\Vts.Test\Common\Helpers\Range\FloatRangeTests.cs">
-      <Link>Common\Helpers\Range\FloatRangeTests.cs</Link>
-    </Compile>
-    <Compile Include="..\Vts.Test\Common\Helpers\Range\IntRangeTests.cs">
-      <Link>Common\Helpers\Range\IntRangeTests.cs</Link>
-    </Compile>
-    <Compile Include="..\Vts.Test\Common\Helpers\Range\LongRangeTests.cs">
-      <Link>Common\Helpers\Range\LongRangeTests.cs</Link>
-    </Compile>
-    <Compile Include="..\Vts.Test\Common\Helpers\Range\UintRangeTests.cs">
-      <Link>Common\Helpers\Range\UintRangeTests.cs</Link>
-    </Compile>
-    <Compile Include="..\Vts.Test\Common\Math\Convolution2DTests.cs">
-      <Link>Common\Math\Convolution2DTests.cs</Link>
-    </Compile>
-    <Compile Include="..\Vts.Test\Common\PositionTests.cs">
-      <Link>Common\PositionTests.cs</Link>
-    </Compile>
-    <Compile Include="..\Vts.Test\Factories\ComputationFactoryTests.cs">
-      <Link>Factories\ComputationFactoryTests.cs</Link>
-    </Compile>
-    <Compile Include="..\Vts.Test\Factories\SolverFactoryTests.cs">
-      <Link>Factories\SolverFactoryTests.cs</Link>
-    </Compile>
-    <Compile Include="..\Vts.Test\Modeling\ForwardSolvers\BSplinesCoefficientsTests.cs">
-      <Link>Modeling\ForwardSolvers\BSplinesCoefficientsTests.cs</Link>
-    </Compile>
-    <Compile Include="..\Vts.Test\Modeling\ForwardSolvers\DiffusionGreensFunctionsTests.cs">
-      <Link>Modeling\ForwardSolvers\DiffusionGreensFunctionsTests.cs</Link>
-    </Compile>
-    <Compile Include="..\Vts.Test\Modeling\ForwardSolvers\MonteCarloForwardSolverTests.cs">
-      <Link>Modeling\ForwardSolvers\MonteCarloForwardSolverTests.cs</Link>
-    </Compile>
-    <Compile Include="..\Vts.Test\Modeling\ForwardSolvers\NurbsForwardSolverTests.cs">
-      <Link>Modeling\ForwardSolvers\NurbsForwardSolverTests.cs</Link>
-    </Compile>
-    <Compile Include="..\Vts.Test\Modeling\ForwardSolvers\NurbsGeneratorTests.cs">
-      <Link>Modeling\ForwardSolvers\NurbsGeneratorTests.cs</Link>
-    </Compile>
-    <Compile Include="..\Vts.Test\Modeling\ForwardSolvers\pMCForwardSolverTests.cs">
-      <Link>Modeling\ForwardSolvers\pMCForwardSolverTests.cs</Link>
-    </Compile>
-    <Compile Include="..\Vts.Test\Modeling\ForwardSolvers\ValidateDiffusionReflectanceModelsTests.cs">
-      <Link>Modeling\ForwardSolvers\ValidateDiffusionReflectanceModelsTests.cs</Link>
-    </Compile>
-    <Compile Include="..\Vts.Test\Modeling\MetaNumericsZeroOrderBesselFunctionTests.cs">
-      <Link>Modeling\MetaNumericsZeroOrderBesselFunctionTests.cs</Link>
-    </Compile>
-    <Compile Include="..\Vts.Test\Modeling\Spectroscopy\ChromophoreSpectrumTests.cs">
-      <Link>Modeling\Spectroscopy\ChromophoreSpectrumTests.cs</Link>
-    </Compile>
-    <Compile Include="..\Vts.Test\Modeling\Spectroscopy\SpectralConverterTests.cs">
-      <Link>Modeling\Spectroscopy\SpectralConverterTests.cs</Link>
-    </Compile>
-    <Compile Include="..\Vts.Test\Modeling\Spectroscopy\SpectralDatabaseTests.cs">
-      <Link>Modeling\Spectroscopy\SpectralDatabaseTests.cs</Link>
-    </Compile>
-    <Compile Include="..\Vts.Test\Modeling\ValidateInverseSolution.cs">
-      <Link>Modeling\ValidateInverseSolution.cs</Link>
-    </Compile>
-    <Compile Include="..\Vts.Test\MonteCarlo\BidirectionalScattering\AnalogBidirectionalTallyActionsTests.cs">
-      <Link>MonteCarlo\BidirectionalScattering\AnalogBidirectionalTallyActionsTests.cs</Link>
-    </Compile>
-    <Compile Include="..\Vts.Test\MonteCarlo\BidirectionalScattering\BidirectionalAnalyticSolutions.cs">
-      <Link>MonteCarlo\BidirectionalScattering\BidirectionalAnalyticSolutions.cs</Link>
-    </Compile>
-    <Compile Include="..\Vts.Test\MonteCarlo\DataStructures\DetectorInputs\DetectorInputTests.cs">
-      <Link>MonteCarlo\DataStructures\DetectorInputs\DetectorInputTests.cs</Link>
-    </Compile>
-    <Compile Include="..\Vts.Test\MonteCarlo\DataStructures\DetectorInputs\pMCDetectorInputTests.cs">
-      <Link>MonteCarlo\DataStructures\DetectorInputs\pMCDetectorInputTests.cs</Link>
-    </Compile>
-    <Compile Include="..\Vts.Test\MonteCarlo\DataStructures\OutputTests.cs">
-      <Link>MonteCarlo\DataStructures\OutputTests.cs</Link>
-    </Compile>
-    <Compile Include="..\Vts.Test\MonteCarlo\DataStructures\SimulationInputExtensionsTests.cs">
-      <Link>MonteCarlo\DataStructures\SimulationInputExtensionsTests.cs</Link>
-    </Compile>
-    <Compile Include="..\Vts.Test\MonteCarlo\DataStructures\SimulationInputTests.cs">
-      <Link>MonteCarlo\DataStructures\SimulationInputTests.cs</Link>
-    </Compile>
-    <Compile Include="..\Vts.Test\MonteCarlo\DataStructures\SimulationOptionsTests.cs">
-      <Link>MonteCarlo\DataStructures\SimulationOptionsTests.cs</Link>
-    </Compile>
-    <Compile Include="..\Vts.Test\MonteCarlo\Detectors\AnalogDetectorsTests.cs">
-      <Link>MonteCarlo\Detectors\AnalogDetectorsTests.cs</Link>
-    </Compile>
-    <Compile Include="..\Vts.Test\MonteCarlo\Detectors\CAWDetectorsTests.cs">
-      <Link>MonteCarlo\Detectors\CAWDetectorsTests.cs</Link>
-    </Compile>
-    <Compile Include="..\Vts.Test\MonteCarlo\Detectors\DAWDetectorsTests.cs">
-      <Link>MonteCarlo\Detectors\DAWDetectorsTests.cs</Link>
-    </Compile>
-    <Compile Include="..\Vts.Test\MonteCarlo\Detectors\pMCDAWDetectorsTests.cs">
-      <Link>MonteCarlo\Detectors\pMCDAWDetectorsTests.cs</Link>
-    </Compile>
-    <Compile Include="..\Vts.Test\MonteCarlo\Detectors\SpecularDetectorTests.cs">
-      <Link>MonteCarlo\Detectors\SpecularDetectorTests.cs</Link>
-    </Compile>
-    <Compile Include="..\Vts.Test\MonteCarlo\Helpers\SourceToolboxTests.cs">
-      <Link>MonteCarlo\Helpers\SourceToolboxTests.cs</Link>
-    </Compile>
-    <Compile Include="..\Vts.Test\MonteCarlo\IO\DetectorIOTests.cs">
-      <Link>MonteCarlo\IO\DetectorIOTests.cs</Link>
-    </Compile>
-    <Compile Include="..\Vts.Test\MonteCarlo\PhotonData\CollisionInfoDatabaseTests.cs">
-      <Link>MonteCarlo\PhotonData\CollisionInfoDatabaseTests.cs</Link>
-    </Compile>
-    <Compile Include="..\Vts.Test\MonteCarlo\PhotonData\PhotonDatabaseTests.cs">
-      <Link>MonteCarlo\PhotonData\PhotonDatabaseTests.cs</Link>
-    </Compile>
-    <Compile Include="..\Vts.Test\MonteCarlo\PhotonData\pMCDatabaseTests.cs">
-      <Link>MonteCarlo\PhotonData\pMCDatabaseTests.cs</Link>
-    </Compile>
-    <Compile Include="..\Vts.Test\MonteCarlo\PostProcessing\PostProcessingTests.cs">
-      <Link>MonteCarlo\PostProcessing\PostProcessingTests.cs</Link>
-    </Compile>
-    <Compile Include="..\Vts.Test\MonteCarlo\Rng\SerializableMersenneTwisterTests.cs">
-      <Link>MonteCarlo\Rng\SerializableMersenneTwisterTests.cs</Link>
-    </Compile>
-    <Compile Include="..\Vts.Test\MonteCarlo\Sources\LineSources\CustomLineSourceTests.cs">
-      <Link>MonteCarlo\Sources\LineSources\CustomLineSourceTests.cs</Link>
-    </Compile>
-    <Compile Include="..\Vts.Test\MonteCarlo\Sources\LineSources\IsotropicLineSourceTests.cs">
-      <Link>MonteCarlo\Sources\LineSources\IsotropicLineSourceTests.cs</Link>
-    </Compile>
-    <Compile Include="..\Vts.Test\MonteCarlo\Sources\PointSources\CustomPointSourceTests.cs">
-      <Link>MonteCarlo\Sources\PointSources\CustomPointSourceTests.cs</Link>
-    </Compile>
-    <Compile Include="..\Vts.Test\MonteCarlo\Sources\PointSources\DirectionalPointSourceTests.cs">
-      <Link>MonteCarlo\Sources\PointSources\DirectionalPointSourceTests.cs</Link>
-    </Compile>
-    <Compile Include="..\Vts.Test\MonteCarlo\Sources\PointSources\IsotropicPointSourceTests.cs">
-      <Link>MonteCarlo\Sources\PointSources\IsotropicPointSourceTests.cs</Link>
-    </Compile>
-    <Compile Include="FileIOTests.Desktop.cs" />
-    <Compile Include="Properties\AssemblyInfo.cs" />
-  </ItemGroup>
-  <ItemGroup>
-    <ProjectReference Include="..\Vts.Desktop\Vts.Desktop.csproj">
-      <Project>{05B6020A-B646-4BBB-B9A0-B524F5F85023}</Project>
-      <Name>Vts.Desktop</Name>
-    </ProjectReference>
-  </ItemGroup>
-  <ItemGroup>
-    <Folder Include="Modeling\Optimizers\" />
-    <Folder Include="MonteCarlo\Sources\SurfaceEmittingSources\Circular\" />
-    <Folder Include="MonteCarlo\Sources\SurfaceEmittingSources\Cuboidal\" />
-    <Folder Include="MonteCarlo\Sources\SurfaceEmittingSources\CylindricalFiber\" />
-    <Folder Include="MonteCarlo\Sources\SurfaceEmittingSources\Elliptical\" />
-    <Folder Include="MonteCarlo\Sources\SurfaceEmittingSources\Rectangular\" />
-    <Folder Include="MonteCarlo\Sources\SurfaceEmittingSources\Spherical\" />
-    <Folder Include="MonteCarlo\Sources\SurfaceEmittingSources\Tubular\" />
-    <Folder Include="MonteCarlo\Sources\VolumetricSources\" />
-  </ItemGroup>
-  <ItemGroup>
-    <BootstrapperPackage Include="Microsoft.Net.Client.3.5">
-      <Visible>False</Visible>
-      <ProductName>.NET Framework 3.5 SP1 Client Profile</ProductName>
-      <Install>false</Install>
-    </BootstrapperPackage>
-    <BootstrapperPackage Include="Microsoft.Net.Framework.3.5.SP1">
-      <Visible>False</Visible>
-      <ProductName>.NET Framework 3.5 SP1</ProductName>
-      <Install>true</Install>
-    </BootstrapperPackage>
-    <BootstrapperPackage Include="Microsoft.Windows.Installer.3.1">
-      <Visible>False</Visible>
-      <ProductName>Windows Installer 3.1</ProductName>
-      <Install>true</Install>
-    </BootstrapperPackage>
-  </ItemGroup>
-  <Import Project="$(MSBuildToolsPath)\Microsoft.CSharp.targets" />
-  <!-- To modify your build process, add your task inside one of the targets below and uncomment it. 
-       Other similar extension points exist, see Microsoft.Common.targets.
-  <Target Name="BeforeBuild">
-  </Target>
-  <Target Name="AfterBuild">
-  </Target>
-  -->
+﻿<?xml version="1.0" encoding="utf-8"?>
+<Project ToolsVersion="4.0" DefaultTargets="Build" xmlns="http://schemas.microsoft.com/developer/msbuild/2003">
+  <PropertyGroup>
+    <Configuration Condition=" '$(Configuration)' == '' ">Debug</Configuration>
+    <Platform Condition=" '$(Platform)' == '' ">AnyCPU</Platform>
+    <ProductVersion>9.0.30729</ProductVersion>
+    <SchemaVersion>2.0</SchemaVersion>
+    <ProjectGuid>{BA3C3229-E3D5-4B20-BB08-BC7DF0F4D91F}</ProjectGuid>
+    <OutputType>Library</OutputType>
+    <AppDesignerFolder>Properties</AppDesignerFolder>
+    <RootNamespace>Vts.IO.Desktop.Test</RootNamespace>
+    <AssemblyName>Vts.IO.Desktop.Test</AssemblyName>
+    <TargetFrameworkVersion>v4.0</TargetFrameworkVersion>
+    <FileAlignment>512</FileAlignment>
+    <StartupObject>
+    </StartupObject>
+    <FileUpgradeFlags>
+    </FileUpgradeFlags>
+    <OldToolsVersion>4.0</OldToolsVersion>
+    <UpgradeBackupLocation />
+    <PublishUrl>publish\</PublishUrl>
+    <Install>true</Install>
+    <InstallFrom>Disk</InstallFrom>
+    <UpdateEnabled>false</UpdateEnabled>
+    <UpdateMode>Foreground</UpdateMode>
+    <UpdateInterval>7</UpdateInterval>
+    <UpdateIntervalUnits>Days</UpdateIntervalUnits>
+    <UpdatePeriodically>false</UpdatePeriodically>
+    <UpdateRequired>false</UpdateRequired>
+    <MapFileExtensions>true</MapFileExtensions>
+    <ApplicationRevision>0</ApplicationRevision>
+    <ApplicationVersion>1.0.0.%2a</ApplicationVersion>
+    <IsWebBootstrapper>false</IsWebBootstrapper>
+    <UseApplicationTrust>false</UseApplicationTrust>
+    <BootstrapperEnabled>true</BootstrapperEnabled>
+    <TargetFrameworkProfile>Client</TargetFrameworkProfile>
+  </PropertyGroup>
+  <PropertyGroup Condition=" '$(Configuration)|$(Platform)' == 'Debug|AnyCPU' ">
+    <DebugSymbols>true</DebugSymbols>
+    <DebugType>full</DebugType>
+    <Optimize>false</Optimize>
+    <OutputPath>bin\Debug\</OutputPath>
+    <DefineConstants>DEBUG;TRACE</DefineConstants>
+    <ErrorReport>prompt</ErrorReport>
+    <WarningLevel>4</WarningLevel>
+    <DocumentationFile>bin\Debug\Vts.IO.Desktop.Test.XML</DocumentationFile>
+    <CodeAnalysisRuleSet>AllRules.ruleset</CodeAnalysisRuleSet>
+  </PropertyGroup>
+  <PropertyGroup Condition=" '$(Configuration)|$(Platform)' == 'Release|AnyCPU' ">
+    <DebugType>pdbonly</DebugType>
+    <Optimize>true</Optimize>
+    <OutputPath>bin\Release\</OutputPath>
+    <DefineConstants>TRACE</DefineConstants>
+    <ErrorReport>prompt</ErrorReport>
+    <WarningLevel>4</WarningLevel>
+    <DocumentationFile>bin\Release\Vts.IO.Desktop.Test.XML</DocumentationFile>
+    <CodeAnalysisRuleSet>AllRules.ruleset</CodeAnalysisRuleSet>
+  </PropertyGroup>
+  <PropertyGroup Condition=" '$(Configuration)|$(Platform)' == 'Release %28White List Gui Deployment%29|AnyCPU' ">
+    <OutputPath>bin\Release %28White List Gui Deployment%29\</OutputPath>
+    <DefineConstants>TRACE</DefineConstants>
+    <DocumentationFile>bin\Release\Vts.IO.Desktop.Test.XML</DocumentationFile>
+    <Optimize>true</Optimize>
+    <DebugType>pdbonly</DebugType>
+    <PlatformTarget>AnyCPU</PlatformTarget>
+    <CodeAnalysisUseTypeNameInSuppression>true</CodeAnalysisUseTypeNameInSuppression>
+    <CodeAnalysisModuleSuppressionsFile>GlobalSuppressions.cs</CodeAnalysisModuleSuppressionsFile>
+    <ErrorReport>prompt</ErrorReport>
+    <CodeAnalysisRuleSet>AllRules.ruleset</CodeAnalysisRuleSet>
+  </PropertyGroup>
+  <ItemGroup>
+    <Reference Include="MathNet.Numerics, Version=2010.1.26.439, Culture=neutral, PublicKeyToken=cd8b63ad3d691a37, processorArchitecture=MSIL">
+      <SpecificVersion>False</SpecificVersion>
+      <HintPath>..\..\lib\Math.NET\lib\Net40\MathNet.Numerics.dll</HintPath>
+    </Reference>
+    <Reference Include="Meta.Numerics, Version=1.3.0.0, Culture=neutral, PublicKeyToken=67d25c65a6631347, processorArchitecture=MSIL">
+      <SpecificVersion>False</SpecificVersion>
+      <HintPath>..\..\lib\Meta.Numerics\build\Desktop\Meta.Numerics.dll</HintPath>
+    </Reference>
+    <Reference Include="nunit.framework, Version=2.5.5.10112, Culture=neutral, PublicKeyToken=96d09a1eb7f44a77, processorArchitecture=MSIL">
+      <SpecificVersion>False</SpecificVersion>
+      <HintPath>..\..\tools\nunit\Desktop\nunit.framework.dll</HintPath>
+    </Reference>
+    <Reference Include="System" />
+    <Reference Include="System.Core">
+      <RequiredTargetFramework>3.5</RequiredTargetFramework>
+    </Reference>
+    <Reference Include="System.Numerics" />
+    <Reference Include="System.Runtime.Serialization">
+      <RequiredTargetFramework>3.0</RequiredTargetFramework>
+    </Reference>
+    <Reference Include="System.Xml.Linq">
+      <RequiredTargetFramework>3.5</RequiredTargetFramework>
+    </Reference>
+    <Reference Include="System.Data.DataSetExtensions">
+      <RequiredTargetFramework>3.5</RequiredTargetFramework>
+    </Reference>
+    <Reference Include="System.Data" />
+    <Reference Include="System.Xml" />
+    <Reference Include="zlib.net">
+      <HintPath>..\..\lib\Math.NET\lib\Net40\zlib.net.dll</HintPath>
+    </Reference>
+  </ItemGroup>
+  <ItemGroup>
+    <Compile Include="..\Vts.Test\Common\Extensions\ArrayExtensionsTests.cs">
+      <Link>Common\Extensions\ArrayExtensionsTests.cs</Link>
+    </Compile>
+    <Compile Include="..\Vts.Test\Common\Extensions\EnumExtensionsTests.cs">
+      <Link>Common\Extensions\EnumExtensionsTests.cs</Link>
+    </Compile>
+    <Compile Include="..\Vts.Test\Common\Extensions\OpticalPropertiesExtensionsTests.cs">
+      <Link>Common\Extensions\OpticalPropertiesExtensionsTests.cs</Link>
+    </Compile>
+    <Compile Include="..\Vts.Test\Common\Helpers\Range\DoubleRangeTests.cs">
+      <Link>Common\Helpers\Range\DoubleRangeTests.cs</Link>
+    </Compile>
+    <Compile Include="..\Vts.Test\Common\Helpers\Range\FloatRangeTests.cs">
+      <Link>Common\Helpers\Range\FloatRangeTests.cs</Link>
+    </Compile>
+    <Compile Include="..\Vts.Test\Common\Helpers\Range\IntRangeTests.cs">
+      <Link>Common\Helpers\Range\IntRangeTests.cs</Link>
+    </Compile>
+    <Compile Include="..\Vts.Test\Common\Helpers\Range\LongRangeTests.cs">
+      <Link>Common\Helpers\Range\LongRangeTests.cs</Link>
+    </Compile>
+    <Compile Include="..\Vts.Test\Common\Helpers\Range\UintRangeTests.cs">
+      <Link>Common\Helpers\Range\UintRangeTests.cs</Link>
+    </Compile>
+    <Compile Include="..\Vts.Test\Common\Math\Convolution2DTests.cs">
+      <Link>Common\Math\Convolution2DTests.cs</Link>
+    </Compile>
+    <Compile Include="..\Vts.Test\Common\PositionTests.cs">
+      <Link>Common\PositionTests.cs</Link>
+    </Compile>
+    <Compile Include="..\Vts.Test\Factories\ComputationFactoryTests.cs">
+      <Link>Factories\ComputationFactoryTests.cs</Link>
+    </Compile>
+    <Compile Include="..\Vts.Test\Factories\SolverFactoryTests.cs">
+      <Link>Factories\SolverFactoryTests.cs</Link>
+    </Compile>
+    <Compile Include="..\Vts.Test\Modeling\ForwardSolvers\BSplinesCoefficientsTests.cs">
+      <Link>Modeling\ForwardSolvers\BSplinesCoefficientsTests.cs</Link>
+    </Compile>
+    <Compile Include="..\Vts.Test\Modeling\ForwardSolvers\DiffusionGreensFunctionsTests.cs">
+      <Link>Modeling\ForwardSolvers\DiffusionGreensFunctionsTests.cs</Link>
+    </Compile>
+    <Compile Include="..\Vts.Test\Modeling\ForwardSolvers\MonteCarloForwardSolverTests.cs">
+      <Link>Modeling\ForwardSolvers\MonteCarloForwardSolverTests.cs</Link>
+    </Compile>
+    <Compile Include="..\Vts.Test\Modeling\ForwardSolvers\NurbsForwardSolverTests.cs">
+      <Link>Modeling\ForwardSolvers\NurbsForwardSolverTests.cs</Link>
+    </Compile>
+    <Compile Include="..\Vts.Test\Modeling\ForwardSolvers\NurbsGeneratorTests.cs">
+      <Link>Modeling\ForwardSolvers\NurbsGeneratorTests.cs</Link>
+    </Compile>
+    <Compile Include="..\Vts.Test\Modeling\ForwardSolvers\pMCForwardSolverTests.cs">
+      <Link>Modeling\ForwardSolvers\pMCForwardSolverTests.cs</Link>
+    </Compile>
+    <Compile Include="..\Vts.Test\Modeling\ForwardSolvers\ValidateDiffusionReflectanceModelsTests.cs">
+      <Link>Modeling\ForwardSolvers\ValidateDiffusionReflectanceModelsTests.cs</Link>
+    </Compile>
+    <Compile Include="..\Vts.Test\Modeling\MetaNumericsZeroOrderBesselFunctionTests.cs">
+      <Link>Modeling\MetaNumericsZeroOrderBesselFunctionTests.cs</Link>
+    </Compile>
+    <Compile Include="..\Vts.Test\Modeling\Spectroscopy\ChromophoreSpectrumTests.cs">
+      <Link>Modeling\Spectroscopy\ChromophoreSpectrumTests.cs</Link>
+    </Compile>
+    <Compile Include="..\Vts.Test\Modeling\Spectroscopy\SpectralConverterTests.cs">
+      <Link>Modeling\Spectroscopy\SpectralConverterTests.cs</Link>
+    </Compile>
+    <Compile Include="..\Vts.Test\Modeling\Spectroscopy\SpectralDatabaseTests.cs">
+      <Link>Modeling\Spectroscopy\SpectralDatabaseTests.cs</Link>
+    </Compile>
+    <Compile Include="..\Vts.Test\Modeling\ValidateInverseSolution.cs">
+      <Link>Modeling\ValidateInverseSolution.cs</Link>
+    </Compile>
+    <Compile Include="..\Vts.Test\MonteCarlo\BidirectionalScattering\AnalogBidirectionalTallyActionsTests.cs">
+      <Link>MonteCarlo\BidirectionalScattering\AnalogBidirectionalTallyActionsTests.cs</Link>
+    </Compile>
+    <Compile Include="..\Vts.Test\MonteCarlo\BidirectionalScattering\BidirectionalAnalyticSolutions.cs">
+      <Link>MonteCarlo\BidirectionalScattering\BidirectionalAnalyticSolutions.cs</Link>
+    </Compile>
+    <Compile Include="..\Vts.Test\MonteCarlo\DataStructures\DetectorInputs\DetectorInputTests.cs">
+      <Link>MonteCarlo\DataStructures\DetectorInputs\DetectorInputTests.cs</Link>
+    </Compile>
+    <Compile Include="..\Vts.Test\MonteCarlo\DataStructures\DetectorInputs\pMCDetectorInputTests.cs">
+      <Link>MonteCarlo\DataStructures\DetectorInputs\pMCDetectorInputTests.cs</Link>
+    </Compile>
+    <Compile Include="..\Vts.Test\MonteCarlo\DataStructures\OutputTests.cs">
+      <Link>MonteCarlo\DataStructures\OutputTests.cs</Link>
+    </Compile>
+    <Compile Include="..\Vts.Test\MonteCarlo\DataStructures\SimulationInputExtensionsTests.cs">
+      <Link>MonteCarlo\DataStructures\SimulationInputExtensionsTests.cs</Link>
+    </Compile>
+    <Compile Include="..\Vts.Test\MonteCarlo\DataStructures\SimulationInputTests.cs">
+      <Link>MonteCarlo\DataStructures\SimulationInputTests.cs</Link>
+    </Compile>
+    <Compile Include="..\Vts.Test\MonteCarlo\DataStructures\SimulationOptionsTests.cs">
+      <Link>MonteCarlo\DataStructures\SimulationOptionsTests.cs</Link>
+    </Compile>
+    <Compile Include="..\Vts.Test\MonteCarlo\Detectors\AnalogDetectorsTests.cs">
+      <Link>MonteCarlo\Detectors\AnalogDetectorsTests.cs</Link>
+    </Compile>
+    <Compile Include="..\Vts.Test\MonteCarlo\Detectors\CAWDetectorsTests.cs">
+      <Link>MonteCarlo\Detectors\CAWDetectorsTests.cs</Link>
+    </Compile>
+    <Compile Include="..\Vts.Test\MonteCarlo\Detectors\DAWDetectorsTests.cs">
+      <Link>MonteCarlo\Detectors\DAWDetectorsTests.cs</Link>
+    </Compile>
+    <Compile Include="..\Vts.Test\MonteCarlo\Detectors\pMCDAWDetectorsTests.cs">
+      <Link>MonteCarlo\Detectors\pMCDAWDetectorsTests.cs</Link>
+    </Compile>
+    <Compile Include="..\Vts.Test\MonteCarlo\Detectors\SpecularDetectorTests.cs">
+      <Link>MonteCarlo\Detectors\SpecularDetectorTests.cs</Link>
+    </Compile>
+    <Compile Include="..\Vts.Test\MonteCarlo\Helpers\SourceToolboxTests.cs">
+      <Link>MonteCarlo\Helpers\SourceToolboxTests.cs</Link>
+    </Compile>
+    <Compile Include="..\Vts.Test\MonteCarlo\IO\DetectorIOTests.cs">
+      <Link>MonteCarlo\IO\DetectorIOTests.cs</Link>
+    </Compile>
+    <Compile Include="..\Vts.Test\MonteCarlo\PhotonData\CollisionInfoDatabaseTests.cs">
+      <Link>MonteCarlo\PhotonData\CollisionInfoDatabaseTests.cs</Link>
+    </Compile>
+    <Compile Include="..\Vts.Test\MonteCarlo\PhotonData\PhotonDatabaseTests.cs">
+      <Link>MonteCarlo\PhotonData\PhotonDatabaseTests.cs</Link>
+    </Compile>
+    <Compile Include="..\Vts.Test\MonteCarlo\PhotonData\pMCDatabaseTests.cs">
+      <Link>MonteCarlo\PhotonData\pMCDatabaseTests.cs</Link>
+    </Compile>
+    <Compile Include="..\Vts.Test\MonteCarlo\PostProcessing\PostProcessingTests.cs">
+      <Link>MonteCarlo\PostProcessing\PostProcessingTests.cs</Link>
+    </Compile>
+    <Compile Include="..\Vts.Test\MonteCarlo\Rng\SerializableMersenneTwisterTests.cs">
+      <Link>MonteCarlo\Rng\SerializableMersenneTwisterTests.cs</Link>
+    </Compile>
+    <Compile Include="..\Vts.Test\MonteCarlo\Sources\LineSources\CustomLineSourceTests.cs">
+      <Link>MonteCarlo\Sources\LineSources\CustomLineSourceTests.cs</Link>
+    </Compile>
+    <Compile Include="..\Vts.Test\MonteCarlo\Sources\LineSources\IsotropicLineSourceTests.cs">
+      <Link>MonteCarlo\Sources\LineSources\IsotropicLineSourceTests.cs</Link>
+    </Compile>
+    <Compile Include="..\Vts.Test\MonteCarlo\Sources\PointSources\CustomPointSourceTests.cs">
+      <Link>MonteCarlo\Sources\PointSources\CustomPointSourceTests.cs</Link>
+    </Compile>
+    <Compile Include="..\Vts.Test\MonteCarlo\Sources\PointSources\DirectionalPointSourceTests.cs">
+      <Link>MonteCarlo\Sources\PointSources\DirectionalPointSourceTests.cs</Link>
+    </Compile>
+    <Compile Include="..\Vts.Test\MonteCarlo\Sources\PointSources\IsotropicPointSourceTests.cs">
+      <Link>MonteCarlo\Sources\PointSources\IsotropicPointSourceTests.cs</Link>
+    </Compile>
+    <Compile Include="FileIOTests.Desktop.cs" />
+    <Compile Include="Properties\AssemblyInfo.cs" />
+  </ItemGroup>
+  <ItemGroup>
+    <ProjectReference Include="..\Vts.Desktop\Vts.Desktop.csproj">
+      <Project>{05B6020A-B646-4BBB-B9A0-B524F5F85023}</Project>
+      <Name>Vts.Desktop</Name>
+    </ProjectReference>
+  </ItemGroup>
+  <ItemGroup>
+    <Folder Include="Modeling\Optimizers\" />
+    <Folder Include="MonteCarlo\Sources\SurfaceEmittingSources\Circular\" />
+    <Folder Include="MonteCarlo\Sources\SurfaceEmittingSources\Cuboidal\" />
+    <Folder Include="MonteCarlo\Sources\SurfaceEmittingSources\CylindricalFiber\" />
+    <Folder Include="MonteCarlo\Sources\SurfaceEmittingSources\Elliptical\" />
+    <Folder Include="MonteCarlo\Sources\SurfaceEmittingSources\Rectangular\" />
+    <Folder Include="MonteCarlo\Sources\SurfaceEmittingSources\Spherical\" />
+    <Folder Include="MonteCarlo\Sources\SurfaceEmittingSources\Tubular\" />
+    <Folder Include="MonteCarlo\Sources\VolumetricSources\" />
+  </ItemGroup>
+  <ItemGroup>
+    <BootstrapperPackage Include="Microsoft.Net.Client.3.5">
+      <Visible>False</Visible>
+      <ProductName>.NET Framework 3.5 SP1 Client Profile</ProductName>
+      <Install>false</Install>
+    </BootstrapperPackage>
+    <BootstrapperPackage Include="Microsoft.Net.Framework.3.5.SP1">
+      <Visible>False</Visible>
+      <ProductName>.NET Framework 3.5 SP1</ProductName>
+      <Install>true</Install>
+    </BootstrapperPackage>
+    <BootstrapperPackage Include="Microsoft.Windows.Installer.3.1">
+      <Visible>False</Visible>
+      <ProductName>Windows Installer 3.1</ProductName>
+      <Install>true</Install>
+    </BootstrapperPackage>
+  </ItemGroup>
+  <Import Project="$(MSBuildToolsPath)\Microsoft.CSharp.targets" />
+  <!-- To modify your build process, add your task inside one of the targets below and uncomment it. 
+       Other similar extension points exist, see Microsoft.Common.targets.
+  <Target Name="BeforeBuild">
+  </Target>
+  <Target Name="AfterBuild">
+  </Target>
+  -->
 </Project>