using SLExtensions.Input;

namespace Vts.SiteVisit.Input
{
    public static class Commands
    {
        static Commands()
        {
            FS_SetIndependentVariableRange = new Command("FS_SetIndependentVariableRange");
            FS_ExecuteForwardSolver = new Command("FS_ExecuteForwardSolver");

            FluenceSolver_ExecuteFluenceSolver = new Command("FluenceSolver_ExecuteFluenceSolver");
            FluenceSolver_SetIndependentVariableRange = new Command("FluenceSolver_SetIndependentVariableRange");

            IS_SetIndependentVariableRange = new Command("IS_SetIndependentVariableRange");
<<<<<<< HEAD
            IS_SimulateMeasuredData = new Command("IS_SimulateMeasuredData");
            IS_CalculateInitialGuess = new Command("IS_CalculateInitialGuess");
            IS_SolveInverse = new Command("IS_SolveInverse");

            //MC_ExecuteMonteCarloSolver = new Command("MC_ExecuteMonteCarloSolver");
            //MC_PlotDataInResources = new Command("MC_PlotDataInResources");
            //MC_PlotScaledMC = new Command("MC_PlotScaledMC");


            FEM_ExecuteFemSolver = new Command("FEM_ExecuteMonteCarloSolver");
=======
            //IS_SimulateMeasuredData = new Command("IS_SimulateMeasuredData");
            //IS_CalculateInitialGuess = new Command("IS_CalculateInitialGuess");
            //IS_SolveInverse = new Command("IS_SolveInverse");
>>>>>>> cd0c9511
            
            PlotMuaSpectra = new Command("PlotMuaSpectra");
            PlotMusprimeSpectra = new Command("PlotMusprimeSpectra");
            UpdateOpticalProperties = new Command("UpdateOpticalProperties");

            Plot_PlotValues = new Command("Plot_PlotValues");

            Plot_AddLegendItem = new Command("Plot_AddLegendItem");
            Plot_SetAxesLabels = new Command("Plot_SetAxesLabels");
            Plot_ExportDataToText = new Command("Plot_ExportDataToText");

            Maps_PlotMap = new Command("Maps_PlotNewMap");

            Mesh_PlotMap = new Command("Mesh_PlotNewMap");
            Mesh_ExportDataToText = new Command("Mesh_ExportDataToText");

            TextOutput_PostMessage = new Command("TextOutput_PostMessage");

            IsoStorage_IncreaseSpaceQuery = new Command("IsoStorage_IncreaseSpaceQuery");

            Main_DuplicatePlotView = new Command("Main_DuplicatePlotView");
            Main_DuplicateMapView = new Command("Main_DuplicateMapView");
        }

        //public static Command Modeling_SetGaussianBeamSize { get; private set; }

        public static Command Main_DuplicatePlotView { get; private set; }
        public static Command Main_DuplicateMapView { get; private set; }

        // Forward solver commands
        public static Command FS_ExecuteForwardSolver { get; private set; }
        public static Command FS_SetIndependentVariableRange { get; private set; }

        // Fluence solver commands
        public static Command FluenceSolver_ExecuteFluenceSolver { get; private set; }
        public static Command FluenceSolver_SetIndependentVariableRange { get; private set; }

        // Inverse solver commands
        // public static Command IS_SimulateMeasuredData { get; private set; }
        // public static Command IS_CalculateInitialGuess { get; private set; }
        // public static Command IS_SolveInverse { get; private set; }
        public static Command IS_SetIndependentVariableRange { get; private set; }

        // Monte Carlo solver commands
        //public static Command MC_ExecuteMonteCarloSolver { get; private set; }
        //public static Command MC_PlotDataInResources { get; private set; }
        //public static Command MC_PlotScaledMC { get; private set; }

        // FEM Solver commands
        public static Command FEM_ExecuteFemSolver { get; private set; }

        //Spectra view commands
        public static Command PlotMuaSpectra { get; private set; }
        public static Command PlotMusprimeSpectra { get; private set; }
        public static Command UpdateOpticalProperties { get; private set; }

        // Plot commmands
        //public static Command Plot_PlotValuesLinearly { get; private set; }
        public static Command Plot_PlotValues { get; private set; }
        public static Command Plot_AddLegendItem { get; private set; }
        public static Command Plot_SetAxesLabels { get; private set; }
        public static Command Plot_ExportDataToText { get; private set; }

        // Fluence Map commands
        //public static Command Maps_CreateDemoMap { get; private set; }
        public static Command Maps_PlotMap { get; private set; }
        //public static Command Maps_ExportDataToText { get; private set; }

        // FEM Mesh commands
        public static Command Mesh_PlotMap { get; private set; }
        public static Command Mesh_ExportDataToText { get; private set; }

        // Text output commands
        public static Command TextOutput_PostMessage { get; private set; }

        // Isolated storage commands
        public static Command IsoStorage_IncreaseSpaceQuery { get; private set; }
    }
}
<|MERGE_RESOLUTION|>--- conflicted
+++ resolved
@@ -1,110 +1,101 @@
-using SLExtensions.Input;
-
-namespace Vts.SiteVisit.Input
-{
-    public static class Commands
-    {
-        static Commands()
-        {
-            FS_SetIndependentVariableRange = new Command("FS_SetIndependentVariableRange");
-            FS_ExecuteForwardSolver = new Command("FS_ExecuteForwardSolver");
-
-            FluenceSolver_ExecuteFluenceSolver = new Command("FluenceSolver_ExecuteFluenceSolver");
-            FluenceSolver_SetIndependentVariableRange = new Command("FluenceSolver_SetIndependentVariableRange");
-
-            IS_SetIndependentVariableRange = new Command("IS_SetIndependentVariableRange");
-<<<<<<< HEAD
-            IS_SimulateMeasuredData = new Command("IS_SimulateMeasuredData");
-            IS_CalculateInitialGuess = new Command("IS_CalculateInitialGuess");
-            IS_SolveInverse = new Command("IS_SolveInverse");
-
-            //MC_ExecuteMonteCarloSolver = new Command("MC_ExecuteMonteCarloSolver");
-            //MC_PlotDataInResources = new Command("MC_PlotDataInResources");
-            //MC_PlotScaledMC = new Command("MC_PlotScaledMC");
-
-
-            FEM_ExecuteFemSolver = new Command("FEM_ExecuteMonteCarloSolver");
-=======
-            //IS_SimulateMeasuredData = new Command("IS_SimulateMeasuredData");
-            //IS_CalculateInitialGuess = new Command("IS_CalculateInitialGuess");
-            //IS_SolveInverse = new Command("IS_SolveInverse");
->>>>>>> cd0c9511
-            
-            PlotMuaSpectra = new Command("PlotMuaSpectra");
-            PlotMusprimeSpectra = new Command("PlotMusprimeSpectra");
-            UpdateOpticalProperties = new Command("UpdateOpticalProperties");
-
-            Plot_PlotValues = new Command("Plot_PlotValues");
-
-            Plot_AddLegendItem = new Command("Plot_AddLegendItem");
-            Plot_SetAxesLabels = new Command("Plot_SetAxesLabels");
-            Plot_ExportDataToText = new Command("Plot_ExportDataToText");
-
-            Maps_PlotMap = new Command("Maps_PlotNewMap");
-
-            Mesh_PlotMap = new Command("Mesh_PlotNewMap");
-            Mesh_ExportDataToText = new Command("Mesh_ExportDataToText");
-
-            TextOutput_PostMessage = new Command("TextOutput_PostMessage");
-
-            IsoStorage_IncreaseSpaceQuery = new Command("IsoStorage_IncreaseSpaceQuery");
-
-            Main_DuplicatePlotView = new Command("Main_DuplicatePlotView");
-            Main_DuplicateMapView = new Command("Main_DuplicateMapView");
-        }
-
-        //public static Command Modeling_SetGaussianBeamSize { get; private set; }
-
-        public static Command Main_DuplicatePlotView { get; private set; }
-        public static Command Main_DuplicateMapView { get; private set; }
-
-        // Forward solver commands
-        public static Command FS_ExecuteForwardSolver { get; private set; }
-        public static Command FS_SetIndependentVariableRange { get; private set; }
-
-        // Fluence solver commands
-        public static Command FluenceSolver_ExecuteFluenceSolver { get; private set; }
-        public static Command FluenceSolver_SetIndependentVariableRange { get; private set; }
-
-        // Inverse solver commands
-        // public static Command IS_SimulateMeasuredData { get; private set; }
-        // public static Command IS_CalculateInitialGuess { get; private set; }
-        // public static Command IS_SolveInverse { get; private set; }
-        public static Command IS_SetIndependentVariableRange { get; private set; }
-
-        // Monte Carlo solver commands
-        //public static Command MC_ExecuteMonteCarloSolver { get; private set; }
-        //public static Command MC_PlotDataInResources { get; private set; }
-        //public static Command MC_PlotScaledMC { get; private set; }
-
-        // FEM Solver commands
-        public static Command FEM_ExecuteFemSolver { get; private set; }
-
-        //Spectra view commands
-        public static Command PlotMuaSpectra { get; private set; }
-        public static Command PlotMusprimeSpectra { get; private set; }
-        public static Command UpdateOpticalProperties { get; private set; }
-
-        // Plot commmands
-        //public static Command Plot_PlotValuesLinearly { get; private set; }
-        public static Command Plot_PlotValues { get; private set; }
-        public static Command Plot_AddLegendItem { get; private set; }
-        public static Command Plot_SetAxesLabels { get; private set; }
-        public static Command Plot_ExportDataToText { get; private set; }
-
-        // Fluence Map commands
-        //public static Command Maps_CreateDemoMap { get; private set; }
-        public static Command Maps_PlotMap { get; private set; }
-        //public static Command Maps_ExportDataToText { get; private set; }
-
-        // FEM Mesh commands
-        public static Command Mesh_PlotMap { get; private set; }
-        public static Command Mesh_ExportDataToText { get; private set; }
-
-        // Text output commands
-        public static Command TextOutput_PostMessage { get; private set; }
-
-        // Isolated storage commands
-        public static Command IsoStorage_IncreaseSpaceQuery { get; private set; }
-    }
-}
+using SLExtensions.Input;
+
+namespace Vts.SiteVisit.Input
+{
+    public static class Commands
+    {
+        static Commands()
+        {
+            FS_SetIndependentVariableRange = new Command("FS_SetIndependentVariableRange");
+            FS_ExecuteForwardSolver = new Command("FS_ExecuteForwardSolver");
+
+            FluenceSolver_ExecuteFluenceSolver = new Command("FluenceSolver_ExecuteFluenceSolver");
+            FluenceSolver_SetIndependentVariableRange = new Command("FluenceSolver_SetIndependentVariableRange");
+
+            IS_SetIndependentVariableRange = new Command("IS_SetIndependentVariableRange");
+            //IS_SimulateMeasuredData = new Command("IS_SimulateMeasuredData");
+            //IS_CalculateInitialGuess = new Command("IS_CalculateInitialGuess");
+            //IS_SolveInverse = new Command("IS_SolveInverse");
+            
+
+
+            FEM_ExecuteFemSolver = new Command("FEM_ExecuteMonteCarloSolver");
+            
+            PlotMuaSpectra = new Command("PlotMuaSpectra");
+            PlotMusprimeSpectra = new Command("PlotMusprimeSpectra");
+            UpdateOpticalProperties = new Command("UpdateOpticalProperties");
+
+            Plot_PlotValues = new Command("Plot_PlotValues");
+
+            Plot_AddLegendItem = new Command("Plot_AddLegendItem");
+            Plot_SetAxesLabels = new Command("Plot_SetAxesLabels");
+            Plot_ExportDataToText = new Command("Plot_ExportDataToText");
+
+            Maps_PlotMap = new Command("Maps_PlotNewMap");
+
+            Mesh_PlotMap = new Command("Mesh_PlotNewMap");
+            Mesh_ExportDataToText = new Command("Mesh_ExportDataToText");
+
+            TextOutput_PostMessage = new Command("TextOutput_PostMessage");
+
+            IsoStorage_IncreaseSpaceQuery = new Command("IsoStorage_IncreaseSpaceQuery");
+
+            Main_DuplicatePlotView = new Command("Main_DuplicatePlotView");
+            Main_DuplicateMapView = new Command("Main_DuplicateMapView");
+        }
+
+        //public static Command Modeling_SetGaussianBeamSize { get; private set; }
+
+        public static Command Main_DuplicatePlotView { get; private set; }
+        public static Command Main_DuplicateMapView { get; private set; }
+
+        // Forward solver commands
+        public static Command FS_ExecuteForwardSolver { get; private set; }
+        public static Command FS_SetIndependentVariableRange { get; private set; }
+
+        // Fluence solver commands
+        public static Command FluenceSolver_ExecuteFluenceSolver { get; private set; }
+        public static Command FluenceSolver_SetIndependentVariableRange { get; private set; }
+
+        // Inverse solver commands
+        // public static Command IS_SimulateMeasuredData { get; private set; }
+        // public static Command IS_CalculateInitialGuess { get; private set; }
+        // public static Command IS_SolveInverse { get; private set; }
+        public static Command IS_SetIndependentVariableRange { get; private set; }
+
+        // Monte Carlo solver commands
+        //public static Command MC_ExecuteMonteCarloSolver { get; private set; }
+        //public static Command MC_PlotDataInResources { get; private set; }
+        //public static Command MC_PlotScaledMC { get; private set; }
+
+        // FEM Solver commands
+        public static Command FEM_ExecuteFemSolver { get; private set; }
+
+        //Spectra view commands
+        public static Command PlotMuaSpectra { get; private set; }
+        public static Command PlotMusprimeSpectra { get; private set; }
+        public static Command UpdateOpticalProperties { get; private set; }
+
+        // Plot commmands
+        //public static Command Plot_PlotValuesLinearly { get; private set; }
+        public static Command Plot_PlotValues { get; private set; }
+        public static Command Plot_AddLegendItem { get; private set; }
+        public static Command Plot_SetAxesLabels { get; private set; }
+        public static Command Plot_ExportDataToText { get; private set; }
+
+        // Fluence Map commands
+        //public static Command Maps_CreateDemoMap { get; private set; }
+        public static Command Maps_PlotMap { get; private set; }
+        //public static Command Maps_ExportDataToText { get; private set; }
+
+        // FEM Mesh commands
+        public static Command Mesh_PlotMap { get; private set; }
+        public static Command Mesh_ExportDataToText { get; private set; }
+
+        // Text output commands
+        public static Command TextOutput_PostMessage { get; private set; }
+
+        // Isolated storage commands
+        public static Command IsoStorage_IncreaseSpaceQuery { get; private set; }
+    }
+}