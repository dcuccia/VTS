--- conflicted
+++ resolved
@@ -1,35 +1,31 @@
-rem ********** RUN THIS FILE AS ADMINISTRATOR **********
-set rootdir=%~dp0
-<<<<<<< HEAD
-set version=0.0.1
-=======
-set version=4.7.0
->>>>>>> 9eba9ab4
-set EnableNuGetPackageRestore=true
-
-rem ********** CHANGE CURRENT DIR TO LOCATION OF BAT FILE **********
-cd %~dp0
-
-rem ********** CLEAN THE MC RELEASE FOLDERS **********
-rmdir "%rootdir%build" /s /q
-rmdir "%rootdir%src\Vts.MonteCarlo.CommandLineApplication\bin" /s /q
-rmdir "%rootdir%matlab\vts_wrapper\vts_libraries" /s /q
-rmdir "%rootdir%matlab\vts_wrapper\results" /s /q
-rmdir "%rootdir%matlab\vts_wrapper\results_test1" /s /q
-rmdir "%rootdir%matlab\vts_wrapper\results_test2" /s /q
-# tried to use wild card above with no luck
-
-
-rem ********** BUILD THE DESKTOP VERSION **********
-call "%rootdir%DesktopBuild.bat"
-call "%rootdir%DesktopTests.bat"
-
-rem ********** CREATE THE RELEASE PACKAGES **********
-call "%rootdir%src\Vts.MonteCarlo.CommandLineApplication\CreateRelease.bat" %version%
-call "%rootdir%matlab\CreateRelease.bat" %version% 
-
-
-rem ********** RUN MATLAB INTEROP AND MONTE CARLO POST-PROCESSING TESTS **********
-if exist "%ProgramFiles%\MATLAB" call "%rootdir%RunMatlabUnitTests.bat"
-
+rem ********** RUN THIS FILE AS ADMINISTRATOR **********
+set rootdir=%~dp0
+set version=0.0.2
+set EnableNuGetPackageRestore=true
+
+rem ********** CHANGE CURRENT DIR TO LOCATION OF BAT FILE **********
+cd %~dp0
+
+rem ********** CLEAN THE MC RELEASE FOLDERS **********
+rmdir "%rootdir%build" /s /q
+rmdir "%rootdir%src\Vts.MonteCarlo.CommandLineApplication\bin" /s /q
+rmdir "%rootdir%matlab\vts_wrapper\vts_libraries" /s /q
+rmdir "%rootdir%matlab\vts_wrapper\results" /s /q
+rmdir "%rootdir%matlab\vts_wrapper\results_test1" /s /q
+rmdir "%rootdir%matlab\vts_wrapper\results_test2" /s /q
+# tried to use wild card above with no luck
+
+
+rem ********** BUILD THE DESKTOP VERSION **********
+call "%rootdir%DesktopBuild.bat"
+call "%rootdir%DesktopTests.bat"
+
+rem ********** CREATE THE RELEASE PACKAGES **********
+call "%rootdir%src\Vts.MonteCarlo.CommandLineApplication\CreateRelease.bat" %version%
+call "%rootdir%matlab\CreateRelease.bat" %version% 
+
+
+rem ********** RUN MATLAB INTEROP AND MONTE CARLO POST-PROCESSING TESTS **********
+if exist "%ProgramFiles%\MATLAB" call "%rootdir%RunMatlabUnitTests.bat"
+
 pause