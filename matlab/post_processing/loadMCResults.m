<<<<<<< HEAD
function results = loadMCResults(outdir, dataname)

slash = filesep;  % get correct path delimiter for platform
datadir = [outdir slash dataname];

%json = readAndParseJson([datadir slash 'infile_' dataname '.txt']);
json = readAndParseJson([datadir slash dataname '.txt']);
postProcessorResults = false;
if (exist([datadir slash dataname '_database_infile.txt'],'file'))
    postProcessorResults = true;
    databaseInputJson = readAndParseJson([datadir slash dataname '_database_infile.txt']);
end
numDetectors = length(json.DetectorInputs);
for di = 1:numDetectors
    detector = json.DetectorInputs{di};
    switch(detector.TallyType)
        case 'SurfaceFiber'
            SurfaceFiber.Name = detector.Name;
            SurfaceFiber_txt = readAndParseJson([datadir slash detector.Name '.txt']);
            SurfaceFiber.Mean = SurfaceFiber_txt.Mean;              
            SurfaceFiber.SecondMoment = SurfaceFiber_txt.SecondMoment;
            SurfaceFiber.Stdev = sqrt((SurfaceFiber.SecondMoment - (SurfaceFiber.Mean .* SurfaceFiber.Mean)) / (json.N)); 
            results{di}.SurfaceFiber = SurfaceFiber;
        case 'RDiffuse'
            RDiffuse.Name = detector.Name;
            RDiffuse_txt = readAndParseJson([datadir slash detector.Name '.txt']);
            RDiffuse.Mean = RDiffuse_txt.Mean;              
            RDiffuse.SecondMoment = RDiffuse_txt.SecondMoment;
            RDiffuse.Stdev = sqrt((RDiffuse.SecondMoment - (RDiffuse.Mean .* RDiffuse.Mean)) / json.N); 
            results{di}.RDiffuse = RDiffuse;
        case 'RSpecular'
            RSpecular.Name = detector.Name;
            RSpecular_txt = readAndParseJson([datadir slash detector.Name '.txt']);
            RSpecular.Mean = RSpecular_txt.Mean;              
            RSpecular.SecondMoment = RSpecular_txt.SecondMoment;
            RSpecular.Stdev = sqrt((RSpecular.SecondMoment - (RSpecular.Mean .* RSpecular.Mean)) / json.N); 
            results{di}.RSpecular = RSpecular;
        case 'ROfRho'
            ROfRho.Name = detector.Name;
            tempRho = detector.Rho;
            ROfRho.Rho = linspace((tempRho.Start), (tempRho.Stop), (tempRho.Count));
            ROfRho.Rho_Midpoints = (ROfRho.Rho(1:end-1) + ROfRho.Rho(2:end))/2;
            ROfRho.Mean = readBinaryData([datadir slash detector.Name],length(ROfRho.Rho)-1);              
            if(detector.TallySecondMoment && exist([datadir slash detector.Name '_2'],'file'))
                ROfRho.SecondMoment = readBinaryData([datadir slash detector.Name '_2'],length(ROfRho.Rho)-1);
                ROfRho.Stdev = sqrt((ROfRho.SecondMoment - (ROfRho.Mean .* ROfRho.Mean)) / json.N);
            end
            results{di}.ROfRho = ROfRho;
        case 'ROfAngle'
            ROfAngle.Name = detector.Name;
            tempAngle = detector.Angle;
            ROfAngle.Angle = linspace((tempAngle.Start), (tempAngle.Stop), (tempAngle.Count));
            ROfAngle.Angle_Midpoints = (ROfAngle.Angle(1:end-1) + ROfAngle.Angle(2:end))/2;
            ROfAngle.Mean = readBinaryData([datadir slash detector.Name],length(ROfAngle.Angle)-1);              
            if(detector.TallySecondMoment && exist([datadir slash detector.Name '_2'],'file'))
                ROfAngle.SecondMoment = readBinaryData([datadir slash detector.Name '_2'],length(ROfAngle.Angle)-1);
                ROfAngle.Stdev = sqrt((ROfAngle.SecondMoment - (ROfAngle.Mean .* ROfAngle.Mean)) / json.N);
            end
            results{di}.ROfAngle = ROfAngle;
        case 'ROfXAndY'
            ROfXAndY.Name = detector.Name;
            tempX = detector.X;
            tempY = detector.Y;
            ROfXAndY.X = linspace((tempX.Start), (tempX.Stop), (tempX.Count));
            ROfXAndY.Y = linspace((tempY.Start), (tempY.Stop), (tempY.Count));
            ROfXAndY.X_Midpoints = (ROfXAndY.X(1:end-1) + ROfXAndY.X(2:end))/2;
            ROfXAndY.Y_Midpoints = (ROfXAndY.Y(1:end-1) + ROfXAndY.Y(2:end))/2;
            ROfXAndY.Mean = readBinaryData([datadir slash detector.Name],[length(ROfXAndY.Y)-1,length(ROfXAndY.X)-1]);  % read column major json binary  
            if(detector.TallySecondMoment && exist([datadir slash detector.Name '_2'],'file'))
                ROfXAndY.SecondMoment = readBinaryData([datadir slash detector.Name '_2'],[length(ROfXAndY.Y)-1,length(ROfXAndY.X)-1]); 
                ROfXAndY.Stdev = sqrt((ROfXAndY.SecondMoment - (ROfXAndY.Mean .* ROfXAndY.Mean)) / json.N); 
            end      
            results{di}.ROfXAndY = ROfXAndY;
        case 'ROfRhoAndTime'
            ROfRhoAndTime.Name = detector.Name;
            tempRho = detector.Rho;
            tempTime = detector.Time;
            ROfRhoAndTime.Rho = linspace((tempRho.Start), (tempRho.Stop), (tempRho.Count));
            ROfRhoAndTime.Time = linspace((tempTime.Start), (tempTime.Stop), (tempTime.Count));
            ROfRhoAndTime.Rho_Midpoints = (ROfRhoAndTime.Rho(1:end-1) + ROfRhoAndTime.Rho(2:end))/2;
            ROfRhoAndTime.Time_Midpoints = (ROfRhoAndTime.Time(1:end-1) + ROfRhoAndTime.Time(2:end))/2;
            ROfRhoAndTime.Mean = readBinaryData([datadir slash detector.Name],[length(ROfRhoAndTime.Time)-1,length(ROfRhoAndTime.Rho)-1]); % read column major json binary             
            if(detector.TallySecondMoment && exist([datadir slash detector.Name '_2'],'file'))
                ROfRhoAndTime.SecondMoment = readBinaryData([datadir slash detector.Name '_2'],[length(ROfRhoAndTime.Time)-1,length(ROfRhoAndTime.Rho)-1]);
                ROfRhoAndTime.Stdev = sqrt((ROfRhoAndTime.SecondMoment - (ROfRhoAndTime.Mean .* ROfRhoAndTime.Mean)) / json.N);
            end
            results{di}.ROfRhoAndTime = ROfRhoAndTime;
        case 'ROfRhoAndMaxDepth'
            ROfRhoAndMaxDepth.Name = detector.Name;
            tempRho = detector.Rho;
            tempMaxDepth = detector.MaxDepth;
            ROfRhoAndMaxDepth.Rho = linspace((tempRho.Start), (tempRho.Stop), (tempRho.Count));
            ROfRhoAndMaxDepth.MaxDepth = linspace((tempMaxDepth.Start), (tempMaxDepth.Stop), (tempMaxDepth.Count));
            ROfRhoAndMaxDepth.Rho_Midpoints = (ROfRhoAndMaxDepth.Rho(1:end-1) + ROfRhoAndMaxDepth.Rho(2:end))/2;
            ROfRhoAndMaxDepth.MaxDepth_Midpoints = (ROfRhoAndMaxDepth.MaxDepth(1:end-1) + ROfRhoAndMaxDepth.MaxDepth(2:end))/2;
            ROfRhoAndMaxDepth.Mean = readBinaryData([datadir slash detector.Name],[length(ROfRhoAndMaxDepth.MaxDepth)-1,length(ROfRhoAndMaxDepth.Rho)-1]); % read column major json binary             
            ROfRhoAndMaxDepth.MaxDepthDistribution = readBinaryData([datadir slash detector.Name '_MaxDepthDistribution'],[length(ROfRhoAndMaxDepth.MaxDepth)-1,length(ROfRhoAndMaxDepth.Rho)-1]); % read column major json binary             
            if(detector.TallySecondMoment && exist([datadir slash detector.Name '_2'],'file'))
                ROfRhoAndMaxDepth.SecondMoment = readBinaryData([datadir slash detector.Name '_2'],[length(ROfRhoAndMaxDepth.MaxDepth)-1,length(ROfRhoAndMaxDepth.Rho)-1]);
                ROfRhoAndMaxDepth.Stdev = sqrt((ROfRhoAndMaxDepth.SecondMoment - (ROfRhoAndMaxDepth.Mean .* ROfRhoAndMaxDepth.Mean)) / json.N);
            end
            results{di}.ROfRhoAndMaxDepth = ROfRhoAndMaxDepth;
  
        case 'ROfRhoAndAngle'
            ROfRhoAndAngle.Name = detector.Name;
            tempRho = detector.Rho;
            tempAngle = detector.Angle;
            ROfRhoAndAngle.Rho = linspace((tempRho.Start), (tempRho.Stop), (tempRho.Count));
            ROfRhoAndAngle.Angle = linspace((tempAngle.Start), (tempAngle.Stop), (tempAngle.Count));
            ROfRhoAndAngle.Rho_Midpoints = (ROfRhoAndAngle.Rho(1:end-1) + ROfRhoAndAngle.Rho(2:end))/2;
            ROfRhoAndAngle.Angle_Midpoints = (ROfRhoAndAngle.Angle(1:end-1) + ROfRhoAndAngle.Angle(2:end))/2;
            ROfRhoAndAngle.Mean = readBinaryData([datadir slash detector.Name],[length(ROfRhoAndAngle.Angle)-1,length(ROfRhoAndAngle.Rho)-1]); % read column major json binary
            if(detector.TallySecondMoment && exist([datadir slash detector.Name '_2'],'file'))
                ROfRhoAndAngle.SecondMoment = readBinaryData([datadir slash detector.Name '_2'],[length(ROfRhoAndAngle.Angle)-1,length(ROfRhoAndAngle.Rho)-1]); 
                ROfRhoAndAngle.Stdev = sqrt((ROfRhoAndAngle.SecondMoment - (ROfRhoAndAngle.Mean .* ROfRhoAndAngle.Mean)) / json.N); 
            end
            results{di}.ROfRhoAndAngle = ROfRhoAndAngle;
        case 'ROfRhoAndOmega'
            ROfRhoAndOmega.Name = detector.Name;
            tempRho = detector.Rho;
            tempOmega = detector.Omega;
            ROfRhoAndOmega.Rho = linspace((tempRho.Start), (tempRho.Stop), (tempRho.Count));
            ROfRhoAndOmega.Omega = linspace((tempOmega.Start), (tempOmega.Stop), (tempOmega.Count));
            ROfRhoAndOmega.Omega_Midpoints = ROfRhoAndOmega.Omega; % omega is not binned, value is used
            ROfRhoAndOmega.Rho_Midpoints = (ROfRhoAndOmega.Rho(1:end-1) + ROfRhoAndOmega.Rho(2:end))/2;
            tempData = readBinaryData([datadir slash detector.Name],[2*length(ROfRhoAndOmega.Omega),(length(ROfRhoAndOmega.Rho)-1)]); % read column major json binary
            ROfRhoAndOmega.Mean = tempData(1:2:end,:) + 1i*tempData(2:2:end,:);
            ROfRhoAndOmega.Amplitude = abs(ROfRhoAndOmega.Mean);
            ROfRhoAndOmega.Phase = -angle(ROfRhoAndOmega.Mean);
            if(detector.TallySecondMoment && exist([datadir slash detector.Name '_2'],'file'))
                tempData = readBinaryData([datadir slash detector.Name '_2'],[2*length(ROfRhoAndOmega.Omega),(length(ROfRhoAndOmega.Rho)-1)]); % 2x omega for re and im  
                ROfRhoAndOmega.SecondMoment =  tempData(1:2:end,:) + tempData(2:2:end,:); % SecondMoment=E[re^2]+E[im^2] is real
                % SD=sqrt( SecondMoment - E[re]^2 - E[im]^2 )
                ROfRhoAndOmega.Stdev = sqrt((ROfRhoAndOmega.SecondMoment - real(ROfRhoAndOmega.Mean) .* real(ROfRhoAndOmega.Mean) ...
                                                                         - imag(ROfRhoAndOmega.Mean) .* imag(ROfRhoAndOmega.Mean)) / json.N);
            end            
            results{di}.ROfRhoAndOmega = ROfRhoAndOmega;
        case 'ROfFx'
            ROfFx.Name = detector.Name;
            tempFx = detector.Fx;
            ROfFx.Fx = linspace((tempFx.Start), (tempFx.Stop), (tempFx.Count));
            ROfFx.Fx_Midpoints = ROfFx.Fx;
            tempData = readBinaryData([datadir slash detector.Name],2*length(ROfFx.Fx));
            ROfFx.Mean = tempData(1:2:end) + 1i*tempData(2:2:end);  
            ROfFx.Amplitude = abs(ROfFx.Mean);
            ROfFx.Phase = -angle(ROfFx.Mean);
            if(detector.TallySecondMoment && exist([datadir slash detector.Name '_2'],'file'))
                tempData = readBinaryData([datadir slash detector.Name '_2'],2*length(ROfFx.Fx));
                ROfFx.SecondMoment = tempData(1:2:end) + tempData(2:2:end); % SecondMoment=E[re^2]+E[im^2] is real
                % SD=sqrt( SecondMoment - E[re]^2 - E[im]^2 )
                ROfFx.Stdev = sqrt((ROfFx.SecondMoment - real(ROfFx.Mean) .* real(ROfFx.Mean) ...
                                                       - imag(ROfFx.Mean) .* imag(ROfFx.Mean)) / json.N);
            end
            results{di}.ROfFx = ROfFx;
        case 'ROfFxAndTime'
            ROfFxAndTime.Name = detector.Name;
            tempFx = detector.Fx;
            tempTime = detector.Time;
            ROfFxAndTime.Fx = linspace((tempFx.Start), (tempFx.Stop), (tempFx.Count));
            ROfFxAndTime.Time = linspace((tempTime.Start), (tempTime.Stop), (tempTime.Count));
            ROfFxAndTime.Fx_Midpoints = ROfFxAndTime.Fx;
            ROfFxAndTime.Time_Midpoints = (ROfFxAndTime.Time(1:end-1) + ROfFxAndTime.Time(2:end))/2;
            tempData = readBinaryData([datadir slash detector.Name],[2*(length(ROfFxAndTime.Time)-1), length(ROfFxAndTime.Fx)]); % column major but complex
            ROfFxAndTime.Mean = tempData(1:2:end,:) + 1i*tempData(2:2:end,:);  
            ROfFxAndTime.Amplitude = abs(ROfFxAndTime.Mean);
            ROfFxAndTime.Phase = -angle(ROfFxAndTime.Mean);
            if(detector.TallySecondMoment && exist([datadir slash detector.Name '_2'],'file'))
                tempData = readBinaryData([datadir slash detector.Name '_2'],[2*(length(ROfFxAndTime.Time)-1), length(ROfFxAndTime.Fx)]);
                ROfFxAndTime.SecondMoment = tempData(1:2:end,:) + tempData(2:2:end,:); % SecondMoment=E[re^2]+E[im^2] is real
                % SD=sqrt( SecondMoment - E[re]^2 - E[im]^2 )
                ROfFxAndTime.Stdev = sqrt((ROfFxAndTime.SecondMoment - real(ROfFxAndTime.Mean) .* real(ROfFxAndTime.Mean) ...
                                                       - imag(ROfFxAndTime.Mean) .* imag(ROfFxAndTime.Mean)) / json.N);
            end
            results{di}.ROfFxAndTime = ROfFxAndTime;
        case 'ROfFxAndAngle'
            ROfFxAndAngle.Name = detector.Name;
            tempFx = detector.Fx;
            tempAngle = detector.Angle;
            ROfFxAndAngle.Fx = linspace((tempFx.Start), (tempFx.Stop), (tempFx.Count));
            ROfFxAndAngle.Angle = linspace((tempAngle.Start), (tempAngle.Stop), (tempAngle.Count));
            ROfFxAndAngle.Fx_Midpoints = ROfFxAndAngle.Fx;
            ROfFxAndAngle.Angle_Midpoints = (ROfFxAndAngle.Angle(1:end-1) + ROfFxAndAngle.Angle(2:end))/2;
            tempData = readBinaryData([datadir slash detector.Name],[2*(length(ROfFxAndAngle.Angle)-1), length(ROfFxAndAngle.Fx)]); % column major but complex
            ROfFxAndAngle.Mean = tempData(1:2:end,:) + 1i*tempData(2:2:end,:);  
            ROfFxAndAngle.Amplitude = abs(ROfFxAndAngle.Mean);
            ROfFxAndAngle.Phase = -angle(ROfFxAndAngle.Mean);
            if(detector.TallySecondMoment && exist([datadir slash detector.Name '_2'],'file'))
                tempData = readBinaryData([datadir slash detector.Name '_2'],[2*(length(ROfFxAndAngle.Angle)-1), length(ROfFxAndAngle.Fx)]);
                ROfFxAndAngle.SecondMoment = tempData(1:2:end,:) + tempData(2:2:end,:); % SecondMoment=E[re^2]+E[im^2] is real
                % SD=sqrt( SecondMoment - E[re]^2 - E[im]^2 )
                ROfFxAndAngle.Stdev = sqrt((ROfFxAndAngle.SecondMoment - real(ROfFxAndAngle.Mean) .* real(ROfFxAndAngle.Mean) ...
                                                       - imag(ROfFxAndAngle.Mean) .* imag(ROfFxAndAngle.Mean)) / json.N);
            end
            results{di}.ROfFxAndAngle = ROfFxAndAngle;
        case 'TDiffuse'
            TDiffuse.Name = detector.Name;
            TDiffuse_txt = readAndParseJson([datadir slash detector.Name '.txt']);
            TDiffuse.Mean = TDiffuse_txt.Mean;              
            TDiffuse.SecondMoment = TDiffuse_txt.SecondMoment; 
            TDiffuse.Stdev = sqrt((TDiffuse.SecondMoment - (TDiffuse.Mean .* TDiffuse.Mean)) / json.N);
            results{di}.TDiffuse = TDiffuse;
        case 'TOfRho'
            TOfRho.Name = detector.Name;
            tempRho = detector.Rho;
            TOfRho.Rho = linspace((tempRho.Start), (tempRho.Stop), (tempRho.Count));
            TOfRho.Rho_Midpoints = (TOfRho.Rho(1:end-1) + TOfRho.Rho(2:end))/2;
            TOfRho.Mean = readBinaryData([datadir slash detector.Name],length(TOfRho.Rho)-1);              
            if(detector.TallySecondMoment && exist([datadir slash detector.Name '_2'],'file'))
                TOfRho.SecondMoment = readBinaryData([datadir slash detector.Name '_2'],length(TOfRho.Rho)-1);
                TOfRho.Stdev = sqrt((TOfRho.SecondMoment - (TOfRho.Mean .* TOfRho.Mean)) / json.N);
            end
            results{di}.TOfRho = TOfRho;
        case 'TOfAngle'
            TOfAngle.Name = detector.Name;
            tempAngle = detector.Angle;
            TOfAngle.Angle = linspace((tempAngle.Start), (tempAngle.Stop), (tempAngle.Count));
            TOfAngle.Angle_Midpoints = (TOfAngle.Angle(1:end-1) + TOfAngle.Angle(2:end))/2;
            TOfAngle.Mean = readBinaryData([datadir slash detector.Name],length(ROfAngle.Angle)-1);              
            if(detector.TallySecondMoment && exist([datadir slash detector.Name '_2'],'file'))
                TOfAngle.SecondMoment = readBinaryData([datadir slash detector.Name '_2'],length(TOfAngle.Angle)-1);
                TOfAngle.Stdev = sqrt((TOfAngle.SecondMoment - (TOfAngle.Mean .* TOfAngle.Mean)) / json.N);
            end
            results{di}.TOfAngle = TOfAngle;
        case 'TOfRhoAndAngle'
            TOfRhoAndAngle.Name = detector.Name;
            tempRho = detector.Rho;
            tempAngle = detector.Angle;
            TOfRhoAndAngle.Rho = linspace((tempRho.Start), (tempRho.Stop), (tempRho.Count));
            TOfRhoAndAngle.Angle = linspace((tempAngle.Start), (tempAngle.Stop), (tempAngle.Count));
            TOfRhoAndAngle.Rho_Midpoints = (TOfRhoAndAngle.Rho(1:end-1) + TOfRhoAndAngle.Rho(2:end))/2;
            TOfRhoAndAngle.Angle_Midpoints = (TOfRhoAndAngle.Angle(1:end-1) + TOfRhoAndAngle.Angle(2:end))/2;
            TOfRhoAndAngle.Mean = readBinaryData([datadir slash detector.Name],[length(ROfRhoAndAngle.Angle)-1,length(TOfRhoAndAngle.Rho)-1]);
            if(detector.TallySecondMoment && exist([datadir slash detector.Name '_2'],'file'))
                TOfRhoAndAngle.SecondMoment = readBinaryData([datadir slash detector.Name '_2'],[length(TOfRhoAndAngle.Angle)-1,length(TOfRhoAndAngle.Rho)-1]); 
                TOfRhoAndAngle.Stdev = sqrt((TOfRhoAndAngle.SecondMoment - (TOfRhoAndAngle.Mean .* TOfRhoAndAngle.Mean)) / json.N); 
            end
            results{di}.TOfRhoAndAngle = TOfRhoAndAngle;
        case 'TOfXAndY'
            TOfXAndY.Name = detector.Name;
            tempX = detector.X;
            tempY = detector.Y;
            TOfXAndY.X = linspace((tempX.Start), (tempX.Stop), (tempX.Count));
            TOfXAndY.Y = linspace((tempY.Start), (tempY.Stop), (tempY.Count));
            TOfXAndY.X_Midpoints = (TOfXAndY.X(1:end-1) + TOfXAndY.X(2:end))/2;
            TOfXAndY.Y_Midpoints = (TOfXAndY.Y(1:end-1) + TOfXAndY.Y(2:end))/2;
            TOfXAndY.Mean = readBinaryData([datadir slash detector.Name],[length(TOfXAndY.Y)-1,length(TOfXAndY.X)-1]);  % read column major json binary  
            if(detector.TallySecondMoment && exist([datadir slash detector.Name '_2'],'file'))
                TOfXAndY.SecondMoment = readBinaryData([datadir slash detector.Name '_2'],[length(TOfXAndY.Y)-1,length(TOfXAndY.X)-1]); 
                TOfXAndY.Stdev = sqrt((TOfXAndY.SecondMoment - (TOfXAndY.Mean .* TOfXAndY.Mean)) / json.N); 
            end      
            results{di}.TOfXAndY = TOfXAndY;
		case 'TOfFx'
            TOfFx.Name = detector.Name;
            tempFx = detector.Fx;
            TOfFx.Fx = linspace((tempFx.Start), (tempFx.Stop), (tempFx.Count));
            TOfFx.Fx_Midpoints = TOfFx.Fx;
            tempData = readBinaryData([datadir slash detector.Name],2*length(TOfFx.Fx));
            TOfFx.Mean = tempData(1:2:end) + 1i*tempData(2:2:end);     
            TOfFx.Amplitude = abs(TOfFx.Mean);
            TOfFx.Phase = -angle(TOfFx.Mean);
            if(detector.TallySecondMoment && exist([datadir slash detector.Name '_2'],'file'))
                tempData = readBinaryData([datadir slash detector.Name '_2'],2*length(TOfFx.Fx));
                TOfFx.SecondMoment = tempData(1:2:end) + tempData(2:2:end); % SecondMoment=E[re^2]+E[im^2] is real
                % SD=sqrt( SecondMoment - E[re]^2 - E[im]^2 )
                TOfFx.Stdev = sqrt((TOfFx.SecondMoment - real(TOfFx.Mean) .* real(TOfFx.Mean) ...
                                                       - imag(TOfFx.Mean) .* imag(TOfFx.Mean)) / json.N);
            end
            results{di}.TOfFx = TOfFx;
        case 'ATotal'
            ATotal.Name = detector.Name;
            ATotal_txt = readAndParseJson([datadir slash detector.Name '.txt']);
            ATotal.Mean = ATotal_txt.Mean;              
            ATotal.SecondMoment = ATotal_txt.SecondMoment; 
            ATotal.Stdev = sqrt((ATotal.SecondMoment - (ATotal.Mean .* ATotal.Mean)) / (json.N));
            results{di}.ATotal = ATotal;
        case 'AOfRhoAndZ'
            AOfRhoAndZ.Name = detector.Name;
            tempRho = detector.Rho;
            tempZ = detector.Z;
            AOfRhoAndZ.Rho = linspace((tempRho.Start), (tempRho.Stop), (tempRho.Count));
            AOfRhoAndZ.Z = linspace((tempZ.Start), (tempZ.Stop), (tempZ.Count));
            AOfRhoAndZ.Rho_Midpoints = (AOfRhoAndZ.Rho(1:end-1) + AOfRhoAndZ.Rho(2:end))/2;
            AOfRhoAndZ.Z_Midpoints = (AOfRhoAndZ.Z(1:end-1) + AOfRhoAndZ.Z(2:end))/2;
            AOfRhoAndZ.Mean = readBinaryData([datadir slash detector.Name],[length(AOfRhoAndZ.Z)-1,length(AOfRhoAndZ.Rho)-1]); % read column major json binary
            if(detector.TallySecondMoment && exist([datadir slash detector.Name '_2'],'file'))
                AOfRhoAndZ.SecondMoment = readBinaryData([datadir slash detector.Name '_2'],[length(AOfRhoAndZ.Z)-1,length(AOfRhoAndZ.Rho)-1]); 
                AOfRhoAndZ.Stdev = sqrt((AOfRhoAndZ.SecondMoment - (AOfRhoAndZ.Mean .* AOfRhoAndZ.Mean)) / json.N); 
            end
            results{di}.AOfRhoAndZ = AOfRhoAndZ;
        case 'AOfXAndYAndZ'
            AOfXAndYAndZ.Name = detector.Name;
            tempX = detector.X;
            tempY = detector.Y;
            tempZ = detector.Z;
            AOfXAndYAndZ.X = linspace((tempX.Start), (tempX.Stop), (tempX.Count));
            AOfXAndYAndZ.Y = linspace((tempY.Start), (tempY.Stop), (tempY.Count));
            AOfXAndYAndZ.Z = linspace((tempZ.Start), (tempZ.Stop), (tempZ.Count));
            AOfXAndYAndZ.X_Midpoints = (AOfXAndYAndZ.X(1:end-1) + AOfXAndYAndZ.X(2:end))/2;
            AOfXAndYAndZ.Y_Midpoints = (AOfXAndYAndZ.Y(1:end-1) + AOfXAndYAndZ.Y(2:end))/2;
            AOfXAndYAndZ.Z_Midpoints = (AOfXAndYAndZ.Z(1:end-1) + AOfXAndYAndZ.Z(2:end))/2;
            AOfXAndYAndZ.Mean = readBinaryData([datadir slash detector.Name],[(length(AOfXAndYAndZ.X)-1) * (length(AOfXAndYAndZ.Y)-1) * (length(AOfXAndYAndZ.Z)-1)]); 
            AOfXAndYAndZ.Mean = reshape(AOfXAndYAndZ.Mean, ...% read column major json binary
                [length(AOfXAndYAndZ.Z)-1,length(AOfXAndYAndZ.Y)-1,length(AOfXAndYAndZ.X)-1]);
            if(detector.TallySecondMoment && exist([datadir slash detector.Name '_2'],'file'))
                AOfXAndYAndZ.SecondMoment = readBinaryData([datadir slash detector.Name '_2'], ...
                    [(length(AOfXAndYAndZ.X)-1) * (length(AOfXAndYAndZ.Y)-1) * (length(AOfXAndYAndZ.Z)-1)]);
                AOfXAndYAndZ.SecondMoment = reshape(AOfXAndYAndZ.SecondMoment, ... % column major json binary
                    [length(AOfXAndYAndZ.Z)-1,length(AOfXAndYAndZ.Y)-1,length(AOfXAndYAndZ.X)-1]);
                AOfXAndYAndZ.Stdev = sqrt((AOfXAndYAndZ.SecondMoment - (AOfXAndYAndZ.Mean .* AOfXAndYAndZ.Mean)) / json.N);  
            end
            results{di}.AOfXAndYAndZ = AOfXAndYAndZ;
        case 'ATotalBoundingVolume'
            ATotalBoundingVolume.Name = detector.Name;
            ATotalBoundingVolume_txt = readAndParseJson([datadir slash detector.Name '.txt']);
            ATotalBoundingVolume.Mean = ATotalBoundingVolume_txt.Mean;              
            ATotalBoundingVolume.SecondMoment = ATotalBoundingVolume_txt.SecondMoment; 
            ATotalBoundingVolume.Stdev = sqrt((ATotalBoundingVolume.SecondMoment - (ATotalBoundingVolume.Mean .* ATotalBoundingVolume.Mean)) / (json.N));
            results{di}.ATotalBoundingVolume = ATotalBoundingVolume;
        case 'FluenceOfRhoAndZ'
            FluenceOfRhoAndZ.Name = detector.Name;
            tempRho = detector.Rho;
            tempZ = detector.Z;
            FluenceOfRhoAndZ.Rho = linspace((tempRho.Start), (tempRho.Stop), (tempRho.Count));
            FluenceOfRhoAndZ.Z = linspace((tempZ.Start), (tempZ.Stop), (tempZ.Count));
            FluenceOfRhoAndZ.Rho_Midpoints = (FluenceOfRhoAndZ.Rho(1:end-1) + FluenceOfRhoAndZ.Rho(2:end))/2;
            FluenceOfRhoAndZ.Z_Midpoints = (FluenceOfRhoAndZ.Z(1:end-1) + FluenceOfRhoAndZ.Z(2:end))/2;
            FluenceOfRhoAndZ.Mean = readBinaryData([datadir slash detector.Name],[length(FluenceOfRhoAndZ.Z)-1,length(FluenceOfRhoAndZ.Rho)-1]); % read column major binary
            if(detector.TallySecondMoment && exist([datadir slash detector.Name '_2'],'file'))
                FluenceOfRhoAndZ.SecondMoment = readBinaryData([datadir slash detector.Name '_2'],[length(FluenceOfRhoAndZ.Z)-1,length(FluenceOfRhoAndZ.Rho)-1]);
                FluenceOfRhoAndZ.Stdev = sqrt((FluenceOfRhoAndZ.SecondMoment - (FluenceOfRhoAndZ.Mean .* FluenceOfRhoAndZ.Mean)) / json.N);  
            end
            results{di}.FluenceOfRhoAndZ = FluenceOfRhoAndZ;
        case 'FluenceOfRhoAndZAndTime'
            FluenceOfRhoAndZAndTime.Name = detector.Name;
            tempRho = detector.Rho;
            tempZ = detector.Z;
            tempTime = detector.Time;
            FluenceOfRhoAndZAndTime.Rho = linspace((tempRho.Start), (tempRho.Stop), (tempRho.Count));
            FluenceOfRhoAndZAndTime.Z = linspace((tempZ.Start), (tempZ.Stop), (tempZ.Count));
            FluenceOfRhoAndZAndTime.Time = linspace((tempTime.Start), (tempTime.Stop), (tempTime.Count));
            FluenceOfRhoAndZAndTime.Rho_Midpoints = (FluenceOfRhoAndZAndTime.Rho(1:end-1) + FluenceOfRhoAndZAndTime.Rho(2:end))/2;
            FluenceOfRhoAndZAndTime.Z_Midpoints = (FluenceOfRhoAndZAndTime.Z(1:end-1) + FluenceOfRhoAndZAndTime.Z(2:end))/2;
            FluenceOfRhoAndZAndTime.Time_Midpoints = (FluenceOfRhoAndZAndTime.Time(1:end-1) + FluenceOfRhoAndZAndTime.Time(2:end))/2;
            FluenceOfRhoAndZAndTime.Mean = readBinaryData([datadir slash detector.Name], ...
                [(length(FluenceOfRhoAndZAndTime.Rho)-1)*(length(FluenceOfRhoAndZAndTime.Z)-1)*(length(FluenceOfRhoAndZAndTime.Time)-1)]); 
            FluenceOfRhoAndZAndTime.Mean = reshape(FluenceOfRhoAndZAndTime.Mean, ...% column major json binary
                [length(FluenceOfRhoAndZAndTime.Time)-1,length(FluenceOfRhoAndZAndTime.Z)-1,length(FluenceOfRhoAndZAndTime.Rho)-1]);
            if(detector.TallySecondMoment && exist([datadir slash detector.Name '_2'],'file'))
                FluenceOfRhoAndZAndTime.SecondMoment = readBinaryData([datadir slash detector.Name '_2'], ...
                    [(length(FluenceOfRhoAndZAndTime.Rho)-1)*(length(FluenceOfRhoAndZAndTime.Z)-1)*(length(FluenceOfRhoAndZAndTime.Time)-1)]);
                FluenceOfRhoAndZAndTime.SecondMoment = reshape(FluenceOfRhoAndZAndTime.SecondMoment, ... % column major json binary
                    [length(FluenceOfRhoAndZAndTime.Time)-1,length(FluenceOfRhoAndZAndTime.Z)-1,length(FluenceOfRhoAndZAndTime.Rho)-1]);
                FluenceOfRhoAndZAndTime.Stdev = sqrt((FluenceOfRhoAndZAndTime.SecondMoment - (FluenceOfRhoAndZAndTime.Mean .* FluenceOfRhoAndZAndTime.Mean)) / json.N);  
            end
            results{di}.FluenceOfRhoAndZAndTime = FluenceOfRhoAndZAndTime;        
        case 'FluenceOfRhoAndZAndOmega'
            FluenceOfRhoAndZAndOmega.Name = detector.Name;
            tempRho = detector.Rho;
            tempZ = detector.Z;
            tempOmega = detector.Omega;
            FluenceOfRhoAndZAndOmega.Rho = linspace((tempRho.Start), (tempRho.Stop), (tempRho.Count));
            FluenceOfRhoAndZAndOmega.Z = linspace((tempZ.Start), (tempZ.Stop), (tempZ.Count));
            FluenceOfRhoAndZAndOmega.Omega = linspace((tempOmega.Start), (tempOmega.Stop), (tempOmega.Count));
            FluenceOfRhoAndZAndOmega.Rho_Midpoints = (FluenceOfRhoAndZAndOmega.Rho(1:end-1) + FluenceOfRhoAndZAndOmega.Rho(2:end))/2;
            FluenceOfRhoAndZAndOmega.Z_Midpoints = (FluenceOfRhoAndZAndOmega.Z(1:end-1) + FluenceOfRhoAndZAndOmega.Z(2:end))/2;
            FluenceOfRhoAndZAndOmega.Omega_Midpoints = FluenceOfRhoAndZAndOmega.Omega; % omega is not binned, value is used
            tempData = readBinaryData([datadir slash detector.Name], ...
                [2*(length(FluenceOfRhoAndZAndOmega.Rho)-1)*(length(FluenceOfRhoAndZAndOmega.Z)-1)*(length(FluenceOfRhoAndZAndOmega.Omega))]); 
            tempDataReshape = reshape(tempData, ...% column major json binary
                [2*length(FluenceOfRhoAndZAndOmega.Omega),length(FluenceOfRhoAndZAndOmega.Z)-1,length(FluenceOfRhoAndZAndOmega.Rho)-1]);
            FluenceOfRhoAndZAndOmega.Mean = tempDataReshape(1:2:end,:,:) + 1i*tempDataReshape(2:2:end,:,:);
            FluenceOfRhoAndZAndOmega.Amplitude = abs(FluenceOfRhoAndZAndOmega.Mean);
            FluenceOfRhoAndZAndOmega.Phase = -angle(FluenceOfRhoAndZAndOmega.Mean);
            if(detector.TallySecondMoment && exist([datadir slash detector.Name '_2'],'file'))
                tempData = readBinaryData([datadir slash detector.Name '_2'], ...
                    [2*(length(FluenceOfRhoAndZAndOmega.Rho)-1)*(length(FluenceOfRhoAndZAndOmega.Z)-1)*(length(FluenceOfRhoAndZAndOmega.Omega))]);
                tempDataReshape = reshape(tempData, ... % column major json binary
                    [2*length(FluenceOfRhoAndZAndOmega.Omega),length(FluenceOfRhoAndZAndOmega.Z)-1,length(FluenceOfRhoAndZAndOmega.X)-1]);
                FluenceOfRhoAndZAndOmega.SecondMoment = tempDataReshape(1:2:end,:,:) + tempDataReshape(2:2:end,:,:); % SecondMoment=E[re^2]+E[im^2] is real
                % SD=sqrt( SecondMoment - E[re]^2 - E[im]^2 )
                FluenceOfRhoAndZAndOmega.Stdev = sqrt((FluenceOfRhoAndZAndOmega.SecondMoment - real(FluenceOfRhoAndZAndOmega.Mean) .* real(FluenceOfRhoAndZAndOmega.Mean) ...
                                                                           - imag(FluenceOfRhoAndZAndOmega.Mean) .* imag(FluenceOfRhoAndZAndOmega.Mean)) / json.N);
            end                 
            results{di}.FluenceOfRhoAndZAndOmega = FluenceOfRhoAndZAndOmega;
        case 'FluenceOfXAndYAndZ'
            FluenceOfXAndYAndZ.Name = detector.Name;
            tempX = detector.X;
            tempY = detector.Y;
            tempZ = detector.Z;
            FluenceOfXAndYAndZ.X = linspace((tempX.Start), (tempX.Stop), (tempX.Count));
            FluenceOfXAndYAndZ.Y = linspace((tempY.Start), (tempY.Stop), (tempY.Count));
            FluenceOfXAndYAndZ.Z = linspace((tempZ.Start), (tempZ.Stop), (tempZ.Count));
            FluenceOfXAndYAndZ.X_Midpoints = (FluenceOfXAndYAndZ.X(1:end-1) + FluenceOfXAndYAndZ.X(2:end))/2;
            FluenceOfXAndYAndZ.Y_Midpoints = (FluenceOfXAndYAndZ.Y(1:end-1) + FluenceOfXAndYAndZ.Y(2:end))/2;
            FluenceOfXAndYAndZ.Z_Midpoints = (FluenceOfXAndYAndZ.Z(1:end-1) + FluenceOfXAndYAndZ.Z(2:end))/2;
            FluenceOfXAndYAndZ.Mean = readBinaryData([datadir slash detector.Name],[(length(FluenceOfXAndYAndZ.X)-1) * (length(FluenceOfXAndYAndZ.Y)-1) * (length(FluenceOfXAndYAndZ.Z)-1)]); 
            FluenceOfXAndYAndZ.Mean = reshape(FluenceOfXAndYAndZ.Mean, ...% read column major json binary
                [length(FluenceOfXAndYAndZ.Z)-1,length(FluenceOfXAndYAndZ.Y)-1,length(FluenceOfXAndYAndZ.X)-1]);
            if(detector.TallySecondMoment && exist([datadir slash detector.Name '_2'],'file'))
                FluenceOfXAndYAndZ.SecondMoment = readBinaryData([datadir slash detector.Name '_2'], ...
                    [(length(FluenceOfXAndYAndZ.X)-1) * (length(FluenceOfXAndYAndZ.Y)-1) * (length(FluenceOfXAndYAndZ.Z)-1)]);
                FluenceOfXAndYAndZ.SecondMoment = reshape(FluenceOfXAndYAndZ.SecondMoment, ... % column major json binary
                    [length(FluenceOfXAndYAndZ.Z)-1,length(FluenceOfXAndYAndZ.Y)-1,length(FluenceOfXAndYAndZ.X)-1]);
                FluenceOfXAndYAndZ.Stdev = sqrt((FluenceOfXAndYAndZ.SecondMoment - (FluenceOfXAndYAndZ.Mean .* FluenceOfXAndYAndZ.Mean)) / json.N);  
            end
            results{di}.FluenceOfXAndYAndZ = FluenceOfXAndYAndZ;
        case 'FluenceOfXAndYAndZAndTime'
            FluenceOfXAndYAndZAndTime.Name = detector.Name;
            tempX = detector.X;
            tempY = detector.Y;
            tempZ = detector.Z;
            tempTime = detector.Time;
            FluenceOfXAndYAndZAndTime.X = linspace((tempX.Start), (tempX.Stop), (tempX.Count));
            FluenceOfXAndYAndZAndTime.Y = linspace((tempY.Start), (tempY.Stop), (tempY.Count));
            FluenceOfXAndYAndZAndTime.Z = linspace((tempZ.Start), (tempZ.Stop), (tempZ.Count));
            FluenceOfXAndYAndZAndTime.Time = linspace((tempTime.Start), (tempTime.Stop), (tempTime.Count));
            FluenceOfXAndYAndZAndTime.X_Midpoints = (FluenceOfXAndYAndZAndTime.X(1:end-1) + FluenceOfXAndYAndZAndTime.X(2:end))/2;
            FluenceOfXAndYAndZAndTime.Y_Midpoints = (FluenceOfXAndYAndZAndTime.Y(1:end-1) + FluenceOfXAndYAndZAndTime.Y(2:end))/2;
            FluenceOfXAndYAndZAndTime.Z_Midpoints = (FluenceOfXAndYAndZAndTime.Z(1:end-1) + FluenceOfXAndYAndZAndTime.Z(2:end))/2;
            FluenceOfXAndYAndZAndTime.Time_Midpoints = (FluenceOfXAndYAndZAndTime.Time(1:end-1) + FluenceOfXAndYAndZAndTime.Time(2:end))/2;
            FluenceOfXAndYAndZAndTime.Mean = readBinaryData([datadir slash detector.Name], ...
                [(length(FluenceOfXAndYAndZAndTime.X)-1)*(length(FluenceOfXAndYAndZAndTime.Y)-1)*(length(FluenceOfXAndYAndZAndTime.Z)-1)*(length(FluenceOfXAndYAndZAndTime.Time)-1)]); 
            FluenceOfXAndYAndZAndTime.Mean = reshape(FluenceOfXAndYAndZAndTime.Mean, ...% column major json binary
                [length(FluenceOfXAndYAndZAndTime.Time)-1,length(FluenceOfXAndYAndZAndTime.Z)-1,length(FluenceOfXAndYAndZAndTime.Y)-1,length(FluenceOfXAndYAndZAndTime.X)-1]);
            if(detector.TallySecondMoment && exist([datadir slash detector.Name '_2'],'file'))
                FluenceOfXAndYAndZAndTime.SecondMoment = readBinaryData([datadir slash detector.Name '_2'], ...
                    [(length(FluenceOfXAndYAndZAndTime.X)-1)*(length(FluenceOfXAndYAndZAndTime.Y)-1)*(length(FluenceOfXAndYAndZAndTime.Z)-1)*(length(FluenceOfXAndYAndZAndTime.Time))]);
                FluenceOfXAndYAndZAndTime.SecondMoment = reshape(tempData, ... % column major json binary
                    [length(FluenceOfXAndYAndZAndTime.Time),length(FluenceOfXAndYAndZAndTime.Z)-1,length(FluenceOfXAndYAndZAndTime.Y)-1,length(FluenceOfXAndYAndZAndTime.X)-1]);
                FluenceOfXAndYAndZAndTime.Stdev = sqrt((FluenceOfXAndYAndZAndTime.SecondMoment - (FluenceOfXAndYAndZAndTime.Mean) .* (FluenceOfXAndYAndZAndTime.Mean)) / json.N);
            end                 
            results{di}.FluenceOfXAndYAndZAndTime = FluenceOfXAndYAndZAndTime;            
        case 'FluenceOfXAndYAndZAndOmega'
            FluenceOfXAndYAndZAndOmega.Name = detector.Name;
            tempX = detector.X;
            tempY = detector.Y;
            tempZ = detector.Z;
            tempOmega = detector.Omega;
            FluenceOfXAndYAndZAndOmega.X = linspace((tempX.Start), (tempX.Stop), (tempX.Count));
            FluenceOfXAndYAndZAndOmega.Y = linspace((tempY.Start), (tempY.Stop), (tempY.Count));
            FluenceOfXAndYAndZAndOmega.Z = linspace((tempZ.Start), (tempZ.Stop), (tempZ.Count));
            FluenceOfXAndYAndZAndOmega.Omega = linspace((tempOmega.Start), (tempOmega.Stop), (tempOmega.Count));
            FluenceOfXAndYAndZAndOmega.X_Midpoints = (FluenceOfXAndYAndZAndOmega.X(1:end-1) + FluenceOfXAndYAndZAndOmega.X(2:end))/2;
            FluenceOfXAndYAndZAndOmega.Y_Midpoints = (FluenceOfXAndYAndZAndOmega.Y(1:end-1) + FluenceOfXAndYAndZAndOmega.Y(2:end))/2;
            FluenceOfXAndYAndZAndOmega.Z_Midpoints = (FluenceOfXAndYAndZAndOmega.Z(1:end-1) + FluenceOfXAndYAndZAndOmega.Z(2:end))/2;
            FluenceOfXAndYAndZAndOmega.Omega_Midpoints = FluenceOfXAndYAndZAndOmega.Omega; % omega is not binned, value is used
            tempData = readBinaryData([datadir slash detector.Name], ...
                [2*(length(FluenceOfXAndYAndZAndOmega.X)-1)*(length(FluenceOfXAndYAndZAndOmega.Y)-1)*(length(FluenceOfXAndYAndZAndOmega.Z)-1)*(length(FluenceOfXAndYAndZAndOmega.Omega))]); 
            tempDataReshape = reshape(tempData, ...% column major json binary
                [2*length(FluenceOfXAndYAndZAndOmega.Omega),length(FluenceOfXAndYAndZAndOmega.Z)-1,length(FluenceOfXAndYAndZAndOmega.Y)-1,length(FluenceOfXAndYAndZAndOmega.X)-1]);
            FluenceOfXAndYAndZAndOmega.Mean = tempDataReshape(1:2:end,:,:,:) + 1i*tempDataReshape(2:2:end,:,:,:);
            FluenceOfXAndYAndZAndOmega.Amplitude = abs(FluenceOfXAndYAndZAndOmega.Mean);
            FluenceOfXAndYAndZAndOmega.Phase = -angle(FluenceOfXAndYAndZAndOmega.Mean);
            if(detector.TallySecondMoment && exist([datadir slash detector.Name '_2'],'file'))
                tempData = readBinaryData([datadir slash detector.Name '_2'], ...
                    [2*(length(FluenceOfXAndYAndZAndOmega.X)-1)*(length(FluenceOfXAndYAndZAndOmega.Y)-1)*(length(FluenceOfXAndYAndZAndOmega.Z)-1)*(length(FluenceOfXAndYAndZAndOmega.Omega))]);
                tempDataReshape = reshape(tempData, ... % column major json binary
                    [2*length(FluenceOfXAndYAndZAndOmega.Omega),length(FluenceOfXAndYAndZAndOmega.Z)-1,length(FluenceOfXAndYAndZAndOmega.Y)-1,length(FluenceOfXAndYAndZAndOmega.X)-1]);
                FluenceOfXAndYAndZAndOmega.SecondMoment = tempDataReshape(1:2:end,:,:,:) + tempDataReshape(2:2:end,:,:,:); % SecondMoment=E[re^2]+E[im^2] is real
                % SD=sqrt( SecondMoment - E[re]^2 - E[im]^2 )
                FluenceOfXAndYAndZAndOmega.Stdev = sqrt((FluenceOfXAndYAndZAndOmega.SecondMoment - real(FluenceOfXAndYAndZAndOmega.Mean) .* real(FluenceOfXAndYAndZAndOmega.Mean) ...
                                                                           - imag(FluenceOfXAndYAndZAndOmega.Mean) .* imag(FluenceOfXAndYAndZAndOmega.Mean)) / json.N);
            end                 
            results{di}.FluenceOfXAndYAndZAndOmega = FluenceOfXAndYAndZAndOmega;
        case 'FluenceOfXAndYAndZAndStartingXAndY'
            FluenceOfXAndYAndZAndStartingXAndY.Name = detector.Name;
            tempX = detector.X;
            tempY = detector.Y;
            tempZ = detector.Z;
            tempSX = detector.StartingX;
            tempSY = detector.StartingY;
            FluenceOfXAndYAndZAndStartingXAndY.X = linspace((tempX.Start), (tempX.Stop), (tempX.Count));
            FluenceOfXAndYAndZAndStartingXAndY.Y = linspace((tempY.Start), (tempY.Stop), (tempY.Count));
            FluenceOfXAndYAndZAndStartingXAndY.Z = linspace((tempZ.Start), (tempZ.Stop), (tempZ.Count));
            FluenceOfXAndYAndZAndStartingXAndY.StartingX = linspace((tempSX.Start),(tempSX.Stop),(tempSX.Count));
            FluenceOfXAndYAndZAndStartingXAndY.StartingY = linspace((tempSY.Start),(tempSY.Stop),(tempSY.Count));
            FluenceOfXAndYAndZAndStartingXAndY.X_Midpoints = (FluenceOfXAndYAndZAndStartingXAndY.X(1:end-1) + FluenceOfXAndYAndZAndStartingXAndY.X(2:end))/2;
            FluenceOfXAndYAndZAndStartingXAndY.Y_Midpoints = (FluenceOfXAndYAndZAndStartingXAndY.Y(1:end-1) + FluenceOfXAndYAndZAndStartingXAndY.Y(2:end))/2;
            FluenceOfXAndYAndZAndStartingXAndY.Z_Midpoints = (FluenceOfXAndYAndZAndStartingXAndY.Z(1:end-1) + FluenceOfXAndYAndZAndStartingXAndY.Z(2:end))/2;
            FluenceOfXAndYAndZAndStartingXAndY.StartingX_Midpoints = (FluenceOfXAndYAndZAndStartingXAndY.StartingX(1:end-1) + FluenceOfXAndYAndZAndStartingXAndY.StartingX(2:end))/2;
            FluenceOfXAndYAndZAndStartingXAndY.StartingY_Midpoints = (FluenceOfXAndYAndZAndStartingXAndY.StartingY(1:end-1) + FluenceOfXAndYAndZAndStartingXAndY.StartingY(2:end))/2;
            tempData = readBinaryData([datadir slash detector.Name], ...
                [(length(FluenceOfXAndYAndZAndStartingXAndY.StartingX)-1)*(length(FluenceOfXAndYAndZAndStartingXAndY.StartingY)-1)*...
                 (length(FluenceOfXAndYAndZAndStartingXAndY.X)-1)*(length(FluenceOfXAndYAndZAndStartingXAndY.Y)-1)*(length(FluenceOfXAndYAndZAndStartingXAndY.Z)-1)]); 
            FluenceOfXAndYAndZAndStartingXAndY.Mean = reshape(tempData, ...% column major json binary
                [length(FluenceOfXAndYAndZAndStartingXAndY.Z)-1,length(FluenceOfXAndYAndZAndStartingXAndY.Y)-1,length(FluenceOfXAndYAndZAndStartingXAndY.X)-1,...
                 length(FluenceOfXAndYAndZAndStartingXAndY.StartingY)-1,length(FluenceOfXAndYAndZAndStartingXAndY.StartingX)-1]);
            FluenceOfXAndYAndZAndStartingXAndY.StartingXYCount = readBinaryData([datadir slash detector.Name '_StartingXYCount'],...
                [length(FluenceOfXAndYAndZAndStartingXAndY.StartingX)-1,length(FluenceOfXAndYAndZAndStartingXAndY.StartingY)-1]); % read column major json binary                      
            if(detector.TallySecondMoment && exist([datadir slash detector.Name '_2'],'file'))
                tempData = readBinaryData([datadir slash detector.Name '_2'], ...
                   [(length(FluenceOfXAndYAndZAndStartingXAndY.StartingX)-1)*(length(FluenceOfXAndYAndZAndStartingXAndY.StartingY)-1)*...
                 (length(FluenceOfXAndYAndZAndStartingXAndY.X)-1)*(length(FluenceOfXAndYAndZAndStartingXAndY.Y)-1)*(length(FluenceOfXAndYAndZAndStartingXAndY.Z)-1)]); 
                FluenceOfXAndYAndZAndStartingXAndY.SecondMoment = reshape(tempData, ... % column major json binary
                 [length(FluenceOfXAndYAndZAndStartingXAndY.Z)-1,length(FluenceOfXAndYAndZAndStartingXAndY.Y)-1,length(FluenceOfXAndYAndZAndStartingXAndY.X)-1,...
                 length(FluenceOfXAndYAndZAndStartingXAndY.StartingY)-1,length(FluenceOfXAndYAndZAndStartingXAndY.StartingX)-1]);
                FluenceOfXAndYAndZAndStartingXAndY.Stdev = sqrt((FluenceOfXAndYAndZAndStartingXAndY.SecondMoment -  ...
                      (FluenceOfXAndYAndZAndStartingXAndY.Mean .* FluenceOfXAndYAndZAndStartingXAndY.Mean)) / json.N);
            end                 
            results{di}.FluenceOfXAndYAndZAndStartingXAndY = FluenceOfXAndYAndZAndStartingXAndY;
        case 'FluenceOfFxAndZ'
            FluenceOfFxAndZ.Name = detector.Name;
            tempFx = detector.Fx;
            tempZ = detector.Z;
            FluenceOfFxAndZ.Fx = linspace((tempFx.Start), (tempFx.Stop), (tempFx.Count));
            FluenceOfFxAndZ.Z = linspace((tempZ.Start), (tempZ.Stop), (tempZ.Count));
            FluenceOfFxAndZ.Fx_Midpoints = FluenceOfFxAndZ.Fx;
            FluenceOfFxAndZ.Z_Midpoints = (FluenceOfFxAndZ.Z(1:end-1) + FluenceOfFxAndZ.Z(2:end))/2;
            tempData = readBinaryData([datadir slash detector.Name], ...
                [2*(length(FluenceOfFxAndZ.Z)-1),length(FluenceOfFxAndZ.Fx)]); % column major but with complex
            FluenceOfFxAndZ.Mean = tempData(1:2:end,:) + 1i*tempData(2:2:end,:);
            FluenceOfFxAndZ.Amplitude = abs(FluenceOfFxAndZ.Mean);
            FluenceOfFxAndZ.Phase = -angle(FluenceOfFxAndZ.Mean);
            if(detector.TallySecondMoment && exist([datadir slash detector.Name '_2'],'file'))
                tempData = readBinaryData([datadir slash detector.Name '_2'], ...
                    [2*(length(FluenceOfFxAndZ.Z)-1),length(FluenceOfFxAndZ.Fx)]);
                FluenceOfFxAndZ.SecondMoment = tempData(1:2:end,:) + tempData(2:2:end,:); % SecondMoment=E[re^2]+E[im^2] is real
                % SD=sqrt( SecondMoment - E[re]^2 - E[im]^2 )
                FluenceOfFxAndZ.Stdev = sqrt((FluenceOfFxAndZ.SecondMoment - real(FluenceOfFxAndZ.Mean) .* real(FluenceOfFxAndZ.Mean) ...
                                                                           - imag(FluenceOfFxAndZ.Mean) .* imag(FluenceOfFxAndZ.Mean)) / json.N);
            end                 
            results{di}.FluenceOfFxAndZ = FluenceOfFxAndZ;
        case 'RadianceOfRhoAndZAndAngle'
            RadianceOfRhoAndZAndAngle.Name = detector.Name;
            tempRho = detector.Rho;
            tempZ = detector.Z;
            tempAngle = detector.Angle;
            RadianceOfRhoAndZAndAngle.Rho = linspace((tempRho.Start), (tempRho.Stop), (tempRho.Count));
            RadianceOfRhoAndZAndAngle.Z = linspace((tempZ.Start), (tempZ.Stop), (tempZ.Count));                      
            RadianceOfRhoAndZAndAngle.Angle = linspace((tempAngle.Start), (tempAngle.Stop), (tempAngle.Count));
            RadianceOfRhoAndZAndAngle.Rho_Midpoints = (RadianceOfRhoAndZAndAngle.Rho(1:end-1) + RadianceOfRhoAndZAndAngle.Rho(2:end))/2;
            RadianceOfRhoAndZAndAngle.Z_Midpoints = (RadianceOfRhoAndZAndAngle.Z(1:end-1) + RadianceOfRhoAndZAndAngle.Z(2:end))/2;
            RadianceOfRhoAndZAndAngle.Angle_Midpoints = (RadianceOfRhoAndZAndAngle.Angle(1:end-1) + RadianceOfRhoAndZAndAngle.Angle(2:end))/2;
            RadianceOfRhoAndZAndAngle.Mean = readBinaryData([datadir slash detector.Name], ... 
                [(length(RadianceOfRhoAndZAndAngle.Rho)-1) * (length(RadianceOfRhoAndZAndAngle.Z)-1) * (length(RadianceOfRhoAndZAndAngle.Angle)-1)]); 
            RadianceOfRhoAndZAndAngle.Mean = reshape(RadianceOfRhoAndZAndAngle.Mean, ...% read column major json binary
                [length(RadianceOfRhoAndZAndAngle.Angle)-1,length(RadianceOfRhoAndZAndAngle.Z)-1,length(RadianceOfRhoAndZAndAngle.Rho)-1]);
            if(detector.TallySecondMoment && exist([datadir slash detector.Name '_2'],'file'))
                RadianceOfRhoAndZAndAngle.SecondMoment = readBinaryData([datadir slash detector.Name '_2'], ... 
                [(length(RadianceOfRhoAndZAndAngle.Rho)-1) * (length(RadianceOfRhoAndZAndAngle.Z)-1) * (length(RadianceOfRhoAndZAndAngle.Angle)-1)]); 
                RadianceOfRhoAndZAndAngle.SecondMoment = reshape(RadianceOfRhoAndZAndAngle.SecondMoment, ...% read column major json binary
                [length(RadianceOfRhoAndZAndAngle.Angle)-1,length(RadianceOfRhoAndZAndAngle.Z)-1,length(RadianceOfRhoAndZAndAngle.Rho)-1]);  
                RadianceOfRhoAndZAndAngle.Stdev = sqrt((RadianceOfRhoAndZAndAngle.SecondMoment - (RadianceOfRhoAndZAndAngle.Mean .* RadianceOfRhoAndZAndAngle.Mean)) / json.N);               
            end
            results{di}.RadianceOfRhoAndZAndAngle = RadianceOfRhoAndZAndAngle;
        case 'RadianceOfFxAndZAndAngle'
            RadianceOfFxAndZAndAngle.Name = detector.Name;
            tempFx = detector.Fx;
            tempZ = detector.Z;
            tempAngle = detector.Angle;
            RadianceOfFxAndZAndAngle.Fx = linspace((tempFx.Start), (tempFx.Stop), (tempFx.Count));
            RadianceOfFxAndZAndAngle.Z = linspace((tempZ.Start), (tempZ.Stop), (tempZ.Count));                      
            RadianceOfFxAndZAndAngle.Angle = linspace((tempAngle.Start), (tempAngle.Stop), (tempAngle.Count));
            RadianceOfFxAndZAndAngle.Fx_Midpoints = RadianceOfFxAndZAndAngle.Fx(1:end);
            RadianceOfFxAndZAndAngle.Z_Midpoints = (RadianceOfFxAndZAndAngle.Z(1:end-1) + RadianceOfFxAndZAndAngle.Z(2:end))/2;
            RadianceOfFxAndZAndAngle.Angle_Midpoints = (RadianceOfFxAndZAndAngle.Angle(1:end-1) + RadianceOfFxAndZAndAngle.Angle(2:end))/2;
            tempData = readBinaryData([datadir slash detector.Name], ... 
                [2*(length(RadianceOfFxAndZAndAngle.Fx))*(length(RadianceOfFxAndZAndAngle.Z)-1)*(length(RadianceOfFxAndZAndAngle.Angle)-1)]); 
            tempDataReshape = reshape(tempData, ...% read column major json binary
                [2*(length(RadianceOfFxAndZAndAngle.Angle)-1),length(RadianceOfFxAndZAndAngle.Z)-1,length(RadianceOfFxAndZAndAngle.Fx)]);
            RadianceOfFxAndZAndAngle.Mean = tempDataReshape(1:2:end,:,:) + 1i*tempDataReshape(2:2:end,:,:);
            RadianceOfFxAndZAndAngle.Amplitude = abs(RadianceOfFxAndZAndAngle.Mean);
            RadianceOfFxAndZAndAngle.Phase = -angle(RadianceOfFxAndZAndAngle.Mean);
            if(detector.TallySecondMoment && exist([datadir slash detector.Name '_2'],'file'))
                tempData = readBinaryData([datadir slash detector.Name '_2'], ... 
                    [2*(length(RadianceOfFxAndZAndAngle.Fx)) * (length(RadianceOfFxAndZAndAngle.Z)-1) * (length(RadianceOfFxAndZAndAngle.Angle)-1)]); 
                tempDataReshape = reshape(tempData, ...% read column major json binary
                    [2*(length(RadianceOfFxAndZAndAngle.Angle)-1),length(RadianceOfFxAndZAndAngle.Z)-1,length(RadianceOfFxAndZAndAngle.Fx)]);
                RadianceOfFxAndZAndAngle.SecondMoment = tempDataReshape(1:2:end,:,:) + tempDataReshape(2:2:end,:,:); % SecondMoment=E[re^2]+E[im^2] is real
                % SD=sqrt( SecondMoment - E[re]^2 - E[im]^2 )
                RadianceOfFxAndZAndAngle.Stdev = sqrt((RadianceOfFxAndZAndAngle.SecondMoment - real(RadianceOfFxAndZAndAngle.Mean) .* real(RadianceOfFxAndZAndAngle.Mean)...
                                                                           - imag(RadianceOfFxAndZAndAngle.Mean) .* imag(RadianceOfFxAndZAndAngle.Mean)) / json.N);
       end
            results{di}.RadianceOfFxAndZAndAngle = RadianceOfFxAndZAndAngle;
        case 'RadianceOfXAndYAndZAndThetaAndPhi'
            RadianceOfXAndYAndZAndThetaAndPhi.Name = detector.Name;
            tempX = detector.X;
            tempY = detector.Y;
            tempZ = detector.Z;
            tempTheta = detector.Theta;
            tempPhi = detector.Phi;
            RadianceOfXAndYAndZAndThetaAndPhi.X = linspace((tempX.Start), (tempX.Stop), (tempX.Count));
            RadianceOfXAndYAndZAndThetaAndPhi.Y = linspace((tempY.Start), (tempY.Stop), (tempY.Count));
            RadianceOfXAndYAndZAndThetaAndPhi.Z = linspace((tempZ.Start), (tempZ.Stop), (tempZ.Count));                      
            RadianceOfXAndYAndZAndThetaAndPhi.Theta = linspace((tempTheta.Start), (tempTheta.Stop), (tempTheta.Count));    
            RadianceOfXAndYAndZAndThetaAndPhi.Phi = linspace((tempPhi.Start), (tempPhi.Stop), (tempPhi.Count));
            RadianceOfXAndYAndZAndThetaAndPhi.X_Midpoints = (RadianceOfXAndYAndZAndThetaAndPhi.X(1:end-1) + RadianceOfXAndYAndZAndThetaAndPhi.X(2:end))/2;
            RadianceOfXAndYAndZAndThetaAndPhi.Y_Midpoints = (RadianceOfXAndYAndZAndThetaAndPhi.Y(1:end-1) + RadianceOfXAndYAndZAndThetaAndPhi.Y(2:end))/2;
            RadianceOfXAndYAndZAndThetaAndPhi.Z_Midpoints = (RadianceOfXAndYAndZAndThetaAndPhi.Z(1:end-1) + RadianceOfXAndYAndZAndThetaAndPhi.Z(2:end))/2;
            RadianceOfXAndYAndZAndThetaAndPhi.Theta_Midpoints = (RadianceOfXAndYAndZAndThetaAndPhi.Theta(1:end-1) + RadianceOfXAndYAndZAndThetaAndPhi.Theta(2:end))/2;
            RadianceOfXAndYAndZAndThetaAndPhi.Phi_Midpoints = (RadianceOfXAndYAndZAndThetaAndPhi.Phi(1:end-1) + RadianceOfXAndYAndZAndThetaAndPhi.Phi(2:end))/2;
            RadianceOfXAndYAndZAndThetaAndPhi.Mean = readBinaryData([datadir slash detector.Name], ...
                (length(RadianceOfXAndYAndZAndThetaAndPhi.X)-1) * ...
                (length(RadianceOfXAndYAndZAndThetaAndPhi.Y)-1) * ...
                (length(RadianceOfXAndYAndZAndThetaAndPhi.Z)-1) * ...
                (length(RadianceOfXAndYAndZAndThetaAndPhi.Theta)-1) * ...
                (length(RadianceOfXAndYAndZAndThetaAndPhi.Phi)-1));
            RadianceOfXAndYAndZAndThetaAndPhi.Mean = reshape(RadianceOfXAndYAndZAndThetaAndPhi.Mean, ... % read column major json binary
                [length(RadianceOfXAndYAndZAndThetaAndPhi.Phi)-1, ...
                length(RadianceOfXAndYAndZAndThetaAndPhi.Theta)-1, ...
                length(RadianceOfXAndYAndZAndThetaAndPhi.Z)-1, ...
                length(RadianceOfXAndYAndZAndThetaAndPhi.Y)-1, ...
                length(RadianceOfXAndYAndZAndThetaAndPhi.X)-1]);
            if(detector.TallySecondMoment && exist([datadir slash detector.Name '_2'],'file'))
                RadianceOfXAndYAndZAndThetaAndPhi.SecondMoment = readBinaryData([datadir slash detector.Name '_2'], ... 
                (length(RadianceOfXAndYAndZAndThetaAndPhi.X)-1) * ...  
                (length(RadianceOfXAndYAndZAndThetaAndPhi.Y)-1) * ...
                (length(RadianceOfXAndYAndZAndThetaAndPhi.Z)-1) * ...
                (length(RadianceOfXAndYAndZAndThetaAndPhi.Theta)-1) * ...
                (length(RadianceOfXAndYAndZAndThetaAndPhi.Phi)-1));
                RadianceOfXAndYAndZAndThetaAndPhi.SecondMoment = reshape(RadianceOfXAndYAndZAndThetaAndPhi.SecondMoment, ...
                [length(RadianceOfXAndYAndZAndThetaAndPhi.Phi)-1,  % read column major json binary
                length(RadianceOfXAndYAndZAndThetaAndPhi.Theta)-1, ...
                length(RadianceOfXAndYAndZAndThetaAndPhi.Z)-1, ...
                length(RadianceOfXAndYAndZAndThetaAndPhi.Y)-1, ...
                length(RadianceOfXAndYAndZAndThetaAndPhi.X)-1]);
                RadianceOfXAndYAndZAndThetaAndPhi.Stdev = sqrt((RadianceOfXAndYAndZAndThetaAndPhi.SecondMoment - (RadianceOfXAndYAndZAndThetaAndPhi.Mean .* RadianceOfXAndYAndZAndThetaAndPhi.Mean)) / (json.N));               
            end
            results{di}.RadianceOfXAndYAndZAndThetaAndPhi = RadianceOfXAndYAndZAndThetaAndPhi;
        case 'ReflectedMTOfRhoAndSubregionHist'
            ReflectedMTOfRhoAndSubregionHist.Name = detector.Name;
            tempRho = detector.Rho;
            tempMTBins = detector.MTBins;
            tempFractionalMTBinsLength = detector.FractionalMTBins.Count+1; % +1 due to addition of =0,=1 bins
            if (postProcessorResults)
                if (strcmp(json.TissueInput.TissueType, 'MultiLayer')) 
                    tempSubregionIndices = (1:1:length(databaseInputJson.TissueInput.Regions));
                elseif (strcmp(json.TissueInput.TissueType, 'SingleEllipsoid'))
                    tempSubregionIndices = (1:1:length(databaseInputJson.TissueInput.LayerRegions)+length(databaseInputJson.TissueInput.EllipsoidRegion));                            
                elseif (strcmp(json.TissueInput.TissueType, 'SingleVoxel'))
                    tempSubregionIndices = (1:1:length(databaseInputJson.TissueInput.LayerRegions)+length(databaseInputJson.TissueInput.VoxelRegion));                            
                end
                N = databaseInputJson.N;
            else   
                if (strcmp(json.TissueInput.TissueType, 'MultiLayer'))           
                    tempSubregionIndices = (1:1:length(json.TissueInput.Regions)); 
                elseif (strcmp(json.TissueInput.TissueType, 'SingleEllipsoid'))
                    tempSubregionIndices = (1:1:length(json.TissueInput.LayerRegions)+length(json.TissueInput.EllipsoidRegion));                            
                elseif (strcmp(json.TissueInput.TissueType, 'SingleVoxel'))
                    tempSubregionIndices = (1:1:length(json.TissueInput.LayerRegions)+length(json.TissueInput.VoxelRegion));                            
                end
                N = json.N;
            end
            ReflectedMTOfRhoAndSubregionHist.Rho = linspace((tempRho.Start), (tempRho.Stop), (tempRho.Count));                     
            ReflectedMTOfRhoAndSubregionHist.MTBins = linspace((tempMTBins.Start), (tempMTBins.Stop), (tempMTBins.Count));
            ReflectedMTOfRhoAndSubregionHist.SubregionIndices = tempSubregionIndices;
            ReflectedMTOfRhoAndSubregionHist.Rho_Midpoints = (ReflectedMTOfRhoAndSubregionHist.Rho(1:end-1) + ReflectedMTOfRhoAndSubregionHist.Rho(2:end))/2;
            ReflectedMTOfRhoAndSubregionHist.MTBins_Midpoints = (ReflectedMTOfRhoAndSubregionHist.MTBins(1:end-1) + ReflectedMTOfRhoAndSubregionHist.MTBins(2:end))/2;
            ReflectedMTOfRhoAndSubregionHist.Mean = readBinaryData([datadir slash detector.Name], ... 
                (length(ReflectedMTOfRhoAndSubregionHist.MTBins)-1) * (length(ReflectedMTOfRhoAndSubregionHist.Rho)-1));  
            ReflectedMTOfRhoAndSubregionHist.Mean = reshape(ReflectedMTOfRhoAndSubregionHist.Mean, ...
                [length(ReflectedMTOfRhoAndSubregionHist.MTBins)-1,length(ReflectedMTOfRhoAndSubregionHist.Rho)-1]);  % read column major json binary          
            ReflectedMTOfRhoAndSubregionHist.FractionalMT = readBinaryData([datadir slash detector.Name '_FractionalMT'], ... 
                (length(ReflectedMTOfRhoAndSubregionHist.Rho)-1) * (length(ReflectedMTOfRhoAndSubregionHist.MTBins)-1) * (length(tempSubregionIndices)) * ...
                (tempFractionalMTBinsLength)); 
            ReflectedMTOfRhoAndSubregionHist.FractionalMT = reshape(ReflectedMTOfRhoAndSubregionHist.FractionalMT, ...            
                [tempFractionalMTBinsLength, length(tempSubregionIndices), length(ReflectedMTOfRhoAndSubregionHist.MTBins)-1, length(ReflectedMTOfRhoAndSubregionHist.Rho)-1]); % read column major json binary
            if(detector.TallySecondMoment && exist([datadir slash detector.Name '_2'],'file'))
                ReflectedMTOfRhoAndSubregionHist.SecondMoment = readBinaryData([datadir slash detector.Name '_2'], ... 
                (length(ReflectedMTOfRhoAndSubregionHist.MTBins)-1) * (length(ReflectedMTOfRhoAndSubregionHist.Rho)-1)); % read column major json binary
                ReflectedMTOfRhoAndSubregionHist.SecondMoment = reshape(ReflectedMTOfRhoAndSubregionHist.SecondMoment, ...
                [length(ReflectedMTOfRhoAndSubregionHist.MTBins)-1,length(ReflectedMTOfRhoAndSubregionHist.Rho)-1]);  
                ReflectedMTOfRhoAndSubregionHist.Stdev = sqrt((ReflectedMTOfRhoAndSubregionHist.SecondMoment - (ReflectedMTOfRhoAndSubregionHist.Mean .* ReflectedMTOfRhoAndSubregionHist.Mean)) / (N));               
            end
            results{di}.ReflectedMTOfRhoAndSubregionHist = ReflectedMTOfRhoAndSubregionHist;
        case 'ReflectedMTOfXAndYAndSubregionHist'
            ReflectedMTOfXAndYAndSubregionHist.Name = detector.Name;
            tempX = detector.X;
            tempY = detector.Y;
            tempMTBins = detector.MTBins;              
            tempFractionalMTBinsLength = detector.FractionalMTBins.Count+1; % +1 due to addition of =0,=1 bins
            if (postProcessorResults)
                if (strcmp(json.TissueInput.TissueType, 'MultiLayer')) 
                    tempSubregionIndices = (1:1:length(databaseInputJson.TissueInput.Regions));
                elseif (strcmp(json.TissueInput.TissueType, 'SingleEllipsoid'))
                    tempSubregionIndices = (1:1:length(databaseInputJson.TissueInput.LayerRegions)+length(databaseInputJson.TissueInput.EllipsoidRegion));                            
                elseif (strcmp(json.TissueInput.TissueType, 'SingleVoxel'))
                    tempSubregionIndices = (1:1:length(json.TissueInput.LayerRegions)+length(json.TissueInput.VoxelRegion));                           
                end
                N = databaseInputJson.N;
            else   
                if (strcmp(json.TissueInput.TissueType, 'MultiLayer'))           
                    tempSubregionIndices = (1:1:length(json.TissueInput.Regions)); 
                elseif (strcmp(json.TissueInput.TissueType, 'SingleEllipsoid'))
                    tempSubregionIndices = (1:1:length(json.TissueInput.LayerRegions)+length(json.TissueInput.EllipsoidRegion));                            
                elseif (strcmp(json.TissueInput.TissueType, 'SingleVoxel'))
                    tempSubregionIndices = (1:1:length(json.TissueInput.LayerRegions)+length(json.TissueInput.VoxelRegion));                            
                end
                N = json.N;
            end
            ReflectedMTOfXAndYAndSubregionHist.X = linspace((tempX.Start), (tempX.Stop), (tempX.Count));
            ReflectedMTOfXAndYAndSubregionHist.Y = linspace((tempY.Start), (tempY.Stop), (tempY.Count));
            ReflectedMTOfXAndYAndSubregionHist.MTBins = linspace((tempMTBins.Start), (tempMTBins.Stop), (tempMTBins.Count));
            ReflectedMTOfXAndYAndSubregionHist.SubregionIndices = tempSubregionIndices;
            ReflectedMTOfXAndYAndSubregionHist.X_Midpoints = (ReflectedMTOfXAndYAndSubregionHist.X(1:end-1) + ReflectedMTOfXAndYAndSubregionHist.X(2:end))/2;
            ReflectedMTOfXAndYAndSubregionHist.Y_Midpoints = (ReflectedMTOfXAndYAndSubregionHist.Y(1:end-1) + ReflectedMTOfXAndYAndSubregionHist.Y(2:end))/2;
            ReflectedMTOfXAndYAndSubregionHist.MTBins_Midpoints = (ReflectedMTOfXAndYAndSubregionHist.MTBins(1:end-1) + ReflectedMTOfXAndYAndSubregionHist.MTBins(2:end))/2;
            ReflectedMTOfXAndYAndSubregionHist.Mean = readBinaryData([datadir slash detector.Name], ... 
                (length(ReflectedMTOfXAndYAndSubregionHist.MTBins)-1) * (length(ReflectedMTOfXAndYAndSubregionHist.Y)-1) * (length(ReflectedMTOfXAndYAndSubregionHist.X)-1));  
            ReflectedMTOfXAndYAndSubregionHist.Mean = reshape(ReflectedMTOfXAndYAndSubregionHist.Mean, ...
                [length(ReflectedMTOfXAndYAndSubregionHist.MTBins)-1,length(ReflectedMTOfXAndYAndSubregionHist.Y)-1,length(ReflectedMTOfXAndYAndSubregionHist.X)-1]);  % read column major json binary          
            ReflectedMTOfXAndYAndSubregionHist.FractionalMT = readBinaryData([datadir slash detector.Name '_FractionalMT'], ... 
                (length(ReflectedMTOfXAndYAndSubregionHist.X)-1) * (length(ReflectedMTOfXAndYAndSubregionHist.Y)-1) * (length(ReflectedMTOfXAndYAndSubregionHist.MTBins)-1) * (length(tempSubregionIndices)) * ...
                (tempFractionalMTBinsLength));
            ReflectedMTOfXAndYAndSubregionHist.FractionalMT = reshape(ReflectedMTOfXAndYAndSubregionHist.FractionalMT, ...            
                [tempFractionalMTBinsLength, length(tempSubregionIndices), length(ReflectedMTOfXAndYAndSubregionHist.MTBins)-1, length(ReflectedMTOfXAndYAndSubregionHist.Y)-1, length(ReflectedMTOfXAndYAndSubregionHist.X)-1]); % read column major json binary
            if(detector.TallySecondMoment && exist([datadir slash detector.Name '_2'],'file'))
                ReflectedMTOfXAndYAndSubregionHist.SecondMoment = readBinaryData([datadir slash detector.Name '_2'], ... 
                (length(ReflectedMTOfXAndYAndSubregionHist.MTBins)-1) * (length(ReflectedMTOfXAndYAndSubregionHist.Y)-1) * (length(ReflectedMTOfXAndYAndSubregionHist.X)-1)); % read column major json binary
                ReflectedMTOfXAndYAndSubregionHist.SecondMoment = reshape(ReflectedMTOfXAndYAndSubregionHist.SecondMoment, ...
                [length(ReflectedMTOfXAndYAndSubregionHist.MTBins)-1,length(ReflectedMTOfXAndYAndSubregionHist.Y)-1,length(ReflectedMTOfXAndYAndSubregionHist.X)-1]);  
                ReflectedMTOfXAndYAndSubregionHist.Stdev = sqrt((ReflectedMTOfXAndYAndSubregionHist.SecondMoment - (ReflectedMTOfXAndYAndSubregionHist.Mean .* ReflectedMTOfXAndYAndSubregionHist.Mean)) / (N));               
            end
            results{di}.ReflectedMTOfXAndYAndSubregionHist = ReflectedMTOfXAndYAndSubregionHist;
        case 'TransmittedMTOfRhoAndSubregionHist'
            TransmittedMTOfRhoAndSubregionHist.Name = detector.Name;
            tempRho = detector.Rho;
            tempMTBins = detector.MTBins;
            tempFractionalMTBinsLength = detector.FractionalMTBins.Count+1; % +1 due to addition of =0,=1 bins
            if (postProcessorResults)
                if (strcmp(json.TissueInput.TissueType, 'MultiLayer')) 
                    tempSubregionIndices = (1:1:length(databaseInputJson.TissueInput.Regions));
                elseif (strcmp(json.TissueInput.TissueType, 'SingleEllipsoid'))
                    tempSubregionIndices = (1:1:length(databaseInputJson.TissueInput.LayerRegions)+length(databaseInputJson.TissueInput.EllipsoidRegion));                            
                elseif (strcmp(json.TissueInput.TissueType, 'SingleVoxel'))
                    tempSubregionIndices = (1:1:length(json.TissueInput.LayerRegions)+length(json.TissueInput.VoxelRegion));                            
                end
                N = databaseInputJson.N;
            else   
                if (strcmp(json.TissueInput.TissueType, 'MultiLayer'))           
                    tempSubregionIndices = (1:1:length(json.TissueInput.Regions)); 
                elseif (strcmp(json.TissueInput.TissueType, 'SingleEllipsoid'))
                    tempSubregionIndices = (1:1:length(json.TissueInput.LayerRegions)+length(json.TissueInput.EllipsoidRegion));                            
                elseif (strcmp(json.TissueInput.TissueType, 'SingleVoxel'))
                    tempSubregionIndices = (1:1:length(json.TissueInput.LayerRegions)+length(json.TissueInput.VoxelRegion));                            
                end
                N = json.N;
            end
            TransmittedMTOfRhoAndSubregionHist.Rho = linspace((tempRho.Start), (tempRho.Stop), (tempRho.Count));                     
            TransmittedMTOfRhoAndSubregionHist.MTBins = linspace((tempMTBins.Start), (tempMTBins.Stop), (tempMTBins.Count));
            TransmittedMTOfRhoAndSubregionHist.SubregionIndices = tempSubregionIndices;
            TransmittedMTOfRhoAndSubregionHist.Rho_Midpoints = (TransmittedMTOfRhoAndSubregionHist.Rho(1:end-1) + TransmittedMTOfRhoAndSubregionHist.Rho(2:end))/2;
            TransmittedMTOfRhoAndSubregionHist.MTBins_Midpoints = (TransmittedMTOfRhoAndSubregionHist.MTBins(1:end-1) + TransmittedMTOfRhoAndSubregionHist.MTBins(2:end))/2;
            TransmittedMTOfRhoAndSubregionHist.Mean = readBinaryData([datadir slash detector.Name], ... 
                (length(TransmittedMTOfRhoAndSubregionHist.MTBins)-1) * (length(TransmittedMTOfRhoAndSubregionHist.Rho)-1));  
            TransmittedMTOfRhoAndSubregionHist.Mean = reshape(TransmittedMTOfRhoAndSubregionHist.Mean, ...
                [length(TransmittedMTOfRhoAndSubregionHist.MTBins)-1,length(TransmittedMTOfRhoAndSubregionHist.Rho)-1]);  % read column major json binary          
            TransmittedMTOfRhoAndSubregionHist.FractionalMT = readBinaryData([datadir slash detector.Name '_FractionalMT'], ... 
                (length(TransmittedMTOfRhoAndSubregionHist.Rho)-1) * (length(TransmittedMTOfRhoAndSubregionHist.MTBins)-1) * (length(tempSubregionIndices)) * ...
                (tempFractionalMTBinsLength)); 
            TransmittedMTOfRhoAndSubregionHist.FractionalMT = reshape(TransmittedMTOfRhoAndSubregionHist.FractionalMT, ...            
                [tempFractionalMTBinsLength, length(tempSubregionIndices), length(TransmittedMTOfRhoAndSubregionHist.MTBins)-1, length(TransmittedMTOfRhoAndSubregionHist.Rho)-1]); % read column major json binary
            if(detector.TallySecondMoment && exist([datadir slash detector.Name '_2'],'file'))
                TransmittedMTOfRhoAndSubregionHist.SecondMoment = readBinaryData([datadir slash detector.Name '_2'], ... 
                (length(TransmittedMTOfRhoAndSubregionHist.MTBins)-1) * (length(TransmittedMTOfRhoAndSubregionHist.Rho)-1)); % read column major json binary
                TransmittedMTOfRhoAndSubregionHist.SecondMoment = reshape(TransmittedMTOfRhoAndSubregionHist.SecondMoment, ...
                [length(TransmittedMTOfRhoAndSubregionHist.MTBins)-1,length(TransmittedMTOfRhoAndSubregionHist.Rho)-1]);  
                TransmittedMTOfRhoAndSubregionHist.Stdev = sqrt((TransmittedMTOfRhoAndSubregionHist.SecondMoment - (TransmittedMTOfRhoAndSubregionHist.Mean .* TransmittedMTOfRhoAndSubregionHist.Mean)) / (N));               
            end
            results{di}.TransmittedMTOfRhoAndSubregionHist = TransmittedMTOfRhoAndSubregionHist;
        case 'TransmittedMTOfXAndYAndSubregionHist'
            TransmittedMTOfXAndYAndSubregionHist.Name = detector.Name;
            tempX = detector.X;
            tempY = detector.Y;
            tempMTBins = detector.MTBins;
            tempFractionalMTBinsLength = detector.FractionalMTBins.Count+1; % +1 due to addition of =0,=1 bins
            if (postProcessorResults)
                if (strcmp(json.TissueInput.TissueType, 'MultiLayer')) 
                    tempSubregionIndices = (1:1:length(databaseInputJson.TissueInput.Regions));
                elseif (strcmp(json.TissueInput.TissueType, 'SingleEllipsoid'))
                    tempSubregionIndices = (1:1:length(databaseInputJson.TissueInput.LayerRegions)+length(databaseInputJson.TissueInput.EllipsoidRegion));                            
                elseif (strcmp(json.TissueInput.TissueType, 'SingleVoxel'))
                    tempSubregionIndices = (1:1:length(json.TissueInput.LayerRegions)+length(json.TissueInput.VoxelRegion));                            
                end
                N = databaseInputJson.N;
            else   
                if (strcmp(json.TissueInput.TissueType, 'MultiLayer'))           
                    tempSubregionIndices = (1:1:length(json.TissueInput.Regions)); 
                elseif (strcmp(json.TissueInput.TissueType, 'SingleEllipsoid'))
                    tempSubregionIndices = (1:1:length(json.TissueInput.LayerRegions)+length(json.TissueInput.EllipsoidRegion));                            
                elseif (strcmp(json.TissueInput.TissueType, 'SingleVoxel'))
                    tempSubregionIndices = (1:1:length(json.TissueInput.LayerRegions)+length(json.TissueInput.VoxelRegion));                            
                end
                N = json.N;
            end
            TransmittedMTOfXAndYAndSubregionHist.X = linspace((tempX.Start), (tempX.Stop), (tempX.Count));
            TransmittedMTOfXAndYAndSubregionHist.Y = linspace((tempY.Start), (tempY.Stop), (tempY.Count));
            TransmittedMTOfXAndYAndSubregionHist.MTBins = linspace((tempMTBins.Start), (tempMTBins.Stop), (tempMTBins.Count));
            TransmittedMTOfXAndYAndSubregionHist.SubregionIndices = tempSubregionIndices;
            TransmittedMTOfXAndYAndSubregionHist.X_Midpoints = (TransmittedMTOfXAndYAndSubregionHist.X(1:end-1) + TransmittedMTOfXAndYAndSubregionHist.X(2:end))/2;
            TransmittedMTOfXAndYAndSubregionHist.Y_Midpoints = (TransmittedMTOfXAndYAndSubregionHist.Y(1:end-1) + TransmittedMTOfXAndYAndSubregionHist.Y(2:end))/2;
            TransmittedMTOfXAndYAndSubregionHist.MTBins_Midpoints = (TransmittedMTOfXAndYAndSubregionHist.MTBins(1:end-1) + TransmittedMTOfXAndYAndSubregionHist.MTBins(2:end))/2;
            TransmittedMTOfXAndYAndSubregionHist.Mean = readBinaryData([datadir slash detector.Name], ... 
                (length(TransmittedMTOfXAndYAndSubregionHist.MTBins)-1) * (length(TransmittedMTOfXAndYAndSubregionHist.Y)-1) * (length(TransmittedMTOfXAndYAndSubregionHist.X)-1));  
            TransmittedMTOfXAndYAndSubregionHist.Mean = reshape(TransmittedMTOfXAndYAndSubregionHist.Mean, ...
                [length(TransmittedMTOfXAndYAndSubregionHist.MTBins)-1,length(TransmittedMTOfXAndYAndSubregionHist.Y)-1,length(TransmittedMTOfXAndYAndSubregionHist.X)-1]);  % read column major json binary          
            TransmittedMTOfXAndYAndSubregionHist.FractionalMT = readBinaryData([datadir slash detector.Name '_FractionalMT'], ... 
                (length(TransmittedMTOfXAndYAndSubregionHist.X)-1) * (length(TransmittedMTOfXAndYAndSubregionHist.Y)-1) * (length(TransmittedMTOfXAndYAndSubregionHist.MTBins)-1) * (length(tempSubregionIndices)) * ...
                (tempFractionalMTBinsLength)); 
            TransmittedMTOfXAndYAndSubregionHist.FractionalMT = reshape(TransmittedMTOfXAndYAndSubregionHist.FractionalMT, ...            
                [tempFractionalMTBinsLength, length(tempSubregionIndices), length(TransmittedMTOfXAndYAndSubregionHist.MTBins)-1, length(TransmittedMTOfXAndYAndSubregionHist.Y)-1, length(TransmittedMTOfXAndYAndSubregionHist.X)-1]); % read column major json binary
            if(detector.TallySecondMoment && exist([datadir slash detector.Name '_2'],'file'))
                TransmittedMTOfXAndYAndSubregionHist.SecondMoment = readBinaryData([datadir slash detector.Name '_2'], ... 
                (length(TransmittedMTOfXAndYAndSubregionHist.MTBins)-1) * (length(TransmittedMTOfXAndYAndSubregionHist.Y)-1) * (length(TransmittedMTOfXAndYAndSubregionHist.X)-1)); % read column major json binary
                TransmittedMTOfXAndYAndSubregionHist.SecondMoment = reshape(TransmittedMTOfXAndYAndSubregionHist.SecondMoment, ...
                [length(TransmittedMTOfXAndYAndSubregionHist.MTBins)-1,length(TransmittedMTOfXAndYAndSubregionHist.Y)-1,length(TransmittedMTOfXAndYAndSubregionHist.X)-1]);  
                TransmittedMTOfXAndYAndSubregionHist.Stdev = sqrt((TransmittedMTOfXAndYAndSubregionHist.SecondMoment - (TransmittedMTOfXAndYAndSubregionHist.Mean .* TransmittedMTOfXAndYAndSubregionHist.Mean)) / (N));               
            end
            results{di}.TransmittedMTOfXAndYAndSubregionHist = TransmittedMTOfXAndYAndSubregionHist;
        case 'ReflectedDynamicMTOfRhoAndSubregionHist'
            ReflectedDynamicMTOfRhoAndSubregionHist.Name = detector.Name;
            tempRho = detector.Rho;
            tempMTBins = detector.MTBins;
            tempZ = detector.Z;
            tempFractionalMTBinsLength = detector.FractionalMTBins.Count+1; % +1 due to addition of =0,=1 bins
            if (postProcessorResults)        
                tempSubregionIndices = (1:1:length(databaseInputJson.TissueInput.Regions));
                N = databaseInputJson.N;
            else   
                tempSubregionIndices = (1:1:length(json.TissueInput.Regions));
                N = json.N;
            end
            ReflectedDynamicMTOfRhoAndSubregionHist.Rho = linspace((tempRho.Start), (tempRho.Stop), (tempRho.Count));                     
            ReflectedDynamicMTOfRhoAndSubregionHist.MTBins = linspace((tempMTBins.Start), (tempMTBins.Stop), (tempMTBins.Count));
            ReflectedDynamicMTOfRhoAndSubregionHist.Z = linspace((tempZ.Start), (tempZ.Stop), (tempZ.Count));
            ReflectedDynamicMTOfRhoAndSubregionHist.Rho_Midpoints = (ReflectedDynamicMTOfRhoAndSubregionHist.Rho(1:end-1) + ReflectedDynamicMTOfRhoAndSubregionHist.Rho(2:end))/2;
            ReflectedDynamicMTOfRhoAndSubregionHist.MTBins_Midpoints = (ReflectedDynamicMTOfRhoAndSubregionHist.MTBins(1:end-1) + ReflectedDynamicMTOfRhoAndSubregionHist.MTBins(2:end))/2;
            ReflectedDynamicMTOfRhoAndSubregionHist.Z_Midpoints = (ReflectedDynamicMTOfRhoAndSubregionHist.Z(1:end-1) + ReflectedDynamicMTOfRhoAndSubregionHist.Z(2:end))/2;
            ReflectedDynamicMTOfRhoAndSubregionHist.SubregionIndices = tempSubregionIndices;
            ReflectedDynamicMTOfRhoAndSubregionHist.Mean = readBinaryData([datadir slash detector.Name], ... 
                (length(ReflectedDynamicMTOfRhoAndSubregionHist.MTBins)-1) * (length(ReflectedDynamicMTOfRhoAndSubregionHist.Rho)-1));  
            ReflectedDynamicMTOfRhoAndSubregionHist.Mean = reshape(ReflectedDynamicMTOfRhoAndSubregionHist.Mean, ...
                [length(ReflectedDynamicMTOfRhoAndSubregionHist.MTBins)-1,length(ReflectedDynamicMTOfRhoAndSubregionHist.Rho)-1]);  % read column major json binary          
            ReflectedDynamicMTOfRhoAndSubregionHist.FractionalMT = readBinaryData([datadir slash detector.Name '_FractionalMT'], ... 
                (length(ReflectedDynamicMTOfRhoAndSubregionHist.Rho)-1) * (length(ReflectedDynamicMTOfRhoAndSubregionHist.MTBins)-1) * ...
                (tempFractionalMTBinsLength)); 
            ReflectedDynamicMTOfRhoAndSubregionHist.FractionalMT = reshape(ReflectedDynamicMTOfRhoAndSubregionHist.FractionalMT, ...            
                [tempFractionalMTBinsLength, length(ReflectedDynamicMTOfRhoAndSubregionHist.MTBins)-1, length(ReflectedDynamicMTOfRhoAndSubregionHist.Rho)-1]); % read column major json binary
            ReflectedDynamicMTOfRhoAndSubregionHist.TotalMTOfZ = readBinaryData([datadir slash detector.Name '_TotalMTOfZ'], ... 
                (length(ReflectedDynamicMTOfRhoAndSubregionHist.Rho)-1) * (length(ReflectedDynamicMTOfRhoAndSubregionHist.Z)-1)); 
            ReflectedDynamicMTOfRhoAndSubregionHist.TotalMTOfZ = reshape(ReflectedDynamicMTOfRhoAndSubregionHist.TotalMTOfZ, ...            
                [length(ReflectedDynamicMTOfRhoAndSubregionHist.Z)-1, length(ReflectedDynamicMTOfRhoAndSubregionHist.Rho)-1]); % read column major json binary
            ReflectedDynamicMTOfRhoAndSubregionHist.DynamicMTOfZ = readBinaryData([datadir slash detector.Name '_DynamicMTOfZ'], ... 
                (length(ReflectedDynamicMTOfRhoAndSubregionHist.Rho)-1) * (length(ReflectedDynamicMTOfRhoAndSubregionHist.Z)-1)); 
            ReflectedDynamicMTOfRhoAndSubregionHist.DynamicMTOfZ = reshape(ReflectedDynamicMTOfRhoAndSubregionHist.DynamicMTOfZ, ...            
                [length(ReflectedDynamicMTOfRhoAndSubregionHist.Z)-1, length(ReflectedDynamicMTOfRhoAndSubregionHist.Rho)-1]); % read column major json binary    
            ReflectedDynamicMTOfRhoAndSubregionHist.SubregionCollisions = readBinaryData([datadir slash detector.Name '_SubregionCollisions'], ... 
                (length(tempSubregionIndices) * 2)); % 2 for static vs dynamic tallies
            ReflectedDynamicMTOfRhoAndSubregionHist.SubregionCollisions = reshape(ReflectedDynamicMTOfRhoAndSubregionHist.SubregionCollisions, ...            
                [2, length(tempSubregionIndices)]); % read column major json binary    
            if(detector.TallySecondMoment && exist([datadir slash detector.Name '_2'],'file'))
                ReflectedDynamicMTOfRhoAndSubregionHist.SecondMoment = readBinaryData([datadir slash detector.Name '_2'], ... 
                (length(ReflectedDynamicMTOfRhoAndSubregionHist.MTBins)-1) * (length(ReflectedDynamicMTOfRhoAndSubregionHist.Rho)-1)); % read column major json binary
                ReflectedDynamicMTOfRhoAndSubregionHist.SecondMoment = reshape(ReflectedDynamicMTOfRhoAndSubregionHist.SecondMoment, ...
                [length(ReflectedDynamicMTOfRhoAndSubregionHist.MTBins)-1,length(ReflectedDynamicMTOfRhoAndSubregionHist.Rho)-1]);  
                ReflectedDynamicMTOfRhoAndSubregionHist.Stdev = sqrt((ReflectedDynamicMTOfRhoAndSubregionHist.SecondMoment - (ReflectedDynamicMTOfRhoAndSubregionHist.Mean .* ReflectedDynamicMTOfRhoAndSubregionHist.Mean)) / (N));               
                % depth dependent output
                ReflectedDynamicMTOfRhoAndSubregionHist.TotalMTOfZSecondMoment = readBinaryData([datadir slash detector.Name '_TotalMTOfZ_2'], ... 
                (length(ReflectedDynamicMTOfRhoAndSubregionHist.Z)-1) * (length(ReflectedDynamicMTOfRhoAndSubregionHist.Rho)-1)); % read column major json binary
                ReflectedDynamicMTOfRhoAndSubregionHist.TotalMTOfZSecondMoment = reshape(ReflectedDynamicMTOfRhoAndSubregionHist.TotalMTOfZSecondMoment, ...
                [length(ReflectedDynamicMTOfRhoAndSubregionHist.Z)-1,length(ReflectedDynamicMTOfRhoAndSubregionHist.Rho)-1]);  
                ReflectedDynamicMTOfRhoAndSubregionHist.TotalMTOfZStdev = sqrt((ReflectedDynamicMTOfRhoAndSubregionHist.TotalMTOfZSecondMoment - (ReflectedDynamicMTOfRhoAndSubregionHist.TotalMTOfZ .* ReflectedDynamicMTOfRhoAndSubregionHist.TotalMTOfZ)) / (N));               
                ReflectedDynamicMTOfRhoAndSubregionHist.DynamicMTOfZSecondMoment = readBinaryData([datadir slash detector.Name '_DynamicMTOfZ_2'], ... 
                (length(ReflectedDynamicMTOfRhoAndSubregionHist.Z)-1) * (length(ReflectedDynamicMTOfRhoAndSubregionHist.Rho)-1)); % read column major json binary
                ReflectedDynamicMTOfRhoAndSubregionHist.DynamicMTOfZSecondMoment = reshape(ReflectedDynamicMTOfRhoAndSubregionHist.DynamicMTOfZSecondMoment, ...
                [length(ReflectedDynamicMTOfRhoAndSubregionHist.Z)-1,length(ReflectedDynamicMTOfRhoAndSubregionHist.Rho)-1]);  
                ReflectedDynamicMTOfRhoAndSubregionHist.DynamicMTOfZStdev = sqrt((ReflectedDynamicMTOfRhoAndSubregionHist.DynamicMTOfZSecondMoment - (ReflectedDynamicMTOfRhoAndSubregionHist.DynamicMTOfZ .* ReflectedDynamicMTOfRhoAndSubregionHist.DynamicMTOfZ)) / (N));               
            end
            results{di}.ReflectedDynamicMTOfRhoAndSubregionHist = ReflectedDynamicMTOfRhoAndSubregionHist;
        case 'ReflectedDynamicMTOfXAndYAndSubregionHist'
            ReflectedDynamicMTOfXAndYAndSubregionHist.Name = detector.Name;
            tempX = detector.X;
            tempY = detector.Y;
            tempZ = detector.Z;
            tempMTBins = detector.MTBins;              
            tempFractionalMTBinsLength = detector.FractionalMTBins.Count+1; % +1 due to addition of =0,=1 bins
            if (postProcessorResults)        
                tempSubregionIndices = (1:1:length(databaseInputJson.TissueInput.Regions));
                N = databaseInputJson.N;
            else   
                tempSubregionIndices = (1:1:length(json.TissueInput.Regions));
                N = json.N;
            end
            ReflectedDynamicMTOfXAndYAndSubregionHist.X = linspace((tempX.Start), (tempX.Stop), (tempX.Count));
            ReflectedDynamicMTOfXAndYAndSubregionHist.Y = linspace((tempY.Start), (tempY.Stop), (tempY.Count));
            ReflectedDynamicMTOfXAndYAndSubregionHist.MTBins = linspace((tempMTBins.Start), (tempMTBins.Stop), (tempMTBins.Count));
            ReflectedDynamicMTOfXAndYAndSubregionHist.Z = linspace((tempZ.Start), (tempZ.Stop), (tempZ.Count));
            ReflectedDynamicMTOfXAndYAndSubregionHist.X_Midpoints = (ReflectedDynamicMTOfXAndYAndSubregionHist.X(1:end-1) + ReflectedDynamicMTOfXAndYAndSubregionHist.X(2:end))/2;
            ReflectedDynamicMTOfXAndYAndSubregionHist.Y_Midpoints = (ReflectedDynamicMTOfXAndYAndSubregionHist.Y(1:end-1) + ReflectedDynamicMTOfXAndYAndSubregionHist.Y(2:end))/2;
            ReflectedDynamicMTOfXAndYAndSubregionHist.MTBins_Midpoints = (ReflectedDynamicMTOfXAndYAndSubregionHist.MTBins(1:end-1) + ReflectedDynamicMTOfXAndYAndSubregionHist.MTBins(2:end))/2;
            ReflectedDynamicMTOfXAndYAndSubregionHist.Z_Midpoints = (ReflectedDynamicMTOfXAndYAndSubregionHist.Z(1:end-1) + ReflectedDynamicMTOfXAndYAndSubregionHist.Z(2:end))/2;
            ReflectedDynamicMTOfXAndYAndSubregionHist.SubregionIndices = tempSubregionIndices;
            ReflectedDynamicMTOfXAndYAndSubregionHist.Mean = readBinaryData([datadir slash detector.Name], ... 
                (length(ReflectedDynamicMTOfXAndYAndSubregionHist.MTBins)-1) * (length(ReflectedDynamicMTOfXAndYAndSubregionHist.Y)-1) * (length(ReflectedDynamicMTOfXAndYAndSubregionHist.X)-1));  
            ReflectedDynamicMTOfXAndYAndSubregionHist.Mean = reshape(ReflectedDynamicMTOfXAndYAndSubregionHist.Mean, ...
                [length(ReflectedDynamicMTOfXAndYAndSubregionHist.MTBins)-1,length(ReflectedDynamicMTOfXAndYAndSubregionHist.Y)-1,length(ReflectedDynamicMTOfXAndYAndSubregionHist.X)-1]);  % read column major json binary          
            ReflectedDynamicMTOfXAndYAndSubregionHist.FractionalMT = readBinaryData([datadir slash detector.Name '_FractionalMT'], ... 
                (length(ReflectedDynamicMTOfXAndYAndSubregionHist.X)-1) * (length(ReflectedDynamicMTOfXAndYAndSubregionHist.Y)-1) * (length(ReflectedDynamicMTOfXAndYAndSubregionHist.MTBins)-1) * ...
                (tempFractionalMTBinsLength));
            ReflectedDynamicMTOfXAndYAndSubregionHist.FractionalMT = reshape(ReflectedDynamicMTOfXAndYAndSubregionHist.FractionalMT, ...            
                [tempFractionalMTBinsLength, length(ReflectedDynamicMTOfXAndYAndSubregionHist.MTBins)-1, length(ReflectedDynamicMTOfXAndYAndSubregionHist.Y)-1, length(ReflectedDynamicMTOfXAndYAndSubregionHist.X)-1]); % read column major json binary
            ReflectedDynamicMTOfXAndYAndSubregionHist.TotalMTOfZ = readBinaryData([datadir slash detector.Name '_TotalMTOfZ'], ... 
                (length(ReflectedDynamicMTOfXAndYAndSubregionHist.Z)-1) * (length(ReflectedDynamicMTOfXAndYAndSubregionHist.Y)-1) * ...
                (length(ReflectedDynamicMTOfXAndYAndSubregionHist.X)-1)); 
            ReflectedDynamicMTOfXAndYAndSubregionHist.TotalMTOfZ = reshape(ReflectedDynamicMTOfXAndYAndSubregionHist.TotalMTOfZ, ...            
                [length(ReflectedDynamicMTOfXAndYAndSubregionHist.Z)-1, length(ReflectedDynamicMTOfXAndYAndSubregionHist.Y)-1, ...
                length(ReflectedDynamicMTOfXAndYAndSubregionHist.X)-1]); % read column major json binary
            ReflectedDynamicMTOfXAndYAndSubregionHist.DynamicMTOfZ = readBinaryData([datadir slash detector.Name '_DynamicMTOfZ'], ... 
                (length(ReflectedDynamicMTOfXAndYAndSubregionHist.Z)-1) * (length(ReflectedDynamicMTOfXAndYAndSubregionHist.Y)-1) * ...
                (length(ReflectedDynamicMTOfXAndYAndSubregionHist.X)-1)); 
            ReflectedDynamicMTOfXAndYAndSubregionHist.DynamicMTOfZ = reshape(ReflectedDynamicMTOfXAndYAndSubregionHist.DynamicMTOfZ, ...            
                [length(ReflectedDynamicMTOfXAndYAndSubregionHist.Z)-1, length(ReflectedDynamicMTOfXAndYAndSubregionHist.Y)-1,...
                length(ReflectedDynamicMTOfXAndYAndSubregionHist.X)-1]); % read column major json binary    
            ReflectedDynamicMTOfXAndYAndSubregionHist.SubregionCollisions = readBinaryData([datadir slash detector.Name '_SubregionCollisions'], ... 
                (length(tempSubregionIndices) * 2)); % 2 for static vs dynamic tallies
            ReflectedDynamicMTOfXAndYAndSubregionHist.SubregionCollisions = reshape(ReflectedDynamicMTOfXAndYAndSubregionHist.SubregionCollisions, ...            
                [2, length(tempSubregionIndices)]); % read column major json binary    
            if(detector.TallySecondMoment && exist([datadir slash detector.Name '_2'],'file'))
                ReflectedDynamicMTOfXAndYAndSubregionHist.SecondMoment = readBinaryData([datadir slash detector.Name '_2'], ... 
                (length(ReflectedDynamicMTOfXAndYAndSubregionHist.MTBins)-1) * (length(ReflectedDynamicMTOfXAndYAndSubregionHist.Y)-1) * (length(ReflectedDynamicMTOfXAndYAndSubregionHist.X)-1)); % read column major json binary
                ReflectedDynamicMTOfXAndYAndSubregionHist.SecondMoment = reshape(ReflectedDynamicMTOfXAndYAndSubregionHist.SecondMoment, ...
                [length(ReflectedDynamicMTOfXAndYAndSubregionHist.MTBins)-1,length(ReflectedDynamicMTOfXAndYAndSubregionHist.Y)-1,length(ReflectedDynamicMTOfXAndYAndSubregionHist.X)-1]);  
                ReflectedDynamicMTOfXAndYAndSubregionHist.Stdev = sqrt((ReflectedDynamicMTOfXAndYAndSubregionHist.SecondMoment - (ReflectedDynamicMTOfXAndYAndSubregionHist.Mean .* ReflectedDynamicMTOfXAndYAndSubregionHist.Mean)) / (N));               
                % depth dependent output
                ReflectedDynamicMTOfXAndYAndSubregionHist.TotalMTOfZSecondMoment = readBinaryData([datadir slash detector.Name '_TotalMTOfZ_2'], ... 
                (length(ReflectedDynamicMTOfXAndYAndSubregionHist.Z)-1) * (length(ReflectedDynamicMTOfXAndYAndSubregionHist.Y)-1) * (length(ReflectedDynamicMTOfXAndYAndSubregionHist.X)-1)); % read column major json binary
                ReflectedDynamicMTOfXAndYAndSubregionHist.TotalMTOfZSecondMoment = reshape(ReflectedDynamicMTOfXAndYAndSubregionHist.TotalMTOfZSecondMoment, ...
                [length(ReflectedDynamicMTOfXAndYAndSubregionHist.Z)-1,length(ReflectedDynamicMTOfXAndYAndSubregionHist.Y)-1,length(ReflectedDynamicMTOfXAndYAndSubregionHist.X)-1]);  
                ReflectedDynamicMTOfXAndYAndSubregionHist.TotalMTOfZStdev = sqrt((ReflectedDynamicMTOfXAndYAndSubregionHist.TotalMTOfZSecondMoment - (ReflectedDynamicMTOfXAndYAndSubregionHist.TotalMTOfZ .* ReflectedDynamicMTOfXAndYAndSubregionHist.TotalMTOfZ)) / (N));               
                ReflectedDynamicMTOfXAndYAndSubregionHist.DynamicMTOfZSecondMoment = readBinaryData([datadir slash detector.Name '_DynamicMTOfZ_2'], ... 
                (length(ReflectedDynamicMTOfXAndYAndSubregionHist.Z)-1) * (length(ReflectedDynamicMTOfXAndYAndSubregionHist.Y)-1) *length(ReflectedDynamicMTOfXAndYAndSubregionHist.X)-1) % read column major json binary
                ReflectedDynamicMTOfXAndYAndSubregionHist.DynamicMTOfZSecondMoment = reshape(ReflectedDynamicMTOfXAndYAndSubregionHist.DynamicMTOfZSecondMoment, ...
                [length(ReflectedDynamicMTOfXAndYAndSubregionHist.Z)-1,length(ReflectedDynamicMTOfXAndYAndSubregionHist.Y)-1,length(ReflectedDynamicMTOfXAndYAndSubregionHist.X)-1]);  
                ReflectedDynamicMTOfXAndYAndSubregionHist.DynamicMTOfZStdev = sqrt((ReflectedDynamicMTOfXAndYAndSubregionHist.DynamicMTOfZSecondMoment - (ReflectedDynamicMTOfXAndYAndSubregionHist.DynamicMTOfZ .* ReflectedDynamicMTOfXAndYAndSubregionHist.DynamicMTOfZ)) / (N));               
            end
            results{di}.ReflectedDynamicMTOfXAndYAndSubregionHist = ReflectedDynamicMTOfXAndYAndSubregionHist;
        case 'ReflectedDynamicMTOfFxAndSubregionHist'
            ReflectedDynamicMTOfFxAndSubregionHist.Name = detector.Name;
            tempFx = detector.Fx;
            tempMTBins = detector.MTBins;
            tempZ = detector.Z;
            tempFractionalMTBinsLength = detector.FractionalMTBins.Count+1; % +1 due to addition of =0,=1 bins
            if (postProcessorResults)        
                tempSubregionIndices = (1:1:length(databaseInputJson.TissueInput.Regions));
                N = databaseInputJson.N;
            else   
                tempSubregionIndices = (1:1:length(json.TissueInput.Regions));
                N = json.N;
            end
            ReflectedDynamicMTOfFxAndSubregionHist.Fx = linspace((tempFx.Start), (tempFx.Stop), (tempFx.Count));                     
            ReflectedDynamicMTOfFxAndSubregionHist.MTBins = linspace((tempMTBins.Start), (tempMTBins.Stop), (tempMTBins.Count));
            ReflectedDynamicMTOfFxAndSubregionHist.Z = linspace((tempZ.Start), (tempZ.Stop), (tempZ.Count));
            ReflectedDynamicMTOfFxAndSubregionHist.Fx_Midpoints = ReflectedDynamicMTOfFxAndSubregionHist.Fx;
            ReflectedDynamicMTOfFxAndSubregionHist.MTBins_Midpoints = (ReflectedDynamicMTOfFxAndSubregionHist.MTBins(1:end-1) + ReflectedDynamicMTOfFxAndSubregionHist.MTBins(2:end))/2;
            ReflectedDynamicMTOfFxAndSubregionHist.Z_Midpoints = (ReflectedDynamicMTOfFxAndSubregionHist.Z(1:end-1) + ReflectedDynamicMTOfFxAndSubregionHist.Z(2:end))/2;
            ReflectedDynamicMTOfFxAndSubregionHist.SubregionIndices = tempSubregionIndices;
            tempData = readBinaryData([datadir slash detector.Name], ... 
                (length(ReflectedDynamicMTOfFxAndSubregionHist.MTBins)-1)*(2*length(ReflectedDynamicMTOfFxAndSubregionHist.Fx))); 
            % NOTE! reshape with 2x dim of var in inner loop binaryWrite
            tempDataReshape = reshape(tempData, ...
                [2*(length(ReflectedDynamicMTOfFxAndSubregionHist.MTBins)-1),length(ReflectedDynamicMTOfFxAndSubregionHist.Fx)]);
            ReflectedDynamicMTOfFxAndSubregionHist.Mean = tempDataReshape(1:2:end,:) + 1i*tempDataReshape(2:2:end,:);           
            tempData = readBinaryData([datadir slash detector.Name '_FractionalMT'], ... 
                2* length(ReflectedDynamicMTOfFxAndSubregionHist.Fx) * (length(ReflectedDynamicMTOfFxAndSubregionHist.MTBins)-1) * ...
                tempFractionalMTBinsLength); 
            tempDataReshape = reshape(tempData, ...            
                [2*tempFractionalMTBinsLength, length(ReflectedDynamicMTOfFxAndSubregionHist.MTBins)-1, length(ReflectedDynamicMTOfFxAndSubregionHist.Fx)]); % read column major json binary
            ReflectedDynamicMTOfFxAndSubregionHist.FractionalMT = tempDataReshape(1:2:end,:,:) + 1i*tempDataReshape(2:2:end,:,:);
            tempData = readBinaryData([datadir slash detector.Name '_TotalMTOfZ'], ... 
                (2*length(ReflectedDynamicMTOfFxAndSubregionHist.Fx)) * (length(ReflectedDynamicMTOfFxAndSubregionHist.Z)-1)); 
            tempDataReshape = reshape(tempData, ...            
                [2*(length(ReflectedDynamicMTOfFxAndSubregionHist.Z)-1), length(ReflectedDynamicMTOfFxAndSubregionHist.Fx)]);  
            ReflectedDynamicMTOfFxAndSubregionHist.TotalMTOfZ = tempDataReshape(1:2:end,:) + 1i*tempDataReshape(2:2:end,:);
            tempData = readBinaryData([datadir slash detector.Name '_DynamicMTOfZ'], ... 
                2* length(ReflectedDynamicMTOfFxAndSubregionHist.Fx)*(length(ReflectedDynamicMTOfFxAndSubregionHist.Z)-1)); 
            tempDataReshape = reshape(tempData, ...            
                [2*(length(ReflectedDynamicMTOfFxAndSubregionHist.Z)-1), length(ReflectedDynamicMTOfFxAndSubregionHist.Fx)]);
            ReflectedDynamicMTOfFxAndSubregionHist.DynamicMTOfZ = tempDataReshape(1:2:end,:) + 1i*tempDataReshape(2:2:end,:);   
            ReflectedDynamicMTOfFxAndSubregionHist.SubregionCollisions = readBinaryData([datadir slash detector.Name '_SubregionCollisions'], ... 
                (length(tempSubregionIndices) * 2)); % 2 for static vs dynamic tallies
            ReflectedDynamicMTOfFxAndSubregionHist.SubregionCollisions = reshape(ReflectedDynamicMTOfFxAndSubregionHist.SubregionCollisions, ...            
                [2, length(tempSubregionIndices)]); % read column major json binary    
            if(detector.TallySecondMoment && exist([datadir slash detector.Name '_2'],'file'))
                tempData = readBinaryData([datadir slash detector.Name '_2'], ... 
                  (length(ReflectedDynamicMTOfFxAndSubregionHist.MTBins)-1) * 2* length(ReflectedDynamicMTOfFxAndSubregionHist.Fx)); % read column major json binary
                tempDataReshape = reshape(tempData, ...
                  [2*(length(ReflectedDynamicMTOfFxAndSubregionHist.MTBins)-1),length(ReflectedDynamicMTOfFxAndSubregionHist.Fx)]);  
                ReflectedDynamicMTOfFxAndSubregionHist.SecondMoment = tempDataReshape(1:2:end,:) + 1i*tempDataReshape(2:2:end,:);
                ReflectedDynamicMTOfFxAndSubregionHist.Stdev = sqrt((abs(ReflectedDynamicMTOfFxAndSubregionHist.SecondMoment) - ...
                    (abs(ReflectedDynamicMTOfFxAndSubregionHist.Mean) .* abs(ReflectedDynamicMTOfFxAndSubregionHist.Mean))) / (N));               
                % depth dependent output
                tempData = readBinaryData([datadir slash detector.Name '_TotalMTOfZ_2'], ... 
                  (length(ReflectedDynamicMTOfFxAndSubregionHist.Z)-1) * 2 * length(ReflectedDynamicMTOfFxAndSubregionHist.Fx)); % read column major json binary
                tempDataReshape = reshape(tempData, ...
                  [2*(length(ReflectedDynamicMTOfFxAndSubregionHist.Z)-1),length(ReflectedDynamicMTOfFxAndSubregionHist.Fx)]); 
                ReflectedDynamicMTOfFxAndSubregionHist.TotalMTOfZSecondMoment = tempDataReshape(1:2:end,:) + 1i*tempDataReshape(2:2:end,:);
                ReflectedDynamicMTOfFxAndSubregionHist.TotalMTOfZStdev = sqrt((abs(ReflectedDynamicMTOfFxAndSubregionHist.TotalMTOfZSecondMoment) - ...
                    (abs(ReflectedDynamicMTOfFxAndSubregionHist.TotalMTOfZ) .* abs(ReflectedDynamicMTOfFxAndSubregionHist.TotalMTOfZ))) / (N));               
                tempData = readBinaryData([datadir slash detector.Name '_DynamicMTOfZ_2'], ... 
                  (length(ReflectedDynamicMTOfFxAndSubregionHist.Z)-1) * 2*length(ReflectedDynamicMTOfFxAndSubregionHist.Fx)); % read column major json binary
                tempDataReshape = reshape(tempData, ...
                  [2*(length(ReflectedDynamicMTOfFxAndSubregionHist.Z)-1),length(ReflectedDynamicMTOfFxAndSubregionHist.Fx)]);  
                ReflectedDynamicMTOfFxAndSubregionHist.DynamicMTOfZSecondMoment = tempDataReshape(1:2:end,:) + 1i*tempDataReshape(2:2:end,:);
                ReflectedDynamicMTOfFxAndSubregionHist.DynamicMTOfZStdev = sqrt((ReflectedDynamicMTOfFxAndSubregionHist.DynamicMTOfZSecondMoment - (ReflectedDynamicMTOfFxAndSubregionHist.DynamicMTOfZ .* ReflectedDynamicMTOfFxAndSubregionHist.DynamicMTOfZ)) / (N));               
            end
            results{di}.ReflectedDynamicMTOfFxAndSubregionHist = ReflectedDynamicMTOfFxAndSubregionHist;
        case 'TransmittedDynamicMTOfRhoAndSubregionHist'
            TransmittedDynamicMTOfRhoAndSubregionHist.Name = detector.Name;
            tempRho = detector.Rho;
            tempZ = detector.Z;
            tempMTBins = detector.MTBins;
            tempFractionalMTBinsLength = detector.FractionalMTBins.Count+1; % +1 due to addition of =0,=1 bins
            if (postProcessorResults)        
                tempSubregionIndices = (1:1:length(databaseInputJson.TissueInput.Regions));
                N = databaseInputJson.N;
            else   
                tempSubregionIndices = (1:1:length(json.TissueInput.Regions));
                N = json.N;
            end
            TransmittedDynamicMTOfRhoAndSubregionHist.Rho = linspace((tempRho.Start), (tempRho.Stop), (tempRho.Count));                     
            TransmittedDynamicMTOfRhoAndSubregionHist.MTBins = linspace((tempMTBins.Start), (tempMTBins.Stop), (tempMTBins.Count));
            TransmittedDynamicMTOfRhoAndSubregionHist.Z = linspace((tempZ.Start), (tempZ.Stop), (tempZ.Count));
            TransmittedDynamicMTOfRhoAndSubregionHist.Rho_Midpoints = (TransmittedDynamicMTOfRhoAndSubregionHist.Rho(1:end-1) + TransmittedDynamicMTOfRhoAndSubregionHist.Rho(2:end))/2;
            TransmittedDynamicMTOfRhoAndSubregionHist.MTBins_Midpoints = (TransmittedDynamicMTOfRhoAndSubregionHist.MTBins(1:end-1) + TransmittedDynamicMTOfRhoAndSubregionHist.MTBins(2:end))/2;
            TransmittedDynamicMTOfRhoAndSubregionHist.Z_Midpoints = (TransmittedDynamicMTOfRhoAndSubregionHist.Z(1:end-1) + ReflectedDynamicMTOfRhoAndSubregionHist.Z(2:end))/2;
            TransmittedDynamicMTOfRhoAndSubregionHist.SubregionIndices = tempSubregionIndices;
            TransmittedDynamicMTOfRhoAndSubregionHist.Mean = readBinaryData([datadir slash detector.Name], ... 
                (length(TransmittedDynamicMTOfRhoAndSubregionHist.MTBins)-1) * (length(TransmittedDynamicMTOfRhoAndSubregionHist.Rho)-1));  
            TransmittedDynamicMTOfRhoAndSubregionHist.Mean = reshape(TransmittedDynamicMTOfRhoAndSubregionHist.Mean, ...
                [length(TransmittedDynamicMTOfRhoAndSubregionHist.MTBins)-1,length(TransmittedDynamicMTOfRhoAndSubregionHist.Rho)-1]);  % read column major json binary          
            TransmittedDynamicMTOfRhoAndSubregionHist.FractionalMT = readBinaryData([datadir slash detector.Name '_FractionalMT'], ... 
                (length(TransmittedDynamicMTOfRhoAndSubregionHist.Rho)-1) * (length(TransmittedDynamicMTOfRhoAndSubregionHist.MTBins)-1) * ...
                (tempFractionalMTBinsLength)); 
            TransmittedDynamicMTOfRhoAndSubregionHist.FractionalMT = reshape(TransmittedDynamicMTOfRhoAndSubregionHist.FractionalMT, ...            
                [tempFractionalMTBinsLength, length(TransmittedDynamicMTOfRhoAndSubregionHist.MTBins)-1, length(TransmittedDynamicMTOfRhoAndSubregionHist.Rho)-1]); % read column major json binary
            TransmittedDynamicMTOfRhoAndSubregionHist.TotalMTOfZ = readBinaryData([datadir slash detector.Name '_TotalMTOfZ'], ... 
                (length(TransmittedDynamicMTOfRhoAndSubregionHist.Rho)-1) * (length(TransmittedDynamicMTOfRhoAndSubregionHist.Z)-1)); 
            TransmittedDynamicMTOfRhoAndSubregionHist.TotalMTOfZ = reshape(TransmittedDynamicMTOfRhoAndSubregionHist.TotalMTOfZ, ...            
                [length(TransmittedDynamicMTOfRhoAndSubregionHist.Z)-1, length(TransmittedDynamicMTOfRhoAndSubregionHist.Rho)-1]); % read column major json binary
            TransmittedDynamicMTOfRhoAndSubregionHist.DynamicMTOfZ = readBinaryData([datadir slash detector.Name '_DynamicMTOfZ'], ... 
                (length(TransmittedDynamicMTOfRhoAndSubregionHist.Rho)-1) * (length(TransmittedDynamicMTOfRhoAndSubregionHist.Z)-1)); 
            TransmittedDynamicMTOfRhoAndSubregionHist.DynamicMTOfZ = reshape(TransmittedDynamicMTOfRhoAndSubregionHist.DynamicMTOfZ, ...            
                [length(TransmittedDynamicMTOfRhoAndSubregionHist.Z)-1, length(TransmittedDynamicMTOfRhoAndSubregionHist.Rho)-1]); % read column major json binary    
            TransmittedDynamicMTOfRhoAndSubregionHist.SubregionCollisions = readBinaryData([datadir slash detector.Name '_SubregionCollisions'], ... 
                (length(tempSubregionIndices) * 2)); % 2 for static vs dynamic tallies
            TransmittedDynamicMTOfRhoAndSubregionHist.SubregionCollisions = reshape(TransmittedDynamicMTOfRhoAndSubregionHist.SubregionCollisions, ...            
                [2, length(tempSubregionIndices)]); % read column major json binary    
            if(detector.TallySecondMoment && exist([datadir slash detector.Name '_2'],'file'))
                TransmittedDynamicMTOfRhoAndSubregionHist.SecondMoment = readBinaryData([datadir slash detector.Name '_2'], ... 
                (length(TransmittedDynamicMTOfRhoAndSubregionHist.MTBins)-1) * (length(TransmittedDynamicMTOfRhoAndSubregionHist.Rho)-1)); % read column major json binary
                TransmittedDynamicMTOfRhoAndSubregionHist.SecondMoment = reshape(TransmittedDynamicMTOfRhoAndSubregionHist.SecondMoment, ...
                [length(TransmittedDynamicMTOfRhoAndSubregionHist.MTBins)-1,length(TransmittedDynamicMTOfRhoAndSubregionHist.Rho)-1]);  
                TransmittedDynamicMTOfRhoAndSubregionHist.Stdev = sqrt((TransmittedDynamicMTOfRhoAndSubregionHist.SecondMoment - (TransmittedDynamicMTOfRhoAndSubregionHist.Mean .* TransmittedDynamicMTOfRhoAndSubregionHist.Mean)) / (N));               
                % depth dependent output
                TransmittedDynamicMTOfRhoAndSubregionHist.TotalMTOfZSecondMoment = readBinaryData([datadir slash detector.Name '_TotalMTOfZ_2'], ... 
                (length(TransmittedDynamicMTOfRhoAndSubregionHist.Z)-1) * (length(TransmittedDynamicMTOfRhoAndSubregionHist.Rho)-1)); % read column major json binary
                TransmittedDynamicMTOfRhoAndSubregionHist.TotalMTOfZSecondMoment = reshape(TransmittedDynamicMTOfRhoAndSubregionHist.TotalMTOfZSecondMoment, ...
                [length(TransmittedDynamicMTOfRhoAndSubregionHist.Z)-1,length(TransmittedDynamicMTOfRhoAndSubregionHist.Rho)-1]);  
                TransmittedDynamicMTOfRhoAndSubregionHist.TotalMTOfZStdev = sqrt((TransmittedDynamicMTOfRhoAndSubregionHist.TotalMTOfZSecondMoment - (TransmittedDynamicMTOfRhoAndSubregionHist.TotalMTOfZ .* TransmittedDynamicMTOfRhoAndSubregionHist.TotalMTOfZ)) / (N));               
                TransmittedDynamicMTOfRhoAndSubregionHist.DynamicMTOfZSecondMoment = readBinaryData([datadir slash detector.Name '_DynamicMTOfZ_2'], ... 
                (length(TransmittedDynamicMTOfRhoAndSubregionHist.Z)-1) * (length(TransmittedDynamicMTOfRhoAndSubregionHist.Rho)-1)); % read column major json binary
                TransmittedDynamicMTOfRhoAndSubregionHist.DynamicMTOfZSecondMoment = reshape(TransmittedDynamicMTOfRhoAndSubregionHist.DynamicMTOfZSecondMoment, ...
                [length(TransmittedDynamicMTOfRhoAndSubregionHist.Z)-1,length(TransmittedDynamicMTOfRhoAndSubregionHist.Rho)-1]);  
                TransmittedDynamicMTOfRhoAndSubregionHist.DynamicMTOfZStdev = sqrt((TransmittedDynamicMTOfRhoAndSubregionHist.DynamicMTOfZSecondMoment - (TransmittedDynamicMTOfRhoAndSubregionHist.DynamicMTOfZ .* TransmittedDynamicMTOfRhoAndSubregionHist.DynamicMTOfZ)) / (N));               
            end
            results{di}.TransmittedDynamicMTOfRhoAndSubregionHist = TransmittedDynamicMTOfRhoAndSubregionHist;
        case 'TransmittedDynamicMTOfXAndYAndSubregionHist'
            TransmittedDynamicMTOfXAndYAndSubregionHist.Name = detector.Name;
            tempX = detector.X;
            tempY = detector.Y;
            tempZ = detector.Z;
            tempMTBins = detector.MTBins;
            tempFractionalMTBinsLength = detector.FractionalMTBins.Count+1; % +1 due to addition of =0,=1 bins
            if (postProcessorResults)        
                tempSubregionIndices = (1:1:length(databaseInputJson.TissueInput.Regions));
                N = databaseInputJson.N;
            else   
                tempSubregionIndices = (1:1:length(json.TissueInput.Regions));
                N = json.N;
            end
            TransmittedDynamicMTOfXAndYAndSubregionHist.X = linspace((tempX.Start), (tempX.Stop), (tempX.Count));
            TransmittedDynamicMTOfXAndYAndSubregionHist.Y = linspace((tempY.Start), (tempY.Stop), (tempY.Count));
            TransmittedDynamicMTOfXAndYAndSubregionHist.MTBins = linspace((tempMTBins.Start), (tempMTBins.Stop), (tempMTBins.Count));
            TransmittedDynamicMTOfXAndYAndSubregionHist.Z = linspace((tempZ.Start), (tempZ.Stop), (tempZ.Count));
            TransmittedDynamicMTOfXAndYAndSubregionHist.X_Midpoints = (TransmittedDynamicMTOfXAndYAndSubregionHist.X(1:end-1) + TransmittedDynamicMTOfXAndYAndSubregionHist.X(2:end))/2;
            TransmittedDynamicMTOfXAndYAndSubregionHist.Y_Midpoints = (TransmittedDynamicMTOfXAndYAndSubregionHist.Y(1:end-1) + TransmittedDynamicMTOfXAndYAndSubregionHist.Y(2:end))/2;
            TransmittedDynamicMTOfXAndYAndSubregionHist.MTBins_Midpoints = (TransmittedDynamicMTOfXAndYAndSubregionHist.MTBins(1:end-1) + TransmittedDynamicMTOfXAndYAndSubregionHist.MTBins(2:end))/2;
            TransmittedDynamicMTOfXAndYAndSubregionHist.Z_Midpoints = (TransmittedDynamicMTOfXAndYAndSubregionHist.Z(1:end-1) + ReflectedDynamicMTOfRhoAndSubregionHist.Z(2:end))/2;
            TransmittedDynamicMTOfXAndYAndSubregionHist.SubregionIndices = tempSubregionIndices;
            TransmittedDynamicMTOfXAndYAndSubregionHist.Mean = readBinaryData([datadir slash detector.Name], ... 
                (length(TransmittedDynamicMTOfXAndYAndSubregionHist.MTBins)-1) * (length(TransmittedDynamicMTOfXAndYAndSubregionHist.Y)-1) * (length(TransmittedDynamicMTOfXAndYAndSubregionHist.X)-1));  
            TransmittedDynamicMTOfXAndYAndSubregionHist.Mean = reshape(TransmittedDynamicMTOfXAndYAndSubregionHist.Mean, ...
                [length(TransmittedDynamicMTOfXAndYAndSubregionHist.MTBins)-1,length(TransmittedDynamicMTOfXAndYAndSubregionHist.Y)-1,length(TransmittedDynamicMTOfXAndYAndSubregionHist.X)-1]);  % read column major json binary          
            TransmittedDynamicMTOfXAndYAndSubregionHist.FractionalMT = readBinaryData([datadir slash detector.Name '_FractionalMT'], ... 
                (length(TransmittedDynamicMTOfXAndYAndSubregionHist.X)-1) * (length(TransmittedDynamicMTOfXAndYAndSubregionHist.Y)-1) * (length(TransmittedDynamicMTOfXAndYAndSubregionHist.MTBins)-1) * ...
                (tempFractionalMTBinsLength)); 
            TransmittedDynamicMTOfXAndYAndSubregionHist.FractionalMT = reshape(TransmittedDynamicMTOfXAndYAndSubregionHist.FractionalMT, ...            
                [tempFractionalMTBinsLength, length(TransmittedDynamicMTOfXAndYAndSubregionHist.MTBins)-1, length(TransmittedDynamicMTOfXAndYAndSubregionHist.Y)-1, length(TransmittedDynamicMTOfXAndYAndSubregionHist.X)-1]); % read column major json binary
            TransmittedDynamicMTOfXAndYAndSubregionHist.TotalMTOfZ = readBinaryData([datadir slash detector.Name '_TotalMTOfZ'], ... 
                (length(TransmittedDynamicMTOfXAndYAndSubregionHist.Z)-1) * (length(TransmittedDynamicMTOfXAndYAndSubregionHist.Y)-1) * ...
                (length(TransmittedDynamicMTOfXAndYAndSubregionHist.X)-1)); 
            TransmittedDynamicMTOfXAndYAndSubregionHist.TotalMTOfZ = reshape(TransmittedDynamicMTOfXAndYAndSubregionHist.TotalMTOfZ, ...            
                [length(TransmittedDynamicMTOfXAndYAndSubregionHist.Z)-1, length(TransmittedDynamicMTOfXAndYAndSubregionHist.Y)-1, ...
                length(TransmittedDynamicMTOfXAndYAndSubregionHist.X)-1]); % read column major json binary
            TransmittedDynamicMTOfXAndYAndSubregionHist.DynamicMTOfZ = readBinaryData([datadir slash detector.Name '_DynamicMTOfZ'], ... 
                (length(TransmittedDynamicMTOfXAndYAndSubregionHist.Z)-1) * (length(TransmittedDynamicMTOfXAndYAndSubregionHist.Y)-1) * ...
                (length(TransmittedDynamicMTOfXAndYAndSubregionHist.X)-1)); 
            TransmittedDynamicMTOfXAndYAndSubregionHist.DynamicMTOfZ = reshape(TransmittedDynamicMTOfXAndYAndSubregionHist.DynamicMTOfZ, ...            
                [length(TransmittedDynamicMTOfXAndYAndSubregionHist.Z)-1, length(TransmittedDynamicMTOfXAndYAndSubregionHist.Y)-1,...
                length(TransmittedDynamicMTOfXAndYAndSubregionHist.X)-1]); % read column major json binary    
            TransmittedDynamicMTOfXAndYAndSubregionHist.SubregionCollisions = readBinaryData([datadir slash detector.Name '_SubregionCollisions'], ... 
                (length(tempSubregionIndices) * 2)); % 2 for static vs dynamic tallies
            TransmittedDynamicMTOfXAndYAndSubregionHist.SubregionCollisions = reshape(TransmittedDynamicMTOfXAndYAndSubregionHist.SubregionCollisions, ...            
                [2, length(tempSubregionIndices)]); % read column major json binary    
            if(detector.TallySecondMoment && exist([datadir slash detector.Name '_2'],'file'))
                TransmittedDynamicMTOfXAndYAndSubregionHist.SecondMoment = readBinaryData([datadir slash detector.Name '_2'], ... 
                (length(TransmittedDynamicMTOfXAndYAndSubregionHist.MTBins)-1) * (length(TransmittedDynamicMTOfXAndYAndSubregionHist.Y)-1) * (length(TransmittedDynamicMTOfXAndYAndSubregionHist.X)-1)); % read column major json binary
                TransmittedDynamicMTOfXAndYAndSubregionHist.SecondMoment = reshape(TransmittedDynamicMTOfXAndYAndSubregionHist.SecondMoment, ...
                [length(TransmittedDynamicMTOfXAndYAndSubregionHist.MTBins)-1,length(TransmittedDynamicMTOfXAndYAndSubregionHist.Y)-1,length(TransmittedDynamicMTOfXAndYAndSubregionHist.X)-1]);  
                TransmittedDynamicMTOfXAndYAndSubregionHist.Stdev = sqrt((TransmittedDynamicMTOfXAndYAndSubregionHist.SecondMoment - (TransmittedDynamicMTOfXAndYAndSubregionHist.Mean .* TransmittedDynamicMTOfXAndYAndSubregionHist.Mean)) / (N));               
                % depth dependent output
                TransmittedDynamicMTOfXAndYAndSubregionHist.TotalMTOfZSecondMoment = readBinaryData([datadir slash detector.Name '_TotalMTOfZ_2'], ... 
                (length(TransmittedDynamicMTOfXAndYAndSubregionHist.Z)-1) * (length(TransmittedDynamicMTOfXAndYAndSubregionHist.Y)-1) * (length(TransmittedDynamicMTOfXAndYAndSubregionHist.X)-1)); % read column major json binary
                TransmittedDynamicMTOfXAndYAndSubregionHist.TotalMTOfZSecondMoment = reshape(TransmittedDynamicMTOfXAndYAndSubregionHist.TotalMTOfZSecondMoment, ...
                [length(TransmittedDynamicMTOfXAndYAndSubregionHist.Z)-1,length(TransmittedDynamicMTOfXAndYAndSubregionHist.Y)-1,length(TransmittedDynamicMTOfXAndYAndSubregionHist.X)-1]);  
                TransmittedDynamicMTOfXAndYAndSubregionHist.TotalMTOfZStdev = sqrt((TransmittedDynamicMTOfXAndYAndSubregionHist.TotalMTOfZSecondMoment - (TransmittedDynamicMTOfXAndYAndSubregionHist.TotalMTOfZ .* TransmittedDynamicMTOfXAndYAndSubregionHist.TotalMTOfZ)) / (N));               
                TransmittedDynamicMTOfXAndYAndSubregionHist.DynamicMTOfZSecondMoment = readBinaryData([datadir slash detector.Name '_DynamicMTOfZ_2'], ... 
                (length(TransmittedDynamicMTOfXAndYAndSubregionHist.Z)-1) * (length(TransmittedDynamicMTOfXAndYAndSubregionHist.Y)-1) *length(TransmittedDynamicMTOfXAndYAndSubregionHist.X)-1) % read column major json binary
                TransmittedDynamicMTOfXAndYAndSubregionHist.DynamicMTOfZSecondMoment = reshape(TransmittedDynamicMTOfXAndYAndSubregionHist.DynamicMTOfZSecondMoment, ...
                [length(TransmittedDynamicMTOfXAndYAndSubregionHist.Z)-1,length(TransmittedDynamicMTOfXAndYAndSubregionHist.Y)-1,length(TransmittedDynamicMTOfXAndYAndSubregionHist.X)-1]);  
                TransmittedDynamicMTOfXAndYAndSubregionHist.DynamicMTOfZStdev = sqrt((TransmittedDynamicMTOfXAndYAndSubregionHist.DynamicMTOfZSecondMoment - (TransmittedDynamicMTOfXAndYAndSubregionHist.DynamicMTOfZ .* TransmittedDynamicMTOfXAndYAndSubregionHist.DynamicMTOfZ)) / (N));               
            end
            results{di}.TransmittedDynamicMTOfXAndYAndSubregionHist = TransmittedDynamicMTOfXAndYAndSubregionHist;
        case 'TransmittedDynamicMTOfFxAndSubregionHist'
            TransmittedDynamicMTOfFxAndSubregionHist.Name = detector.Name;
            tempFx = detector.Fx;
            tempMTBins = detector.MTBins;
            tempZ = detector.Z;
            tempFractionalMTBinsLength = detector.FractionalMTBins.Count+1; % +1 due to addition of =0,=1 bins
            if (postProcessorResults)        
                tempSubregionIndices = (1:1:length(databaseInputJson.TissueInput.Regions));
                N = databaseInputJson.N;
            else   
                tempSubregionIndices = (1:1:length(json.TissueInput.Regions));
                N = json.N;
            end
            TransmittedDynamicMTOfFxAndSubregionHist.Fx = linspace((tempFx.Start), (tempFx.Stop), (tempFx.Count));                     
            TransmittedDynamicMTOfFxAndSubregionHist.MTBins = linspace((tempMTBins.Start), (tempMTBins.Stop), (tempMTBins.Count));
            TransmittedDynamicMTOfFxAndSubregionHist.Z = linspace((tempZ.Start), (tempZ.Stop), (tempZ.Count));
            TransmittedDynamicMTOfFxAndSubregionHist.Fx_Midpoints = TransmittedDynamicMTOfFxAndSubregionHist.Fx;
            TransmittedDynamicMTOfFxAndSubregionHist.MTBins_Midpoints = (TransmittedDynamicMTOfFxAndSubregionHist.MTBins(1:end-1) + TransmittedDynamicMTOfFxAndSubregionHist.MTBins(2:end))/2;
            TransmittedDynamicMTOfFxAndSubregionHist.Z_Midpoints = (TransmittedDynamicMTOfFxAndSubregionHist.Z(1:end-1) + TransmittedDynamicMTOfFxAndSubregionHist.Z(2:end))/2;
            TransmittedDynamicMTOfFxAndSubregionHist.SubregionIndices = tempSubregionIndices;
            tempData = readBinaryData([datadir slash detector.Name], ... 
                (length(TransmittedDynamicMTOfFxAndSubregionHist.MTBins)-1) * 2*length(TransmittedDynamicMTOfFxAndSubregionHist.Fx));  
            tempDataReshape = reshape(tempData, ...
                [2*(length(TransmittedDynamicMTOfFxAndSubregionHist.MTBins)-1),length(TransmittedDynamicMTOfFxAndSubregionHist.Fx)]);  % read column major json binary          
            TransmittedDynamicMTOfFxAndSubregionHist.Mean = tempDataReshape(1:2:end,:,:) + 1i*tempDataReshape(2:2:end,:,:);
            tempData = readBinaryData([datadir slash detector.Name '_FractionalMT'], ... 
                2*length(TransmittedDynamicMTOfFxAndSubregionHist.Fx) * (length(TransmittedDynamicMTOfFxAndSubregionHist.MTBins)-1) * ...
                (tempFractionalMTBinsLength)); 
            tempDataReshape = reshape(tempData, ...            
                [2*tempFractionalMTBinsLength, length(TransmittedDynamicMTOfFxAndSubregionHist.MTBins)-1, length(TransmittedDynamicMTOfFxAndSubregionHist.Fx)]); % read column major json binary
            TransmittedDynamicMTOfFxAndSubregionHist.FractionalMT = tempDataReshape(1:2:end,:,:) + 1i*tempDataReshape(2:2:end,:,:);
            tempData = readBinaryData([datadir slash detector.Name '_TotalMTOfZ'], ... 
                2*length(TransmittedDynamicMTOfFxAndSubregionHist.Fx) * (length(TransmittedDynamicMTOfFxAndSubregionHist.Z)-1)); 
            tempDataReshape = reshape(tempData, ...            
                [2*(length(TransmittedDynamicMTOfFxAndSubregionHist.Z)-1), length(TransmittedDynamicMTOfFxAndSubregionHist.Fx)]); % read column major json binary
            TransmittedDynamicMTOfFxAndSubregionHist.TotalMTOfZ = tempDataReshape(1:2:end,:) + 1i*tempDataReshape(2:2:end,:);
            tempData = readBinaryData([datadir slash detector.Name '_DynamicMTOfZ'], ... 
                2*length(TransmittedDynamicMTOfFxAndSubregionHist.Fx) * (length(TransmittedDynamicMTOfFxAndSubregionHist.Z)-1)); 
            tempDataReshape = reshape(tempData, ...            
                [2*(length(TransmittedDynamicMTOfFxAndSubregionHist.Z)-1), length(TransmittedDynamicMTOfFxAndSubregionHist.Fx)]); % read column major json binary    
            TransmittedDynamicMTOfFxAndSubregionHist.DynamicMTOfZ = tempDataReshape(1:2:end,:) + 1i*tempDataReshape(2:2:end,:);
            TransmittedDynamicMTOfFxAndSubregionHist.SubregionCollisions = readBinaryData([datadir slash detector.Name '_SubregionCollisions'], ... 
                (length(tempSubregionIndices) * 2)); % 2 for static vs dynamic tallies
            TransmittedDynamicMTOfFxAndSubregionHist.SubregionCollisions = reshape(TransmittedDynamicMTOfFxAndSubregionHist.SubregionCollisions, ...            
                [2, length(tempSubregionIndices)]); % read column major json binary    
            if(detector.TallySecondMoment && exist([datadir slash detector.Name '_2'],'file'))
                tempData = readBinaryData([datadir slash detector.Name '_2'], ... 
                  (length(TransmittedDynamicMTOfFxAndSubregionHist.MTBins)-1) * 2*length(TransmittedDynamicMTOfFxAndSubregionHist.Fx)); % read column major json binary
                tempDataReshape = reshape(tempData, ...
                  [2*(length(TransmittedDynamicMTOfFxAndSubregionHist.MTBins)-1),length(TransmittedDynamicMTOfFxAndSubregionHist.Fx)]);  
                TransmittedDynamicMTOfFxAndSubregionHist.SecondMoment = tempDataReshape(1:2:end,:) + 1i*tempDataReshape(2:2:end,:);    
                TransmittedDynamicMTOfFxAndSubregionHist.Stdev = sqrt((abs(TransmittedDynamicMTOfFxAndSubregionHist.SecondMoment) - ...
                    (abs(TransmittedDynamicMTOfFxAndSubregionHist.Mean) .* abs(TransmittedDynamicMTOfFxAndSubregionHist.Mean))) / (N));               
                % depth dependent output
                tempData = readBinaryData([datadir slash detector.Name '_TotalMTOfZ_2'], ... 
                  (length(TransmittedDynamicMTOfFxAndSubregionHist.Z)-1) * 2*length(TransmittedDynamicMTOfFxAndSubregionHist.Fx)); % read column major json binary
                tempDataReshape = reshape(tempData, ...
                  [2*(length(TransmittedDynamicMTOfFxAndSubregionHist.Z)-1),length(TransmittedDynamicMTOfFxAndSubregionHist.Fx)]);  
                TransmittedDynamicMTOfFxAndSubregionHist.TotalMTOfZSecondMoment = tempDataReshape(1:2:end,:) + 1i*tempDataReshape(2:2:end,:);   
                TransmittedDynamicMTOfFxAndSubregionHist.TotalMTOfZStdev = sqrt((abs(TransmittedDynamicMTOfFxAndSubregionHist.TotalMTOfZSecondMoment) - ...
                    (abs(TransmittedDynamicMTOfFxAndSubregionHist.TotalMTOfZ) .* abs(TransmittedDynamicMTOfFxAndSubregionHist.TotalMTOfZ))) / (N));               
                tempData = readBinaryData([datadir slash detector.Name '_DynamicMTOfZ_2'], ... 
                  (length(TransmittedDynamicMTOfFxAndSubregionHist.Z)-1) * 2*length(TransmittedDynamicMTOfFxAndSubregionHist.Fx)); % read column major json binary
                tempDataReshape = reshape(tempData, ...
                  [2*(length(TransmittedDynamicMTOfFxAndSubregionHist.Z)-1),length(TransmittedDynamicMTOfFxAndSubregionHist.Fx)]);  
                TransmittedDynamicMTOfFxAndSubregionHist.DynamicMTOfZSecondMoment = tempDataReshape(1:2:end,:) + 1i*tempDataReshape(2:2:end,:);    
                TransmittedDynamicMTOfFxAndSubregionHist.DynamicMTOfZStdev = sqrt((abs(TransmittedDynamicMTOfFxAndSubregionHist.DynamicMTOfZSecondMoment) - ...
                  (abs(TransmittedDynamicMTOfFxAndSubregionHist.DynamicMTOfZ) .* abs(TransmittedDynamicMTOfFxAndSubregionHist.DynamicMTOfZ))) / (N));               
            end
            results{di}.TransmittedDynamicMTOfFxAndSubregionHist = TransmittedDynamicMTOfFxAndSubregionHist;
        case 'ReflectedTimeOfRhoAndSubregionHist'
            ReflectedTimeOfRhoAndSubregionHist.Name = detector.Name;
            tempRho = detector.Rho;
            tempTime = detector.Time;
            if (postProcessorResults)        
                tempSubregionIndices = (1:1:length(databaseInputJson.TissueInput.Regions));
                N = databaseInputJson.N;
            else   
                tempSubregionIndices = (1:1:length(json.TissueInput.Regions));
                N = json.N;
            end
            ReflectedTimeOfRhoAndSubregionHist.Rho = linspace((tempRho.Start), (tempRho.Stop), (tempRho.Count));                     
            ReflectedTimeOfRhoAndSubregionHist.Time = linspace((tempTime.Start), (tempTime.Stop), (tempTime.Count));
            ReflectedTimeOfRhoAndSubregionHist.SubregionIndices = tempSubregionIndices;
            ReflectedTimeOfRhoAndSubregionHist.Rho_Midpoints = (ReflectedTimeOfRhoAndSubregionHist.Rho(1:end-1) + ReflectedTimeOfRhoAndSubregionHist.Rho(2:end))/2;
            ReflectedTimeOfRhoAndSubregionHist.Time_Midpoints = (ReflectedTimeOfRhoAndSubregionHist.Time(1:end-1) + ReflectedTimeOfRhoAndSubregionHist.Time(2:end))/2;
            ReflectedTimeOfRhoAndSubregionHist.Mean = readBinaryData([datadir slash detector.Name], ... 
                (length(ReflectedTimeOfRhoAndSubregionHist.Rho)-1) * (length(tempSubregionIndices)) * (length(ReflectedTimeOfRhoAndSubregionHist.Time)-1));
            ReflectedTimeOfRhoAndSubregionHist.Mean = reshape(ReflectedTimeOfRhoAndSubregionHist.Mean, ...
                [length(ReflectedTimeOfRhoAndSubregionHist.Time)-1,length(tempSubregionIndices),length(ReflectedTimeOfRhoAndSubregionHist.Rho)-1]); % column major json binary
            ReflectedTimeOfRhoAndSubregionHist.FractionalTime = readBinaryData([datadir slash detector.Name '_FractionalTime'], ... 
                [length(tempSubregionIndices), length(ReflectedTimeOfRhoAndSubregionHist.Rho)-1]);
            if(detector.TallySecondMoment && exist([datadir slash detector.Name '_2'],'file'))
                ReflectedTimeOfRhoAndSubregionHist.SecondMoment = readBinaryData([datadir slash detector.Name '_2'], ... 
                [(length(ReflectedTimeOfRhoAndSubregionHist.Rho)-1) * (length(tempSubregionIndices)) * (length(ReflectedTimeOfRhoAndSubregionHist.Time)-1)]); 
                ReflectedTimeOfRhoAndSubregionHist.SecondMoment = reshape(ReflectedTimeOfRhoAndSubregionHist.SecondMoment, ...
                [length(ReflectedTimeOfRhoAndSubregionHist.Time)-1,length(tempSubregionIndices),length(ReflectedTimeOfRhoAndSubregionHist.Rho)-1]);  % column major json binary
                ReflectedTimeOfRhoAndSubregionHist.Stdev = sqrt((ReflectedTimeOfRhoAndSubregionHist.SecondMoment - (ReflectedTimeOfRhoAndSubregionHist.Mean .* ReflectedTimeOfRhoAndSubregionHist.Mean)) / (N));               
            end
            results{di}.ReflectedTimeOfRhoAndSubregionHist = ReflectedTimeOfRhoAndSubregionHist;
      case 'pMCROfRho'
            pMCROfRho.Name = detector.Name;
            tempRho = detector.Rho;
            pMCROfRho.Rho = linspace((tempRho.Start), (tempRho.Stop), (tempRho.Count));
            pMCROfRho.Rho_Midpoints = (pMCROfRho.Rho(1:end-1) + pMCROfRho.Rho(2:end))/2;
            pMCROfRho.Mean = readBinaryData([datadir slash detector.Name],length(pMCROfRho.Rho)-1);              
            if(detector.TallySecondMoment && exist([datadir slash detector.Name '_2'],'file'))
                pMCROfRho.SecondMoment = readBinaryData([datadir slash detector.Name '_2'],length(pMCROfRho.Rho)-1);
                pMCROfRho.Stdev = sqrt((pMCROfRho.SecondMoment - (pMCROfRho.Mean .* pMCROfRho.Mean)) / (databaseInputJson.N));
            end
            results{di}.pMCROfRho = pMCROfRho;
      case 'dMCdROfRhodMua'
            dMCdROfRhodMua.Name = detector.Name;
            tempRho = detector.Rho;
            dMCdROfRhodMua.Rho = linspace((tempRho.Start), (tempRho.Stop), (tempRho.Count));
            dMCdROfRhodMua.Rho_Midpoints = (dMCdROfRhodMua.Rho(1:end-1) + dMCdROfRhodMua.Rho(2:end))/2;
            dMCdROfRhodMua.Mean = readBinaryData([datadir slash detector.Name],length(dMCdROfRhodMua.Rho)-1);              
            if(detector.TallySecondMoment && exist([datadir slash detector.Name '_2'],'file'))
                dMCdROfRhodMua.SecondMoment = readBinaryData([datadir slash detector.Name '_2'],length(dMCdROfRhodMua.Rho)-1);
                dMCROfRhodMua.Stdev = sqrt((dMCdROfRhodMua.SecondMoment - (dMCdROfRhodMua.Mean .* dMCdROfRhodMua.Mean)) / (databaseInputJson.N));
            end
            results{di}.dMCdROfRhodMua = dMCdROfRhodMua;
      case 'dMCdROfRhodMus'
            dMCdROfRhodMus.Name = detector.Name;
            tempRho = detector.Rho;
            dMCdROfRhodMus.Rho = linspace((tempRho.Start), (tempRho.Stop), (tempRho.Count));
            dMCdROfRhodMus.Rho_Midpoints = (dMCdROfRhodMus.Rho(1:end-1) + dMCdROfRhodMus.Rho(2:end))/2;
            dMCdROfRhodMus.Mean = readBinaryData([datadir slash detector.Name],length(dMCdROfRhodMus.Rho)-1);              
            if(detector.TallySecondMoment && exist([datadir slash detector.Name '_2'],'file'))
                dMCdROfRhodMus.SecondMoment = readBinaryData([datadir slash detector.Name '_2'],length(dMCdROfRhodMus.Rho)-1);
                dMCROfRhodMus.Stdev = sqrt((dMCdROfRhodMus.SecondMoment - (dMCdROfRhodMus.Mean .* dMCdROfRhodMus.Mean)) / (databaseInputJson.N));
            end
            results{di}.dMCdROfRhodMus = dMCdROfRhodMus;
        case 'pMCROfRhoAndTime'
            pMCROfRhoAndTime.Name = detector.Name;
            tempRho = detector.Rho;
            tempTime = detector.Time;
            pMCROfRhoAndTime.Rho = linspace((tempRho.Start), (tempRho.Stop), (tempRho.Count));
            pMCROfRhoAndTime.Time = linspace((tempTime.Start), (tempTime.Stop), (tempTime.Count));
            pMCROfRhoAndTime.Rho_Midpoints = (pMCROfRhoAndTime.Rho(1:end-1) + pMCROfRhoAndTime.Rho(2:end))/2;
            pMCROfRhoAndTime.Time_Midpoints = (pMCROfRhoAndTime.Time(1:end-1) + pMCROfRhoAndTime.Time(2:end))/2;
            pMCROfRhoAndTime.Mean = readBinaryData([datadir slash detector.Name],[length(pMCROfRhoAndTime.Time)-1,length(pMCROfRhoAndTime.Rho)-1]); % read column major json binary            
            if(detector.TallySecondMoment && exist([datadir slash detector.Name '_2'],'file'))
                pMCROfRhoAndTime.SecondMoment = readBinaryData([datadir slash detector.Name '_2'],[length(pMCROfRhoAndTime.Time)-1,length(pMCROfRhoAndTime.Rho)-1]);
                pMCROfRhoAndTime.Stdev = sqrt((pMCROfRhoAndTime.SecondMoment - (pMCROfRhoAndTime.Mean .* pMCROfRhoAndTime.Mean)) / (databaseInputJson.N));
            end
            results{di}.pMCROfRhoAndTime = pMCROfRhoAndTime;
        case 'pMCROfXAndY'
            pMCROfXAndY.Name = detector.Name;
            tempX = detector.X;
            tempY = detector.Y;
            pMCROfXAndY.X = linspace((tempX.Start), (tempX.Stop), (tempX.Count));
            pMCROfXAndY.Y = linspace((tempY.Start), (tempY.Stop), (tempY.Count));
            pMCROfXAndY.X_Midpoints = (pMCROfXAndY.X(1:end-1) + pMCROfXAndY.X(2:end))/2;
            pMCROfXAndY.Y_Midpoints = (pMCROfXAndY.Y(1:end-1) + pMCROfXAndY.Y(2:end))/2;
            pMCROfXAndY.Mean = readBinaryData([datadir slash detector.Name],[length(pMCROfXAndY.Y)-1,length(pMCROfXAndY.X)-1]); % read column major json binary            
            if(detector.TallySecondMoment && exist([datadir slash detector.Name '_2'],'file'))
                pMCROfXAndY.SecondMoment = readBinaryData([datadir slash detector.Name '_2'],[length(pMCROfXAndY.Y)-1,length(pMCROfXAndY.X)-1]);
                pMCROfXAndY.Stdev = sqrt((pMCROfXAndY.SecondMoment - (pMCROfXAndY.Mean .* pMCROfXAndY.Mean)) / (databaseInputJson.N));
            end
            results{di}.pMCROfXAndY = pMCROfXAndY;
        case 'pMCROfFx'
            pMCROfFx.Name = detector.Name;
            tempFx = detector.Fx;
            pMCROfFx.Fx = linspace((tempFx.Start), (tempFx.Stop), (tempFx.Count));
            pMCROfFx.Fx_Midpoints = pMCROfFx.Fx;
            tempData = readBinaryData([datadir slash detector.Name],2*length(pMCROfFx.Fx)); 
            pMCROfFx.Mean = tempData(1:2:end) + 1i*tempData(2:2:end);                       
            if(detector.TallySecondMoment && exist([datadir slash detector.Name '_2'],'file'))
                tempData = readBinaryData([datadir slash detector.Name '_2'],2*length(pMCROfFx.Fx));
                pMCROfFx.SecondMoment = tempData(1:2:end) + 1i*tempData(2:2:end);
                pMCROfFx.Stdev = sqrt((pMCROfFx.SecondMoment + real(pMCROfFx.Mean) .* real(pMCROfFx.Mean) + ...
                    imag(pMCROfFx.Mean) .* imag(pMCROfFx.Mean)) / databaseInputJson.N);
            end
            results{di}.pMCROfFx = pMCROfFx;
    end %detector.Name switch
end

function json_parsed = readAndParseJson(filename)
json_strings = textread(filename, '%s',  'whitespace', '', 'bufsize', 65536);
json_parsed = loadjson(json_strings{1});
=======
function results = loadMCResults(outdir, dataname)

slash = filesep;  % get correct path delimiter for platform
datadir = [outdir slash dataname];

%json = readAndParseJson([datadir slash 'infile_' dataname '.txt']);
json = readAndParseJson([datadir slash dataname '.txt']);
postProcessorResults = false;
if (exist([datadir slash dataname '_database_infile.txt'],'file'))
    postProcessorResults = true;
    databaseInputJson = readAndParseJson([datadir slash dataname '_database_infile.txt']);
end
numDetectors = length(json.DetectorInputs);
for di = 1:numDetectors
    detector = json.DetectorInputs{di};
    switch(detector.TallyType)
        case 'RDiffuse'
            RDiffuse.Name = detector.Name;
            RDiffuse_txt = readAndParseJson([datadir slash detector.Name '.txt']);
            RDiffuse.Mean = RDiffuse_txt.Mean;              
            RDiffuse.SecondMoment = RDiffuse_txt.SecondMoment;
            RDiffuse.Stdev = sqrt((RDiffuse.SecondMoment - (RDiffuse.Mean .* RDiffuse.Mean)) / json.N); 
            results{di}.RDiffuse = RDiffuse;
        case 'RSpecular'
            RSpecular.Name = detector.Name;
            RSpecular_txt = readAndParseJson([datadir slash detector.Name '.txt']);
            RSpecular.Mean = RSpecular_txt.Mean;              
            RSpecular.SecondMoment = RSpecular_txt.SecondMoment;
            RSpecular.Stdev = sqrt((RSpecular.SecondMoment - (RSpecular.Mean .* RSpecular.Mean)) / json.N); 
            results{di}.RSpecular = RSpecular;
        case 'ROfRho'
            ROfRho.Name = detector.Name;
            tempRho = detector.Rho;
            ROfRho.Rho = linspace((tempRho.Start), (tempRho.Stop), (tempRho.Count));
            ROfRho.Rho_Midpoints = (ROfRho.Rho(1:end-1) + ROfRho.Rho(2:end))/2;
            ROfRho.Mean = readBinaryData([datadir slash detector.Name],length(ROfRho.Rho)-1);              
            if(detector.TallySecondMoment && exist([datadir slash detector.Name '_2'],'file'))
                ROfRho.SecondMoment = readBinaryData([datadir slash detector.Name '_2'],length(ROfRho.Rho)-1);
                ROfRho.Stdev = sqrt((ROfRho.SecondMoment - (ROfRho.Mean .* ROfRho.Mean)) / json.N);
            end
            results{di}.ROfRho = ROfRho;
        case 'ROfAngle'
            ROfAngle.Name = detector.Name;
            tempAngle = detector.Angle;
            ROfAngle.Angle = linspace((tempAngle.Start), (tempAngle.Stop), (tempAngle.Count));
            ROfAngle.Angle_Midpoints = (ROfAngle.Angle(1:end-1) + ROfAngle.Angle(2:end))/2;
            ROfAngle.Mean = readBinaryData([datadir slash detector.Name],length(ROfAngle.Angle)-1);              
            if(detector.TallySecondMoment && exist([datadir slash detector.Name '_2'],'file'))
                ROfAngle.SecondMoment = readBinaryData([datadir slash detector.Name '_2'],length(ROfAngle.Angle)-1);
                ROfAngle.Stdev = sqrt((ROfAngle.SecondMoment - (ROfAngle.Mean .* ROfAngle.Mean)) / json.N);
            end
            results{di}.ROfAngle = ROfAngle;
        case 'ROfXAndY'
            ROfXAndY.Name = detector.Name;
            tempX = detector.X;
            tempY = detector.Y;
            ROfXAndY.X = linspace((tempX.Start), (tempX.Stop), (tempX.Count));
            ROfXAndY.Y = linspace((tempY.Start), (tempY.Stop), (tempY.Count));
            ROfXAndY.X_Midpoints = (ROfXAndY.X(1:end-1) + ROfXAndY.X(2:end))/2;
            ROfXAndY.Y_Midpoints = (ROfXAndY.Y(1:end-1) + ROfXAndY.Y(2:end))/2;
            ROfXAndY.Mean = readBinaryData([datadir slash detector.Name],[length(ROfXAndY.Y)-1,length(ROfXAndY.X)-1]);  % read column major json binary  
            if(detector.TallySecondMoment && exist([datadir slash detector.Name '_2'],'file'))
                ROfXAndY.SecondMoment = readBinaryData([datadir slash detector.Name '_2'],[length(ROfXAndY.Y)-1,length(ROfXAndY.X)-1]); 
                ROfXAndY.Stdev = sqrt((ROfXAndY.SecondMoment - (ROfXAndY.Mean .* ROfXAndY.Mean)) / json.N); 
            end      
            results{di}.ROfXAndY = ROfXAndY;
        case 'ROfRhoAndTime'
            ROfRhoAndTime.Name = detector.Name;
            tempRho = detector.Rho;
            tempTime = detector.Time;
            ROfRhoAndTime.Rho = linspace((tempRho.Start), (tempRho.Stop), (tempRho.Count));
            ROfRhoAndTime.Time = linspace((tempTime.Start), (tempTime.Stop), (tempTime.Count));
            ROfRhoAndTime.Rho_Midpoints = (ROfRhoAndTime.Rho(1:end-1) + ROfRhoAndTime.Rho(2:end))/2;
            ROfRhoAndTime.Time_Midpoints = (ROfRhoAndTime.Time(1:end-1) + ROfRhoAndTime.Time(2:end))/2;
            ROfRhoAndTime.Mean = readBinaryData([datadir slash detector.Name],[length(ROfRhoAndTime.Time)-1,length(ROfRhoAndTime.Rho)-1]); % read column major json binary             
            if(detector.TallySecondMoment && exist([datadir slash detector.Name '_2'],'file'))
                ROfRhoAndTime.SecondMoment = readBinaryData([datadir slash detector.Name '_2'],[length(ROfRhoAndTime.Time)-1,length(ROfRhoAndTime.Rho)-1]);
                ROfRhoAndTime.Stdev = sqrt((ROfRhoAndTime.SecondMoment - (ROfRhoAndTime.Mean .* ROfRhoAndTime.Mean)) / json.N);
            end
            results{di}.ROfRhoAndTime = ROfRhoAndTime;
        case 'ROfRhoAndMaxDepth'
            ROfRhoAndMaxDepth.Name = detector.Name;
            tempRho = detector.Rho;
            tempMaxDepth = detector.MaxDepth;
            ROfRhoAndMaxDepth.Rho = linspace((tempRho.Start), (tempRho.Stop), (tempRho.Count));
            ROfRhoAndMaxDepth.MaxDepth = linspace((tempMaxDepth.Start), (tempMaxDepth.Stop), (tempMaxDepth.Count));
            ROfRhoAndMaxDepth.Rho_Midpoints = (ROfRhoAndMaxDepth.Rho(1:end-1) + ROfRhoAndMaxDepth.Rho(2:end))/2;
            ROfRhoAndMaxDepth.MaxDepth_Midpoints = (ROfRhoAndMaxDepth.MaxDepth(1:end-1) + ROfRhoAndMaxDepth.MaxDepth(2:end))/2;
            ROfRhoAndMaxDepth.Mean = readBinaryData([datadir slash detector.Name],[length(ROfRhoAndMaxDepth.MaxDepth)-1,length(ROfRhoAndMaxDepth.Rho)-1]); % read column major json binary             
            if(detector.TallySecondMoment && exist([datadir slash detector.Name '_2'],'file'))
                ROfRhoAndMaxDepth.SecondMoment = readBinaryData([datadir slash detector.Name '_2'],[length(ROfRhoAndMaxDepth.MaxDepth)-1,length(ROfRhoAndMaxDepth.Rho)-1]);
                ROfRhoAndMaxDepth.Stdev = sqrt((ROfRhoAndMaxDepth.SecondMoment - (ROfRhoAndMaxDepth.Mean .* ROfRhoAndMaxDepth.Mean)) / json.N);
            end
            results{di}.ROfRhoAndMaxDepth = ROfRhoAndMaxDepth; 
        case 'ROfRhoAndAngle'
            ROfRhoAndAngle.Name = detector.Name;
            tempRho = detector.Rho;
            tempAngle = detector.Angle;
            ROfRhoAndAngle.Rho = linspace((tempRho.Start), (tempRho.Stop), (tempRho.Count));
            ROfRhoAndAngle.Angle = linspace((tempAngle.Start), (tempAngle.Stop), (tempAngle.Count));
            ROfRhoAndAngle.Rho_Midpoints = (ROfRhoAndAngle.Rho(1:end-1) + ROfRhoAndAngle.Rho(2:end))/2;
            ROfRhoAndAngle.Angle_Midpoints = (ROfRhoAndAngle.Angle(1:end-1) + ROfRhoAndAngle.Angle(2:end))/2;
            ROfRhoAndAngle.Mean = readBinaryData([datadir slash detector.Name],[length(ROfRhoAndAngle.Angle)-1,length(ROfRhoAndAngle.Rho)-1]); % read column major json binary
            if(detector.TallySecondMoment && exist([datadir slash detector.Name '_2'],'file'))
                ROfRhoAndAngle.SecondMoment = readBinaryData([datadir slash detector.Name '_2'],[length(ROfRhoAndAngle.Angle)-1,length(ROfRhoAndAngle.Rho)-1]); 
                ROfRhoAndAngle.Stdev = sqrt((ROfRhoAndAngle.SecondMoment - (ROfRhoAndAngle.Mean .* ROfRhoAndAngle.Mean)) / json.N); 
            end
            results{di}.ROfRhoAndAngle = ROfRhoAndAngle;
        case 'ROfRhoAndOmega'
            ROfRhoAndOmega.Name = detector.Name;
            tempRho = detector.Rho;
            tempOmega = detector.Omega;
            ROfRhoAndOmega.Rho = linspace((tempRho.Start), (tempRho.Stop), (tempRho.Count));
            ROfRhoAndOmega.Omega = linspace((tempOmega.Start), (tempOmega.Stop), (tempOmega.Count));
            ROfRhoAndOmega.Omega_Midpoints = ROfRhoAndOmega.Omega; % omega is not binned, value is used
            ROfRhoAndOmega.Rho_Midpoints = (ROfRhoAndOmega.Rho(1:end-1) + ROfRhoAndOmega.Rho(2:end))/2;
            tempData = readBinaryData([datadir slash detector.Name],[2*length(ROfRhoAndOmega.Omega),(length(ROfRhoAndOmega.Rho)-1)]); % read column major json binary
            ROfRhoAndOmega.Mean = tempData(1:2:end,:) + 1i*tempData(2:2:end,:);
            ROfRhoAndOmega.Amplitude = abs(ROfRhoAndOmega.Mean);
            ROfRhoAndOmega.Phase = -angle(ROfRhoAndOmega.Mean);
            if(detector.TallySecondMoment && exist([datadir slash detector.Name '_2'],'file'))
                tempData = readBinaryData([datadir slash detector.Name '_2'],[2*length(ROfRhoAndOmega.Omega),(length(ROfRhoAndOmega.Rho)-1)]); % 2x omega for re and im  
                ROfRhoAndOmega.SecondMoment =  tempData(1:2:end,:) + tempData(2:2:end,:); % SecondMoment=E[re^2]+E[im^2] is real
                % SD=sqrt( SecondMoment - E[re]^2 - E[im]^2 )
                ROfRhoAndOmega.Stdev = sqrt((ROfRhoAndOmega.SecondMoment - real(ROfRhoAndOmega.Mean) .* real(ROfRhoAndOmega.Mean) ...
                                                                         - imag(ROfRhoAndOmega.Mean) .* imag(ROfRhoAndOmega.Mean)) / json.N);
            end            
            results{di}.ROfRhoAndOmega = ROfRhoAndOmega;
        case 'ROfFx'
            ROfFx.Name = detector.Name;
            tempFx = detector.Fx;
            ROfFx.Fx = linspace((tempFx.Start), (tempFx.Stop), (tempFx.Count));
            ROfFx.Fx_Midpoints = ROfFx.Fx;
            tempData = readBinaryData([datadir slash detector.Name],2*length(ROfFx.Fx));
            ROfFx.Mean = tempData(1:2:end) + 1i*tempData(2:2:end);  
            ROfFx.Amplitude = abs(ROfFx.Mean);
            ROfFx.Phase = -angle(ROfFx.Mean);
            if(detector.TallySecondMoment && exist([datadir slash detector.Name '_2'],'file'))
                tempData = readBinaryData([datadir slash detector.Name '_2'],2*length(ROfFx.Fx));
                ROfFx.SecondMoment = tempData(1:2:end) + tempData(2:2:end); % SecondMoment=E[re^2]+E[im^2] is real
                % SD=sqrt( SecondMoment - E[re]^2 - E[im]^2 )
                ROfFx.Stdev = sqrt((ROfFx.SecondMoment - real(ROfFx.Mean) .* real(ROfFx.Mean) ...
                                                       - imag(ROfFx.Mean) .* imag(ROfFx.Mean)) / json.N);
            end
            results{di}.ROfFx = ROfFx;
        case 'ROfFxAndTime'
            ROfFxAndTime.Name = detector.Name;
            tempFx = detector.Fx;
            tempTime = detector.Time;
            ROfFxAndTime.Fx = linspace((tempFx.Start), (tempFx.Stop), (tempFx.Count));
            ROfFxAndTime.Time = linspace((tempTime.Start), (tempTime.Stop), (tempTime.Count));
            ROfFxAndTime.Fx_Midpoints = ROfFxAndTime.Fx;
            ROfFxAndTime.Time_Midpoints = (ROfFxAndTime.Time(1:end-1) + ROfFxAndTime.Time(2:end))/2;
            tempData = readBinaryData([datadir slash detector.Name],[2*(length(ROfFxAndTime.Time)-1), length(ROfFxAndTime.Fx)]); % column major but complex
            ROfFxAndTime.Mean = tempData(1:2:end,:) + 1i*tempData(2:2:end,:);  
            ROfFxAndTime.Amplitude = abs(ROfFxAndTime.Mean);
            ROfFxAndTime.Phase = -angle(ROfFxAndTime.Mean);
            if(detector.TallySecondMoment && exist([datadir slash detector.Name '_2'],'file'))
                tempData = readBinaryData([datadir slash detector.Name '_2'],[2*(length(ROfFxAndTime.Time)-1), length(ROfFxAndTime.Fx)]);
                ROfFxAndTime.SecondMoment = tempData(1:2:end,:) + tempData(2:2:end,:); % SecondMoment=E[re^2]+E[im^2] is real
                % SD=sqrt( SecondMoment - E[re]^2 - E[im]^2 )
                ROfFxAndTime.Stdev = sqrt((ROfFxAndTime.SecondMoment - real(ROfFxAndTime.Mean) .* real(ROfFxAndTime.Mean) ...
                                                       - imag(ROfFxAndTime.Mean) .* imag(ROfFxAndTime.Mean)) / json.N);
            end
            results{di}.ROfFxAndTime = ROfFxAndTime;
        case 'ROfFxAndAngle'
            ROfFxAndAngle.Name = detector.Name;
            tempFx = detector.Fx;
            tempAngle = detector.Angle;
            ROfFxAndAngle.Fx = linspace((tempFx.Start), (tempFx.Stop), (tempFx.Count));
            ROfFxAndAngle.Angle = linspace((tempAngle.Start), (tempAngle.Stop), (tempAngle.Count));
            ROfFxAndAngle.Fx_Midpoints = ROfFxAndAngle.Fx;
            ROfFxAndAngle.Angle_Midpoints = (ROfFxAndAngle.Angle(1:end-1) + ROfFxAndAngle.Angle(2:end))/2;
            tempData = readBinaryData([datadir slash detector.Name],[2*(length(ROfFxAndAngle.Angle)-1), length(ROfFxAndAngle.Fx)]); % column major but complex
            ROfFxAndAngle.Mean = tempData(1:2:end,:) + 1i*tempData(2:2:end,:);  
            ROfFxAndAngle.Amplitude = abs(ROfFxAndAngle.Mean);
            ROfFxAndAngle.Phase = -angle(ROfFxAndAngle.Mean);
            if(detector.TallySecondMoment && exist([datadir slash detector.Name '_2'],'file'))
                tempData = readBinaryData([datadir slash detector.Name '_2'],[2*(length(ROfFxAndAngle.Angle)-1), length(ROfFxAndAngle.Fx)]);
                ROfFxAndAngle.SecondMoment = tempData(1:2:end,:) + tempData(2:2:end,:); % SecondMoment=E[re^2]+E[im^2] is real
                % SD=sqrt( SecondMoment - E[re]^2 - E[im]^2 )
                ROfFxAndAngle.Stdev = sqrt((ROfFxAndAngle.SecondMoment - real(ROfFxAndAngle.Mean) .* real(ROfFxAndAngle.Mean) ...
                                                       - imag(ROfFxAndAngle.Mean) .* imag(ROfFxAndAngle.Mean)) / json.N);
            end
            results{di}.ROfFxAndAngle = ROfFxAndAngle;
        case 'TDiffuse'
            TDiffuse.Name = detector.Name;
            TDiffuse_txt = readAndParseJson([datadir slash detector.Name '.txt']);
            TDiffuse.Mean = TDiffuse_txt.Mean;              
            TDiffuse.SecondMoment = TDiffuse_txt.SecondMoment; 
            TDiffuse.Stdev = sqrt((TDiffuse.SecondMoment - (TDiffuse.Mean .* TDiffuse.Mean)) / json.N);
            results{di}.TDiffuse = TDiffuse;
        case 'TOfRho'
            TOfRho.Name = detector.Name;
            tempRho = detector.Rho;
            TOfRho.Rho = linspace((tempRho.Start), (tempRho.Stop), (tempRho.Count));
            TOfRho.Rho_Midpoints = (TOfRho.Rho(1:end-1) + TOfRho.Rho(2:end))/2;
            TOfRho.Mean = readBinaryData([datadir slash detector.Name],length(TOfRho.Rho)-1);              
            if(detector.TallySecondMoment && exist([datadir slash detector.Name '_2'],'file'))
                TOfRho.SecondMoment = readBinaryData([datadir slash detector.Name '_2'],length(TOfRho.Rho)-1);
                TOfRho.Stdev = sqrt((TOfRho.SecondMoment - (TOfRho.Mean .* TOfRho.Mean)) / json.N);
            end
            results{di}.TOfRho = TOfRho;
        case 'TOfAngle'
            TOfAngle.Name = detector.Name;
            tempAngle = detector.Angle;
            TOfAngle.Angle = linspace((tempAngle.Start), (tempAngle.Stop), (tempAngle.Count));
            TOfAngle.Angle_Midpoints = (TOfAngle.Angle(1:end-1) + TOfAngle.Angle(2:end))/2;
            TOfAngle.Mean = readBinaryData([datadir slash detector.Name],length(ROfAngle.Angle)-1);              
            if(detector.TallySecondMoment && exist([datadir slash detector.Name '_2'],'file'))
                TOfAngle.SecondMoment = readBinaryData([datadir slash detector.Name '_2'],length(TOfAngle.Angle)-1);
                TOfAngle.Stdev = sqrt((TOfAngle.SecondMoment - (TOfAngle.Mean .* TOfAngle.Mean)) / json.N);
            end
            results{di}.TOfAngle = TOfAngle;
        case 'TOfRhoAndAngle'
            TOfRhoAndAngle.Name = detector.Name;
            tempRho = detector.Rho;
            tempAngle = detector.Angle;
            TOfRhoAndAngle.Rho = linspace((tempRho.Start), (tempRho.Stop), (tempRho.Count));
            TOfRhoAndAngle.Angle = linspace((tempAngle.Start), (tempAngle.Stop), (tempAngle.Count));
            TOfRhoAndAngle.Rho_Midpoints = (TOfRhoAndAngle.Rho(1:end-1) + TOfRhoAndAngle.Rho(2:end))/2;
            TOfRhoAndAngle.Angle_Midpoints = (TOfRhoAndAngle.Angle(1:end-1) + TOfRhoAndAngle.Angle(2:end))/2;
            TOfRhoAndAngle.Mean = readBinaryData([datadir slash detector.Name],[length(ROfRhoAndAngle.Angle)-1,length(TOfRhoAndAngle.Rho)-1]);
            if(detector.TallySecondMoment && exist([datadir slash detector.Name '_2'],'file'))
                TOfRhoAndAngle.SecondMoment = readBinaryData([datadir slash detector.Name '_2'],[length(TOfRhoAndAngle.Angle)-1,length(TOfRhoAndAngle.Rho)-1]); 
                TOfRhoAndAngle.Stdev = sqrt((TOfRhoAndAngle.SecondMoment - (TOfRhoAndAngle.Mean .* TOfRhoAndAngle.Mean)) / json.N); 
            end
            results{di}.TOfRhoAndAngle = TOfRhoAndAngle;
        case 'TOfXAndY'
            TOfXAndY.Name = detector.Name;
            tempX = detector.X;
            tempY = detector.Y;
            TOfXAndY.X = linspace((tempX.Start), (tempX.Stop), (tempX.Count));
            TOfXAndY.Y = linspace((tempY.Start), (tempY.Stop), (tempY.Count));
            TOfXAndY.X_Midpoints = (TOfXAndY.X(1:end-1) + TOfXAndY.X(2:end))/2;
            TOfXAndY.Y_Midpoints = (TOfXAndY.Y(1:end-1) + TOfXAndY.Y(2:end))/2;
            TOfXAndY.Mean = readBinaryData([datadir slash detector.Name],[length(TOfXAndY.Y)-1,length(TOfXAndY.X)-1]);  % read column major json binary  
            if(detector.TallySecondMoment && exist([datadir slash detector.Name '_2'],'file'))
                TOfXAndY.SecondMoment = readBinaryData([datadir slash detector.Name '_2'],[length(TOfXAndY.Y)-1,length(TOfXAndY.X)-1]); 
                TOfXAndY.Stdev = sqrt((TOfXAndY.SecondMoment - (TOfXAndY.Mean .* TOfXAndY.Mean)) / json.N); 
            end      
            results{di}.TOfXAndY = TOfXAndY;
		case 'TOfFx'
            TOfFx.Name = detector.Name;
            tempFx = detector.Fx;
            TOfFx.Fx = linspace((tempFx.Start), (tempFx.Stop), (tempFx.Count));
            TOfFx.Fx_Midpoints = TOfFx.Fx;
            tempData = readBinaryData([datadir slash detector.Name],2*length(TOfFx.Fx));
            TOfFx.Mean = tempData(1:2:end) + 1i*tempData(2:2:end);     
            TOfFx.Amplitude = abs(TOfFx.Mean);
            TOfFx.Phase = -angle(TOfFx.Mean);
            if(detector.TallySecondMoment && exist([datadir slash detector.Name '_2'],'file'))
                tempData = readBinaryData([datadir slash detector.Name '_2'],2*length(TOfFx.Fx));
                TOfFx.SecondMoment = tempData(1:2:end) + tempData(2:2:end); % SecondMoment=E[re^2]+E[im^2] is real
                % SD=sqrt( SecondMoment - E[re]^2 - E[im]^2 )
                TOfFx.Stdev = sqrt((TOfFx.SecondMoment - real(TOfFx.Mean) .* real(TOfFx.Mean) ...
                                                       - imag(TOfFx.Mean) .* imag(TOfFx.Mean)) / json.N);
            end
            results{di}.TOfFx = TOfFx;
        case 'ATotal'
            ATotal.Name = detector.Name;
            ATotal_txt = readAndParseJson([datadir slash detector.Name '.txt']);
            ATotal.Mean = ATotal_txt.Mean;              
            ATotal.SecondMoment = ATotal_txt.SecondMoment; 
            ATotal.Stdev = sqrt((ATotal.SecondMoment - (ATotal.Mean .* ATotal.Mean)) / (json.N));
            results{di}.ATotal = ATotal;
        case 'AOfRhoAndZ'
            AOfRhoAndZ.Name = detector.Name;
            tempRho = detector.Rho;
            tempZ = detector.Z;
            AOfRhoAndZ.Rho = linspace((tempRho.Start), (tempRho.Stop), (tempRho.Count));
            AOfRhoAndZ.Z = linspace((tempZ.Start), (tempZ.Stop), (tempZ.Count));
            AOfRhoAndZ.Rho_Midpoints = (AOfRhoAndZ.Rho(1:end-1) + AOfRhoAndZ.Rho(2:end))/2;
            AOfRhoAndZ.Z_Midpoints = (AOfRhoAndZ.Z(1:end-1) + AOfRhoAndZ.Z(2:end))/2;
            AOfRhoAndZ.Mean = readBinaryData([datadir slash detector.Name],[length(AOfRhoAndZ.Z)-1,length(AOfRhoAndZ.Rho)-1]); % read column major json binary
            if(detector.TallySecondMoment && exist([datadir slash detector.Name '_2'],'file'))
                AOfRhoAndZ.SecondMoment = readBinaryData([datadir slash detector.Name '_2'],[length(AOfRhoAndZ.Z)-1,length(AOfRhoAndZ.Rho)-1]); 
                AOfRhoAndZ.Stdev = sqrt((AOfRhoAndZ.SecondMoment - (AOfRhoAndZ.Mean .* AOfRhoAndZ.Mean)) / json.N); 
            end
            results{di}.AOfRhoAndZ = AOfRhoAndZ;
        case 'AOfXAndYAndZ'
            AOfXAndYAndZ.Name = detector.Name;
            tempX = detector.X;
            tempY = detector.Y;
            tempZ = detector.Z;
            AOfXAndYAndZ.X = linspace((tempX.Start), (tempX.Stop), (tempX.Count));
            AOfXAndYAndZ.Y = linspace((tempY.Start), (tempY.Stop), (tempY.Count));
            AOfXAndYAndZ.Z = linspace((tempZ.Start), (tempZ.Stop), (tempZ.Count));
            AOfXAndYAndZ.X_Midpoints = (AOfXAndYAndZ.X(1:end-1) + AOfXAndYAndZ.X(2:end))/2;
            AOfXAndYAndZ.Y_Midpoints = (AOfXAndYAndZ.Y(1:end-1) + AOfXAndYAndZ.Y(2:end))/2;
            AOfXAndYAndZ.Z_Midpoints = (AOfXAndYAndZ.Z(1:end-1) + AOfXAndYAndZ.Z(2:end))/2;
            AOfXAndYAndZ.Mean = readBinaryData([datadir slash detector.Name],[(length(AOfXAndYAndZ.X)-1) * (length(AOfXAndYAndZ.Y)-1) * (length(AOfXAndYAndZ.Z)-1)]); 
            AOfXAndYAndZ.Mean = reshape(AOfXAndYAndZ.Mean, ...% read column major json binary
                [length(AOfXAndYAndZ.Z)-1,length(AOfXAndYAndZ.Y)-1,length(AOfXAndYAndZ.X)-1]);
            if(detector.TallySecondMoment && exist([datadir slash detector.Name '_2'],'file'))
                AOfXAndYAndZ.SecondMoment = readBinaryData([datadir slash detector.Name '_2'], ...
                    [(length(AOfXAndYAndZ.X)-1) * (length(AOfXAndYAndZ.Y)-1) * (length(AOfXAndYAndZ.Z)-1)]);
                AOfXAndYAndZ.SecondMoment = reshape(AOfXAndYAndZ.SecondMoment, ... % column major json binary
                    [length(AOfXAndYAndZ.Z)-1,length(AOfXAndYAndZ.Y)-1,length(AOfXAndYAndZ.X)-1]);
                AOfXAndYAndZ.Stdev = sqrt((AOfXAndYAndZ.SecondMoment - (AOfXAndYAndZ.Mean .* AOfXAndYAndZ.Mean)) / json.N);  
            end
            results{di}.AOfXAndYAndZ = AOfXAndYAndZ;
        case 'ATotalBoundingVolume'
            ATotalBoundingVolume.Name = detector.Name;
            ATotalBoundingVolume_txt = readAndParseJson([datadir slash detector.Name '.txt']);
            ATotalBoundingVolume.Mean = ATotalBoundingVolume_txt.Mean;              
            ATotalBoundingVolume.SecondMoment = ATotalBoundingVolume_txt.SecondMoment; 
            ATotalBoundingVolume.Stdev = sqrt((ATotalBoundingVolume.SecondMoment - (ATotalBoundingVolume.Mean .* ATotalBoundingVolume.Mean)) / (json.N));
            results{di}.ATotalBoundingVolume = ATotalBoundingVolume;
        case 'FluenceOfRhoAndZ'
            FluenceOfRhoAndZ.Name = detector.Name;
            tempRho = detector.Rho;
            tempZ = detector.Z;
            FluenceOfRhoAndZ.Rho = linspace((tempRho.Start), (tempRho.Stop), (tempRho.Count));
            FluenceOfRhoAndZ.Z = linspace((tempZ.Start), (tempZ.Stop), (tempZ.Count));
            FluenceOfRhoAndZ.Rho_Midpoints = (FluenceOfRhoAndZ.Rho(1:end-1) + FluenceOfRhoAndZ.Rho(2:end))/2;
            FluenceOfRhoAndZ.Z_Midpoints = (FluenceOfRhoAndZ.Z(1:end-1) + FluenceOfRhoAndZ.Z(2:end))/2;
            FluenceOfRhoAndZ.Mean = readBinaryData([datadir slash detector.Name],[length(FluenceOfRhoAndZ.Z)-1,length(FluenceOfRhoAndZ.Rho)-1]); % read column major binary
            if(detector.TallySecondMoment && exist([datadir slash detector.Name '_2'],'file'))
                FluenceOfRhoAndZ.SecondMoment = readBinaryData([datadir slash detector.Name '_2'],[length(FluenceOfRhoAndZ.Z)-1,length(FluenceOfRhoAndZ.Rho)-1]);
                FluenceOfRhoAndZ.Stdev = sqrt((FluenceOfRhoAndZ.SecondMoment - (FluenceOfRhoAndZ.Mean .* FluenceOfRhoAndZ.Mean)) / json.N);  
            end
            results{di}.FluenceOfRhoAndZ = FluenceOfRhoAndZ;
        case 'FluenceOfRhoAndZAndTime'
            FluenceOfRhoAndZAndTime.Name = detector.Name;
            tempRho = detector.Rho;
            tempZ = detector.Z;
            tempTime = detector.Time;
            FluenceOfRhoAndZAndTime.Rho = linspace((tempRho.Start), (tempRho.Stop), (tempRho.Count));
            FluenceOfRhoAndZAndTime.Z = linspace((tempZ.Start), (tempZ.Stop), (tempZ.Count));
            FluenceOfRhoAndZAndTime.Time = linspace((tempTime.Start), (tempTime.Stop), (tempTime.Count));
            FluenceOfRhoAndZAndTime.Rho_Midpoints = (FluenceOfRhoAndZAndTime.Rho(1:end-1) + FluenceOfRhoAndZAndTime.Rho(2:end))/2;
            FluenceOfRhoAndZAndTime.Z_Midpoints = (FluenceOfRhoAndZAndTime.Z(1:end-1) + FluenceOfRhoAndZAndTime.Z(2:end))/2;
            FluenceOfRhoAndZAndTime.Time_Midpoints = (FluenceOfRhoAndZAndTime.Time(1:end-1) + FluenceOfRhoAndZAndTime.Time(2:end))/2;
            FluenceOfRhoAndZAndTime.Mean = readBinaryData([datadir slash detector.Name], ...
                [(length(FluenceOfRhoAndZAndTime.Rho)-1)*(length(FluenceOfRhoAndZAndTime.Z)-1)*(length(FluenceOfRhoAndZAndTime.Time)-1)]); 
            FluenceOfRhoAndZAndTime.Mean = reshape(FluenceOfRhoAndZAndTime.Mean, ...% column major json binary
                [length(FluenceOfRhoAndZAndTime.Time)-1,length(FluenceOfRhoAndZAndTime.Z)-1,length(FluenceOfRhoAndZAndTime.Rho)-1]);
            if(detector.TallySecondMoment && exist([datadir slash detector.Name '_2'],'file'))
                FluenceOfRhoAndZAndTime.SecondMoment = readBinaryData([datadir slash detector.Name '_2'], ...
                    [(length(FluenceOfRhoAndZAndTime.Rho)-1)*(length(FluenceOfRhoAndZAndTime.Z)-1)*(length(FluenceOfRhoAndZAndTime.Time)-1)]);
                FluenceOfRhoAndZAndTime.SecondMoment = reshape(FluenceOfRhoAndZAndTime.SecondMoment, ... % column major json binary
                    [length(FluenceOfRhoAndZAndTime.Time)-1,length(FluenceOfRhoAndZAndTime.Z)-1,length(FluenceOfRhoAndZAndTime.Rho)-1]);
                FluenceOfRhoAndZAndTime.Stdev = sqrt((FluenceOfRhoAndZAndTime.SecondMoment - (FluenceOfRhoAndZAndTime.Mean .* FluenceOfRhoAndZAndTime.Mean)) / json.N);  
            end
            results{di}.FluenceOfRhoAndZAndTime = FluenceOfRhoAndZAndTime;        
        case 'FluenceOfRhoAndZAndOmega'
            FluenceOfRhoAndZAndOmega.Name = detector.Name;
            tempRho = detector.Rho;
            tempZ = detector.Z;
            tempOmega = detector.Omega;
            FluenceOfRhoAndZAndOmega.Rho = linspace((tempRho.Start), (tempRho.Stop), (tempRho.Count));
            FluenceOfRhoAndZAndOmega.Z = linspace((tempZ.Start), (tempZ.Stop), (tempZ.Count));
            FluenceOfRhoAndZAndOmega.Omega = linspace((tempOmega.Start), (tempOmega.Stop), (tempOmega.Count));
            FluenceOfRhoAndZAndOmega.Rho_Midpoints = (FluenceOfRhoAndZAndOmega.Rho(1:end-1) + FluenceOfRhoAndZAndOmega.Rho(2:end))/2;
            FluenceOfRhoAndZAndOmega.Z_Midpoints = (FluenceOfRhoAndZAndOmega.Z(1:end-1) + FluenceOfRhoAndZAndOmega.Z(2:end))/2;
            FluenceOfRhoAndZAndOmega.Omega_Midpoints = FluenceOfRhoAndZAndOmega.Omega; % omega is not binned, value is used
            tempData = readBinaryData([datadir slash detector.Name], ...
                [2*(length(FluenceOfRhoAndZAndOmega.Rho)-1)*(length(FluenceOfRhoAndZAndOmega.Z)-1)*(length(FluenceOfRhoAndZAndOmega.Omega))]); 
            tempDataReshape = reshape(tempData, ...% column major json binary
                [2*length(FluenceOfRhoAndZAndOmega.Omega),length(FluenceOfRhoAndZAndOmega.Z)-1,length(FluenceOfRhoAndZAndOmega.Rho)-1]);
            FluenceOfRhoAndZAndOmega.Mean = tempDataReshape(1:2:end,:,:) + 1i*tempDataReshape(2:2:end,:,:);
            FluenceOfRhoAndZAndOmega.Amplitude = abs(FluenceOfRhoAndZAndOmega.Mean);
            FluenceOfRhoAndZAndOmega.Phase = -angle(FluenceOfRhoAndZAndOmega.Mean);
            if(detector.TallySecondMoment && exist([datadir slash detector.Name '_2'],'file'))
                tempData = readBinaryData([datadir slash detector.Name '_2'], ...
                    [2*(length(FluenceOfRhoAndZAndOmega.Rho)-1)*(length(FluenceOfRhoAndZAndOmega.Z)-1)*(length(FluenceOfRhoAndZAndOmega.Omega))]);
                tempDataReshape = reshape(tempData, ... % column major json binary
                    [2*length(FluenceOfRhoAndZAndOmega.Omega),length(FluenceOfRhoAndZAndOmega.Z)-1,length(FluenceOfRhoAndZAndOmega.X)-1]);
                FluenceOfRhoAndZAndOmega.SecondMoment = tempDataReshape(1:2:end,:,:) + tempDataReshape(2:2:end,:,:); % SecondMoment=E[re^2]+E[im^2] is real
                % SD=sqrt( SecondMoment - E[re]^2 - E[im]^2 )
                FluenceOfRhoAndZAndOmega.Stdev = sqrt((FluenceOfRhoAndZAndOmega.SecondMoment - real(FluenceOfRhoAndZAndOmega.Mean) .* real(FluenceOfRhoAndZAndOmega.Mean) ...
                                                                           - imag(FluenceOfRhoAndZAndOmega.Mean) .* imag(FluenceOfRhoAndZAndOmega.Mean)) / json.N);
            end                 
            results{di}.FluenceOfRhoAndZAndOmega = FluenceOfRhoAndZAndOmega;
        case 'FluenceOfXAndYAndZ'
            FluenceOfXAndYAndZ.Name = detector.Name;
            tempX = detector.X;
            tempY = detector.Y;
            tempZ = detector.Z;
            FluenceOfXAndYAndZ.X = linspace((tempX.Start), (tempX.Stop), (tempX.Count));
            FluenceOfXAndYAndZ.Y = linspace((tempY.Start), (tempY.Stop), (tempY.Count));
            FluenceOfXAndYAndZ.Z = linspace((tempZ.Start), (tempZ.Stop), (tempZ.Count));
            FluenceOfXAndYAndZ.X_Midpoints = (FluenceOfXAndYAndZ.X(1:end-1) + FluenceOfXAndYAndZ.X(2:end))/2;
            FluenceOfXAndYAndZ.Y_Midpoints = (FluenceOfXAndYAndZ.Y(1:end-1) + FluenceOfXAndYAndZ.Y(2:end))/2;
            FluenceOfXAndYAndZ.Z_Midpoints = (FluenceOfXAndYAndZ.Z(1:end-1) + FluenceOfXAndYAndZ.Z(2:end))/2;
            FluenceOfXAndYAndZ.Mean = readBinaryData([datadir slash detector.Name],[(length(FluenceOfXAndYAndZ.X)-1) * (length(FluenceOfXAndYAndZ.Y)-1) * (length(FluenceOfXAndYAndZ.Z)-1)]); 
            FluenceOfXAndYAndZ.Mean = reshape(FluenceOfXAndYAndZ.Mean, ...% read column major json binary
                [length(FluenceOfXAndYAndZ.Z)-1,length(FluenceOfXAndYAndZ.Y)-1,length(FluenceOfXAndYAndZ.X)-1]);
            if(detector.TallySecondMoment && exist([datadir slash detector.Name '_2'],'file'))
                FluenceOfXAndYAndZ.SecondMoment = readBinaryData([datadir slash detector.Name '_2'], ...
                    [(length(FluenceOfXAndYAndZ.X)-1) * (length(FluenceOfXAndYAndZ.Y)-1) * (length(FluenceOfXAndYAndZ.Z)-1)]);
                FluenceOfXAndYAndZ.SecondMoment = reshape(FluenceOfXAndYAndZ.SecondMoment, ... % column major json binary
                    [length(FluenceOfXAndYAndZ.Z)-1,length(FluenceOfXAndYAndZ.Y)-1,length(FluenceOfXAndYAndZ.X)-1]);
                FluenceOfXAndYAndZ.Stdev = sqrt((FluenceOfXAndYAndZ.SecondMoment - (FluenceOfXAndYAndZ.Mean .* FluenceOfXAndYAndZ.Mean)) / json.N);  
            end
            results{di}.FluenceOfXAndYAndZ = FluenceOfXAndYAndZ;
        case 'FluenceOfXAndYAndZAndTime'
            FluenceOfXAndYAndZAndTime.Name = detector.Name;
            tempX = detector.X;
            tempY = detector.Y;
            tempZ = detector.Z;
            tempTime = detector.Time;
            FluenceOfXAndYAndZAndTime.X = linspace((tempX.Start), (tempX.Stop), (tempX.Count));
            FluenceOfXAndYAndZAndTime.Y = linspace((tempY.Start), (tempY.Stop), (tempY.Count));
            FluenceOfXAndYAndZAndTime.Z = linspace((tempZ.Start), (tempZ.Stop), (tempZ.Count));
            FluenceOfXAndYAndZAndTime.Time = linspace((tempTime.Start), (tempTime.Stop), (tempTime.Count));
            FluenceOfXAndYAndZAndTime.X_Midpoints = (FluenceOfXAndYAndZAndTime.X(1:end-1) + FluenceOfXAndYAndZAndTime.X(2:end))/2;
            FluenceOfXAndYAndZAndTime.Y_Midpoints = (FluenceOfXAndYAndZAndTime.Y(1:end-1) + FluenceOfXAndYAndZAndTime.Y(2:end))/2;
            FluenceOfXAndYAndZAndTime.Z_Midpoints = (FluenceOfXAndYAndZAndTime.Z(1:end-1) + FluenceOfXAndYAndZAndTime.Z(2:end))/2;
            FluenceOfXAndYAndZAndTime.Time_Midpoints = (FluenceOfXAndYAndZAndTime.Time(1:end-1) + FluenceOfXAndYAndZAndTime.Time(2:end))/2;
            FluenceOfXAndYAndZAndTime.Mean = readBinaryData([datadir slash detector.Name], ...
                [(length(FluenceOfXAndYAndZAndTime.X)-1)*(length(FluenceOfXAndYAndZAndTime.Y)-1)*(length(FluenceOfXAndYAndZAndTime.Z)-1)*(length(FluenceOfXAndYAndZAndTime.Time)-1)]); 
            FluenceOfXAndYAndZAndTime.Mean = reshape(FluenceOfXAndYAndZAndTime.Mean, ...% column major json binary
                [length(FluenceOfXAndYAndZAndTime.Time)-1,length(FluenceOfXAndYAndZAndTime.Z)-1,length(FluenceOfXAndYAndZAndTime.Y)-1,length(FluenceOfXAndYAndZAndTime.X)-1]);
            if(detector.TallySecondMoment && exist([datadir slash detector.Name '_2'],'file'))
                FluenceOfXAndYAndZAndTime.SecondMoment = readBinaryData([datadir slash detector.Name '_2'], ...
                    [(length(FluenceOfXAndYAndZAndTime.X)-1)*(length(FluenceOfXAndYAndZAndTime.Y)-1)*(length(FluenceOfXAndYAndZAndTime.Z)-1)*(length(FluenceOfXAndYAndZAndTime.Time))]);
                FluenceOfXAndYAndZAndTime.SecondMoment = reshape(tempData, ... % column major json binary
                    [length(FluenceOfXAndYAndZAndTime.Time),length(FluenceOfXAndYAndZAndTime.Z)-1,length(FluenceOfXAndYAndZAndTime.Y)-1,length(FluenceOfXAndYAndZAndTime.X)-1]);
                FluenceOfXAndYAndZAndTime.Stdev = sqrt((FluenceOfXAndYAndZAndTime.SecondMoment - (FluenceOfXAndYAndZAndTime.Mean) .* (FluenceOfXAndYAndZAndTime.Mean)) / json.N);
            end                 
            results{di}.FluenceOfXAndYAndZAndTime = FluenceOfXAndYAndZAndTime;            
        case 'FluenceOfXAndYAndZAndOmega'
            FluenceOfXAndYAndZAndOmega.Name = detector.Name;
            tempX = detector.X;
            tempY = detector.Y;
            tempZ = detector.Z;
            tempOmega = detector.Omega;
            FluenceOfXAndYAndZAndOmega.X = linspace((tempX.Start), (tempX.Stop), (tempX.Count));
            FluenceOfXAndYAndZAndOmega.Y = linspace((tempY.Start), (tempY.Stop), (tempY.Count));
            FluenceOfXAndYAndZAndOmega.Z = linspace((tempZ.Start), (tempZ.Stop), (tempZ.Count));
            FluenceOfXAndYAndZAndOmega.Omega = linspace((tempOmega.Start), (tempOmega.Stop), (tempOmega.Count));
            FluenceOfXAndYAndZAndOmega.X_Midpoints = (FluenceOfXAndYAndZAndOmega.X(1:end-1) + FluenceOfXAndYAndZAndOmega.X(2:end))/2;
            FluenceOfXAndYAndZAndOmega.Y_Midpoints = (FluenceOfXAndYAndZAndOmega.Y(1:end-1) + FluenceOfXAndYAndZAndOmega.Y(2:end))/2;
            FluenceOfXAndYAndZAndOmega.Z_Midpoints = (FluenceOfXAndYAndZAndOmega.Z(1:end-1) + FluenceOfXAndYAndZAndOmega.Z(2:end))/2;
            FluenceOfXAndYAndZAndOmega.Omega_Midpoints = FluenceOfXAndYAndZAndOmega.Omega; % omega is not binned, value is used
            tempData = readBinaryData([datadir slash detector.Name], ...
                [2*(length(FluenceOfXAndYAndZAndOmega.X)-1)*(length(FluenceOfXAndYAndZAndOmega.Y)-1)*(length(FluenceOfXAndYAndZAndOmega.Z)-1)*(length(FluenceOfXAndYAndZAndOmega.Omega))]); 
            tempDataReshape = reshape(tempData, ...% column major json binary
                [2*length(FluenceOfXAndYAndZAndOmega.Omega),length(FluenceOfXAndYAndZAndOmega.Z)-1,length(FluenceOfXAndYAndZAndOmega.Y)-1,length(FluenceOfXAndYAndZAndOmega.X)-1]);
            FluenceOfXAndYAndZAndOmega.Mean = tempDataReshape(1:2:end,:,:,:) + 1i*tempDataReshape(2:2:end,:,:,:);
            FluenceOfXAndYAndZAndOmega.Amplitude = abs(FluenceOfXAndYAndZAndOmega.Mean);
            FluenceOfXAndYAndZAndOmega.Phase = -angle(FluenceOfXAndYAndZAndOmega.Mean);
            if(detector.TallySecondMoment && exist([datadir slash detector.Name '_2'],'file'))
                tempData = readBinaryData([datadir slash detector.Name '_2'], ...
                    [2*(length(FluenceOfXAndYAndZAndOmega.X)-1)*(length(FluenceOfXAndYAndZAndOmega.Y)-1)*(length(FluenceOfXAndYAndZAndOmega.Z)-1)*(length(FluenceOfXAndYAndZAndOmega.Omega))]);
                tempDataReshape = reshape(tempData, ... % column major json binary
                    [2*length(FluenceOfXAndYAndZAndOmega.Omega),length(FluenceOfXAndYAndZAndOmega.Z)-1,length(FluenceOfXAndYAndZAndOmega.Y)-1,length(FluenceOfXAndYAndZAndOmega.X)-1]);
                FluenceOfXAndYAndZAndOmega.SecondMoment = tempDataReshape(1:2:end,:,:,:) + tempDataReshape(2:2:end,:,:,:); % SecondMoment=E[re^2]+E[im^2] is real
                % SD=sqrt( SecondMoment - E[re]^2 - E[im]^2 )
                FluenceOfXAndYAndZAndOmega.Stdev = sqrt((FluenceOfXAndYAndZAndOmega.SecondMoment - real(FluenceOfXAndYAndZAndOmega.Mean) .* real(FluenceOfXAndYAndZAndOmega.Mean) ...
                                                                           - imag(FluenceOfXAndYAndZAndOmega.Mean) .* imag(FluenceOfXAndYAndZAndOmega.Mean)) / json.N);
            end                 
            results{di}.FluenceOfXAndYAndZAndOmega = FluenceOfXAndYAndZAndOmega;
        case 'FluenceOfXAndYAndZAndStartingXAndY'
            FluenceOfXAndYAndZAndStartingXAndY.Name = detector.Name;
            tempX = detector.X;
            tempY = detector.Y;
            tempZ = detector.Z;
            tempSX = detector.StartingX;
            tempSY = detector.StartingY;
            FluenceOfXAndYAndZAndStartingXAndY.X = linspace((tempX.Start), (tempX.Stop), (tempX.Count));
            FluenceOfXAndYAndZAndStartingXAndY.Y = linspace((tempY.Start), (tempY.Stop), (tempY.Count));
            FluenceOfXAndYAndZAndStartingXAndY.Z = linspace((tempZ.Start), (tempZ.Stop), (tempZ.Count));
            FluenceOfXAndYAndZAndStartingXAndY.StartingX = linspace((tempSX.Start),(tempSX.Stop),(tempSX.Count));
            FluenceOfXAndYAndZAndStartingXAndY.StartingY = linspace((tempSY.Start),(tempSY.Stop),(tempSY.Count));
            FluenceOfXAndYAndZAndStartingXAndY.X_Midpoints = (FluenceOfXAndYAndZAndStartingXAndY.X(1:end-1) + FluenceOfXAndYAndZAndStartingXAndY.X(2:end))/2;
            FluenceOfXAndYAndZAndStartingXAndY.Y_Midpoints = (FluenceOfXAndYAndZAndStartingXAndY.Y(1:end-1) + FluenceOfXAndYAndZAndStartingXAndY.Y(2:end))/2;
            FluenceOfXAndYAndZAndStartingXAndY.Z_Midpoints = (FluenceOfXAndYAndZAndStartingXAndY.Z(1:end-1) + FluenceOfXAndYAndZAndStartingXAndY.Z(2:end))/2;
            FluenceOfXAndYAndZAndStartingXAndY.StartingX_Midpoints = (FluenceOfXAndYAndZAndStartingXAndY.StartingX(1:end-1) + FluenceOfXAndYAndZAndStartingXAndY.StartingX(2:end))/2;
            FluenceOfXAndYAndZAndStartingXAndY.StartingY_Midpoints = (FluenceOfXAndYAndZAndStartingXAndY.StartingY(1:end-1) + FluenceOfXAndYAndZAndStartingXAndY.StartingY(2:end))/2;
            tempData = readBinaryData([datadir slash detector.Name], ...
                [(length(FluenceOfXAndYAndZAndStartingXAndY.StartingX)-1)*(length(FluenceOfXAndYAndZAndStartingXAndY.StartingY)-1)*...
                 (length(FluenceOfXAndYAndZAndStartingXAndY.X)-1)*(length(FluenceOfXAndYAndZAndStartingXAndY.Y)-1)*(length(FluenceOfXAndYAndZAndStartingXAndY.Z)-1)]); 
            FluenceOfXAndYAndZAndStartingXAndY.Mean = reshape(tempData, ...% column major json binary
                [length(FluenceOfXAndYAndZAndStartingXAndY.Z)-1,length(FluenceOfXAndYAndZAndStartingXAndY.Y)-1,length(FluenceOfXAndYAndZAndStartingXAndY.X)-1,...
                 length(FluenceOfXAndYAndZAndStartingXAndY.StartingY)-1,length(FluenceOfXAndYAndZAndStartingXAndY.StartingX)-1]);
            FluenceOfXAndYAndZAndStartingXAndY.StartingXYCount = readBinaryData([datadir slash detector.Name '_StartingXYCount'],...
                [length(FluenceOfXAndYAndZAndStartingXAndY.StartingX)-1,length(FluenceOfXAndYAndZAndStartingXAndY.StartingY)-1]); % read column major json binary                      
            if(detector.TallySecondMoment && exist([datadir slash detector.Name '_2'],'file'))
                tempData = readBinaryData([datadir slash detector.Name '_2'], ...
                   [(length(FluenceOfXAndYAndZAndStartingXAndY.StartingX)-1)*(length(FluenceOfXAndYAndZAndStartingXAndY.StartingY)-1)*...
                 (length(FluenceOfXAndYAndZAndStartingXAndY.X)-1)*(length(FluenceOfXAndYAndZAndStartingXAndY.Y)-1)*(length(FluenceOfXAndYAndZAndStartingXAndY.Z)-1)]); 
                FluenceOfXAndYAndZAndStartingXAndY.SecondMoment = reshape(tempData, ... % column major json binary
                 [length(FluenceOfXAndYAndZAndStartingXAndY.Z)-1,length(FluenceOfXAndYAndZAndStartingXAndY.Y)-1,length(FluenceOfXAndYAndZAndStartingXAndY.X)-1,...
                 length(FluenceOfXAndYAndZAndStartingXAndY.StartingY)-1,length(FluenceOfXAndYAndZAndStartingXAndY.StartingX)-1]);
                FluenceOfXAndYAndZAndStartingXAndY.Stdev = sqrt((FluenceOfXAndYAndZAndStartingXAndY.SecondMoment -  ...
                      (FluenceOfXAndYAndZAndStartingXAndY.Mean .* FluenceOfXAndYAndZAndStartingXAndY.Mean)) / json.N);
            end                 
            results{di}.FluenceOfXAndYAndZAndStartingXAndY = FluenceOfXAndYAndZAndStartingXAndY;
        case 'FluenceOfFxAndZ'
            FluenceOfFxAndZ.Name = detector.Name;
            tempFx = detector.Fx;
            tempZ = detector.Z;
            FluenceOfFxAndZ.Fx = linspace((tempFx.Start), (tempFx.Stop), (tempFx.Count));
            FluenceOfFxAndZ.Z = linspace((tempZ.Start), (tempZ.Stop), (tempZ.Count));
            FluenceOfFxAndZ.Fx_Midpoints = FluenceOfFxAndZ.Fx;
            FluenceOfFxAndZ.Z_Midpoints = (FluenceOfFxAndZ.Z(1:end-1) + FluenceOfFxAndZ.Z(2:end))/2;
            tempData = readBinaryData([datadir slash detector.Name], ...
                [2*(length(FluenceOfFxAndZ.Z)-1),length(FluenceOfFxAndZ.Fx)]); % column major but with complex
            FluenceOfFxAndZ.Mean = tempData(1:2:end,:) + 1i*tempData(2:2:end,:);
            FluenceOfFxAndZ.Amplitude = abs(FluenceOfFxAndZ.Mean);
            FluenceOfFxAndZ.Phase = -angle(FluenceOfFxAndZ.Mean);
            if(detector.TallySecondMoment && exist([datadir slash detector.Name '_2'],'file'))
                tempData = readBinaryData([datadir slash detector.Name '_2'], ...
                    [2*(length(FluenceOfFxAndZ.Z)-1),length(FluenceOfFxAndZ.Fx)]);
                FluenceOfFxAndZ.SecondMoment = tempData(1:2:end,:) + tempData(2:2:end,:); % SecondMoment=E[re^2]+E[im^2] is real
                % SD=sqrt( SecondMoment - E[re]^2 - E[im]^2 )
                FluenceOfFxAndZ.Stdev = sqrt((FluenceOfFxAndZ.SecondMoment - real(FluenceOfFxAndZ.Mean) .* real(FluenceOfFxAndZ.Mean) ...
                                                                           - imag(FluenceOfFxAndZ.Mean) .* imag(FluenceOfFxAndZ.Mean)) / json.N);
            end                 
            results{di}.FluenceOfFxAndZ = FluenceOfFxAndZ;
        case 'RadianceOfRhoAndZAndAngle'
            RadianceOfRhoAndZAndAngle.Name = detector.Name;
            tempRho = detector.Rho;
            tempZ = detector.Z;
            tempAngle = detector.Angle;
            RadianceOfRhoAndZAndAngle.Rho = linspace((tempRho.Start), (tempRho.Stop), (tempRho.Count));
            RadianceOfRhoAndZAndAngle.Z = linspace((tempZ.Start), (tempZ.Stop), (tempZ.Count));                      
            RadianceOfRhoAndZAndAngle.Angle = linspace((tempAngle.Start), (tempAngle.Stop), (tempAngle.Count));
            RadianceOfRhoAndZAndAngle.Rho_Midpoints = (RadianceOfRhoAndZAndAngle.Rho(1:end-1) + RadianceOfRhoAndZAndAngle.Rho(2:end))/2;
            RadianceOfRhoAndZAndAngle.Z_Midpoints = (RadianceOfRhoAndZAndAngle.Z(1:end-1) + RadianceOfRhoAndZAndAngle.Z(2:end))/2;
            RadianceOfRhoAndZAndAngle.Angle_Midpoints = (RadianceOfRhoAndZAndAngle.Angle(1:end-1) + RadianceOfRhoAndZAndAngle.Angle(2:end))/2;
            RadianceOfRhoAndZAndAngle.Mean = readBinaryData([datadir slash detector.Name], ... 
                [(length(RadianceOfRhoAndZAndAngle.Rho)-1) * (length(RadianceOfRhoAndZAndAngle.Z)-1) * (length(RadianceOfRhoAndZAndAngle.Angle)-1)]); 
            RadianceOfRhoAndZAndAngle.Mean = reshape(RadianceOfRhoAndZAndAngle.Mean, ...% read column major json binary
                [length(RadianceOfRhoAndZAndAngle.Angle)-1,length(RadianceOfRhoAndZAndAngle.Z)-1,length(RadianceOfRhoAndZAndAngle.Rho)-1]);
            if(detector.TallySecondMoment && exist([datadir slash detector.Name '_2'],'file'))
                RadianceOfRhoAndZAndAngle.SecondMoment = readBinaryData([datadir slash detector.Name '_2'], ... 
                [(length(RadianceOfRhoAndZAndAngle.Rho)-1) * (length(RadianceOfRhoAndZAndAngle.Z)-1) * (length(RadianceOfRhoAndZAndAngle.Angle)-1)]); 
                RadianceOfRhoAndZAndAngle.SecondMoment = reshape(RadianceOfRhoAndZAndAngle.SecondMoment, ...% read column major json binary
                [length(RadianceOfRhoAndZAndAngle.Angle)-1,length(RadianceOfRhoAndZAndAngle.Z)-1,length(RadianceOfRhoAndZAndAngle.Rho)-1]);  
                RadianceOfRhoAndZAndAngle.Stdev = sqrt((RadianceOfRhoAndZAndAngle.SecondMoment - (RadianceOfRhoAndZAndAngle.Mean .* RadianceOfRhoAndZAndAngle.Mean)) / json.N);               
            end
            results{di}.RadianceOfRhoAndZAndAngle = RadianceOfRhoAndZAndAngle;
        case 'RadianceOfFxAndZAndAngle'
            RadianceOfFxAndZAndAngle.Name = detector.Name;
            tempFx = detector.Fx;
            tempZ = detector.Z;
            tempAngle = detector.Angle;
            RadianceOfFxAndZAndAngle.Fx = linspace((tempFx.Start), (tempFx.Stop), (tempFx.Count));
            RadianceOfFxAndZAndAngle.Z = linspace((tempZ.Start), (tempZ.Stop), (tempZ.Count));                      
            RadianceOfFxAndZAndAngle.Angle = linspace((tempAngle.Start), (tempAngle.Stop), (tempAngle.Count));
            RadianceOfFxAndZAndAngle.Fx_Midpoints = RadianceOfFxAndZAndAngle.Fx(1:end);
            RadianceOfFxAndZAndAngle.Z_Midpoints = (RadianceOfFxAndZAndAngle.Z(1:end-1) + RadianceOfFxAndZAndAngle.Z(2:end))/2;
            RadianceOfFxAndZAndAngle.Angle_Midpoints = (RadianceOfFxAndZAndAngle.Angle(1:end-1) + RadianceOfFxAndZAndAngle.Angle(2:end))/2;
            tempData = readBinaryData([datadir slash detector.Name], ... 
                [2*(length(RadianceOfFxAndZAndAngle.Fx))*(length(RadianceOfFxAndZAndAngle.Z)-1)*(length(RadianceOfFxAndZAndAngle.Angle)-1)]); 
            tempDataReshape = reshape(tempData, ...% read column major json binary
                [2*(length(RadianceOfFxAndZAndAngle.Angle)-1),length(RadianceOfFxAndZAndAngle.Z)-1,length(RadianceOfFxAndZAndAngle.Fx)]);
            RadianceOfFxAndZAndAngle.Mean = tempDataReshape(1:2:end,:,:) + 1i*tempDataReshape(2:2:end,:,:);
            RadianceOfFxAndZAndAngle.Amplitude = abs(RadianceOfFxAndZAndAngle.Mean);
            RadianceOfFxAndZAndAngle.Phase = -angle(RadianceOfFxAndZAndAngle.Mean);
            if(detector.TallySecondMoment && exist([datadir slash detector.Name '_2'],'file'))
                tempData = readBinaryData([datadir slash detector.Name '_2'], ... 
                    [2*(length(RadianceOfFxAndZAndAngle.Fx)) * (length(RadianceOfFxAndZAndAngle.Z)-1) * (length(RadianceOfFxAndZAndAngle.Angle)-1)]); 
                tempDataReshape = reshape(tempData, ...% read column major json binary
                    [2*(length(RadianceOfFxAndZAndAngle.Angle)-1),length(RadianceOfFxAndZAndAngle.Z)-1,length(RadianceOfFxAndZAndAngle.Fx)]);
                RadianceOfFxAndZAndAngle.SecondMoment = tempDataReshape(1:2:end,:,:) + tempDataReshape(2:2:end,:,:); % SecondMoment=E[re^2]+E[im^2] is real
                % SD=sqrt( SecondMoment - E[re]^2 - E[im]^2 )
                RadianceOfFxAndZAndAngle.Stdev = sqrt((RadianceOfFxAndZAndAngle.SecondMoment - real(RadianceOfFxAndZAndAngle.Mean) .* real(RadianceOfFxAndZAndAngle.Mean)...
                                                                           - imag(RadianceOfFxAndZAndAngle.Mean) .* imag(RadianceOfFxAndZAndAngle.Mean)) / json.N);
       end
            results{di}.RadianceOfFxAndZAndAngle = RadianceOfFxAndZAndAngle;
        case 'RadianceOfXAndYAndZAndThetaAndPhi'
            RadianceOfXAndYAndZAndThetaAndPhi.Name = detector.Name;
            tempX = detector.X;
            tempY = detector.Y;
            tempZ = detector.Z;
            tempTheta = detector.Theta;
            tempPhi = detector.Phi;
            RadianceOfXAndYAndZAndThetaAndPhi.X = linspace((tempX.Start), (tempX.Stop), (tempX.Count));
            RadianceOfXAndYAndZAndThetaAndPhi.Y = linspace((tempY.Start), (tempY.Stop), (tempY.Count));
            RadianceOfXAndYAndZAndThetaAndPhi.Z = linspace((tempZ.Start), (tempZ.Stop), (tempZ.Count));                      
            RadianceOfXAndYAndZAndThetaAndPhi.Theta = linspace((tempTheta.Start), (tempTheta.Stop), (tempTheta.Count));    
            RadianceOfXAndYAndZAndThetaAndPhi.Phi = linspace((tempPhi.Start), (tempPhi.Stop), (tempPhi.Count));
            RadianceOfXAndYAndZAndThetaAndPhi.X_Midpoints = (RadianceOfXAndYAndZAndThetaAndPhi.X(1:end-1) + RadianceOfXAndYAndZAndThetaAndPhi.X(2:end))/2;
            RadianceOfXAndYAndZAndThetaAndPhi.Y_Midpoints = (RadianceOfXAndYAndZAndThetaAndPhi.Y(1:end-1) + RadianceOfXAndYAndZAndThetaAndPhi.Y(2:end))/2;
            RadianceOfXAndYAndZAndThetaAndPhi.Z_Midpoints = (RadianceOfXAndYAndZAndThetaAndPhi.Z(1:end-1) + RadianceOfXAndYAndZAndThetaAndPhi.Z(2:end))/2;
            RadianceOfXAndYAndZAndThetaAndPhi.Theta_Midpoints = (RadianceOfXAndYAndZAndThetaAndPhi.Theta(1:end-1) + RadianceOfXAndYAndZAndThetaAndPhi.Theta(2:end))/2;
            RadianceOfXAndYAndZAndThetaAndPhi.Phi_Midpoints = (RadianceOfXAndYAndZAndThetaAndPhi.Phi(1:end-1) + RadianceOfXAndYAndZAndThetaAndPhi.Phi(2:end))/2;
            RadianceOfXAndYAndZAndThetaAndPhi.Mean = readBinaryData([datadir slash detector.Name], ...
                (length(RadianceOfXAndYAndZAndThetaAndPhi.X)-1) * ...
                (length(RadianceOfXAndYAndZAndThetaAndPhi.Y)-1) * ...
                (length(RadianceOfXAndYAndZAndThetaAndPhi.Z)-1) * ...
                (length(RadianceOfXAndYAndZAndThetaAndPhi.Theta)-1) * ...
                (length(RadianceOfXAndYAndZAndThetaAndPhi.Phi)-1));
            RadianceOfXAndYAndZAndThetaAndPhi.Mean = reshape(RadianceOfXAndYAndZAndThetaAndPhi.Mean, ... % read column major json binary
                [length(RadianceOfXAndYAndZAndThetaAndPhi.Phi)-1, ...
                length(RadianceOfXAndYAndZAndThetaAndPhi.Theta)-1, ...
                length(RadianceOfXAndYAndZAndThetaAndPhi.Z)-1, ...
                length(RadianceOfXAndYAndZAndThetaAndPhi.Y)-1, ...
                length(RadianceOfXAndYAndZAndThetaAndPhi.X)-1]);
            if(detector.TallySecondMoment && exist([datadir slash detector.Name '_2'],'file'))
                RadianceOfXAndYAndZAndThetaAndPhi.SecondMoment = readBinaryData([datadir slash detector.Name '_2'], ... 
                (length(RadianceOfXAndYAndZAndThetaAndPhi.X)-1) * ...  
                (length(RadianceOfXAndYAndZAndThetaAndPhi.Y)-1) * ...
                (length(RadianceOfXAndYAndZAndThetaAndPhi.Z)-1) * ...
                (length(RadianceOfXAndYAndZAndThetaAndPhi.Theta)-1) * ...
                (length(RadianceOfXAndYAndZAndThetaAndPhi.Phi)-1));
                RadianceOfXAndYAndZAndThetaAndPhi.SecondMoment = reshape(RadianceOfXAndYAndZAndThetaAndPhi.SecondMoment, ...
                [length(RadianceOfXAndYAndZAndThetaAndPhi.Phi)-1,  % read column major json binary
                length(RadianceOfXAndYAndZAndThetaAndPhi.Theta)-1, ...
                length(RadianceOfXAndYAndZAndThetaAndPhi.Z)-1, ...
                length(RadianceOfXAndYAndZAndThetaAndPhi.Y)-1, ...
                length(RadianceOfXAndYAndZAndThetaAndPhi.X)-1]);
                RadianceOfXAndYAndZAndThetaAndPhi.Stdev = sqrt((RadianceOfXAndYAndZAndThetaAndPhi.SecondMoment - (RadianceOfXAndYAndZAndThetaAndPhi.Mean .* RadianceOfXAndYAndZAndThetaAndPhi.Mean)) / (json.N));               
            end
            results{di}.RadianceOfXAndYAndZAndThetaAndPhi = RadianceOfXAndYAndZAndThetaAndPhi;
        case 'ReflectedMTOfRhoAndSubregionHist'
            ReflectedMTOfRhoAndSubregionHist.Name = detector.Name;
            tempRho = detector.Rho;
            tempMTBins = detector.MTBins;
            tempFractionalMTBinsLength = detector.FractionalMTBins.Count+1; % +1 due to addition of =0,=1 bins
            if (postProcessorResults)
                if (strcmp(json.TissueInput.TissueType, 'MultiLayer')) 
                    tempSubregionIndices = (1:1:length(databaseInputJson.TissueInput.Regions));
                elseif (strcmp(json.TissueInput.TissueType, 'SingleEllipsoid'))
                    tempSubregionIndices = (1:1:length(databaseInputJson.TissueInput.LayerRegions)+length(databaseInputJson.TissueInput.EllipsoidRegion));                            
                elseif (strcmp(json.TissueInput.TissueType, 'SingleVoxel'))
                    tempSubregionIndices = (1:1:length(databaseInputJson.TissueInput.LayerRegions)+length(databaseInputJson.TissueInput.VoxelRegion));                            
                end
                N = databaseInputJson.N;
            else   
                if (strcmp(json.TissueInput.TissueType, 'MultiLayer'))           
                    tempSubregionIndices = (1:1:length(json.TissueInput.Regions)); 
                elseif (strcmp(json.TissueInput.TissueType, 'SingleEllipsoid'))
                    tempSubregionIndices = (1:1:length(json.TissueInput.LayerRegions)+length(json.TissueInput.EllipsoidRegion));                            
                elseif (strcmp(json.TissueInput.TissueType, 'SingleVoxel'))
                    tempSubregionIndices = (1:1:length(json.TissueInput.LayerRegions)+length(json.TissueInput.VoxelRegion));                            
                end
                N = json.N;
            end
            ReflectedMTOfRhoAndSubregionHist.Rho = linspace((tempRho.Start), (tempRho.Stop), (tempRho.Count));                     
            ReflectedMTOfRhoAndSubregionHist.MTBins = linspace((tempMTBins.Start), (tempMTBins.Stop), (tempMTBins.Count));
            ReflectedMTOfRhoAndSubregionHist.SubregionIndices = tempSubregionIndices;
            ReflectedMTOfRhoAndSubregionHist.Rho_Midpoints = (ReflectedMTOfRhoAndSubregionHist.Rho(1:end-1) + ReflectedMTOfRhoAndSubregionHist.Rho(2:end))/2;
            ReflectedMTOfRhoAndSubregionHist.MTBins_Midpoints = (ReflectedMTOfRhoAndSubregionHist.MTBins(1:end-1) + ReflectedMTOfRhoAndSubregionHist.MTBins(2:end))/2;
            ReflectedMTOfRhoAndSubregionHist.Mean = readBinaryData([datadir slash detector.Name], ... 
                (length(ReflectedMTOfRhoAndSubregionHist.MTBins)-1) * (length(ReflectedMTOfRhoAndSubregionHist.Rho)-1));  
            ReflectedMTOfRhoAndSubregionHist.Mean = reshape(ReflectedMTOfRhoAndSubregionHist.Mean, ...
                [length(ReflectedMTOfRhoAndSubregionHist.MTBins)-1,length(ReflectedMTOfRhoAndSubregionHist.Rho)-1]);  % read column major json binary          
            ReflectedMTOfRhoAndSubregionHist.FractionalMT = readBinaryData([datadir slash detector.Name '_FractionalMT'], ... 
                (length(ReflectedMTOfRhoAndSubregionHist.Rho)-1) * (length(ReflectedMTOfRhoAndSubregionHist.MTBins)-1) * (length(tempSubregionIndices)) * ...
                (tempFractionalMTBinsLength)); 
            ReflectedMTOfRhoAndSubregionHist.FractionalMT = reshape(ReflectedMTOfRhoAndSubregionHist.FractionalMT, ...            
                [tempFractionalMTBinsLength, length(tempSubregionIndices), length(ReflectedMTOfRhoAndSubregionHist.MTBins)-1, length(ReflectedMTOfRhoAndSubregionHist.Rho)-1]); % read column major json binary
            if(detector.TallySecondMoment && exist([datadir slash detector.Name '_2'],'file'))
                ReflectedMTOfRhoAndSubregionHist.SecondMoment = readBinaryData([datadir slash detector.Name '_2'], ... 
                (length(ReflectedMTOfRhoAndSubregionHist.MTBins)-1) * (length(ReflectedMTOfRhoAndSubregionHist.Rho)-1)); % read column major json binary
                ReflectedMTOfRhoAndSubregionHist.SecondMoment = reshape(ReflectedMTOfRhoAndSubregionHist.SecondMoment, ...
                [length(ReflectedMTOfRhoAndSubregionHist.MTBins)-1,length(ReflectedMTOfRhoAndSubregionHist.Rho)-1]);  
                ReflectedMTOfRhoAndSubregionHist.Stdev = sqrt((ReflectedMTOfRhoAndSubregionHist.SecondMoment - (ReflectedMTOfRhoAndSubregionHist.Mean .* ReflectedMTOfRhoAndSubregionHist.Mean)) / (N));               
            end
            results{di}.ReflectedMTOfRhoAndSubregionHist = ReflectedMTOfRhoAndSubregionHist;
        case 'ReflectedMTOfXAndYAndSubregionHist'
            ReflectedMTOfXAndYAndSubregionHist.Name = detector.Name;
            tempX = detector.X;
            tempY = detector.Y;
            tempMTBins = detector.MTBins;              
            tempFractionalMTBinsLength = detector.FractionalMTBins.Count+1; % +1 due to addition of =0,=1 bins
            if (postProcessorResults)
                if (strcmp(json.TissueInput.TissueType, 'MultiLayer')) 
                    tempSubregionIndices = (1:1:length(databaseInputJson.TissueInput.Regions));
                elseif (strcmp(json.TissueInput.TissueType, 'SingleEllipsoid'))
                    tempSubregionIndices = (1:1:length(databaseInputJson.TissueInput.LayerRegions)+length(databaseInputJson.TissueInput.EllipsoidRegion));                            
                elseif (strcmp(json.TissueInput.TissueType, 'SingleVoxel'))
                    tempSubregionIndices = (1:1:length(json.TissueInput.LayerRegions)+length(json.TissueInput.VoxelRegion));                           
                end
                N = databaseInputJson.N;
            else   
                if (strcmp(json.TissueInput.TissueType, 'MultiLayer'))           
                    tempSubregionIndices = (1:1:length(json.TissueInput.Regions)); 
                elseif (strcmp(json.TissueInput.TissueType, 'SingleEllipsoid'))
                    tempSubregionIndices = (1:1:length(json.TissueInput.LayerRegions)+length(json.TissueInput.EllipsoidRegion));                            
                elseif (strcmp(json.TissueInput.TissueType, 'SingleVoxel'))
                    tempSubregionIndices = (1:1:length(json.TissueInput.LayerRegions)+length(json.TissueInput.VoxelRegion));                            
                end
                N = json.N;
            end
            ReflectedMTOfXAndYAndSubregionHist.X = linspace((tempX.Start), (tempX.Stop), (tempX.Count));
            ReflectedMTOfXAndYAndSubregionHist.Y = linspace((tempY.Start), (tempY.Stop), (tempY.Count));
            ReflectedMTOfXAndYAndSubregionHist.MTBins = linspace((tempMTBins.Start), (tempMTBins.Stop), (tempMTBins.Count));
            ReflectedMTOfXAndYAndSubregionHist.SubregionIndices = tempSubregionIndices;
            ReflectedMTOfXAndYAndSubregionHist.X_Midpoints = (ReflectedMTOfXAndYAndSubregionHist.X(1:end-1) + ReflectedMTOfXAndYAndSubregionHist.X(2:end))/2;
            ReflectedMTOfXAndYAndSubregionHist.Y_Midpoints = (ReflectedMTOfXAndYAndSubregionHist.Y(1:end-1) + ReflectedMTOfXAndYAndSubregionHist.Y(2:end))/2;
            ReflectedMTOfXAndYAndSubregionHist.MTBins_Midpoints = (ReflectedMTOfXAndYAndSubregionHist.MTBins(1:end-1) + ReflectedMTOfXAndYAndSubregionHist.MTBins(2:end))/2;
            ReflectedMTOfXAndYAndSubregionHist.Mean = readBinaryData([datadir slash detector.Name], ... 
                (length(ReflectedMTOfXAndYAndSubregionHist.MTBins)-1) * (length(ReflectedMTOfXAndYAndSubregionHist.Y)-1) * (length(ReflectedMTOfXAndYAndSubregionHist.X)-1));  
            ReflectedMTOfXAndYAndSubregionHist.Mean = reshape(ReflectedMTOfXAndYAndSubregionHist.Mean, ...
                [length(ReflectedMTOfXAndYAndSubregionHist.MTBins)-1,length(ReflectedMTOfXAndYAndSubregionHist.Y)-1,length(ReflectedMTOfXAndYAndSubregionHist.X)-1]);  % read column major json binary          
            ReflectedMTOfXAndYAndSubregionHist.FractionalMT = readBinaryData([datadir slash detector.Name '_FractionalMT'], ... 
                (length(ReflectedMTOfXAndYAndSubregionHist.X)-1) * (length(ReflectedMTOfXAndYAndSubregionHist.Y)-1) * (length(ReflectedMTOfXAndYAndSubregionHist.MTBins)-1) * (length(tempSubregionIndices)) * ...
                (tempFractionalMTBinsLength));
            ReflectedMTOfXAndYAndSubregionHist.FractionalMT = reshape(ReflectedMTOfXAndYAndSubregionHist.FractionalMT, ...            
                [tempFractionalMTBinsLength, length(tempSubregionIndices), length(ReflectedMTOfXAndYAndSubregionHist.MTBins)-1, length(ReflectedMTOfXAndYAndSubregionHist.Y)-1, length(ReflectedMTOfXAndYAndSubregionHist.X)-1]); % read column major json binary
            if(detector.TallySecondMoment && exist([datadir slash detector.Name '_2'],'file'))
                ReflectedMTOfXAndYAndSubregionHist.SecondMoment = readBinaryData([datadir slash detector.Name '_2'], ... 
                (length(ReflectedMTOfXAndYAndSubregionHist.MTBins)-1) * (length(ReflectedMTOfXAndYAndSubregionHist.Y)-1) * (length(ReflectedMTOfXAndYAndSubregionHist.X)-1)); % read column major json binary
                ReflectedMTOfXAndYAndSubregionHist.SecondMoment = reshape(ReflectedMTOfXAndYAndSubregionHist.SecondMoment, ...
                [length(ReflectedMTOfXAndYAndSubregionHist.MTBins)-1,length(ReflectedMTOfXAndYAndSubregionHist.Y)-1,length(ReflectedMTOfXAndYAndSubregionHist.X)-1]);  
                ReflectedMTOfXAndYAndSubregionHist.Stdev = sqrt((ReflectedMTOfXAndYAndSubregionHist.SecondMoment - (ReflectedMTOfXAndYAndSubregionHist.Mean .* ReflectedMTOfXAndYAndSubregionHist.Mean)) / (N));               
            end
            results{di}.ReflectedMTOfXAndYAndSubregionHist = ReflectedMTOfXAndYAndSubregionHist;
        case 'TransmittedMTOfRhoAndSubregionHist'
            TransmittedMTOfRhoAndSubregionHist.Name = detector.Name;
            tempRho = detector.Rho;
            tempMTBins = detector.MTBins;
            tempFractionalMTBinsLength = detector.FractionalMTBins.Count+1; % +1 due to addition of =0,=1 bins
            if (postProcessorResults)
                if (strcmp(json.TissueInput.TissueType, 'MultiLayer')) 
                    tempSubregionIndices = (1:1:length(databaseInputJson.TissueInput.Regions));
                elseif (strcmp(json.TissueInput.TissueType, 'SingleEllipsoid'))
                    tempSubregionIndices = (1:1:length(databaseInputJson.TissueInput.LayerRegions)+length(databaseInputJson.TissueInput.EllipsoidRegion));                            
                elseif (strcmp(json.TissueInput.TissueType, 'SingleVoxel'))
                    tempSubregionIndices = (1:1:length(json.TissueInput.LayerRegions)+length(json.TissueInput.VoxelRegion));                            
                end
                N = databaseInputJson.N;
            else   
                if (strcmp(json.TissueInput.TissueType, 'MultiLayer'))           
                    tempSubregionIndices = (1:1:length(json.TissueInput.Regions)); 
                elseif (strcmp(json.TissueInput.TissueType, 'SingleEllipsoid'))
                    tempSubregionIndices = (1:1:length(json.TissueInput.LayerRegions)+length(json.TissueInput.EllipsoidRegion));                            
                elseif (strcmp(json.TissueInput.TissueType, 'SingleVoxel'))
                    tempSubregionIndices = (1:1:length(json.TissueInput.LayerRegions)+length(json.TissueInput.VoxelRegion));                            
                end
                N = json.N;
            end
            TransmittedMTOfRhoAndSubregionHist.Rho = linspace((tempRho.Start), (tempRho.Stop), (tempRho.Count));                     
            TransmittedMTOfRhoAndSubregionHist.MTBins = linspace((tempMTBins.Start), (tempMTBins.Stop), (tempMTBins.Count));
            TransmittedMTOfRhoAndSubregionHist.SubregionIndices = tempSubregionIndices;
            TransmittedMTOfRhoAndSubregionHist.Rho_Midpoints = (TransmittedMTOfRhoAndSubregionHist.Rho(1:end-1) + TransmittedMTOfRhoAndSubregionHist.Rho(2:end))/2;
            TransmittedMTOfRhoAndSubregionHist.MTBins_Midpoints = (TransmittedMTOfRhoAndSubregionHist.MTBins(1:end-1) + TransmittedMTOfRhoAndSubregionHist.MTBins(2:end))/2;
            TransmittedMTOfRhoAndSubregionHist.Mean = readBinaryData([datadir slash detector.Name], ... 
                (length(TransmittedMTOfRhoAndSubregionHist.MTBins)-1) * (length(TransmittedMTOfRhoAndSubregionHist.Rho)-1));  
            TransmittedMTOfRhoAndSubregionHist.Mean = reshape(TransmittedMTOfRhoAndSubregionHist.Mean, ...
                [length(TransmittedMTOfRhoAndSubregionHist.MTBins)-1,length(TransmittedMTOfRhoAndSubregionHist.Rho)-1]);  % read column major json binary          
            TransmittedMTOfRhoAndSubregionHist.FractionalMT = readBinaryData([datadir slash detector.Name '_FractionalMT'], ... 
                (length(TransmittedMTOfRhoAndSubregionHist.Rho)-1) * (length(TransmittedMTOfRhoAndSubregionHist.MTBins)-1) * (length(tempSubregionIndices)) * ...
                (tempFractionalMTBinsLength)); 
            TransmittedMTOfRhoAndSubregionHist.FractionalMT = reshape(TransmittedMTOfRhoAndSubregionHist.FractionalMT, ...            
                [tempFractionalMTBinsLength, length(tempSubregionIndices), length(TransmittedMTOfRhoAndSubregionHist.MTBins)-1, length(TransmittedMTOfRhoAndSubregionHist.Rho)-1]); % read column major json binary
            if(detector.TallySecondMoment && exist([datadir slash detector.Name '_2'],'file'))
                TransmittedMTOfRhoAndSubregionHist.SecondMoment = readBinaryData([datadir slash detector.Name '_2'], ... 
                (length(TransmittedMTOfRhoAndSubregionHist.MTBins)-1) * (length(TransmittedMTOfRhoAndSubregionHist.Rho)-1)); % read column major json binary
                TransmittedMTOfRhoAndSubregionHist.SecondMoment = reshape(TransmittedMTOfRhoAndSubregionHist.SecondMoment, ...
                [length(TransmittedMTOfRhoAndSubregionHist.MTBins)-1,length(TransmittedMTOfRhoAndSubregionHist.Rho)-1]);  
                TransmittedMTOfRhoAndSubregionHist.Stdev = sqrt((TransmittedMTOfRhoAndSubregionHist.SecondMoment - (TransmittedMTOfRhoAndSubregionHist.Mean .* TransmittedMTOfRhoAndSubregionHist.Mean)) / (N));               
            end
            results{di}.TransmittedMTOfRhoAndSubregionHist = TransmittedMTOfRhoAndSubregionHist;
        case 'TransmittedMTOfXAndYAndSubregionHist'
            TransmittedMTOfXAndYAndSubregionHist.Name = detector.Name;
            tempX = detector.X;
            tempY = detector.Y;
            tempMTBins = detector.MTBins;
            tempFractionalMTBinsLength = detector.FractionalMTBins.Count+1; % +1 due to addition of =0,=1 bins
            if (postProcessorResults)
                if (strcmp(json.TissueInput.TissueType, 'MultiLayer')) 
                    tempSubregionIndices = (1:1:length(databaseInputJson.TissueInput.Regions));
                elseif (strcmp(json.TissueInput.TissueType, 'SingleEllipsoid'))
                    tempSubregionIndices = (1:1:length(databaseInputJson.TissueInput.LayerRegions)+length(databaseInputJson.TissueInput.EllipsoidRegion));                            
                elseif (strcmp(json.TissueInput.TissueType, 'SingleVoxel'))
                    tempSubregionIndices = (1:1:length(json.TissueInput.LayerRegions)+length(json.TissueInput.VoxelRegion));                            
                end
                N = databaseInputJson.N;
            else   
                if (strcmp(json.TissueInput.TissueType, 'MultiLayer'))           
                    tempSubregionIndices = (1:1:length(json.TissueInput.Regions)); 
                elseif (strcmp(json.TissueInput.TissueType, 'SingleEllipsoid'))
                    tempSubregionIndices = (1:1:length(json.TissueInput.LayerRegions)+length(json.TissueInput.EllipsoidRegion));                            
                elseif (strcmp(json.TissueInput.TissueType, 'SingleVoxel'))
                    tempSubregionIndices = (1:1:length(json.TissueInput.LayerRegions)+length(json.TissueInput.VoxelRegion));                            
                end
                N = json.N;
            end
            TransmittedMTOfXAndYAndSubregionHist.X = linspace((tempX.Start), (tempX.Stop), (tempX.Count));
            TransmittedMTOfXAndYAndSubregionHist.Y = linspace((tempY.Start), (tempY.Stop), (tempY.Count));
            TransmittedMTOfXAndYAndSubregionHist.MTBins = linspace((tempMTBins.Start), (tempMTBins.Stop), (tempMTBins.Count));
            TransmittedMTOfXAndYAndSubregionHist.SubregionIndices = tempSubregionIndices;
            TransmittedMTOfXAndYAndSubregionHist.X_Midpoints = (TransmittedMTOfXAndYAndSubregionHist.X(1:end-1) + TransmittedMTOfXAndYAndSubregionHist.X(2:end))/2;
            TransmittedMTOfXAndYAndSubregionHist.Y_Midpoints = (TransmittedMTOfXAndYAndSubregionHist.Y(1:end-1) + TransmittedMTOfXAndYAndSubregionHist.Y(2:end))/2;
            TransmittedMTOfXAndYAndSubregionHist.MTBins_Midpoints = (TransmittedMTOfXAndYAndSubregionHist.MTBins(1:end-1) + TransmittedMTOfXAndYAndSubregionHist.MTBins(2:end))/2;
            TransmittedMTOfXAndYAndSubregionHist.Mean = readBinaryData([datadir slash detector.Name], ... 
                (length(TransmittedMTOfXAndYAndSubregionHist.MTBins)-1) * (length(TransmittedMTOfXAndYAndSubregionHist.Y)-1) * (length(TransmittedMTOfXAndYAndSubregionHist.X)-1));  
            TransmittedMTOfXAndYAndSubregionHist.Mean = reshape(TransmittedMTOfXAndYAndSubregionHist.Mean, ...
                [length(TransmittedMTOfXAndYAndSubregionHist.MTBins)-1,length(TransmittedMTOfXAndYAndSubregionHist.Y)-1,length(TransmittedMTOfXAndYAndSubregionHist.X)-1]);  % read column major json binary          
            TransmittedMTOfXAndYAndSubregionHist.FractionalMT = readBinaryData([datadir slash detector.Name '_FractionalMT'], ... 
                (length(TransmittedMTOfXAndYAndSubregionHist.X)-1) * (length(TransmittedMTOfXAndYAndSubregionHist.Y)-1) * (length(TransmittedMTOfXAndYAndSubregionHist.MTBins)-1) * (length(tempSubregionIndices)) * ...
                (tempFractionalMTBinsLength)); 
            TransmittedMTOfXAndYAndSubregionHist.FractionalMT = reshape(TransmittedMTOfXAndYAndSubregionHist.FractionalMT, ...            
                [tempFractionalMTBinsLength, length(tempSubregionIndices), length(TransmittedMTOfXAndYAndSubregionHist.MTBins)-1, length(TransmittedMTOfXAndYAndSubregionHist.Y)-1, length(TransmittedMTOfXAndYAndSubregionHist.X)-1]); % read column major json binary
            if(detector.TallySecondMoment && exist([datadir slash detector.Name '_2'],'file'))
                TransmittedMTOfXAndYAndSubregionHist.SecondMoment = readBinaryData([datadir slash detector.Name '_2'], ... 
                (length(TransmittedMTOfXAndYAndSubregionHist.MTBins)-1) * (length(TransmittedMTOfXAndYAndSubregionHist.Y)-1) * (length(TransmittedMTOfXAndYAndSubregionHist.X)-1)); % read column major json binary
                TransmittedMTOfXAndYAndSubregionHist.SecondMoment = reshape(TransmittedMTOfXAndYAndSubregionHist.SecondMoment, ...
                [length(TransmittedMTOfXAndYAndSubregionHist.MTBins)-1,length(TransmittedMTOfXAndYAndSubregionHist.Y)-1,length(TransmittedMTOfXAndYAndSubregionHist.X)-1]);  
                TransmittedMTOfXAndYAndSubregionHist.Stdev = sqrt((TransmittedMTOfXAndYAndSubregionHist.SecondMoment - (TransmittedMTOfXAndYAndSubregionHist.Mean .* TransmittedMTOfXAndYAndSubregionHist.Mean)) / (N));               
            end
            results{di}.TransmittedMTOfXAndYAndSubregionHist = TransmittedMTOfXAndYAndSubregionHist;
        case 'ReflectedDynamicMTOfRhoAndSubregionHist'
            ReflectedDynamicMTOfRhoAndSubregionHist.Name = detector.Name;
            tempRho = detector.Rho;
            tempMTBins = detector.MTBins;
            tempZ = detector.Z;
            tempFractionalMTBinsLength = detector.FractionalMTBins.Count+1; % +1 due to addition of =0,=1 bins
            if (postProcessorResults)        
                tempSubregionIndices = (1:1:length(databaseInputJson.TissueInput.Regions));
                N = databaseInputJson.N;
            else   
                tempSubregionIndices = (1:1:length(json.TissueInput.Regions));
                N = json.N;
            end
            ReflectedDynamicMTOfRhoAndSubregionHist.Rho = linspace((tempRho.Start), (tempRho.Stop), (tempRho.Count));                     
            ReflectedDynamicMTOfRhoAndSubregionHist.MTBins = linspace((tempMTBins.Start), (tempMTBins.Stop), (tempMTBins.Count));
            ReflectedDynamicMTOfRhoAndSubregionHist.Z = linspace((tempZ.Start), (tempZ.Stop), (tempZ.Count));
            ReflectedDynamicMTOfRhoAndSubregionHist.Rho_Midpoints = (ReflectedDynamicMTOfRhoAndSubregionHist.Rho(1:end-1) + ReflectedDynamicMTOfRhoAndSubregionHist.Rho(2:end))/2;
            ReflectedDynamicMTOfRhoAndSubregionHist.MTBins_Midpoints = (ReflectedDynamicMTOfRhoAndSubregionHist.MTBins(1:end-1) + ReflectedDynamicMTOfRhoAndSubregionHist.MTBins(2:end))/2;
            ReflectedDynamicMTOfRhoAndSubregionHist.Z_Midpoints = (ReflectedDynamicMTOfRhoAndSubregionHist.Z(1:end-1) + ReflectedDynamicMTOfRhoAndSubregionHist.Z(2:end))/2;
            ReflectedDynamicMTOfRhoAndSubregionHist.SubregionIndices = tempSubregionIndices;
            ReflectedDynamicMTOfRhoAndSubregionHist.Mean = readBinaryData([datadir slash detector.Name], ... 
                (length(ReflectedDynamicMTOfRhoAndSubregionHist.MTBins)-1) * (length(ReflectedDynamicMTOfRhoAndSubregionHist.Rho)-1));  
            ReflectedDynamicMTOfRhoAndSubregionHist.Mean = reshape(ReflectedDynamicMTOfRhoAndSubregionHist.Mean, ...
                [length(ReflectedDynamicMTOfRhoAndSubregionHist.MTBins)-1,length(ReflectedDynamicMTOfRhoAndSubregionHist.Rho)-1]);  % read column major json binary          
            ReflectedDynamicMTOfRhoAndSubregionHist.FractionalMT = readBinaryData([datadir slash detector.Name '_FractionalMT'], ... 
                (length(ReflectedDynamicMTOfRhoAndSubregionHist.Rho)-1) * (length(ReflectedDynamicMTOfRhoAndSubregionHist.MTBins)-1) * ...
                (tempFractionalMTBinsLength)); 
            ReflectedDynamicMTOfRhoAndSubregionHist.FractionalMT = reshape(ReflectedDynamicMTOfRhoAndSubregionHist.FractionalMT, ...            
                [tempFractionalMTBinsLength, length(ReflectedDynamicMTOfRhoAndSubregionHist.MTBins)-1, length(ReflectedDynamicMTOfRhoAndSubregionHist.Rho)-1]); % read column major json binary
            ReflectedDynamicMTOfRhoAndSubregionHist.TotalMTOfZ = readBinaryData([datadir slash detector.Name '_TotalMTOfZ'], ... 
                (length(ReflectedDynamicMTOfRhoAndSubregionHist.Rho)-1) * (length(ReflectedDynamicMTOfRhoAndSubregionHist.Z)-1)); 
            ReflectedDynamicMTOfRhoAndSubregionHist.TotalMTOfZ = reshape(ReflectedDynamicMTOfRhoAndSubregionHist.TotalMTOfZ, ...            
                [length(ReflectedDynamicMTOfRhoAndSubregionHist.Z)-1, length(ReflectedDynamicMTOfRhoAndSubregionHist.Rho)-1]); % read column major json binary
            ReflectedDynamicMTOfRhoAndSubregionHist.DynamicMTOfZ = readBinaryData([datadir slash detector.Name '_DynamicMTOfZ'], ... 
                (length(ReflectedDynamicMTOfRhoAndSubregionHist.Rho)-1) * (length(ReflectedDynamicMTOfRhoAndSubregionHist.Z)-1)); 
            ReflectedDynamicMTOfRhoAndSubregionHist.DynamicMTOfZ = reshape(ReflectedDynamicMTOfRhoAndSubregionHist.DynamicMTOfZ, ...            
                [length(ReflectedDynamicMTOfRhoAndSubregionHist.Z)-1, length(ReflectedDynamicMTOfRhoAndSubregionHist.Rho)-1]); % read column major json binary    
            ReflectedDynamicMTOfRhoAndSubregionHist.SubregionCollisions = readBinaryData([datadir slash detector.Name '_SubregionCollisions'], ... 
                (length(tempSubregionIndices) * 2)); % 2 for static vs dynamic tallies
            ReflectedDynamicMTOfRhoAndSubregionHist.SubregionCollisions = reshape(ReflectedDynamicMTOfRhoAndSubregionHist.SubregionCollisions, ...            
                [2, length(tempSubregionIndices)]); % read column major json binary    
            if(detector.TallySecondMoment && exist([datadir slash detector.Name '_2'],'file'))
                ReflectedDynamicMTOfRhoAndSubregionHist.SecondMoment = readBinaryData([datadir slash detector.Name '_2'], ... 
                (length(ReflectedDynamicMTOfRhoAndSubregionHist.MTBins)-1) * (length(ReflectedDynamicMTOfRhoAndSubregionHist.Rho)-1)); % read column major json binary
                ReflectedDynamicMTOfRhoAndSubregionHist.SecondMoment = reshape(ReflectedDynamicMTOfRhoAndSubregionHist.SecondMoment, ...
                [length(ReflectedDynamicMTOfRhoAndSubregionHist.MTBins)-1,length(ReflectedDynamicMTOfRhoAndSubregionHist.Rho)-1]);  
                ReflectedDynamicMTOfRhoAndSubregionHist.Stdev = sqrt((ReflectedDynamicMTOfRhoAndSubregionHist.SecondMoment - (ReflectedDynamicMTOfRhoAndSubregionHist.Mean .* ReflectedDynamicMTOfRhoAndSubregionHist.Mean)) / (N));               
                % depth dependent output
                ReflectedDynamicMTOfRhoAndSubregionHist.TotalMTOfZSecondMoment = readBinaryData([datadir slash detector.Name '_TotalMTOfZ_2'], ... 
                (length(ReflectedDynamicMTOfRhoAndSubregionHist.Z)-1) * (length(ReflectedDynamicMTOfRhoAndSubregionHist.Rho)-1)); % read column major json binary
                ReflectedDynamicMTOfRhoAndSubregionHist.TotalMTOfZSecondMoment = reshape(ReflectedDynamicMTOfRhoAndSubregionHist.TotalMTOfZSecondMoment, ...
                [length(ReflectedDynamicMTOfRhoAndSubregionHist.Z)-1,length(ReflectedDynamicMTOfRhoAndSubregionHist.Rho)-1]);  
                ReflectedDynamicMTOfRhoAndSubregionHist.TotalMTOfZStdev = sqrt((ReflectedDynamicMTOfRhoAndSubregionHist.TotalMTOfZSecondMoment - (ReflectedDynamicMTOfRhoAndSubregionHist.TotalMTOfZ .* ReflectedDynamicMTOfRhoAndSubregionHist.TotalMTOfZ)) / (N));               
                ReflectedDynamicMTOfRhoAndSubregionHist.DynamicMTOfZSecondMoment = readBinaryData([datadir slash detector.Name '_DynamicMTOfZ_2'], ... 
                (length(ReflectedDynamicMTOfRhoAndSubregionHist.Z)-1) * (length(ReflectedDynamicMTOfRhoAndSubregionHist.Rho)-1)); % read column major json binary
                ReflectedDynamicMTOfRhoAndSubregionHist.DynamicMTOfZSecondMoment = reshape(ReflectedDynamicMTOfRhoAndSubregionHist.DynamicMTOfZSecondMoment, ...
                [length(ReflectedDynamicMTOfRhoAndSubregionHist.Z)-1,length(ReflectedDynamicMTOfRhoAndSubregionHist.Rho)-1]);  
                ReflectedDynamicMTOfRhoAndSubregionHist.DynamicMTOfZStdev = sqrt((ReflectedDynamicMTOfRhoAndSubregionHist.DynamicMTOfZSecondMoment - (ReflectedDynamicMTOfRhoAndSubregionHist.DynamicMTOfZ .* ReflectedDynamicMTOfRhoAndSubregionHist.DynamicMTOfZ)) / (N));               
            end
            results{di}.ReflectedDynamicMTOfRhoAndSubregionHist = ReflectedDynamicMTOfRhoAndSubregionHist;
        case 'ReflectedDynamicMTOfXAndYAndSubregionHist'
            ReflectedDynamicMTOfXAndYAndSubregionHist.Name = detector.Name;
            tempX = detector.X;
            tempY = detector.Y;
            tempZ = detector.Z;
            tempMTBins = detector.MTBins;              
            tempFractionalMTBinsLength = detector.FractionalMTBins.Count+1; % +1 due to addition of =0,=1 bins
            if (postProcessorResults)        
                tempSubregionIndices = (1:1:length(databaseInputJson.TissueInput.Regions));
                N = databaseInputJson.N;
            else   
                tempSubregionIndices = (1:1:length(json.TissueInput.Regions));
                N = json.N;
            end
            ReflectedDynamicMTOfXAndYAndSubregionHist.X = linspace((tempX.Start), (tempX.Stop), (tempX.Count));
            ReflectedDynamicMTOfXAndYAndSubregionHist.Y = linspace((tempY.Start), (tempY.Stop), (tempY.Count));
            ReflectedDynamicMTOfXAndYAndSubregionHist.MTBins = linspace((tempMTBins.Start), (tempMTBins.Stop), (tempMTBins.Count));
            ReflectedDynamicMTOfXAndYAndSubregionHist.Z = linspace((tempZ.Start), (tempZ.Stop), (tempZ.Count));
            ReflectedDynamicMTOfXAndYAndSubregionHist.X_Midpoints = (ReflectedDynamicMTOfXAndYAndSubregionHist.X(1:end-1) + ReflectedDynamicMTOfXAndYAndSubregionHist.X(2:end))/2;
            ReflectedDynamicMTOfXAndYAndSubregionHist.Y_Midpoints = (ReflectedDynamicMTOfXAndYAndSubregionHist.Y(1:end-1) + ReflectedDynamicMTOfXAndYAndSubregionHist.Y(2:end))/2;
            ReflectedDynamicMTOfXAndYAndSubregionHist.MTBins_Midpoints = (ReflectedDynamicMTOfXAndYAndSubregionHist.MTBins(1:end-1) + ReflectedDynamicMTOfXAndYAndSubregionHist.MTBins(2:end))/2;
            ReflectedDynamicMTOfXAndYAndSubregionHist.Z_Midpoints = (ReflectedDynamicMTOfXAndYAndSubregionHist.Z(1:end-1) + ReflectedDynamicMTOfXAndYAndSubregionHist.Z(2:end))/2;
            ReflectedDynamicMTOfXAndYAndSubregionHist.SubregionIndices = tempSubregionIndices;
            ReflectedDynamicMTOfXAndYAndSubregionHist.Mean = readBinaryData([datadir slash detector.Name], ... 
                (length(ReflectedDynamicMTOfXAndYAndSubregionHist.MTBins)-1) * (length(ReflectedDynamicMTOfXAndYAndSubregionHist.Y)-1) * (length(ReflectedDynamicMTOfXAndYAndSubregionHist.X)-1));  
            ReflectedDynamicMTOfXAndYAndSubregionHist.Mean = reshape(ReflectedDynamicMTOfXAndYAndSubregionHist.Mean, ...
                [length(ReflectedDynamicMTOfXAndYAndSubregionHist.MTBins)-1,length(ReflectedDynamicMTOfXAndYAndSubregionHist.Y)-1,length(ReflectedDynamicMTOfXAndYAndSubregionHist.X)-1]);  % read column major json binary          
            ReflectedDynamicMTOfXAndYAndSubregionHist.FractionalMT = readBinaryData([datadir slash detector.Name '_FractionalMT'], ... 
                (length(ReflectedDynamicMTOfXAndYAndSubregionHist.X)-1) * (length(ReflectedDynamicMTOfXAndYAndSubregionHist.Y)-1) * (length(ReflectedDynamicMTOfXAndYAndSubregionHist.MTBins)-1) * ...
                (tempFractionalMTBinsLength));
            ReflectedDynamicMTOfXAndYAndSubregionHist.FractionalMT = reshape(ReflectedDynamicMTOfXAndYAndSubregionHist.FractionalMT, ...            
                [tempFractionalMTBinsLength, length(ReflectedDynamicMTOfXAndYAndSubregionHist.MTBins)-1, length(ReflectedDynamicMTOfXAndYAndSubregionHist.Y)-1, length(ReflectedDynamicMTOfXAndYAndSubregionHist.X)-1]); % read column major json binary
            ReflectedDynamicMTOfXAndYAndSubregionHist.TotalMTOfZ = readBinaryData([datadir slash detector.Name '_TotalMTOfZ'], ... 
                (length(ReflectedDynamicMTOfXAndYAndSubregionHist.Z)-1) * (length(ReflectedDynamicMTOfXAndYAndSubregionHist.Y)-1) * ...
                (length(ReflectedDynamicMTOfXAndYAndSubregionHist.X)-1)); 
            ReflectedDynamicMTOfXAndYAndSubregionHist.TotalMTOfZ = reshape(ReflectedDynamicMTOfXAndYAndSubregionHist.TotalMTOfZ, ...            
                [length(ReflectedDynamicMTOfXAndYAndSubregionHist.Z)-1, length(ReflectedDynamicMTOfXAndYAndSubregionHist.Y)-1, ...
                length(ReflectedDynamicMTOfXAndYAndSubregionHist.X)-1]); % read column major json binary
            ReflectedDynamicMTOfXAndYAndSubregionHist.DynamicMTOfZ = readBinaryData([datadir slash detector.Name '_DynamicMTOfZ'], ... 
                (length(ReflectedDynamicMTOfXAndYAndSubregionHist.Z)-1) * (length(ReflectedDynamicMTOfXAndYAndSubregionHist.Y)-1) * ...
                (length(ReflectedDynamicMTOfXAndYAndSubregionHist.X)-1)); 
            ReflectedDynamicMTOfXAndYAndSubregionHist.DynamicMTOfZ = reshape(ReflectedDynamicMTOfXAndYAndSubregionHist.DynamicMTOfZ, ...            
                [length(ReflectedDynamicMTOfXAndYAndSubregionHist.Z)-1, length(ReflectedDynamicMTOfXAndYAndSubregionHist.Y)-1,...
                length(ReflectedDynamicMTOfXAndYAndSubregionHist.X)-1]); % read column major json binary    
            ReflectedDynamicMTOfXAndYAndSubregionHist.SubregionCollisions = readBinaryData([datadir slash detector.Name '_SubregionCollisions'], ... 
                (length(tempSubregionIndices) * 2)); % 2 for static vs dynamic tallies
            ReflectedDynamicMTOfXAndYAndSubregionHist.SubregionCollisions = reshape(ReflectedDynamicMTOfXAndYAndSubregionHist.SubregionCollisions, ...            
                [2, length(tempSubregionIndices)]); % read column major json binary    
            if(detector.TallySecondMoment && exist([datadir slash detector.Name '_2'],'file'))
                ReflectedDynamicMTOfXAndYAndSubregionHist.SecondMoment = readBinaryData([datadir slash detector.Name '_2'], ... 
                (length(ReflectedDynamicMTOfXAndYAndSubregionHist.MTBins)-1) * (length(ReflectedDynamicMTOfXAndYAndSubregionHist.Y)-1) * (length(ReflectedDynamicMTOfXAndYAndSubregionHist.X)-1)); % read column major json binary
                ReflectedDynamicMTOfXAndYAndSubregionHist.SecondMoment = reshape(ReflectedDynamicMTOfXAndYAndSubregionHist.SecondMoment, ...
                [length(ReflectedDynamicMTOfXAndYAndSubregionHist.MTBins)-1,length(ReflectedDynamicMTOfXAndYAndSubregionHist.Y)-1,length(ReflectedDynamicMTOfXAndYAndSubregionHist.X)-1]);  
                ReflectedDynamicMTOfXAndYAndSubregionHist.Stdev = sqrt((ReflectedDynamicMTOfXAndYAndSubregionHist.SecondMoment - (ReflectedDynamicMTOfXAndYAndSubregionHist.Mean .* ReflectedDynamicMTOfXAndYAndSubregionHist.Mean)) / (N));               
                % depth dependent output
                ReflectedDynamicMTOfXAndYAndSubregionHist.TotalMTOfZSecondMoment = readBinaryData([datadir slash detector.Name '_TotalMTOfZ_2'], ... 
                (length(ReflectedDynamicMTOfXAndYAndSubregionHist.Z)-1) * (length(ReflectedDynamicMTOfXAndYAndSubregionHist.Y)-1) * (length(ReflectedDynamicMTOfXAndYAndSubregionHist.X)-1)); % read column major json binary
                ReflectedDynamicMTOfXAndYAndSubregionHist.TotalMTOfZSecondMoment = reshape(ReflectedDynamicMTOfXAndYAndSubregionHist.TotalMTOfZSecondMoment, ...
                [length(ReflectedDynamicMTOfXAndYAndSubregionHist.Z)-1,length(ReflectedDynamicMTOfXAndYAndSubregionHist.Y)-1,length(ReflectedDynamicMTOfXAndYAndSubregionHist.X)-1]);  
                ReflectedDynamicMTOfXAndYAndSubregionHist.TotalMTOfZStdev = sqrt((ReflectedDynamicMTOfXAndYAndSubregionHist.TotalMTOfZSecondMoment - (ReflectedDynamicMTOfXAndYAndSubregionHist.TotalMTOfZ .* ReflectedDynamicMTOfXAndYAndSubregionHist.TotalMTOfZ)) / (N));               
                ReflectedDynamicMTOfXAndYAndSubregionHist.DynamicMTOfZSecondMoment = readBinaryData([datadir slash detector.Name '_DynamicMTOfZ_2'], ... 
                (length(ReflectedDynamicMTOfXAndYAndSubregionHist.Z)-1) * (length(ReflectedDynamicMTOfXAndYAndSubregionHist.Y)-1) *length(ReflectedDynamicMTOfXAndYAndSubregionHist.X)-1) % read column major json binary
                ReflectedDynamicMTOfXAndYAndSubregionHist.DynamicMTOfZSecondMoment = reshape(ReflectedDynamicMTOfXAndYAndSubregionHist.DynamicMTOfZSecondMoment, ...
                [length(ReflectedDynamicMTOfXAndYAndSubregionHist.Z)-1,length(ReflectedDynamicMTOfXAndYAndSubregionHist.Y)-1,length(ReflectedDynamicMTOfXAndYAndSubregionHist.X)-1]);  
                ReflectedDynamicMTOfXAndYAndSubregionHist.DynamicMTOfZStdev = sqrt((ReflectedDynamicMTOfXAndYAndSubregionHist.DynamicMTOfZSecondMoment - (ReflectedDynamicMTOfXAndYAndSubregionHist.DynamicMTOfZ .* ReflectedDynamicMTOfXAndYAndSubregionHist.DynamicMTOfZ)) / (N));               
            end
            results{di}.ReflectedDynamicMTOfXAndYAndSubregionHist = ReflectedDynamicMTOfXAndYAndSubregionHist;
        case 'ReflectedDynamicMTOfFxAndSubregionHist'
            ReflectedDynamicMTOfFxAndSubregionHist.Name = detector.Name;
            tempFx = detector.Fx;
            tempMTBins = detector.MTBins;
            tempZ = detector.Z;
            tempFractionalMTBinsLength = detector.FractionalMTBins.Count+1; % +1 due to addition of =0,=1 bins
            if (postProcessorResults)        
                tempSubregionIndices = (1:1:length(databaseInputJson.TissueInput.Regions));
                N = databaseInputJson.N;
            else   
                tempSubregionIndices = (1:1:length(json.TissueInput.Regions));
                N = json.N;
            end
            ReflectedDynamicMTOfFxAndSubregionHist.Fx = linspace((tempFx.Start), (tempFx.Stop), (tempFx.Count));                     
            ReflectedDynamicMTOfFxAndSubregionHist.MTBins = linspace((tempMTBins.Start), (tempMTBins.Stop), (tempMTBins.Count));
            ReflectedDynamicMTOfFxAndSubregionHist.Z = linspace((tempZ.Start), (tempZ.Stop), (tempZ.Count));
            ReflectedDynamicMTOfFxAndSubregionHist.Fx_Midpoints = ReflectedDynamicMTOfFxAndSubregionHist.Fx;
            ReflectedDynamicMTOfFxAndSubregionHist.MTBins_Midpoints = (ReflectedDynamicMTOfFxAndSubregionHist.MTBins(1:end-1) + ReflectedDynamicMTOfFxAndSubregionHist.MTBins(2:end))/2;
            ReflectedDynamicMTOfFxAndSubregionHist.Z_Midpoints = (ReflectedDynamicMTOfFxAndSubregionHist.Z(1:end-1) + ReflectedDynamicMTOfFxAndSubregionHist.Z(2:end))/2;
            ReflectedDynamicMTOfFxAndSubregionHist.SubregionIndices = tempSubregionIndices;
            tempData = readBinaryData([datadir slash detector.Name], ... 
                (length(ReflectedDynamicMTOfFxAndSubregionHist.MTBins)-1)*(2*length(ReflectedDynamicMTOfFxAndSubregionHist.Fx))); 
            % NOTE! reshape with 2x dim of var in inner loop binaryWrite
            tempDataReshape = reshape(tempData, ...
                [2*(length(ReflectedDynamicMTOfFxAndSubregionHist.MTBins)-1),length(ReflectedDynamicMTOfFxAndSubregionHist.Fx)]);
            ReflectedDynamicMTOfFxAndSubregionHist.Mean = tempDataReshape(1:2:end,:) + 1i*tempDataReshape(2:2:end,:);           
            tempData = readBinaryData([datadir slash detector.Name '_FractionalMT'], ... 
                2* length(ReflectedDynamicMTOfFxAndSubregionHist.Fx) * (length(ReflectedDynamicMTOfFxAndSubregionHist.MTBins)-1) * ...
                tempFractionalMTBinsLength); 
            tempDataReshape = reshape(tempData, ...            
                [2*tempFractionalMTBinsLength, length(ReflectedDynamicMTOfFxAndSubregionHist.MTBins)-1, length(ReflectedDynamicMTOfFxAndSubregionHist.Fx)]); % read column major json binary
            ReflectedDynamicMTOfFxAndSubregionHist.FractionalMT = tempDataReshape(1:2:end,:,:) + 1i*tempDataReshape(2:2:end,:,:);
            tempData = readBinaryData([datadir slash detector.Name '_TotalMTOfZ'], ... 
                (2*length(ReflectedDynamicMTOfFxAndSubregionHist.Fx)) * (length(ReflectedDynamicMTOfFxAndSubregionHist.Z)-1)); 
            tempDataReshape = reshape(tempData, ...            
                [2*(length(ReflectedDynamicMTOfFxAndSubregionHist.Z)-1), length(ReflectedDynamicMTOfFxAndSubregionHist.Fx)]);  
            ReflectedDynamicMTOfFxAndSubregionHist.TotalMTOfZ = tempDataReshape(1:2:end,:) + 1i*tempDataReshape(2:2:end,:);
            tempData = readBinaryData([datadir slash detector.Name '_DynamicMTOfZ'], ... 
                2* length(ReflectedDynamicMTOfFxAndSubregionHist.Fx)*(length(ReflectedDynamicMTOfFxAndSubregionHist.Z)-1)); 
            tempDataReshape = reshape(tempData, ...            
                [2*(length(ReflectedDynamicMTOfFxAndSubregionHist.Z)-1), length(ReflectedDynamicMTOfFxAndSubregionHist.Fx)]);
            ReflectedDynamicMTOfFxAndSubregionHist.DynamicMTOfZ = tempDataReshape(1:2:end,:) + 1i*tempDataReshape(2:2:end,:);   
            ReflectedDynamicMTOfFxAndSubregionHist.SubregionCollisions = readBinaryData([datadir slash detector.Name '_SubregionCollisions'], ... 
                (length(tempSubregionIndices) * 2)); % 2 for static vs dynamic tallies
            ReflectedDynamicMTOfFxAndSubregionHist.SubregionCollisions = reshape(ReflectedDynamicMTOfFxAndSubregionHist.SubregionCollisions, ...            
                [2, length(tempSubregionIndices)]); % read column major json binary    
            if(detector.TallySecondMoment && exist([datadir slash detector.Name '_2'],'file'))
                tempData = readBinaryData([datadir slash detector.Name '_2'], ... 
                  (length(ReflectedDynamicMTOfFxAndSubregionHist.MTBins)-1) * 2* length(ReflectedDynamicMTOfFxAndSubregionHist.Fx)); % read column major json binary
                tempDataReshape = reshape(tempData, ...
                  [2*(length(ReflectedDynamicMTOfFxAndSubregionHist.MTBins)-1),length(ReflectedDynamicMTOfFxAndSubregionHist.Fx)]);  
                ReflectedDynamicMTOfFxAndSubregionHist.SecondMoment = tempDataReshape(1:2:end,:) + 1i*tempDataReshape(2:2:end,:);
                ReflectedDynamicMTOfFxAndSubregionHist.Stdev = sqrt((abs(ReflectedDynamicMTOfFxAndSubregionHist.SecondMoment) - ...
                    (abs(ReflectedDynamicMTOfFxAndSubregionHist.Mean) .* abs(ReflectedDynamicMTOfFxAndSubregionHist.Mean))) / (N));               
                % depth dependent output
                tempData = readBinaryData([datadir slash detector.Name '_TotalMTOfZ_2'], ... 
                  (length(ReflectedDynamicMTOfFxAndSubregionHist.Z)-1) * 2 * length(ReflectedDynamicMTOfFxAndSubregionHist.Fx)); % read column major json binary
                tempDataReshape = reshape(tempData, ...
                  [2*(length(ReflectedDynamicMTOfFxAndSubregionHist.Z)-1),length(ReflectedDynamicMTOfFxAndSubregionHist.Fx)]); 
                ReflectedDynamicMTOfFxAndSubregionHist.TotalMTOfZSecondMoment = tempDataReshape(1:2:end,:) + 1i*tempDataReshape(2:2:end,:);
                ReflectedDynamicMTOfFxAndSubregionHist.TotalMTOfZStdev = sqrt((abs(ReflectedDynamicMTOfFxAndSubregionHist.TotalMTOfZSecondMoment) - ...
                    (abs(ReflectedDynamicMTOfFxAndSubregionHist.TotalMTOfZ) .* abs(ReflectedDynamicMTOfFxAndSubregionHist.TotalMTOfZ))) / (N));               
                tempData = readBinaryData([datadir slash detector.Name '_DynamicMTOfZ_2'], ... 
                  (length(ReflectedDynamicMTOfFxAndSubregionHist.Z)-1) * 2*length(ReflectedDynamicMTOfFxAndSubregionHist.Fx)); % read column major json binary
                tempDataReshape = reshape(tempData, ...
                  [2*(length(ReflectedDynamicMTOfFxAndSubregionHist.Z)-1),length(ReflectedDynamicMTOfFxAndSubregionHist.Fx)]);  
                ReflectedDynamicMTOfFxAndSubregionHist.DynamicMTOfZSecondMoment = tempDataReshape(1:2:end,:) + 1i*tempDataReshape(2:2:end,:);
                ReflectedDynamicMTOfFxAndSubregionHist.DynamicMTOfZStdev = sqrt((ReflectedDynamicMTOfFxAndSubregionHist.DynamicMTOfZSecondMoment - (ReflectedDynamicMTOfFxAndSubregionHist.DynamicMTOfZ .* ReflectedDynamicMTOfFxAndSubregionHist.DynamicMTOfZ)) / (N));               
            end
            results{di}.ReflectedDynamicMTOfFxAndSubregionHist = ReflectedDynamicMTOfFxAndSubregionHist;
        case 'TransmittedDynamicMTOfRhoAndSubregionHist'
            TransmittedDynamicMTOfRhoAndSubregionHist.Name = detector.Name;
            tempRho = detector.Rho;
            tempZ = detector.Z;
            tempMTBins = detector.MTBins;
            tempFractionalMTBinsLength = detector.FractionalMTBins.Count+1; % +1 due to addition of =0,=1 bins
            if (postProcessorResults)        
                tempSubregionIndices = (1:1:length(databaseInputJson.TissueInput.Regions));
                N = databaseInputJson.N;
            else   
                tempSubregionIndices = (1:1:length(json.TissueInput.Regions));
                N = json.N;
            end
            TransmittedDynamicMTOfRhoAndSubregionHist.Rho = linspace((tempRho.Start), (tempRho.Stop), (tempRho.Count));                     
            TransmittedDynamicMTOfRhoAndSubregionHist.MTBins = linspace((tempMTBins.Start), (tempMTBins.Stop), (tempMTBins.Count));
            TransmittedDynamicMTOfRhoAndSubregionHist.Z = linspace((tempZ.Start), (tempZ.Stop), (tempZ.Count));
            TransmittedDynamicMTOfRhoAndSubregionHist.Rho_Midpoints = (TransmittedDynamicMTOfRhoAndSubregionHist.Rho(1:end-1) + TransmittedDynamicMTOfRhoAndSubregionHist.Rho(2:end))/2;
            TransmittedDynamicMTOfRhoAndSubregionHist.MTBins_Midpoints = (TransmittedDynamicMTOfRhoAndSubregionHist.MTBins(1:end-1) + TransmittedDynamicMTOfRhoAndSubregionHist.MTBins(2:end))/2;
            TransmittedDynamicMTOfRhoAndSubregionHist.Z_Midpoints = (TransmittedDynamicMTOfRhoAndSubregionHist.Z(1:end-1) + ReflectedDynamicMTOfRhoAndSubregionHist.Z(2:end))/2;
            TransmittedDynamicMTOfRhoAndSubregionHist.SubregionIndices = tempSubregionIndices;
            TransmittedDynamicMTOfRhoAndSubregionHist.Mean = readBinaryData([datadir slash detector.Name], ... 
                (length(TransmittedDynamicMTOfRhoAndSubregionHist.MTBins)-1) * (length(TransmittedDynamicMTOfRhoAndSubregionHist.Rho)-1));  
            TransmittedDynamicMTOfRhoAndSubregionHist.Mean = reshape(TransmittedDynamicMTOfRhoAndSubregionHist.Mean, ...
                [length(TransmittedDynamicMTOfRhoAndSubregionHist.MTBins)-1,length(TransmittedDynamicMTOfRhoAndSubregionHist.Rho)-1]);  % read column major json binary          
            TransmittedDynamicMTOfRhoAndSubregionHist.FractionalMT = readBinaryData([datadir slash detector.Name '_FractionalMT'], ... 
                (length(TransmittedDynamicMTOfRhoAndSubregionHist.Rho)-1) * (length(TransmittedDynamicMTOfRhoAndSubregionHist.MTBins)-1) * ...
                (tempFractionalMTBinsLength)); 
            TransmittedDynamicMTOfRhoAndSubregionHist.FractionalMT = reshape(TransmittedDynamicMTOfRhoAndSubregionHist.FractionalMT, ...            
                [tempFractionalMTBinsLength, length(TransmittedDynamicMTOfRhoAndSubregionHist.MTBins)-1, length(TransmittedDynamicMTOfRhoAndSubregionHist.Rho)-1]); % read column major json binary
            TransmittedDynamicMTOfRhoAndSubregionHist.TotalMTOfZ = readBinaryData([datadir slash detector.Name '_TotalMTOfZ'], ... 
                (length(TransmittedDynamicMTOfRhoAndSubregionHist.Rho)-1) * (length(TransmittedDynamicMTOfRhoAndSubregionHist.Z)-1)); 
            TransmittedDynamicMTOfRhoAndSubregionHist.TotalMTOfZ = reshape(TransmittedDynamicMTOfRhoAndSubregionHist.TotalMTOfZ, ...            
                [length(TransmittedDynamicMTOfRhoAndSubregionHist.Z)-1, length(TransmittedDynamicMTOfRhoAndSubregionHist.Rho)-1]); % read column major json binary
            TransmittedDynamicMTOfRhoAndSubregionHist.DynamicMTOfZ = readBinaryData([datadir slash detector.Name '_DynamicMTOfZ'], ... 
                (length(TransmittedDynamicMTOfRhoAndSubregionHist.Rho)-1) * (length(TransmittedDynamicMTOfRhoAndSubregionHist.Z)-1)); 
            TransmittedDynamicMTOfRhoAndSubregionHist.DynamicMTOfZ = reshape(TransmittedDynamicMTOfRhoAndSubregionHist.DynamicMTOfZ, ...            
                [length(TransmittedDynamicMTOfRhoAndSubregionHist.Z)-1, length(TransmittedDynamicMTOfRhoAndSubregionHist.Rho)-1]); % read column major json binary    
            TransmittedDynamicMTOfRhoAndSubregionHist.SubregionCollisions = readBinaryData([datadir slash detector.Name '_SubregionCollisions'], ... 
                (length(tempSubregionIndices) * 2)); % 2 for static vs dynamic tallies
            TransmittedDynamicMTOfRhoAndSubregionHist.SubregionCollisions = reshape(TransmittedDynamicMTOfRhoAndSubregionHist.SubregionCollisions, ...            
                [2, length(tempSubregionIndices)]); % read column major json binary    
            if(detector.TallySecondMoment && exist([datadir slash detector.Name '_2'],'file'))
                TransmittedDynamicMTOfRhoAndSubregionHist.SecondMoment = readBinaryData([datadir slash detector.Name '_2'], ... 
                (length(TransmittedDynamicMTOfRhoAndSubregionHist.MTBins)-1) * (length(TransmittedDynamicMTOfRhoAndSubregionHist.Rho)-1)); % read column major json binary
                TransmittedDynamicMTOfRhoAndSubregionHist.SecondMoment = reshape(TransmittedDynamicMTOfRhoAndSubregionHist.SecondMoment, ...
                [length(TransmittedDynamicMTOfRhoAndSubregionHist.MTBins)-1,length(TransmittedDynamicMTOfRhoAndSubregionHist.Rho)-1]);  
                TransmittedDynamicMTOfRhoAndSubregionHist.Stdev = sqrt((TransmittedDynamicMTOfRhoAndSubregionHist.SecondMoment - (TransmittedDynamicMTOfRhoAndSubregionHist.Mean .* TransmittedDynamicMTOfRhoAndSubregionHist.Mean)) / (N));               
                % depth dependent output
                TransmittedDynamicMTOfRhoAndSubregionHist.TotalMTOfZSecondMoment = readBinaryData([datadir slash detector.Name '_TotalMTOfZ_2'], ... 
                (length(TransmittedDynamicMTOfRhoAndSubregionHist.Z)-1) * (length(TransmittedDynamicMTOfRhoAndSubregionHist.Rho)-1)); % read column major json binary
                TransmittedDynamicMTOfRhoAndSubregionHist.TotalMTOfZSecondMoment = reshape(TransmittedDynamicMTOfRhoAndSubregionHist.TotalMTOfZSecondMoment, ...
                [length(TransmittedDynamicMTOfRhoAndSubregionHist.Z)-1,length(TransmittedDynamicMTOfRhoAndSubregionHist.Rho)-1]);  
                TransmittedDynamicMTOfRhoAndSubregionHist.TotalMTOfZStdev = sqrt((TransmittedDynamicMTOfRhoAndSubregionHist.TotalMTOfZSecondMoment - (TransmittedDynamicMTOfRhoAndSubregionHist.TotalMTOfZ .* TransmittedDynamicMTOfRhoAndSubregionHist.TotalMTOfZ)) / (N));               
                TransmittedDynamicMTOfRhoAndSubregionHist.DynamicMTOfZSecondMoment = readBinaryData([datadir slash detector.Name '_DynamicMTOfZ_2'], ... 
                (length(TransmittedDynamicMTOfRhoAndSubregionHist.Z)-1) * (length(TransmittedDynamicMTOfRhoAndSubregionHist.Rho)-1)); % read column major json binary
                TransmittedDynamicMTOfRhoAndSubregionHist.DynamicMTOfZSecondMoment = reshape(TransmittedDynamicMTOfRhoAndSubregionHist.DynamicMTOfZSecondMoment, ...
                [length(TransmittedDynamicMTOfRhoAndSubregionHist.Z)-1,length(TransmittedDynamicMTOfRhoAndSubregionHist.Rho)-1]);  
                TransmittedDynamicMTOfRhoAndSubregionHist.DynamicMTOfZStdev = sqrt((TransmittedDynamicMTOfRhoAndSubregionHist.DynamicMTOfZSecondMoment - (TransmittedDynamicMTOfRhoAndSubregionHist.DynamicMTOfZ .* TransmittedDynamicMTOfRhoAndSubregionHist.DynamicMTOfZ)) / (N));               
            end
            results{di}.TransmittedDynamicMTOfRhoAndSubregionHist = TransmittedDynamicMTOfRhoAndSubregionHist;
        case 'TransmittedDynamicMTOfXAndYAndSubregionHist'
            TransmittedDynamicMTOfXAndYAndSubregionHist.Name = detector.Name;
            tempX = detector.X;
            tempY = detector.Y;
            tempZ = detector.Z;
            tempMTBins = detector.MTBins;
            tempFractionalMTBinsLength = detector.FractionalMTBins.Count+1; % +1 due to addition of =0,=1 bins
            if (postProcessorResults)        
                tempSubregionIndices = (1:1:length(databaseInputJson.TissueInput.Regions));
                N = databaseInputJson.N;
            else   
                tempSubregionIndices = (1:1:length(json.TissueInput.Regions));
                N = json.N;
            end
            TransmittedDynamicMTOfXAndYAndSubregionHist.X = linspace((tempX.Start), (tempX.Stop), (tempX.Count));
            TransmittedDynamicMTOfXAndYAndSubregionHist.Y = linspace((tempY.Start), (tempY.Stop), (tempY.Count));
            TransmittedDynamicMTOfXAndYAndSubregionHist.MTBins = linspace((tempMTBins.Start), (tempMTBins.Stop), (tempMTBins.Count));
            TransmittedDynamicMTOfXAndYAndSubregionHist.Z = linspace((tempZ.Start), (tempZ.Stop), (tempZ.Count));
            TransmittedDynamicMTOfXAndYAndSubregionHist.X_Midpoints = (TransmittedDynamicMTOfXAndYAndSubregionHist.X(1:end-1) + TransmittedDynamicMTOfXAndYAndSubregionHist.X(2:end))/2;
            TransmittedDynamicMTOfXAndYAndSubregionHist.Y_Midpoints = (TransmittedDynamicMTOfXAndYAndSubregionHist.Y(1:end-1) + TransmittedDynamicMTOfXAndYAndSubregionHist.Y(2:end))/2;
            TransmittedDynamicMTOfXAndYAndSubregionHist.MTBins_Midpoints = (TransmittedDynamicMTOfXAndYAndSubregionHist.MTBins(1:end-1) + TransmittedDynamicMTOfXAndYAndSubregionHist.MTBins(2:end))/2;
            TransmittedDynamicMTOfXAndYAndSubregionHist.Z_Midpoints = (TransmittedDynamicMTOfXAndYAndSubregionHist.Z(1:end-1) + ReflectedDynamicMTOfRhoAndSubregionHist.Z(2:end))/2;
            TransmittedDynamicMTOfXAndYAndSubregionHist.SubregionIndices = tempSubregionIndices;
            TransmittedDynamicMTOfXAndYAndSubregionHist.Mean = readBinaryData([datadir slash detector.Name], ... 
                (length(TransmittedDynamicMTOfXAndYAndSubregionHist.MTBins)-1) * (length(TransmittedDynamicMTOfXAndYAndSubregionHist.Y)-1) * (length(TransmittedDynamicMTOfXAndYAndSubregionHist.X)-1));  
            TransmittedDynamicMTOfXAndYAndSubregionHist.Mean = reshape(TransmittedDynamicMTOfXAndYAndSubregionHist.Mean, ...
                [length(TransmittedDynamicMTOfXAndYAndSubregionHist.MTBins)-1,length(TransmittedDynamicMTOfXAndYAndSubregionHist.Y)-1,length(TransmittedDynamicMTOfXAndYAndSubregionHist.X)-1]);  % read column major json binary          
            TransmittedDynamicMTOfXAndYAndSubregionHist.FractionalMT = readBinaryData([datadir slash detector.Name '_FractionalMT'], ... 
                (length(TransmittedDynamicMTOfXAndYAndSubregionHist.X)-1) * (length(TransmittedDynamicMTOfXAndYAndSubregionHist.Y)-1) * (length(TransmittedDynamicMTOfXAndYAndSubregionHist.MTBins)-1) * ...
                (tempFractionalMTBinsLength)); 
            TransmittedDynamicMTOfXAndYAndSubregionHist.FractionalMT = reshape(TransmittedDynamicMTOfXAndYAndSubregionHist.FractionalMT, ...            
                [tempFractionalMTBinsLength, length(TransmittedDynamicMTOfXAndYAndSubregionHist.MTBins)-1, length(TransmittedDynamicMTOfXAndYAndSubregionHist.Y)-1, length(TransmittedDynamicMTOfXAndYAndSubregionHist.X)-1]); % read column major json binary
            TransmittedDynamicMTOfXAndYAndSubregionHist.TotalMTOfZ = readBinaryData([datadir slash detector.Name '_TotalMTOfZ'], ... 
                (length(TransmittedDynamicMTOfXAndYAndSubregionHist.Z)-1) * (length(TransmittedDynamicMTOfXAndYAndSubregionHist.Y)-1) * ...
                (length(TransmittedDynamicMTOfXAndYAndSubregionHist.X)-1)); 
            TransmittedDynamicMTOfXAndYAndSubregionHist.TotalMTOfZ = reshape(TransmittedDynamicMTOfXAndYAndSubregionHist.TotalMTOfZ, ...            
                [length(TransmittedDynamicMTOfXAndYAndSubregionHist.Z)-1, length(TransmittedDynamicMTOfXAndYAndSubregionHist.Y)-1, ...
                length(TransmittedDynamicMTOfXAndYAndSubregionHist.X)-1]); % read column major json binary
            TransmittedDynamicMTOfXAndYAndSubregionHist.DynamicMTOfZ = readBinaryData([datadir slash detector.Name '_DynamicMTOfZ'], ... 
                (length(TransmittedDynamicMTOfXAndYAndSubregionHist.Z)-1) * (length(TransmittedDynamicMTOfXAndYAndSubregionHist.Y)-1) * ...
                (length(TransmittedDynamicMTOfXAndYAndSubregionHist.X)-1)); 
            TransmittedDynamicMTOfXAndYAndSubregionHist.DynamicMTOfZ = reshape(TransmittedDynamicMTOfXAndYAndSubregionHist.DynamicMTOfZ, ...            
                [length(TransmittedDynamicMTOfXAndYAndSubregionHist.Z)-1, length(TransmittedDynamicMTOfXAndYAndSubregionHist.Y)-1,...
                length(TransmittedDynamicMTOfXAndYAndSubregionHist.X)-1]); % read column major json binary    
            TransmittedDynamicMTOfXAndYAndSubregionHist.SubregionCollisions = readBinaryData([datadir slash detector.Name '_SubregionCollisions'], ... 
                (length(tempSubregionIndices) * 2)); % 2 for static vs dynamic tallies
            TransmittedDynamicMTOfXAndYAndSubregionHist.SubregionCollisions = reshape(TransmittedDynamicMTOfXAndYAndSubregionHist.SubregionCollisions, ...            
                [2, length(tempSubregionIndices)]); % read column major json binary    
            if(detector.TallySecondMoment && exist([datadir slash detector.Name '_2'],'file'))
                TransmittedDynamicMTOfXAndYAndSubregionHist.SecondMoment = readBinaryData([datadir slash detector.Name '_2'], ... 
                (length(TransmittedDynamicMTOfXAndYAndSubregionHist.MTBins)-1) * (length(TransmittedDynamicMTOfXAndYAndSubregionHist.Y)-1) * (length(TransmittedDynamicMTOfXAndYAndSubregionHist.X)-1)); % read column major json binary
                TransmittedDynamicMTOfXAndYAndSubregionHist.SecondMoment = reshape(TransmittedDynamicMTOfXAndYAndSubregionHist.SecondMoment, ...
                [length(TransmittedDynamicMTOfXAndYAndSubregionHist.MTBins)-1,length(TransmittedDynamicMTOfXAndYAndSubregionHist.Y)-1,length(TransmittedDynamicMTOfXAndYAndSubregionHist.X)-1]);  
                TransmittedDynamicMTOfXAndYAndSubregionHist.Stdev = sqrt((TransmittedDynamicMTOfXAndYAndSubregionHist.SecondMoment - (TransmittedDynamicMTOfXAndYAndSubregionHist.Mean .* TransmittedDynamicMTOfXAndYAndSubregionHist.Mean)) / (N));               
                % depth dependent output
                TransmittedDynamicMTOfXAndYAndSubregionHist.TotalMTOfZSecondMoment = readBinaryData([datadir slash detector.Name '_TotalMTOfZ_2'], ... 
                (length(TransmittedDynamicMTOfXAndYAndSubregionHist.Z)-1) * (length(TransmittedDynamicMTOfXAndYAndSubregionHist.Y)-1) * (length(TransmittedDynamicMTOfXAndYAndSubregionHist.X)-1)); % read column major json binary
                TransmittedDynamicMTOfXAndYAndSubregionHist.TotalMTOfZSecondMoment = reshape(TransmittedDynamicMTOfXAndYAndSubregionHist.TotalMTOfZSecondMoment, ...
                [length(TransmittedDynamicMTOfXAndYAndSubregionHist.Z)-1,length(TransmittedDynamicMTOfXAndYAndSubregionHist.Y)-1,length(TransmittedDynamicMTOfXAndYAndSubregionHist.X)-1]);  
                TransmittedDynamicMTOfXAndYAndSubregionHist.TotalMTOfZStdev = sqrt((TransmittedDynamicMTOfXAndYAndSubregionHist.TotalMTOfZSecondMoment - (TransmittedDynamicMTOfXAndYAndSubregionHist.TotalMTOfZ .* TransmittedDynamicMTOfXAndYAndSubregionHist.TotalMTOfZ)) / (N));               
                TransmittedDynamicMTOfXAndYAndSubregionHist.DynamicMTOfZSecondMoment = readBinaryData([datadir slash detector.Name '_DynamicMTOfZ_2'], ... 
                (length(TransmittedDynamicMTOfXAndYAndSubregionHist.Z)-1) * (length(TransmittedDynamicMTOfXAndYAndSubregionHist.Y)-1) *length(TransmittedDynamicMTOfXAndYAndSubregionHist.X)-1) % read column major json binary
                TransmittedDynamicMTOfXAndYAndSubregionHist.DynamicMTOfZSecondMoment = reshape(TransmittedDynamicMTOfXAndYAndSubregionHist.DynamicMTOfZSecondMoment, ...
                [length(TransmittedDynamicMTOfXAndYAndSubregionHist.Z)-1,length(TransmittedDynamicMTOfXAndYAndSubregionHist.Y)-1,length(TransmittedDynamicMTOfXAndYAndSubregionHist.X)-1]);  
                TransmittedDynamicMTOfXAndYAndSubregionHist.DynamicMTOfZStdev = sqrt((TransmittedDynamicMTOfXAndYAndSubregionHist.DynamicMTOfZSecondMoment - (TransmittedDynamicMTOfXAndYAndSubregionHist.DynamicMTOfZ .* TransmittedDynamicMTOfXAndYAndSubregionHist.DynamicMTOfZ)) / (N));               
            end
            results{di}.TransmittedDynamicMTOfXAndYAndSubregionHist = TransmittedDynamicMTOfXAndYAndSubregionHist;
        case 'TransmittedDynamicMTOfFxAndSubregionHist'
            TransmittedDynamicMTOfFxAndSubregionHist.Name = detector.Name;
            tempFx = detector.Fx;
            tempMTBins = detector.MTBins;
            tempZ = detector.Z;
            tempFractionalMTBinsLength = detector.FractionalMTBins.Count+1; % +1 due to addition of =0,=1 bins
            if (postProcessorResults)        
                tempSubregionIndices = (1:1:length(databaseInputJson.TissueInput.Regions));
                N = databaseInputJson.N;
            else   
                tempSubregionIndices = (1:1:length(json.TissueInput.Regions));
                N = json.N;
            end
            TransmittedDynamicMTOfFxAndSubregionHist.Fx = linspace((tempFx.Start), (tempFx.Stop), (tempFx.Count));                     
            TransmittedDynamicMTOfFxAndSubregionHist.MTBins = linspace((tempMTBins.Start), (tempMTBins.Stop), (tempMTBins.Count));
            TransmittedDynamicMTOfFxAndSubregionHist.Z = linspace((tempZ.Start), (tempZ.Stop), (tempZ.Count));
            TransmittedDynamicMTOfFxAndSubregionHist.Fx_Midpoints = TransmittedDynamicMTOfFxAndSubregionHist.Fx;
            TransmittedDynamicMTOfFxAndSubregionHist.MTBins_Midpoints = (TransmittedDynamicMTOfFxAndSubregionHist.MTBins(1:end-1) + TransmittedDynamicMTOfFxAndSubregionHist.MTBins(2:end))/2;
            TransmittedDynamicMTOfFxAndSubregionHist.Z_Midpoints = (TransmittedDynamicMTOfFxAndSubregionHist.Z(1:end-1) + TransmittedDynamicMTOfFxAndSubregionHist.Z(2:end))/2;
            TransmittedDynamicMTOfFxAndSubregionHist.SubregionIndices = tempSubregionIndices;
            tempData = readBinaryData([datadir slash detector.Name], ... 
                (length(TransmittedDynamicMTOfFxAndSubregionHist.MTBins)-1) * 2*length(TransmittedDynamicMTOfFxAndSubregionHist.Fx));  
            tempDataReshape = reshape(tempData, ...
                [2*(length(TransmittedDynamicMTOfFxAndSubregionHist.MTBins)-1),length(TransmittedDynamicMTOfFxAndSubregionHist.Fx)]);  % read column major json binary          
            TransmittedDynamicMTOfFxAndSubregionHist.Mean = tempDataReshape(1:2:end,:,:) + 1i*tempDataReshape(2:2:end,:,:);
            tempData = readBinaryData([datadir slash detector.Name '_FractionalMT'], ... 
                2*length(TransmittedDynamicMTOfFxAndSubregionHist.Fx) * (length(TransmittedDynamicMTOfFxAndSubregionHist.MTBins)-1) * ...
                (tempFractionalMTBinsLength)); 
            tempDataReshape = reshape(tempData, ...            
                [2*tempFractionalMTBinsLength, length(TransmittedDynamicMTOfFxAndSubregionHist.MTBins)-1, length(TransmittedDynamicMTOfFxAndSubregionHist.Fx)]); % read column major json binary
            TransmittedDynamicMTOfFxAndSubregionHist.FractionalMT = tempDataReshape(1:2:end,:,:) + 1i*tempDataReshape(2:2:end,:,:);
            tempData = readBinaryData([datadir slash detector.Name '_TotalMTOfZ'], ... 
                2*length(TransmittedDynamicMTOfFxAndSubregionHist.Fx) * (length(TransmittedDynamicMTOfFxAndSubregionHist.Z)-1)); 
            tempDataReshape = reshape(tempData, ...            
                [2*(length(TransmittedDynamicMTOfFxAndSubregionHist.Z)-1), length(TransmittedDynamicMTOfFxAndSubregionHist.Fx)]); % read column major json binary
            TransmittedDynamicMTOfFxAndSubregionHist.TotalMTOfZ = tempDataReshape(1:2:end,:) + 1i*tempDataReshape(2:2:end,:);
            tempData = readBinaryData([datadir slash detector.Name '_DynamicMTOfZ'], ... 
                2*length(TransmittedDynamicMTOfFxAndSubregionHist.Fx) * (length(TransmittedDynamicMTOfFxAndSubregionHist.Z)-1)); 
            tempDataReshape = reshape(tempData, ...            
                [2*(length(TransmittedDynamicMTOfFxAndSubregionHist.Z)-1), length(TransmittedDynamicMTOfFxAndSubregionHist.Fx)]); % read column major json binary    
            TransmittedDynamicMTOfFxAndSubregionHist.DynamicMTOfZ = tempDataReshape(1:2:end,:) + 1i*tempDataReshape(2:2:end,:);
            TransmittedDynamicMTOfFxAndSubregionHist.SubregionCollisions = readBinaryData([datadir slash detector.Name '_SubregionCollisions'], ... 
                (length(tempSubregionIndices) * 2)); % 2 for static vs dynamic tallies
            TransmittedDynamicMTOfFxAndSubregionHist.SubregionCollisions = reshape(TransmittedDynamicMTOfFxAndSubregionHist.SubregionCollisions, ...            
                [2, length(tempSubregionIndices)]); % read column major json binary    
            if(detector.TallySecondMoment && exist([datadir slash detector.Name '_2'],'file'))
                tempData = readBinaryData([datadir slash detector.Name '_2'], ... 
                  (length(TransmittedDynamicMTOfFxAndSubregionHist.MTBins)-1) * 2*length(TransmittedDynamicMTOfFxAndSubregionHist.Fx)); % read column major json binary
                tempDataReshape = reshape(tempData, ...
                  [2*(length(TransmittedDynamicMTOfFxAndSubregionHist.MTBins)-1),length(TransmittedDynamicMTOfFxAndSubregionHist.Fx)]);  
                TransmittedDynamicMTOfFxAndSubregionHist.SecondMoment = tempDataReshape(1:2:end,:) + 1i*tempDataReshape(2:2:end,:);    
                TransmittedDynamicMTOfFxAndSubregionHist.Stdev = sqrt((abs(TransmittedDynamicMTOfFxAndSubregionHist.SecondMoment) - ...
                    (abs(TransmittedDynamicMTOfFxAndSubregionHist.Mean) .* abs(TransmittedDynamicMTOfFxAndSubregionHist.Mean))) / (N));               
                % depth dependent output
                tempData = readBinaryData([datadir slash detector.Name '_TotalMTOfZ_2'], ... 
                  (length(TransmittedDynamicMTOfFxAndSubregionHist.Z)-1) * 2*length(TransmittedDynamicMTOfFxAndSubregionHist.Fx)); % read column major json binary
                tempDataReshape = reshape(tempData, ...
                  [2*(length(TransmittedDynamicMTOfFxAndSubregionHist.Z)-1),length(TransmittedDynamicMTOfFxAndSubregionHist.Fx)]);  
                TransmittedDynamicMTOfFxAndSubregionHist.TotalMTOfZSecondMoment = tempDataReshape(1:2:end,:) + 1i*tempDataReshape(2:2:end,:);   
                TransmittedDynamicMTOfFxAndSubregionHist.TotalMTOfZStdev = sqrt((abs(TransmittedDynamicMTOfFxAndSubregionHist.TotalMTOfZSecondMoment) - ...
                    (abs(TransmittedDynamicMTOfFxAndSubregionHist.TotalMTOfZ) .* abs(TransmittedDynamicMTOfFxAndSubregionHist.TotalMTOfZ))) / (N));               
                tempData = readBinaryData([datadir slash detector.Name '_DynamicMTOfZ_2'], ... 
                  (length(TransmittedDynamicMTOfFxAndSubregionHist.Z)-1) * 2*length(TransmittedDynamicMTOfFxAndSubregionHist.Fx)); % read column major json binary
                tempDataReshape = reshape(tempData, ...
                  [2*(length(TransmittedDynamicMTOfFxAndSubregionHist.Z)-1),length(TransmittedDynamicMTOfFxAndSubregionHist.Fx)]);  
                TransmittedDynamicMTOfFxAndSubregionHist.DynamicMTOfZSecondMoment = tempDataReshape(1:2:end,:) + 1i*tempDataReshape(2:2:end,:);    
                TransmittedDynamicMTOfFxAndSubregionHist.DynamicMTOfZStdev = sqrt((abs(TransmittedDynamicMTOfFxAndSubregionHist.DynamicMTOfZSecondMoment) - ...
                  (abs(TransmittedDynamicMTOfFxAndSubregionHist.DynamicMTOfZ) .* abs(TransmittedDynamicMTOfFxAndSubregionHist.DynamicMTOfZ))) / (N));               
            end
            results{di}.TransmittedDynamicMTOfFxAndSubregionHist = TransmittedDynamicMTOfFxAndSubregionHist;
        case 'ReflectedTimeOfRhoAndSubregionHist'
            ReflectedTimeOfRhoAndSubregionHist.Name = detector.Name;
            tempRho = detector.Rho;
            tempTime = detector.Time;
            if (postProcessorResults)        
                tempSubregionIndices = (1:1:length(databaseInputJson.TissueInput.Regions));
                N = databaseInputJson.N;
            else   
                tempSubregionIndices = (1:1:length(json.TissueInput.Regions));
                N = json.N;
            end
            ReflectedTimeOfRhoAndSubregionHist.Rho = linspace((tempRho.Start), (tempRho.Stop), (tempRho.Count));                     
            ReflectedTimeOfRhoAndSubregionHist.Time = linspace((tempTime.Start), (tempTime.Stop), (tempTime.Count));
            ReflectedTimeOfRhoAndSubregionHist.SubregionIndices = tempSubregionIndices;
            ReflectedTimeOfRhoAndSubregionHist.Rho_Midpoints = (ReflectedTimeOfRhoAndSubregionHist.Rho(1:end-1) + ReflectedTimeOfRhoAndSubregionHist.Rho(2:end))/2;
            ReflectedTimeOfRhoAndSubregionHist.Time_Midpoints = (ReflectedTimeOfRhoAndSubregionHist.Time(1:end-1) + ReflectedTimeOfRhoAndSubregionHist.Time(2:end))/2;
            ReflectedTimeOfRhoAndSubregionHist.Mean = readBinaryData([datadir slash detector.Name], ... 
                (length(ReflectedTimeOfRhoAndSubregionHist.Rho)-1) * (length(tempSubregionIndices)) * (length(ReflectedTimeOfRhoAndSubregionHist.Time)-1));
            ReflectedTimeOfRhoAndSubregionHist.Mean = reshape(ReflectedTimeOfRhoAndSubregionHist.Mean, ...
                [length(ReflectedTimeOfRhoAndSubregionHist.Time)-1,length(tempSubregionIndices),length(ReflectedTimeOfRhoAndSubregionHist.Rho)-1]); % column major json binary
            ReflectedTimeOfRhoAndSubregionHist.FractionalTime = readBinaryData([datadir slash detector.Name '_FractionalTime'], ... 
                [length(tempSubregionIndices), length(ReflectedTimeOfRhoAndSubregionHist.Rho)-1]);
            if(detector.TallySecondMoment && exist([datadir slash detector.Name '_2'],'file'))
                ReflectedTimeOfRhoAndSubregionHist.SecondMoment = readBinaryData([datadir slash detector.Name '_2'], ... 
                [(length(ReflectedTimeOfRhoAndSubregionHist.Rho)-1) * (length(tempSubregionIndices)) * (length(ReflectedTimeOfRhoAndSubregionHist.Time)-1)]); 
                ReflectedTimeOfRhoAndSubregionHist.SecondMoment = reshape(ReflectedTimeOfRhoAndSubregionHist.SecondMoment, ...
                [length(ReflectedTimeOfRhoAndSubregionHist.Time)-1,length(tempSubregionIndices),length(ReflectedTimeOfRhoAndSubregionHist.Rho)-1]);  % column major json binary
                ReflectedTimeOfRhoAndSubregionHist.Stdev = sqrt((ReflectedTimeOfRhoAndSubregionHist.SecondMoment - (ReflectedTimeOfRhoAndSubregionHist.Mean .* ReflectedTimeOfRhoAndSubregionHist.Mean)) / (N));               
            end
            results{di}.ReflectedTimeOfRhoAndSubregionHist = ReflectedTimeOfRhoAndSubregionHist;
      case 'pMCROfRho'
            pMCROfRho.Name = detector.Name;
            tempRho = detector.Rho;
            pMCROfRho.Rho = linspace((tempRho.Start), (tempRho.Stop), (tempRho.Count));
            pMCROfRho.Rho_Midpoints = (pMCROfRho.Rho(1:end-1) + pMCROfRho.Rho(2:end))/2;
            pMCROfRho.Mean = readBinaryData([datadir slash detector.Name],length(pMCROfRho.Rho)-1);              
            if(detector.TallySecondMoment && exist([datadir slash detector.Name '_2'],'file'))
                pMCROfRho.SecondMoment = readBinaryData([datadir slash detector.Name '_2'],length(pMCROfRho.Rho)-1);
                pMCROfRho.Stdev = sqrt((pMCROfRho.SecondMoment - (pMCROfRho.Mean .* pMCROfRho.Mean)) / (databaseInputJson.N));
            end
            results{di}.pMCROfRho = pMCROfRho;
      case 'dMCdROfRhodMua'
            dMCdROfRhodMua.Name = detector.Name;
            tempRho = detector.Rho;
            dMCdROfRhodMua.Rho = linspace((tempRho.Start), (tempRho.Stop), (tempRho.Count));
            dMCdROfRhodMua.Rho_Midpoints = (dMCdROfRhodMua.Rho(1:end-1) + dMCdROfRhodMua.Rho(2:end))/2;
            dMCdROfRhodMua.Mean = readBinaryData([datadir slash detector.Name],length(dMCdROfRhodMua.Rho)-1);              
            if(detector.TallySecondMoment && exist([datadir slash detector.Name '_2'],'file'))
                dMCdROfRhodMua.SecondMoment = readBinaryData([datadir slash detector.Name '_2'],length(dMCdROfRhodMua.Rho)-1);
                dMCROfRhodMua.Stdev = sqrt((dMCdROfRhodMua.SecondMoment - (dMCdROfRhodMua.Mean .* dMCdROfRhodMua.Mean)) / (databaseInputJson.N));
            end
            results{di}.dMCdROfRhodMua = dMCdROfRhodMua;
      case 'dMCdROfRhodMus'
            dMCdROfRhodMus.Name = detector.Name;
            tempRho = detector.Rho;
            dMCdROfRhodMus.Rho = linspace((tempRho.Start), (tempRho.Stop), (tempRho.Count));
            dMCdROfRhodMus.Rho_Midpoints = (dMCdROfRhodMus.Rho(1:end-1) + dMCdROfRhodMus.Rho(2:end))/2;
            dMCdROfRhodMus.Mean = readBinaryData([datadir slash detector.Name],length(dMCdROfRhodMus.Rho)-1);              
            if(detector.TallySecondMoment && exist([datadir slash detector.Name '_2'],'file'))
                dMCdROfRhodMus.SecondMoment = readBinaryData([datadir slash detector.Name '_2'],length(dMCdROfRhodMus.Rho)-1);
                dMCROfRhodMus.Stdev = sqrt((dMCdROfRhodMus.SecondMoment - (dMCdROfRhodMus.Mean .* dMCdROfRhodMus.Mean)) / (databaseInputJson.N));
            end
            results{di}.dMCdROfRhodMus = dMCdROfRhodMus;
      case 'pMCROfRhoAndTime'
            pMCROfRhoAndTime.Name = detector.Name;
            tempRho = detector.Rho;
            tempTime = detector.Time;
            pMCROfRhoAndTime.Rho = linspace((tempRho.Start), (tempRho.Stop), (tempRho.Count));
            pMCROfRhoAndTime.Time = linspace((tempTime.Start), (tempTime.Stop), (tempTime.Count));
            pMCROfRhoAndTime.Rho_Midpoints = (pMCROfRhoAndTime.Rho(1:end-1) + pMCROfRhoAndTime.Rho(2:end))/2;
            pMCROfRhoAndTime.Time_Midpoints = (pMCROfRhoAndTime.Time(1:end-1) + pMCROfRhoAndTime.Time(2:end))/2;
            pMCROfRhoAndTime.Mean = readBinaryData([datadir slash detector.Name],[length(pMCROfRhoAndTime.Time)-1,length(pMCROfRhoAndTime.Rho)-1]); % read column major json binary            
            if(detector.TallySecondMoment && exist([datadir slash detector.Name '_2'],'file'))
                pMCROfRhoAndTime.SecondMoment = readBinaryData([datadir slash detector.Name '_2'],[length(pMCROfRhoAndTime.Time)-1,length(pMCROfRhoAndTime.Rho)-1]);
                pMCROfRhoAndTime.Stdev = sqrt((pMCROfRhoAndTime.SecondMoment - (pMCROfRhoAndTime.Mean .* pMCROfRhoAndTime.Mean)) / (databaseInputJson.N));
            end
            results{di}.pMCROfRhoAndTime = pMCROfRhoAndTime;
        case 'pMCROfRhoAndMaxDepth'
            pMCROfRhoAndTime.Name = detector.Name;
            tempRho = detector.Rho;
            tempMaxDepth = detector.MaxDepth;
            pMCROfRhoAndMaxDepth.Rho = linspace((tempRho.Start), (tempRho.Stop), (tempRho.Count));
            pMCROfRhoAndMaxDepth.MaxDepth = linspace((tempMaxDepth.Start), (tempMaxDepth.Stop), (tempMaxDepth.Count));
            pMCROfRhoAndMaxDepth.Rho_Midpoints = (pMCROfRhoAndMaxDepth.Rho(1:end-1) + pMCROfRhoAndMaxDepth.Rho(2:end))/2;
            pMCROfRhoAndMaxDepth.MaxDepth_Midpoints = (pMCROfRhoAndMaxDepth.Time(1:end-1) + pMCROfRhoAndMaxDepth.MaxDepth(2:end))/2;
            pMCROfRhoAndMaxDepth.Mean = readBinaryData([datadir slash detector.Name],[length(pMCROfRhoAndMaxDepth.MaxDepth)-1,length(pMCROfRhoAndMaxDepth.Rho)-1]); % read column major json binary            
            if(detector.TallySecondMoment && exist([datadir slash detector.Name '_2'],'file'))
                pMCROfRhoAndMaxDepth.SecondMoment = readBinaryData([datadir slash detector.Name '_2'],[length(pMCROfRhoAndMaxDepth.MaxDepth)-1,length(pMCROfRhoAndMaxDepth.Rho)-1]);
                pMCROfRhoAndMaxDepth.Stdev = sqrt((pMCROfRhoAndMaxDepth.SecondMoment - (pMCROfRhoAndMaxDepth.Mean .* pMCROfRhoAndMaxDepth.Mean)) / (databaseInputJson.N));
            end
            results{di}.pMCROfRhoAndMaxDepth = pMCROfRhoAndMaxDepth;
        case 'pMCROfXAndY'
            pMCROfXAndY.Name = detector.Name;
            tempX = detector.X;
            tempY = detector.Y;
            pMCROfXAndY.X = linspace((tempX.Start), (tempX.Stop), (tempX.Count));
            pMCROfXAndY.Y = linspace((tempY.Start), (tempY.Stop), (tempY.Count));
            pMCROfXAndY.X_Midpoints = (pMCROfXAndY.X(1:end-1) + pMCROfXAndY.X(2:end))/2;
            pMCROfXAndY.Y_Midpoints = (pMCROfXAndY.Y(1:end-1) + pMCROfXAndY.Y(2:end))/2;
            pMCROfXAndY.Mean = readBinaryData([datadir slash detector.Name],[length(pMCROfXAndY.Y)-1,length(pMCROfXAndY.X)-1]); % read column major json binary            
            if(detector.TallySecondMoment && exist([datadir slash detector.Name '_2'],'file'))
                pMCROfXAndY.SecondMoment = readBinaryData([datadir slash detector.Name '_2'],[length(pMCROfXAndY.Y)-1,length(pMCROfXAndY.X)-1]);
                pMCROfXAndY.Stdev = sqrt((pMCROfXAndY.SecondMoment - (pMCROfXAndY.Mean .* pMCROfXAndY.Mean)) / (databaseInputJson.N));
            end
            results{di}.pMCROfXAndY = pMCROfXAndY;
        case 'pMCROfFx'
            pMCROfFx.Name = detector.Name;
            tempFx = detector.Fx;
            pMCROfFx.Fx = linspace((tempFx.Start), (tempFx.Stop), (tempFx.Count));
            pMCROfFx.Fx_Midpoints = pMCROfFx.Fx;
            tempData = readBinaryData([datadir slash detector.Name],2*length(pMCROfFx.Fx)); 
            pMCROfFx.Mean = tempData(1:2:end) + 1i*tempData(2:2:end);                       
            if(detector.TallySecondMoment && exist([datadir slash detector.Name '_2'],'file'))
                tempData = readBinaryData([datadir slash detector.Name '_2'],2*length(pMCROfFx.Fx));
                pMCROfFx.SecondMoment = tempData(1:2:end) + 1i*tempData(2:2:end);
                pMCROfFx.Stdev = sqrt((pMCROfFx.SecondMoment + real(pMCROfFx.Mean) .* real(pMCROfFx.Mean) + ...
                    imag(pMCROfFx.Mean) .* imag(pMCROfFx.Mean)) / databaseInputJson.N);
            end
            results{di}.pMCROfFx = pMCROfFx;
    end %detector.Name switch
end

function json_parsed = readAndParseJson(filename)
json_strings = textread(filename, '%s',  'whitespace', '', 'bufsize', 65536);
json_parsed = loadjson(json_strings{1});
>>>>>>> f75b9f61
<|MERGE_RESOLUTION|>--- conflicted
+++ resolved
@@ -1,2636 +1,1327 @@
-<<<<<<< HEAD
-function results = loadMCResults(outdir, dataname)
-
-slash = filesep;  % get correct path delimiter for platform
-datadir = [outdir slash dataname];
-
-%json = readAndParseJson([datadir slash 'infile_' dataname '.txt']);
-json = readAndParseJson([datadir slash dataname '.txt']);
-postProcessorResults = false;
-if (exist([datadir slash dataname '_database_infile.txt'],'file'))
-    postProcessorResults = true;
-    databaseInputJson = readAndParseJson([datadir slash dataname '_database_infile.txt']);
-end
-numDetectors = length(json.DetectorInputs);
-for di = 1:numDetectors
-    detector = json.DetectorInputs{di};
-    switch(detector.TallyType)
-        case 'SurfaceFiber'
-            SurfaceFiber.Name = detector.Name;
-            SurfaceFiber_txt = readAndParseJson([datadir slash detector.Name '.txt']);
-            SurfaceFiber.Mean = SurfaceFiber_txt.Mean;              
-            SurfaceFiber.SecondMoment = SurfaceFiber_txt.SecondMoment;
-            SurfaceFiber.Stdev = sqrt((SurfaceFiber.SecondMoment - (SurfaceFiber.Mean .* SurfaceFiber.Mean)) / (json.N)); 
-            results{di}.SurfaceFiber = SurfaceFiber;
-        case 'RDiffuse'
-            RDiffuse.Name = detector.Name;
-            RDiffuse_txt = readAndParseJson([datadir slash detector.Name '.txt']);
-            RDiffuse.Mean = RDiffuse_txt.Mean;              
-            RDiffuse.SecondMoment = RDiffuse_txt.SecondMoment;
-            RDiffuse.Stdev = sqrt((RDiffuse.SecondMoment - (RDiffuse.Mean .* RDiffuse.Mean)) / json.N); 
-            results{di}.RDiffuse = RDiffuse;
-        case 'RSpecular'
-            RSpecular.Name = detector.Name;
-            RSpecular_txt = readAndParseJson([datadir slash detector.Name '.txt']);
-            RSpecular.Mean = RSpecular_txt.Mean;              
-            RSpecular.SecondMoment = RSpecular_txt.SecondMoment;
-            RSpecular.Stdev = sqrt((RSpecular.SecondMoment - (RSpecular.Mean .* RSpecular.Mean)) / json.N); 
-            results{di}.RSpecular = RSpecular;
-        case 'ROfRho'
-            ROfRho.Name = detector.Name;
-            tempRho = detector.Rho;
-            ROfRho.Rho = linspace((tempRho.Start), (tempRho.Stop), (tempRho.Count));
-            ROfRho.Rho_Midpoints = (ROfRho.Rho(1:end-1) + ROfRho.Rho(2:end))/2;
-            ROfRho.Mean = readBinaryData([datadir slash detector.Name],length(ROfRho.Rho)-1);              
-            if(detector.TallySecondMoment && exist([datadir slash detector.Name '_2'],'file'))
-                ROfRho.SecondMoment = readBinaryData([datadir slash detector.Name '_2'],length(ROfRho.Rho)-1);
-                ROfRho.Stdev = sqrt((ROfRho.SecondMoment - (ROfRho.Mean .* ROfRho.Mean)) / json.N);
-            end
-            results{di}.ROfRho = ROfRho;
-        case 'ROfAngle'
-            ROfAngle.Name = detector.Name;
-            tempAngle = detector.Angle;
-            ROfAngle.Angle = linspace((tempAngle.Start), (tempAngle.Stop), (tempAngle.Count));
-            ROfAngle.Angle_Midpoints = (ROfAngle.Angle(1:end-1) + ROfAngle.Angle(2:end))/2;
-            ROfAngle.Mean = readBinaryData([datadir slash detector.Name],length(ROfAngle.Angle)-1);              
-            if(detector.TallySecondMoment && exist([datadir slash detector.Name '_2'],'file'))
-                ROfAngle.SecondMoment = readBinaryData([datadir slash detector.Name '_2'],length(ROfAngle.Angle)-1);
-                ROfAngle.Stdev = sqrt((ROfAngle.SecondMoment - (ROfAngle.Mean .* ROfAngle.Mean)) / json.N);
-            end
-            results{di}.ROfAngle = ROfAngle;
-        case 'ROfXAndY'
-            ROfXAndY.Name = detector.Name;
-            tempX = detector.X;
-            tempY = detector.Y;
-            ROfXAndY.X = linspace((tempX.Start), (tempX.Stop), (tempX.Count));
-            ROfXAndY.Y = linspace((tempY.Start), (tempY.Stop), (tempY.Count));
-            ROfXAndY.X_Midpoints = (ROfXAndY.X(1:end-1) + ROfXAndY.X(2:end))/2;
-            ROfXAndY.Y_Midpoints = (ROfXAndY.Y(1:end-1) + ROfXAndY.Y(2:end))/2;
-            ROfXAndY.Mean = readBinaryData([datadir slash detector.Name],[length(ROfXAndY.Y)-1,length(ROfXAndY.X)-1]);  % read column major json binary  
-            if(detector.TallySecondMoment && exist([datadir slash detector.Name '_2'],'file'))
-                ROfXAndY.SecondMoment = readBinaryData([datadir slash detector.Name '_2'],[length(ROfXAndY.Y)-1,length(ROfXAndY.X)-1]); 
-                ROfXAndY.Stdev = sqrt((ROfXAndY.SecondMoment - (ROfXAndY.Mean .* ROfXAndY.Mean)) / json.N); 
-            end      
-            results{di}.ROfXAndY = ROfXAndY;
-        case 'ROfRhoAndTime'
-            ROfRhoAndTime.Name = detector.Name;
-            tempRho = detector.Rho;
-            tempTime = detector.Time;
-            ROfRhoAndTime.Rho = linspace((tempRho.Start), (tempRho.Stop), (tempRho.Count));
-            ROfRhoAndTime.Time = linspace((tempTime.Start), (tempTime.Stop), (tempTime.Count));
-            ROfRhoAndTime.Rho_Midpoints = (ROfRhoAndTime.Rho(1:end-1) + ROfRhoAndTime.Rho(2:end))/2;
-            ROfRhoAndTime.Time_Midpoints = (ROfRhoAndTime.Time(1:end-1) + ROfRhoAndTime.Time(2:end))/2;
-            ROfRhoAndTime.Mean = readBinaryData([datadir slash detector.Name],[length(ROfRhoAndTime.Time)-1,length(ROfRhoAndTime.Rho)-1]); % read column major json binary             
-            if(detector.TallySecondMoment && exist([datadir slash detector.Name '_2'],'file'))
-                ROfRhoAndTime.SecondMoment = readBinaryData([datadir slash detector.Name '_2'],[length(ROfRhoAndTime.Time)-1,length(ROfRhoAndTime.Rho)-1]);
-                ROfRhoAndTime.Stdev = sqrt((ROfRhoAndTime.SecondMoment - (ROfRhoAndTime.Mean .* ROfRhoAndTime.Mean)) / json.N);
-            end
-            results{di}.ROfRhoAndTime = ROfRhoAndTime;
-        case 'ROfRhoAndMaxDepth'
-            ROfRhoAndMaxDepth.Name = detector.Name;
-            tempRho = detector.Rho;
-            tempMaxDepth = detector.MaxDepth;
-            ROfRhoAndMaxDepth.Rho = linspace((tempRho.Start), (tempRho.Stop), (tempRho.Count));
-            ROfRhoAndMaxDepth.MaxDepth = linspace((tempMaxDepth.Start), (tempMaxDepth.Stop), (tempMaxDepth.Count));
-            ROfRhoAndMaxDepth.Rho_Midpoints = (ROfRhoAndMaxDepth.Rho(1:end-1) + ROfRhoAndMaxDepth.Rho(2:end))/2;
-            ROfRhoAndMaxDepth.MaxDepth_Midpoints = (ROfRhoAndMaxDepth.MaxDepth(1:end-1) + ROfRhoAndMaxDepth.MaxDepth(2:end))/2;
-            ROfRhoAndMaxDepth.Mean = readBinaryData([datadir slash detector.Name],[length(ROfRhoAndMaxDepth.MaxDepth)-1,length(ROfRhoAndMaxDepth.Rho)-1]); % read column major json binary             
-            ROfRhoAndMaxDepth.MaxDepthDistribution = readBinaryData([datadir slash detector.Name '_MaxDepthDistribution'],[length(ROfRhoAndMaxDepth.MaxDepth)-1,length(ROfRhoAndMaxDepth.Rho)-1]); % read column major json binary             
-            if(detector.TallySecondMoment && exist([datadir slash detector.Name '_2'],'file'))
-                ROfRhoAndMaxDepth.SecondMoment = readBinaryData([datadir slash detector.Name '_2'],[length(ROfRhoAndMaxDepth.MaxDepth)-1,length(ROfRhoAndMaxDepth.Rho)-1]);
-                ROfRhoAndMaxDepth.Stdev = sqrt((ROfRhoAndMaxDepth.SecondMoment - (ROfRhoAndMaxDepth.Mean .* ROfRhoAndMaxDepth.Mean)) / json.N);
-            end
-            results{di}.ROfRhoAndMaxDepth = ROfRhoAndMaxDepth;
-  
-        case 'ROfRhoAndAngle'
-            ROfRhoAndAngle.Name = detector.Name;
-            tempRho = detector.Rho;
-            tempAngle = detector.Angle;
-            ROfRhoAndAngle.Rho = linspace((tempRho.Start), (tempRho.Stop), (tempRho.Count));
-            ROfRhoAndAngle.Angle = linspace((tempAngle.Start), (tempAngle.Stop), (tempAngle.Count));
-            ROfRhoAndAngle.Rho_Midpoints = (ROfRhoAndAngle.Rho(1:end-1) + ROfRhoAndAngle.Rho(2:end))/2;
-            ROfRhoAndAngle.Angle_Midpoints = (ROfRhoAndAngle.Angle(1:end-1) + ROfRhoAndAngle.Angle(2:end))/2;
-            ROfRhoAndAngle.Mean = readBinaryData([datadir slash detector.Name],[length(ROfRhoAndAngle.Angle)-1,length(ROfRhoAndAngle.Rho)-1]); % read column major json binary
-            if(detector.TallySecondMoment && exist([datadir slash detector.Name '_2'],'file'))
-                ROfRhoAndAngle.SecondMoment = readBinaryData([datadir slash detector.Name '_2'],[length(ROfRhoAndAngle.Angle)-1,length(ROfRhoAndAngle.Rho)-1]); 
-                ROfRhoAndAngle.Stdev = sqrt((ROfRhoAndAngle.SecondMoment - (ROfRhoAndAngle.Mean .* ROfRhoAndAngle.Mean)) / json.N); 
-            end
-            results{di}.ROfRhoAndAngle = ROfRhoAndAngle;
-        case 'ROfRhoAndOmega'
-            ROfRhoAndOmega.Name = detector.Name;
-            tempRho = detector.Rho;
-            tempOmega = detector.Omega;
-            ROfRhoAndOmega.Rho = linspace((tempRho.Start), (tempRho.Stop), (tempRho.Count));
-            ROfRhoAndOmega.Omega = linspace((tempOmega.Start), (tempOmega.Stop), (tempOmega.Count));
-            ROfRhoAndOmega.Omega_Midpoints = ROfRhoAndOmega.Omega; % omega is not binned, value is used
-            ROfRhoAndOmega.Rho_Midpoints = (ROfRhoAndOmega.Rho(1:end-1) + ROfRhoAndOmega.Rho(2:end))/2;
-            tempData = readBinaryData([datadir slash detector.Name],[2*length(ROfRhoAndOmega.Omega),(length(ROfRhoAndOmega.Rho)-1)]); % read column major json binary
-            ROfRhoAndOmega.Mean = tempData(1:2:end,:) + 1i*tempData(2:2:end,:);
-            ROfRhoAndOmega.Amplitude = abs(ROfRhoAndOmega.Mean);
-            ROfRhoAndOmega.Phase = -angle(ROfRhoAndOmega.Mean);
-            if(detector.TallySecondMoment && exist([datadir slash detector.Name '_2'],'file'))
-                tempData = readBinaryData([datadir slash detector.Name '_2'],[2*length(ROfRhoAndOmega.Omega),(length(ROfRhoAndOmega.Rho)-1)]); % 2x omega for re and im  
-                ROfRhoAndOmega.SecondMoment =  tempData(1:2:end,:) + tempData(2:2:end,:); % SecondMoment=E[re^2]+E[im^2] is real
-                % SD=sqrt( SecondMoment - E[re]^2 - E[im]^2 )
-                ROfRhoAndOmega.Stdev = sqrt((ROfRhoAndOmega.SecondMoment - real(ROfRhoAndOmega.Mean) .* real(ROfRhoAndOmega.Mean) ...
-                                                                         - imag(ROfRhoAndOmega.Mean) .* imag(ROfRhoAndOmega.Mean)) / json.N);
-            end            
-            results{di}.ROfRhoAndOmega = ROfRhoAndOmega;
-        case 'ROfFx'
-            ROfFx.Name = detector.Name;
-            tempFx = detector.Fx;
-            ROfFx.Fx = linspace((tempFx.Start), (tempFx.Stop), (tempFx.Count));
-            ROfFx.Fx_Midpoints = ROfFx.Fx;
-            tempData = readBinaryData([datadir slash detector.Name],2*length(ROfFx.Fx));
-            ROfFx.Mean = tempData(1:2:end) + 1i*tempData(2:2:end);  
-            ROfFx.Amplitude = abs(ROfFx.Mean);
-            ROfFx.Phase = -angle(ROfFx.Mean);
-            if(detector.TallySecondMoment && exist([datadir slash detector.Name '_2'],'file'))
-                tempData = readBinaryData([datadir slash detector.Name '_2'],2*length(ROfFx.Fx));
-                ROfFx.SecondMoment = tempData(1:2:end) + tempData(2:2:end); % SecondMoment=E[re^2]+E[im^2] is real
-                % SD=sqrt( SecondMoment - E[re]^2 - E[im]^2 )
-                ROfFx.Stdev = sqrt((ROfFx.SecondMoment - real(ROfFx.Mean) .* real(ROfFx.Mean) ...
-                                                       - imag(ROfFx.Mean) .* imag(ROfFx.Mean)) / json.N);
-            end
-            results{di}.ROfFx = ROfFx;
-        case 'ROfFxAndTime'
-            ROfFxAndTime.Name = detector.Name;
-            tempFx = detector.Fx;
-            tempTime = detector.Time;
-            ROfFxAndTime.Fx = linspace((tempFx.Start), (tempFx.Stop), (tempFx.Count));
-            ROfFxAndTime.Time = linspace((tempTime.Start), (tempTime.Stop), (tempTime.Count));
-            ROfFxAndTime.Fx_Midpoints = ROfFxAndTime.Fx;
-            ROfFxAndTime.Time_Midpoints = (ROfFxAndTime.Time(1:end-1) + ROfFxAndTime.Time(2:end))/2;
-            tempData = readBinaryData([datadir slash detector.Name],[2*(length(ROfFxAndTime.Time)-1), length(ROfFxAndTime.Fx)]); % column major but complex
-            ROfFxAndTime.Mean = tempData(1:2:end,:) + 1i*tempData(2:2:end,:);  
-            ROfFxAndTime.Amplitude = abs(ROfFxAndTime.Mean);
-            ROfFxAndTime.Phase = -angle(ROfFxAndTime.Mean);
-            if(detector.TallySecondMoment && exist([datadir slash detector.Name '_2'],'file'))
-                tempData = readBinaryData([datadir slash detector.Name '_2'],[2*(length(ROfFxAndTime.Time)-1), length(ROfFxAndTime.Fx)]);
-                ROfFxAndTime.SecondMoment = tempData(1:2:end,:) + tempData(2:2:end,:); % SecondMoment=E[re^2]+E[im^2] is real
-                % SD=sqrt( SecondMoment - E[re]^2 - E[im]^2 )
-                ROfFxAndTime.Stdev = sqrt((ROfFxAndTime.SecondMoment - real(ROfFxAndTime.Mean) .* real(ROfFxAndTime.Mean) ...
-                                                       - imag(ROfFxAndTime.Mean) .* imag(ROfFxAndTime.Mean)) / json.N);
-            end
-            results{di}.ROfFxAndTime = ROfFxAndTime;
-        case 'ROfFxAndAngle'
-            ROfFxAndAngle.Name = detector.Name;
-            tempFx = detector.Fx;
-            tempAngle = detector.Angle;
-            ROfFxAndAngle.Fx = linspace((tempFx.Start), (tempFx.Stop), (tempFx.Count));
-            ROfFxAndAngle.Angle = linspace((tempAngle.Start), (tempAngle.Stop), (tempAngle.Count));
-            ROfFxAndAngle.Fx_Midpoints = ROfFxAndAngle.Fx;
-            ROfFxAndAngle.Angle_Midpoints = (ROfFxAndAngle.Angle(1:end-1) + ROfFxAndAngle.Angle(2:end))/2;
-            tempData = readBinaryData([datadir slash detector.Name],[2*(length(ROfFxAndAngle.Angle)-1), length(ROfFxAndAngle.Fx)]); % column major but complex
-            ROfFxAndAngle.Mean = tempData(1:2:end,:) + 1i*tempData(2:2:end,:);  
-            ROfFxAndAngle.Amplitude = abs(ROfFxAndAngle.Mean);
-            ROfFxAndAngle.Phase = -angle(ROfFxAndAngle.Mean);
-            if(detector.TallySecondMoment && exist([datadir slash detector.Name '_2'],'file'))
-                tempData = readBinaryData([datadir slash detector.Name '_2'],[2*(length(ROfFxAndAngle.Angle)-1), length(ROfFxAndAngle.Fx)]);
-                ROfFxAndAngle.SecondMoment = tempData(1:2:end,:) + tempData(2:2:end,:); % SecondMoment=E[re^2]+E[im^2] is real
-                % SD=sqrt( SecondMoment - E[re]^2 - E[im]^2 )
-                ROfFxAndAngle.Stdev = sqrt((ROfFxAndAngle.SecondMoment - real(ROfFxAndAngle.Mean) .* real(ROfFxAndAngle.Mean) ...
-                                                       - imag(ROfFxAndAngle.Mean) .* imag(ROfFxAndAngle.Mean)) / json.N);
-            end
-            results{di}.ROfFxAndAngle = ROfFxAndAngle;
-        case 'TDiffuse'
-            TDiffuse.Name = detector.Name;
-            TDiffuse_txt = readAndParseJson([datadir slash detector.Name '.txt']);
-            TDiffuse.Mean = TDiffuse_txt.Mean;              
-            TDiffuse.SecondMoment = TDiffuse_txt.SecondMoment; 
-            TDiffuse.Stdev = sqrt((TDiffuse.SecondMoment - (TDiffuse.Mean .* TDiffuse.Mean)) / json.N);
-            results{di}.TDiffuse = TDiffuse;
-        case 'TOfRho'
-            TOfRho.Name = detector.Name;
-            tempRho = detector.Rho;
-            TOfRho.Rho = linspace((tempRho.Start), (tempRho.Stop), (tempRho.Count));
-            TOfRho.Rho_Midpoints = (TOfRho.Rho(1:end-1) + TOfRho.Rho(2:end))/2;
-            TOfRho.Mean = readBinaryData([datadir slash detector.Name],length(TOfRho.Rho)-1);              
-            if(detector.TallySecondMoment && exist([datadir slash detector.Name '_2'],'file'))
-                TOfRho.SecondMoment = readBinaryData([datadir slash detector.Name '_2'],length(TOfRho.Rho)-1);
-                TOfRho.Stdev = sqrt((TOfRho.SecondMoment - (TOfRho.Mean .* TOfRho.Mean)) / json.N);
-            end
-            results{di}.TOfRho = TOfRho;
-        case 'TOfAngle'
-            TOfAngle.Name = detector.Name;
-            tempAngle = detector.Angle;
-            TOfAngle.Angle = linspace((tempAngle.Start), (tempAngle.Stop), (tempAngle.Count));
-            TOfAngle.Angle_Midpoints = (TOfAngle.Angle(1:end-1) + TOfAngle.Angle(2:end))/2;
-            TOfAngle.Mean = readBinaryData([datadir slash detector.Name],length(ROfAngle.Angle)-1);              
-            if(detector.TallySecondMoment && exist([datadir slash detector.Name '_2'],'file'))
-                TOfAngle.SecondMoment = readBinaryData([datadir slash detector.Name '_2'],length(TOfAngle.Angle)-1);
-                TOfAngle.Stdev = sqrt((TOfAngle.SecondMoment - (TOfAngle.Mean .* TOfAngle.Mean)) / json.N);
-            end
-            results{di}.TOfAngle = TOfAngle;
-        case 'TOfRhoAndAngle'
-            TOfRhoAndAngle.Name = detector.Name;
-            tempRho = detector.Rho;
-            tempAngle = detector.Angle;
-            TOfRhoAndAngle.Rho = linspace((tempRho.Start), (tempRho.Stop), (tempRho.Count));
-            TOfRhoAndAngle.Angle = linspace((tempAngle.Start), (tempAngle.Stop), (tempAngle.Count));
-            TOfRhoAndAngle.Rho_Midpoints = (TOfRhoAndAngle.Rho(1:end-1) + TOfRhoAndAngle.Rho(2:end))/2;
-            TOfRhoAndAngle.Angle_Midpoints = (TOfRhoAndAngle.Angle(1:end-1) + TOfRhoAndAngle.Angle(2:end))/2;
-            TOfRhoAndAngle.Mean = readBinaryData([datadir slash detector.Name],[length(ROfRhoAndAngle.Angle)-1,length(TOfRhoAndAngle.Rho)-1]);
-            if(detector.TallySecondMoment && exist([datadir slash detector.Name '_2'],'file'))
-                TOfRhoAndAngle.SecondMoment = readBinaryData([datadir slash detector.Name '_2'],[length(TOfRhoAndAngle.Angle)-1,length(TOfRhoAndAngle.Rho)-1]); 
-                TOfRhoAndAngle.Stdev = sqrt((TOfRhoAndAngle.SecondMoment - (TOfRhoAndAngle.Mean .* TOfRhoAndAngle.Mean)) / json.N); 
-            end
-            results{di}.TOfRhoAndAngle = TOfRhoAndAngle;
-        case 'TOfXAndY'
-            TOfXAndY.Name = detector.Name;
-            tempX = detector.X;
-            tempY = detector.Y;
-            TOfXAndY.X = linspace((tempX.Start), (tempX.Stop), (tempX.Count));
-            TOfXAndY.Y = linspace((tempY.Start), (tempY.Stop), (tempY.Count));
-            TOfXAndY.X_Midpoints = (TOfXAndY.X(1:end-1) + TOfXAndY.X(2:end))/2;
-            TOfXAndY.Y_Midpoints = (TOfXAndY.Y(1:end-1) + TOfXAndY.Y(2:end))/2;
-            TOfXAndY.Mean = readBinaryData([datadir slash detector.Name],[length(TOfXAndY.Y)-1,length(TOfXAndY.X)-1]);  % read column major json binary  
-            if(detector.TallySecondMoment && exist([datadir slash detector.Name '_2'],'file'))
-                TOfXAndY.SecondMoment = readBinaryData([datadir slash detector.Name '_2'],[length(TOfXAndY.Y)-1,length(TOfXAndY.X)-1]); 
-                TOfXAndY.Stdev = sqrt((TOfXAndY.SecondMoment - (TOfXAndY.Mean .* TOfXAndY.Mean)) / json.N); 
-            end      
-            results{di}.TOfXAndY = TOfXAndY;
-		case 'TOfFx'
-            TOfFx.Name = detector.Name;
-            tempFx = detector.Fx;
-            TOfFx.Fx = linspace((tempFx.Start), (tempFx.Stop), (tempFx.Count));
-            TOfFx.Fx_Midpoints = TOfFx.Fx;
-            tempData = readBinaryData([datadir slash detector.Name],2*length(TOfFx.Fx));
-            TOfFx.Mean = tempData(1:2:end) + 1i*tempData(2:2:end);     
-            TOfFx.Amplitude = abs(TOfFx.Mean);
-            TOfFx.Phase = -angle(TOfFx.Mean);
-            if(detector.TallySecondMoment && exist([datadir slash detector.Name '_2'],'file'))
-                tempData = readBinaryData([datadir slash detector.Name '_2'],2*length(TOfFx.Fx));
-                TOfFx.SecondMoment = tempData(1:2:end) + tempData(2:2:end); % SecondMoment=E[re^2]+E[im^2] is real
-                % SD=sqrt( SecondMoment - E[re]^2 - E[im]^2 )
-                TOfFx.Stdev = sqrt((TOfFx.SecondMoment - real(TOfFx.Mean) .* real(TOfFx.Mean) ...
-                                                       - imag(TOfFx.Mean) .* imag(TOfFx.Mean)) / json.N);
-            end
-            results{di}.TOfFx = TOfFx;
-        case 'ATotal'
-            ATotal.Name = detector.Name;
-            ATotal_txt = readAndParseJson([datadir slash detector.Name '.txt']);
-            ATotal.Mean = ATotal_txt.Mean;              
-            ATotal.SecondMoment = ATotal_txt.SecondMoment; 
-            ATotal.Stdev = sqrt((ATotal.SecondMoment - (ATotal.Mean .* ATotal.Mean)) / (json.N));
-            results{di}.ATotal = ATotal;
-        case 'AOfRhoAndZ'
-            AOfRhoAndZ.Name = detector.Name;
-            tempRho = detector.Rho;
-            tempZ = detector.Z;
-            AOfRhoAndZ.Rho = linspace((tempRho.Start), (tempRho.Stop), (tempRho.Count));
-            AOfRhoAndZ.Z = linspace((tempZ.Start), (tempZ.Stop), (tempZ.Count));
-            AOfRhoAndZ.Rho_Midpoints = (AOfRhoAndZ.Rho(1:end-1) + AOfRhoAndZ.Rho(2:end))/2;
-            AOfRhoAndZ.Z_Midpoints = (AOfRhoAndZ.Z(1:end-1) + AOfRhoAndZ.Z(2:end))/2;
-            AOfRhoAndZ.Mean = readBinaryData([datadir slash detector.Name],[length(AOfRhoAndZ.Z)-1,length(AOfRhoAndZ.Rho)-1]); % read column major json binary
-            if(detector.TallySecondMoment && exist([datadir slash detector.Name '_2'],'file'))
-                AOfRhoAndZ.SecondMoment = readBinaryData([datadir slash detector.Name '_2'],[length(AOfRhoAndZ.Z)-1,length(AOfRhoAndZ.Rho)-1]); 
-                AOfRhoAndZ.Stdev = sqrt((AOfRhoAndZ.SecondMoment - (AOfRhoAndZ.Mean .* AOfRhoAndZ.Mean)) / json.N); 
-            end
-            results{di}.AOfRhoAndZ = AOfRhoAndZ;
-        case 'AOfXAndYAndZ'
-            AOfXAndYAndZ.Name = detector.Name;
-            tempX = detector.X;
-            tempY = detector.Y;
-            tempZ = detector.Z;
-            AOfXAndYAndZ.X = linspace((tempX.Start), (tempX.Stop), (tempX.Count));
-            AOfXAndYAndZ.Y = linspace((tempY.Start), (tempY.Stop), (tempY.Count));
-            AOfXAndYAndZ.Z = linspace((tempZ.Start), (tempZ.Stop), (tempZ.Count));
-            AOfXAndYAndZ.X_Midpoints = (AOfXAndYAndZ.X(1:end-1) + AOfXAndYAndZ.X(2:end))/2;
-            AOfXAndYAndZ.Y_Midpoints = (AOfXAndYAndZ.Y(1:end-1) + AOfXAndYAndZ.Y(2:end))/2;
-            AOfXAndYAndZ.Z_Midpoints = (AOfXAndYAndZ.Z(1:end-1) + AOfXAndYAndZ.Z(2:end))/2;
-            AOfXAndYAndZ.Mean = readBinaryData([datadir slash detector.Name],[(length(AOfXAndYAndZ.X)-1) * (length(AOfXAndYAndZ.Y)-1) * (length(AOfXAndYAndZ.Z)-1)]); 
-            AOfXAndYAndZ.Mean = reshape(AOfXAndYAndZ.Mean, ...% read column major json binary
-                [length(AOfXAndYAndZ.Z)-1,length(AOfXAndYAndZ.Y)-1,length(AOfXAndYAndZ.X)-1]);
-            if(detector.TallySecondMoment && exist([datadir slash detector.Name '_2'],'file'))
-                AOfXAndYAndZ.SecondMoment = readBinaryData([datadir slash detector.Name '_2'], ...
-                    [(length(AOfXAndYAndZ.X)-1) * (length(AOfXAndYAndZ.Y)-1) * (length(AOfXAndYAndZ.Z)-1)]);
-                AOfXAndYAndZ.SecondMoment = reshape(AOfXAndYAndZ.SecondMoment, ... % column major json binary
-                    [length(AOfXAndYAndZ.Z)-1,length(AOfXAndYAndZ.Y)-1,length(AOfXAndYAndZ.X)-1]);
-                AOfXAndYAndZ.Stdev = sqrt((AOfXAndYAndZ.SecondMoment - (AOfXAndYAndZ.Mean .* AOfXAndYAndZ.Mean)) / json.N);  
-            end
-            results{di}.AOfXAndYAndZ = AOfXAndYAndZ;
-        case 'ATotalBoundingVolume'
-            ATotalBoundingVolume.Name = detector.Name;
-            ATotalBoundingVolume_txt = readAndParseJson([datadir slash detector.Name '.txt']);
-            ATotalBoundingVolume.Mean = ATotalBoundingVolume_txt.Mean;              
-            ATotalBoundingVolume.SecondMoment = ATotalBoundingVolume_txt.SecondMoment; 
-            ATotalBoundingVolume.Stdev = sqrt((ATotalBoundingVolume.SecondMoment - (ATotalBoundingVolume.Mean .* ATotalBoundingVolume.Mean)) / (json.N));
-            results{di}.ATotalBoundingVolume = ATotalBoundingVolume;
-        case 'FluenceOfRhoAndZ'
-            FluenceOfRhoAndZ.Name = detector.Name;
-            tempRho = detector.Rho;
-            tempZ = detector.Z;
-            FluenceOfRhoAndZ.Rho = linspace((tempRho.Start), (tempRho.Stop), (tempRho.Count));
-            FluenceOfRhoAndZ.Z = linspace((tempZ.Start), (tempZ.Stop), (tempZ.Count));
-            FluenceOfRhoAndZ.Rho_Midpoints = (FluenceOfRhoAndZ.Rho(1:end-1) + FluenceOfRhoAndZ.Rho(2:end))/2;
-            FluenceOfRhoAndZ.Z_Midpoints = (FluenceOfRhoAndZ.Z(1:end-1) + FluenceOfRhoAndZ.Z(2:end))/2;
-            FluenceOfRhoAndZ.Mean = readBinaryData([datadir slash detector.Name],[length(FluenceOfRhoAndZ.Z)-1,length(FluenceOfRhoAndZ.Rho)-1]); % read column major binary
-            if(detector.TallySecondMoment && exist([datadir slash detector.Name '_2'],'file'))
-                FluenceOfRhoAndZ.SecondMoment = readBinaryData([datadir slash detector.Name '_2'],[length(FluenceOfRhoAndZ.Z)-1,length(FluenceOfRhoAndZ.Rho)-1]);
-                FluenceOfRhoAndZ.Stdev = sqrt((FluenceOfRhoAndZ.SecondMoment - (FluenceOfRhoAndZ.Mean .* FluenceOfRhoAndZ.Mean)) / json.N);  
-            end
-            results{di}.FluenceOfRhoAndZ = FluenceOfRhoAndZ;
-        case 'FluenceOfRhoAndZAndTime'
-            FluenceOfRhoAndZAndTime.Name = detector.Name;
-            tempRho = detector.Rho;
-            tempZ = detector.Z;
-            tempTime = detector.Time;
-            FluenceOfRhoAndZAndTime.Rho = linspace((tempRho.Start), (tempRho.Stop), (tempRho.Count));
-            FluenceOfRhoAndZAndTime.Z = linspace((tempZ.Start), (tempZ.Stop), (tempZ.Count));
-            FluenceOfRhoAndZAndTime.Time = linspace((tempTime.Start), (tempTime.Stop), (tempTime.Count));
-            FluenceOfRhoAndZAndTime.Rho_Midpoints = (FluenceOfRhoAndZAndTime.Rho(1:end-1) + FluenceOfRhoAndZAndTime.Rho(2:end))/2;
-            FluenceOfRhoAndZAndTime.Z_Midpoints = (FluenceOfRhoAndZAndTime.Z(1:end-1) + FluenceOfRhoAndZAndTime.Z(2:end))/2;
-            FluenceOfRhoAndZAndTime.Time_Midpoints = (FluenceOfRhoAndZAndTime.Time(1:end-1) + FluenceOfRhoAndZAndTime.Time(2:end))/2;
-            FluenceOfRhoAndZAndTime.Mean = readBinaryData([datadir slash detector.Name], ...
-                [(length(FluenceOfRhoAndZAndTime.Rho)-1)*(length(FluenceOfRhoAndZAndTime.Z)-1)*(length(FluenceOfRhoAndZAndTime.Time)-1)]); 
-            FluenceOfRhoAndZAndTime.Mean = reshape(FluenceOfRhoAndZAndTime.Mean, ...% column major json binary
-                [length(FluenceOfRhoAndZAndTime.Time)-1,length(FluenceOfRhoAndZAndTime.Z)-1,length(FluenceOfRhoAndZAndTime.Rho)-1]);
-            if(detector.TallySecondMoment && exist([datadir slash detector.Name '_2'],'file'))
-                FluenceOfRhoAndZAndTime.SecondMoment = readBinaryData([datadir slash detector.Name '_2'], ...
-                    [(length(FluenceOfRhoAndZAndTime.Rho)-1)*(length(FluenceOfRhoAndZAndTime.Z)-1)*(length(FluenceOfRhoAndZAndTime.Time)-1)]);
-                FluenceOfRhoAndZAndTime.SecondMoment = reshape(FluenceOfRhoAndZAndTime.SecondMoment, ... % column major json binary
-                    [length(FluenceOfRhoAndZAndTime.Time)-1,length(FluenceOfRhoAndZAndTime.Z)-1,length(FluenceOfRhoAndZAndTime.Rho)-1]);
-                FluenceOfRhoAndZAndTime.Stdev = sqrt((FluenceOfRhoAndZAndTime.SecondMoment - (FluenceOfRhoAndZAndTime.Mean .* FluenceOfRhoAndZAndTime.Mean)) / json.N);  
-            end
-            results{di}.FluenceOfRhoAndZAndTime = FluenceOfRhoAndZAndTime;        
-        case 'FluenceOfRhoAndZAndOmega'
-            FluenceOfRhoAndZAndOmega.Name = detector.Name;
-            tempRho = detector.Rho;
-            tempZ = detector.Z;
-            tempOmega = detector.Omega;
-            FluenceOfRhoAndZAndOmega.Rho = linspace((tempRho.Start), (tempRho.Stop), (tempRho.Count));
-            FluenceOfRhoAndZAndOmega.Z = linspace((tempZ.Start), (tempZ.Stop), (tempZ.Count));
-            FluenceOfRhoAndZAndOmega.Omega = linspace((tempOmega.Start), (tempOmega.Stop), (tempOmega.Count));
-            FluenceOfRhoAndZAndOmega.Rho_Midpoints = (FluenceOfRhoAndZAndOmega.Rho(1:end-1) + FluenceOfRhoAndZAndOmega.Rho(2:end))/2;
-            FluenceOfRhoAndZAndOmega.Z_Midpoints = (FluenceOfRhoAndZAndOmega.Z(1:end-1) + FluenceOfRhoAndZAndOmega.Z(2:end))/2;
-            FluenceOfRhoAndZAndOmega.Omega_Midpoints = FluenceOfRhoAndZAndOmega.Omega; % omega is not binned, value is used
-            tempData = readBinaryData([datadir slash detector.Name], ...
-                [2*(length(FluenceOfRhoAndZAndOmega.Rho)-1)*(length(FluenceOfRhoAndZAndOmega.Z)-1)*(length(FluenceOfRhoAndZAndOmega.Omega))]); 
-            tempDataReshape = reshape(tempData, ...% column major json binary
-                [2*length(FluenceOfRhoAndZAndOmega.Omega),length(FluenceOfRhoAndZAndOmega.Z)-1,length(FluenceOfRhoAndZAndOmega.Rho)-1]);
-            FluenceOfRhoAndZAndOmega.Mean = tempDataReshape(1:2:end,:,:) + 1i*tempDataReshape(2:2:end,:,:);
-            FluenceOfRhoAndZAndOmega.Amplitude = abs(FluenceOfRhoAndZAndOmega.Mean);
-            FluenceOfRhoAndZAndOmega.Phase = -angle(FluenceOfRhoAndZAndOmega.Mean);
-            if(detector.TallySecondMoment && exist([datadir slash detector.Name '_2'],'file'))
-                tempData = readBinaryData([datadir slash detector.Name '_2'], ...
-                    [2*(length(FluenceOfRhoAndZAndOmega.Rho)-1)*(length(FluenceOfRhoAndZAndOmega.Z)-1)*(length(FluenceOfRhoAndZAndOmega.Omega))]);
-                tempDataReshape = reshape(tempData, ... % column major json binary
-                    [2*length(FluenceOfRhoAndZAndOmega.Omega),length(FluenceOfRhoAndZAndOmega.Z)-1,length(FluenceOfRhoAndZAndOmega.X)-1]);
-                FluenceOfRhoAndZAndOmega.SecondMoment = tempDataReshape(1:2:end,:,:) + tempDataReshape(2:2:end,:,:); % SecondMoment=E[re^2]+E[im^2] is real
-                % SD=sqrt( SecondMoment - E[re]^2 - E[im]^2 )
-                FluenceOfRhoAndZAndOmega.Stdev = sqrt((FluenceOfRhoAndZAndOmega.SecondMoment - real(FluenceOfRhoAndZAndOmega.Mean) .* real(FluenceOfRhoAndZAndOmega.Mean) ...
-                                                                           - imag(FluenceOfRhoAndZAndOmega.Mean) .* imag(FluenceOfRhoAndZAndOmega.Mean)) / json.N);
-            end                 
-            results{di}.FluenceOfRhoAndZAndOmega = FluenceOfRhoAndZAndOmega;
-        case 'FluenceOfXAndYAndZ'
-            FluenceOfXAndYAndZ.Name = detector.Name;
-            tempX = detector.X;
-            tempY = detector.Y;
-            tempZ = detector.Z;
-            FluenceOfXAndYAndZ.X = linspace((tempX.Start), (tempX.Stop), (tempX.Count));
-            FluenceOfXAndYAndZ.Y = linspace((tempY.Start), (tempY.Stop), (tempY.Count));
-            FluenceOfXAndYAndZ.Z = linspace((tempZ.Start), (tempZ.Stop), (tempZ.Count));
-            FluenceOfXAndYAndZ.X_Midpoints = (FluenceOfXAndYAndZ.X(1:end-1) + FluenceOfXAndYAndZ.X(2:end))/2;
-            FluenceOfXAndYAndZ.Y_Midpoints = (FluenceOfXAndYAndZ.Y(1:end-1) + FluenceOfXAndYAndZ.Y(2:end))/2;
-            FluenceOfXAndYAndZ.Z_Midpoints = (FluenceOfXAndYAndZ.Z(1:end-1) + FluenceOfXAndYAndZ.Z(2:end))/2;
-            FluenceOfXAndYAndZ.Mean = readBinaryData([datadir slash detector.Name],[(length(FluenceOfXAndYAndZ.X)-1) * (length(FluenceOfXAndYAndZ.Y)-1) * (length(FluenceOfXAndYAndZ.Z)-1)]); 
-            FluenceOfXAndYAndZ.Mean = reshape(FluenceOfXAndYAndZ.Mean, ...% read column major json binary
-                [length(FluenceOfXAndYAndZ.Z)-1,length(FluenceOfXAndYAndZ.Y)-1,length(FluenceOfXAndYAndZ.X)-1]);
-            if(detector.TallySecondMoment && exist([datadir slash detector.Name '_2'],'file'))
-                FluenceOfXAndYAndZ.SecondMoment = readBinaryData([datadir slash detector.Name '_2'], ...
-                    [(length(FluenceOfXAndYAndZ.X)-1) * (length(FluenceOfXAndYAndZ.Y)-1) * (length(FluenceOfXAndYAndZ.Z)-1)]);
-                FluenceOfXAndYAndZ.SecondMoment = reshape(FluenceOfXAndYAndZ.SecondMoment, ... % column major json binary
-                    [length(FluenceOfXAndYAndZ.Z)-1,length(FluenceOfXAndYAndZ.Y)-1,length(FluenceOfXAndYAndZ.X)-1]);
-                FluenceOfXAndYAndZ.Stdev = sqrt((FluenceOfXAndYAndZ.SecondMoment - (FluenceOfXAndYAndZ.Mean .* FluenceOfXAndYAndZ.Mean)) / json.N);  
-            end
-            results{di}.FluenceOfXAndYAndZ = FluenceOfXAndYAndZ;
-        case 'FluenceOfXAndYAndZAndTime'
-            FluenceOfXAndYAndZAndTime.Name = detector.Name;
-            tempX = detector.X;
-            tempY = detector.Y;
-            tempZ = detector.Z;
-            tempTime = detector.Time;
-            FluenceOfXAndYAndZAndTime.X = linspace((tempX.Start), (tempX.Stop), (tempX.Count));
-            FluenceOfXAndYAndZAndTime.Y = linspace((tempY.Start), (tempY.Stop), (tempY.Count));
-            FluenceOfXAndYAndZAndTime.Z = linspace((tempZ.Start), (tempZ.Stop), (tempZ.Count));
-            FluenceOfXAndYAndZAndTime.Time = linspace((tempTime.Start), (tempTime.Stop), (tempTime.Count));
-            FluenceOfXAndYAndZAndTime.X_Midpoints = (FluenceOfXAndYAndZAndTime.X(1:end-1) + FluenceOfXAndYAndZAndTime.X(2:end))/2;
-            FluenceOfXAndYAndZAndTime.Y_Midpoints = (FluenceOfXAndYAndZAndTime.Y(1:end-1) + FluenceOfXAndYAndZAndTime.Y(2:end))/2;
-            FluenceOfXAndYAndZAndTime.Z_Midpoints = (FluenceOfXAndYAndZAndTime.Z(1:end-1) + FluenceOfXAndYAndZAndTime.Z(2:end))/2;
-            FluenceOfXAndYAndZAndTime.Time_Midpoints = (FluenceOfXAndYAndZAndTime.Time(1:end-1) + FluenceOfXAndYAndZAndTime.Time(2:end))/2;
-            FluenceOfXAndYAndZAndTime.Mean = readBinaryData([datadir slash detector.Name], ...
-                [(length(FluenceOfXAndYAndZAndTime.X)-1)*(length(FluenceOfXAndYAndZAndTime.Y)-1)*(length(FluenceOfXAndYAndZAndTime.Z)-1)*(length(FluenceOfXAndYAndZAndTime.Time)-1)]); 
-            FluenceOfXAndYAndZAndTime.Mean = reshape(FluenceOfXAndYAndZAndTime.Mean, ...% column major json binary
-                [length(FluenceOfXAndYAndZAndTime.Time)-1,length(FluenceOfXAndYAndZAndTime.Z)-1,length(FluenceOfXAndYAndZAndTime.Y)-1,length(FluenceOfXAndYAndZAndTime.X)-1]);
-            if(detector.TallySecondMoment && exist([datadir slash detector.Name '_2'],'file'))
-                FluenceOfXAndYAndZAndTime.SecondMoment = readBinaryData([datadir slash detector.Name '_2'], ...
-                    [(length(FluenceOfXAndYAndZAndTime.X)-1)*(length(FluenceOfXAndYAndZAndTime.Y)-1)*(length(FluenceOfXAndYAndZAndTime.Z)-1)*(length(FluenceOfXAndYAndZAndTime.Time))]);
-                FluenceOfXAndYAndZAndTime.SecondMoment = reshape(tempData, ... % column major json binary
-                    [length(FluenceOfXAndYAndZAndTime.Time),length(FluenceOfXAndYAndZAndTime.Z)-1,length(FluenceOfXAndYAndZAndTime.Y)-1,length(FluenceOfXAndYAndZAndTime.X)-1]);
-                FluenceOfXAndYAndZAndTime.Stdev = sqrt((FluenceOfXAndYAndZAndTime.SecondMoment - (FluenceOfXAndYAndZAndTime.Mean) .* (FluenceOfXAndYAndZAndTime.Mean)) / json.N);
-            end                 
-            results{di}.FluenceOfXAndYAndZAndTime = FluenceOfXAndYAndZAndTime;            
-        case 'FluenceOfXAndYAndZAndOmega'
-            FluenceOfXAndYAndZAndOmega.Name = detector.Name;
-            tempX = detector.X;
-            tempY = detector.Y;
-            tempZ = detector.Z;
-            tempOmega = detector.Omega;
-            FluenceOfXAndYAndZAndOmega.X = linspace((tempX.Start), (tempX.Stop), (tempX.Count));
-            FluenceOfXAndYAndZAndOmega.Y = linspace((tempY.Start), (tempY.Stop), (tempY.Count));
-            FluenceOfXAndYAndZAndOmega.Z = linspace((tempZ.Start), (tempZ.Stop), (tempZ.Count));
-            FluenceOfXAndYAndZAndOmega.Omega = linspace((tempOmega.Start), (tempOmega.Stop), (tempOmega.Count));
-            FluenceOfXAndYAndZAndOmega.X_Midpoints = (FluenceOfXAndYAndZAndOmega.X(1:end-1) + FluenceOfXAndYAndZAndOmega.X(2:end))/2;
-            FluenceOfXAndYAndZAndOmega.Y_Midpoints = (FluenceOfXAndYAndZAndOmega.Y(1:end-1) + FluenceOfXAndYAndZAndOmega.Y(2:end))/2;
-            FluenceOfXAndYAndZAndOmega.Z_Midpoints = (FluenceOfXAndYAndZAndOmega.Z(1:end-1) + FluenceOfXAndYAndZAndOmega.Z(2:end))/2;
-            FluenceOfXAndYAndZAndOmega.Omega_Midpoints = FluenceOfXAndYAndZAndOmega.Omega; % omega is not binned, value is used
-            tempData = readBinaryData([datadir slash detector.Name], ...
-                [2*(length(FluenceOfXAndYAndZAndOmega.X)-1)*(length(FluenceOfXAndYAndZAndOmega.Y)-1)*(length(FluenceOfXAndYAndZAndOmega.Z)-1)*(length(FluenceOfXAndYAndZAndOmega.Omega))]); 
-            tempDataReshape = reshape(tempData, ...% column major json binary
-                [2*length(FluenceOfXAndYAndZAndOmega.Omega),length(FluenceOfXAndYAndZAndOmega.Z)-1,length(FluenceOfXAndYAndZAndOmega.Y)-1,length(FluenceOfXAndYAndZAndOmega.X)-1]);
-            FluenceOfXAndYAndZAndOmega.Mean = tempDataReshape(1:2:end,:,:,:) + 1i*tempDataReshape(2:2:end,:,:,:);
-            FluenceOfXAndYAndZAndOmega.Amplitude = abs(FluenceOfXAndYAndZAndOmega.Mean);
-            FluenceOfXAndYAndZAndOmega.Phase = -angle(FluenceOfXAndYAndZAndOmega.Mean);
-            if(detector.TallySecondMoment && exist([datadir slash detector.Name '_2'],'file'))
-                tempData = readBinaryData([datadir slash detector.Name '_2'], ...
-                    [2*(length(FluenceOfXAndYAndZAndOmega.X)-1)*(length(FluenceOfXAndYAndZAndOmega.Y)-1)*(length(FluenceOfXAndYAndZAndOmega.Z)-1)*(length(FluenceOfXAndYAndZAndOmega.Omega))]);
-                tempDataReshape = reshape(tempData, ... % column major json binary
-                    [2*length(FluenceOfXAndYAndZAndOmega.Omega),length(FluenceOfXAndYAndZAndOmega.Z)-1,length(FluenceOfXAndYAndZAndOmega.Y)-1,length(FluenceOfXAndYAndZAndOmega.X)-1]);
-                FluenceOfXAndYAndZAndOmega.SecondMoment = tempDataReshape(1:2:end,:,:,:) + tempDataReshape(2:2:end,:,:,:); % SecondMoment=E[re^2]+E[im^2] is real
-                % SD=sqrt( SecondMoment - E[re]^2 - E[im]^2 )
-                FluenceOfXAndYAndZAndOmega.Stdev = sqrt((FluenceOfXAndYAndZAndOmega.SecondMoment - real(FluenceOfXAndYAndZAndOmega.Mean) .* real(FluenceOfXAndYAndZAndOmega.Mean) ...
-                                                                           - imag(FluenceOfXAndYAndZAndOmega.Mean) .* imag(FluenceOfXAndYAndZAndOmega.Mean)) / json.N);
-            end                 
-            results{di}.FluenceOfXAndYAndZAndOmega = FluenceOfXAndYAndZAndOmega;
-        case 'FluenceOfXAndYAndZAndStartingXAndY'
-            FluenceOfXAndYAndZAndStartingXAndY.Name = detector.Name;
-            tempX = detector.X;
-            tempY = detector.Y;
-            tempZ = detector.Z;
-            tempSX = detector.StartingX;
-            tempSY = detector.StartingY;
-            FluenceOfXAndYAndZAndStartingXAndY.X = linspace((tempX.Start), (tempX.Stop), (tempX.Count));
-            FluenceOfXAndYAndZAndStartingXAndY.Y = linspace((tempY.Start), (tempY.Stop), (tempY.Count));
-            FluenceOfXAndYAndZAndStartingXAndY.Z = linspace((tempZ.Start), (tempZ.Stop), (tempZ.Count));
-            FluenceOfXAndYAndZAndStartingXAndY.StartingX = linspace((tempSX.Start),(tempSX.Stop),(tempSX.Count));
-            FluenceOfXAndYAndZAndStartingXAndY.StartingY = linspace((tempSY.Start),(tempSY.Stop),(tempSY.Count));
-            FluenceOfXAndYAndZAndStartingXAndY.X_Midpoints = (FluenceOfXAndYAndZAndStartingXAndY.X(1:end-1) + FluenceOfXAndYAndZAndStartingXAndY.X(2:end))/2;
-            FluenceOfXAndYAndZAndStartingXAndY.Y_Midpoints = (FluenceOfXAndYAndZAndStartingXAndY.Y(1:end-1) + FluenceOfXAndYAndZAndStartingXAndY.Y(2:end))/2;
-            FluenceOfXAndYAndZAndStartingXAndY.Z_Midpoints = (FluenceOfXAndYAndZAndStartingXAndY.Z(1:end-1) + FluenceOfXAndYAndZAndStartingXAndY.Z(2:end))/2;
-            FluenceOfXAndYAndZAndStartingXAndY.StartingX_Midpoints = (FluenceOfXAndYAndZAndStartingXAndY.StartingX(1:end-1) + FluenceOfXAndYAndZAndStartingXAndY.StartingX(2:end))/2;
-            FluenceOfXAndYAndZAndStartingXAndY.StartingY_Midpoints = (FluenceOfXAndYAndZAndStartingXAndY.StartingY(1:end-1) + FluenceOfXAndYAndZAndStartingXAndY.StartingY(2:end))/2;
-            tempData = readBinaryData([datadir slash detector.Name], ...
-                [(length(FluenceOfXAndYAndZAndStartingXAndY.StartingX)-1)*(length(FluenceOfXAndYAndZAndStartingXAndY.StartingY)-1)*...
-                 (length(FluenceOfXAndYAndZAndStartingXAndY.X)-1)*(length(FluenceOfXAndYAndZAndStartingXAndY.Y)-1)*(length(FluenceOfXAndYAndZAndStartingXAndY.Z)-1)]); 
-            FluenceOfXAndYAndZAndStartingXAndY.Mean = reshape(tempData, ...% column major json binary
-                [length(FluenceOfXAndYAndZAndStartingXAndY.Z)-1,length(FluenceOfXAndYAndZAndStartingXAndY.Y)-1,length(FluenceOfXAndYAndZAndStartingXAndY.X)-1,...
-                 length(FluenceOfXAndYAndZAndStartingXAndY.StartingY)-1,length(FluenceOfXAndYAndZAndStartingXAndY.StartingX)-1]);
-            FluenceOfXAndYAndZAndStartingXAndY.StartingXYCount = readBinaryData([datadir slash detector.Name '_StartingXYCount'],...
-                [length(FluenceOfXAndYAndZAndStartingXAndY.StartingX)-1,length(FluenceOfXAndYAndZAndStartingXAndY.StartingY)-1]); % read column major json binary                      
-            if(detector.TallySecondMoment && exist([datadir slash detector.Name '_2'],'file'))
-                tempData = readBinaryData([datadir slash detector.Name '_2'], ...
-                   [(length(FluenceOfXAndYAndZAndStartingXAndY.StartingX)-1)*(length(FluenceOfXAndYAndZAndStartingXAndY.StartingY)-1)*...
-                 (length(FluenceOfXAndYAndZAndStartingXAndY.X)-1)*(length(FluenceOfXAndYAndZAndStartingXAndY.Y)-1)*(length(FluenceOfXAndYAndZAndStartingXAndY.Z)-1)]); 
-                FluenceOfXAndYAndZAndStartingXAndY.SecondMoment = reshape(tempData, ... % column major json binary
-                 [length(FluenceOfXAndYAndZAndStartingXAndY.Z)-1,length(FluenceOfXAndYAndZAndStartingXAndY.Y)-1,length(FluenceOfXAndYAndZAndStartingXAndY.X)-1,...
-                 length(FluenceOfXAndYAndZAndStartingXAndY.StartingY)-1,length(FluenceOfXAndYAndZAndStartingXAndY.StartingX)-1]);
-                FluenceOfXAndYAndZAndStartingXAndY.Stdev = sqrt((FluenceOfXAndYAndZAndStartingXAndY.SecondMoment -  ...
-                      (FluenceOfXAndYAndZAndStartingXAndY.Mean .* FluenceOfXAndYAndZAndStartingXAndY.Mean)) / json.N);
-            end                 
-            results{di}.FluenceOfXAndYAndZAndStartingXAndY = FluenceOfXAndYAndZAndStartingXAndY;
-        case 'FluenceOfFxAndZ'
-            FluenceOfFxAndZ.Name = detector.Name;
-            tempFx = detector.Fx;
-            tempZ = detector.Z;
-            FluenceOfFxAndZ.Fx = linspace((tempFx.Start), (tempFx.Stop), (tempFx.Count));
-            FluenceOfFxAndZ.Z = linspace((tempZ.Start), (tempZ.Stop), (tempZ.Count));
-            FluenceOfFxAndZ.Fx_Midpoints = FluenceOfFxAndZ.Fx;
-            FluenceOfFxAndZ.Z_Midpoints = (FluenceOfFxAndZ.Z(1:end-1) + FluenceOfFxAndZ.Z(2:end))/2;
-            tempData = readBinaryData([datadir slash detector.Name], ...
-                [2*(length(FluenceOfFxAndZ.Z)-1),length(FluenceOfFxAndZ.Fx)]); % column major but with complex
-            FluenceOfFxAndZ.Mean = tempData(1:2:end,:) + 1i*tempData(2:2:end,:);
-            FluenceOfFxAndZ.Amplitude = abs(FluenceOfFxAndZ.Mean);
-            FluenceOfFxAndZ.Phase = -angle(FluenceOfFxAndZ.Mean);
-            if(detector.TallySecondMoment && exist([datadir slash detector.Name '_2'],'file'))
-                tempData = readBinaryData([datadir slash detector.Name '_2'], ...
-                    [2*(length(FluenceOfFxAndZ.Z)-1),length(FluenceOfFxAndZ.Fx)]);
-                FluenceOfFxAndZ.SecondMoment = tempData(1:2:end,:) + tempData(2:2:end,:); % SecondMoment=E[re^2]+E[im^2] is real
-                % SD=sqrt( SecondMoment - E[re]^2 - E[im]^2 )
-                FluenceOfFxAndZ.Stdev = sqrt((FluenceOfFxAndZ.SecondMoment - real(FluenceOfFxAndZ.Mean) .* real(FluenceOfFxAndZ.Mean) ...
-                                                                           - imag(FluenceOfFxAndZ.Mean) .* imag(FluenceOfFxAndZ.Mean)) / json.N);
-            end                 
-            results{di}.FluenceOfFxAndZ = FluenceOfFxAndZ;
-        case 'RadianceOfRhoAndZAndAngle'
-            RadianceOfRhoAndZAndAngle.Name = detector.Name;
-            tempRho = detector.Rho;
-            tempZ = detector.Z;
-            tempAngle = detector.Angle;
-            RadianceOfRhoAndZAndAngle.Rho = linspace((tempRho.Start), (tempRho.Stop), (tempRho.Count));
-            RadianceOfRhoAndZAndAngle.Z = linspace((tempZ.Start), (tempZ.Stop), (tempZ.Count));                      
-            RadianceOfRhoAndZAndAngle.Angle = linspace((tempAngle.Start), (tempAngle.Stop), (tempAngle.Count));
-            RadianceOfRhoAndZAndAngle.Rho_Midpoints = (RadianceOfRhoAndZAndAngle.Rho(1:end-1) + RadianceOfRhoAndZAndAngle.Rho(2:end))/2;
-            RadianceOfRhoAndZAndAngle.Z_Midpoints = (RadianceOfRhoAndZAndAngle.Z(1:end-1) + RadianceOfRhoAndZAndAngle.Z(2:end))/2;
-            RadianceOfRhoAndZAndAngle.Angle_Midpoints = (RadianceOfRhoAndZAndAngle.Angle(1:end-1) + RadianceOfRhoAndZAndAngle.Angle(2:end))/2;
-            RadianceOfRhoAndZAndAngle.Mean = readBinaryData([datadir slash detector.Name], ... 
-                [(length(RadianceOfRhoAndZAndAngle.Rho)-1) * (length(RadianceOfRhoAndZAndAngle.Z)-1) * (length(RadianceOfRhoAndZAndAngle.Angle)-1)]); 
-            RadianceOfRhoAndZAndAngle.Mean = reshape(RadianceOfRhoAndZAndAngle.Mean, ...% read column major json binary
-                [length(RadianceOfRhoAndZAndAngle.Angle)-1,length(RadianceOfRhoAndZAndAngle.Z)-1,length(RadianceOfRhoAndZAndAngle.Rho)-1]);
-            if(detector.TallySecondMoment && exist([datadir slash detector.Name '_2'],'file'))
-                RadianceOfRhoAndZAndAngle.SecondMoment = readBinaryData([datadir slash detector.Name '_2'], ... 
-                [(length(RadianceOfRhoAndZAndAngle.Rho)-1) * (length(RadianceOfRhoAndZAndAngle.Z)-1) * (length(RadianceOfRhoAndZAndAngle.Angle)-1)]); 
-                RadianceOfRhoAndZAndAngle.SecondMoment = reshape(RadianceOfRhoAndZAndAngle.SecondMoment, ...% read column major json binary
-                [length(RadianceOfRhoAndZAndAngle.Angle)-1,length(RadianceOfRhoAndZAndAngle.Z)-1,length(RadianceOfRhoAndZAndAngle.Rho)-1]);  
-                RadianceOfRhoAndZAndAngle.Stdev = sqrt((RadianceOfRhoAndZAndAngle.SecondMoment - (RadianceOfRhoAndZAndAngle.Mean .* RadianceOfRhoAndZAndAngle.Mean)) / json.N);               
-            end
-            results{di}.RadianceOfRhoAndZAndAngle = RadianceOfRhoAndZAndAngle;
-        case 'RadianceOfFxAndZAndAngle'
-            RadianceOfFxAndZAndAngle.Name = detector.Name;
-            tempFx = detector.Fx;
-            tempZ = detector.Z;
-            tempAngle = detector.Angle;
-            RadianceOfFxAndZAndAngle.Fx = linspace((tempFx.Start), (tempFx.Stop), (tempFx.Count));
-            RadianceOfFxAndZAndAngle.Z = linspace((tempZ.Start), (tempZ.Stop), (tempZ.Count));                      
-            RadianceOfFxAndZAndAngle.Angle = linspace((tempAngle.Start), (tempAngle.Stop), (tempAngle.Count));
-            RadianceOfFxAndZAndAngle.Fx_Midpoints = RadianceOfFxAndZAndAngle.Fx(1:end);
-            RadianceOfFxAndZAndAngle.Z_Midpoints = (RadianceOfFxAndZAndAngle.Z(1:end-1) + RadianceOfFxAndZAndAngle.Z(2:end))/2;
-            RadianceOfFxAndZAndAngle.Angle_Midpoints = (RadianceOfFxAndZAndAngle.Angle(1:end-1) + RadianceOfFxAndZAndAngle.Angle(2:end))/2;
-            tempData = readBinaryData([datadir slash detector.Name], ... 
-                [2*(length(RadianceOfFxAndZAndAngle.Fx))*(length(RadianceOfFxAndZAndAngle.Z)-1)*(length(RadianceOfFxAndZAndAngle.Angle)-1)]); 
-            tempDataReshape = reshape(tempData, ...% read column major json binary
-                [2*(length(RadianceOfFxAndZAndAngle.Angle)-1),length(RadianceOfFxAndZAndAngle.Z)-1,length(RadianceOfFxAndZAndAngle.Fx)]);
-            RadianceOfFxAndZAndAngle.Mean = tempDataReshape(1:2:end,:,:) + 1i*tempDataReshape(2:2:end,:,:);
-            RadianceOfFxAndZAndAngle.Amplitude = abs(RadianceOfFxAndZAndAngle.Mean);
-            RadianceOfFxAndZAndAngle.Phase = -angle(RadianceOfFxAndZAndAngle.Mean);
-            if(detector.TallySecondMoment && exist([datadir slash detector.Name '_2'],'file'))
-                tempData = readBinaryData([datadir slash detector.Name '_2'], ... 
-                    [2*(length(RadianceOfFxAndZAndAngle.Fx)) * (length(RadianceOfFxAndZAndAngle.Z)-1) * (length(RadianceOfFxAndZAndAngle.Angle)-1)]); 
-                tempDataReshape = reshape(tempData, ...% read column major json binary
-                    [2*(length(RadianceOfFxAndZAndAngle.Angle)-1),length(RadianceOfFxAndZAndAngle.Z)-1,length(RadianceOfFxAndZAndAngle.Fx)]);
-                RadianceOfFxAndZAndAngle.SecondMoment = tempDataReshape(1:2:end,:,:) + tempDataReshape(2:2:end,:,:); % SecondMoment=E[re^2]+E[im^2] is real
-                % SD=sqrt( SecondMoment - E[re]^2 - E[im]^2 )
-                RadianceOfFxAndZAndAngle.Stdev = sqrt((RadianceOfFxAndZAndAngle.SecondMoment - real(RadianceOfFxAndZAndAngle.Mean) .* real(RadianceOfFxAndZAndAngle.Mean)...
-                                                                           - imag(RadianceOfFxAndZAndAngle.Mean) .* imag(RadianceOfFxAndZAndAngle.Mean)) / json.N);
-       end
-            results{di}.RadianceOfFxAndZAndAngle = RadianceOfFxAndZAndAngle;
-        case 'RadianceOfXAndYAndZAndThetaAndPhi'
-            RadianceOfXAndYAndZAndThetaAndPhi.Name = detector.Name;
-            tempX = detector.X;
-            tempY = detector.Y;
-            tempZ = detector.Z;
-            tempTheta = detector.Theta;
-            tempPhi = detector.Phi;
-            RadianceOfXAndYAndZAndThetaAndPhi.X = linspace((tempX.Start), (tempX.Stop), (tempX.Count));
-            RadianceOfXAndYAndZAndThetaAndPhi.Y = linspace((tempY.Start), (tempY.Stop), (tempY.Count));
-            RadianceOfXAndYAndZAndThetaAndPhi.Z = linspace((tempZ.Start), (tempZ.Stop), (tempZ.Count));                      
-            RadianceOfXAndYAndZAndThetaAndPhi.Theta = linspace((tempTheta.Start), (tempTheta.Stop), (tempTheta.Count));    
-            RadianceOfXAndYAndZAndThetaAndPhi.Phi = linspace((tempPhi.Start), (tempPhi.Stop), (tempPhi.Count));
-            RadianceOfXAndYAndZAndThetaAndPhi.X_Midpoints = (RadianceOfXAndYAndZAndThetaAndPhi.X(1:end-1) + RadianceOfXAndYAndZAndThetaAndPhi.X(2:end))/2;
-            RadianceOfXAndYAndZAndThetaAndPhi.Y_Midpoints = (RadianceOfXAndYAndZAndThetaAndPhi.Y(1:end-1) + RadianceOfXAndYAndZAndThetaAndPhi.Y(2:end))/2;
-            RadianceOfXAndYAndZAndThetaAndPhi.Z_Midpoints = (RadianceOfXAndYAndZAndThetaAndPhi.Z(1:end-1) + RadianceOfXAndYAndZAndThetaAndPhi.Z(2:end))/2;
-            RadianceOfXAndYAndZAndThetaAndPhi.Theta_Midpoints = (RadianceOfXAndYAndZAndThetaAndPhi.Theta(1:end-1) + RadianceOfXAndYAndZAndThetaAndPhi.Theta(2:end))/2;
-            RadianceOfXAndYAndZAndThetaAndPhi.Phi_Midpoints = (RadianceOfXAndYAndZAndThetaAndPhi.Phi(1:end-1) + RadianceOfXAndYAndZAndThetaAndPhi.Phi(2:end))/2;
-            RadianceOfXAndYAndZAndThetaAndPhi.Mean = readBinaryData([datadir slash detector.Name], ...
-                (length(RadianceOfXAndYAndZAndThetaAndPhi.X)-1) * ...
-                (length(RadianceOfXAndYAndZAndThetaAndPhi.Y)-1) * ...
-                (length(RadianceOfXAndYAndZAndThetaAndPhi.Z)-1) * ...
-                (length(RadianceOfXAndYAndZAndThetaAndPhi.Theta)-1) * ...
-                (length(RadianceOfXAndYAndZAndThetaAndPhi.Phi)-1));
-            RadianceOfXAndYAndZAndThetaAndPhi.Mean = reshape(RadianceOfXAndYAndZAndThetaAndPhi.Mean, ... % read column major json binary
-                [length(RadianceOfXAndYAndZAndThetaAndPhi.Phi)-1, ...
-                length(RadianceOfXAndYAndZAndThetaAndPhi.Theta)-1, ...
-                length(RadianceOfXAndYAndZAndThetaAndPhi.Z)-1, ...
-                length(RadianceOfXAndYAndZAndThetaAndPhi.Y)-1, ...
-                length(RadianceOfXAndYAndZAndThetaAndPhi.X)-1]);
-            if(detector.TallySecondMoment && exist([datadir slash detector.Name '_2'],'file'))
-                RadianceOfXAndYAndZAndThetaAndPhi.SecondMoment = readBinaryData([datadir slash detector.Name '_2'], ... 
-                (length(RadianceOfXAndYAndZAndThetaAndPhi.X)-1) * ...  
-                (length(RadianceOfXAndYAndZAndThetaAndPhi.Y)-1) * ...
-                (length(RadianceOfXAndYAndZAndThetaAndPhi.Z)-1) * ...
-                (length(RadianceOfXAndYAndZAndThetaAndPhi.Theta)-1) * ...
-                (length(RadianceOfXAndYAndZAndThetaAndPhi.Phi)-1));
-                RadianceOfXAndYAndZAndThetaAndPhi.SecondMoment = reshape(RadianceOfXAndYAndZAndThetaAndPhi.SecondMoment, ...
-                [length(RadianceOfXAndYAndZAndThetaAndPhi.Phi)-1,  % read column major json binary
-                length(RadianceOfXAndYAndZAndThetaAndPhi.Theta)-1, ...
-                length(RadianceOfXAndYAndZAndThetaAndPhi.Z)-1, ...
-                length(RadianceOfXAndYAndZAndThetaAndPhi.Y)-1, ...
-                length(RadianceOfXAndYAndZAndThetaAndPhi.X)-1]);
-                RadianceOfXAndYAndZAndThetaAndPhi.Stdev = sqrt((RadianceOfXAndYAndZAndThetaAndPhi.SecondMoment - (RadianceOfXAndYAndZAndThetaAndPhi.Mean .* RadianceOfXAndYAndZAndThetaAndPhi.Mean)) / (json.N));               
-            end
-            results{di}.RadianceOfXAndYAndZAndThetaAndPhi = RadianceOfXAndYAndZAndThetaAndPhi;
-        case 'ReflectedMTOfRhoAndSubregionHist'
-            ReflectedMTOfRhoAndSubregionHist.Name = detector.Name;
-            tempRho = detector.Rho;
-            tempMTBins = detector.MTBins;
-            tempFractionalMTBinsLength = detector.FractionalMTBins.Count+1; % +1 due to addition of =0,=1 bins
-            if (postProcessorResults)
-                if (strcmp(json.TissueInput.TissueType, 'MultiLayer')) 
-                    tempSubregionIndices = (1:1:length(databaseInputJson.TissueInput.Regions));
-                elseif (strcmp(json.TissueInput.TissueType, 'SingleEllipsoid'))
-                    tempSubregionIndices = (1:1:length(databaseInputJson.TissueInput.LayerRegions)+length(databaseInputJson.TissueInput.EllipsoidRegion));                            
-                elseif (strcmp(json.TissueInput.TissueType, 'SingleVoxel'))
-                    tempSubregionIndices = (1:1:length(databaseInputJson.TissueInput.LayerRegions)+length(databaseInputJson.TissueInput.VoxelRegion));                            
-                end
-                N = databaseInputJson.N;
-            else   
-                if (strcmp(json.TissueInput.TissueType, 'MultiLayer'))           
-                    tempSubregionIndices = (1:1:length(json.TissueInput.Regions)); 
-                elseif (strcmp(json.TissueInput.TissueType, 'SingleEllipsoid'))
-                    tempSubregionIndices = (1:1:length(json.TissueInput.LayerRegions)+length(json.TissueInput.EllipsoidRegion));                            
-                elseif (strcmp(json.TissueInput.TissueType, 'SingleVoxel'))
-                    tempSubregionIndices = (1:1:length(json.TissueInput.LayerRegions)+length(json.TissueInput.VoxelRegion));                            
-                end
-                N = json.N;
-            end
-            ReflectedMTOfRhoAndSubregionHist.Rho = linspace((tempRho.Start), (tempRho.Stop), (tempRho.Count));                     
-            ReflectedMTOfRhoAndSubregionHist.MTBins = linspace((tempMTBins.Start), (tempMTBins.Stop), (tempMTBins.Count));
-            ReflectedMTOfRhoAndSubregionHist.SubregionIndices = tempSubregionIndices;
-            ReflectedMTOfRhoAndSubregionHist.Rho_Midpoints = (ReflectedMTOfRhoAndSubregionHist.Rho(1:end-1) + ReflectedMTOfRhoAndSubregionHist.Rho(2:end))/2;
-            ReflectedMTOfRhoAndSubregionHist.MTBins_Midpoints = (ReflectedMTOfRhoAndSubregionHist.MTBins(1:end-1) + ReflectedMTOfRhoAndSubregionHist.MTBins(2:end))/2;
-            ReflectedMTOfRhoAndSubregionHist.Mean = readBinaryData([datadir slash detector.Name], ... 
-                (length(ReflectedMTOfRhoAndSubregionHist.MTBins)-1) * (length(ReflectedMTOfRhoAndSubregionHist.Rho)-1));  
-            ReflectedMTOfRhoAndSubregionHist.Mean = reshape(ReflectedMTOfRhoAndSubregionHist.Mean, ...
-                [length(ReflectedMTOfRhoAndSubregionHist.MTBins)-1,length(ReflectedMTOfRhoAndSubregionHist.Rho)-1]);  % read column major json binary          
-            ReflectedMTOfRhoAndSubregionHist.FractionalMT = readBinaryData([datadir slash detector.Name '_FractionalMT'], ... 
-                (length(ReflectedMTOfRhoAndSubregionHist.Rho)-1) * (length(ReflectedMTOfRhoAndSubregionHist.MTBins)-1) * (length(tempSubregionIndices)) * ...
-                (tempFractionalMTBinsLength)); 
-            ReflectedMTOfRhoAndSubregionHist.FractionalMT = reshape(ReflectedMTOfRhoAndSubregionHist.FractionalMT, ...            
-                [tempFractionalMTBinsLength, length(tempSubregionIndices), length(ReflectedMTOfRhoAndSubregionHist.MTBins)-1, length(ReflectedMTOfRhoAndSubregionHist.Rho)-1]); % read column major json binary
-            if(detector.TallySecondMoment && exist([datadir slash detector.Name '_2'],'file'))
-                ReflectedMTOfRhoAndSubregionHist.SecondMoment = readBinaryData([datadir slash detector.Name '_2'], ... 
-                (length(ReflectedMTOfRhoAndSubregionHist.MTBins)-1) * (length(ReflectedMTOfRhoAndSubregionHist.Rho)-1)); % read column major json binary
-                ReflectedMTOfRhoAndSubregionHist.SecondMoment = reshape(ReflectedMTOfRhoAndSubregionHist.SecondMoment, ...
-                [length(ReflectedMTOfRhoAndSubregionHist.MTBins)-1,length(ReflectedMTOfRhoAndSubregionHist.Rho)-1]);  
-                ReflectedMTOfRhoAndSubregionHist.Stdev = sqrt((ReflectedMTOfRhoAndSubregionHist.SecondMoment - (ReflectedMTOfRhoAndSubregionHist.Mean .* ReflectedMTOfRhoAndSubregionHist.Mean)) / (N));               
-            end
-            results{di}.ReflectedMTOfRhoAndSubregionHist = ReflectedMTOfRhoAndSubregionHist;
-        case 'ReflectedMTOfXAndYAndSubregionHist'
-            ReflectedMTOfXAndYAndSubregionHist.Name = detector.Name;
-            tempX = detector.X;
-            tempY = detector.Y;
-            tempMTBins = detector.MTBins;              
-            tempFractionalMTBinsLength = detector.FractionalMTBins.Count+1; % +1 due to addition of =0,=1 bins
-            if (postProcessorResults)
-                if (strcmp(json.TissueInput.TissueType, 'MultiLayer')) 
-                    tempSubregionIndices = (1:1:length(databaseInputJson.TissueInput.Regions));
-                elseif (strcmp(json.TissueInput.TissueType, 'SingleEllipsoid'))
-                    tempSubregionIndices = (1:1:length(databaseInputJson.TissueInput.LayerRegions)+length(databaseInputJson.TissueInput.EllipsoidRegion));                            
-                elseif (strcmp(json.TissueInput.TissueType, 'SingleVoxel'))
-                    tempSubregionIndices = (1:1:length(json.TissueInput.LayerRegions)+length(json.TissueInput.VoxelRegion));                           
-                end
-                N = databaseInputJson.N;
-            else   
-                if (strcmp(json.TissueInput.TissueType, 'MultiLayer'))           
-                    tempSubregionIndices = (1:1:length(json.TissueInput.Regions)); 
-                elseif (strcmp(json.TissueInput.TissueType, 'SingleEllipsoid'))
-                    tempSubregionIndices = (1:1:length(json.TissueInput.LayerRegions)+length(json.TissueInput.EllipsoidRegion));                            
-                elseif (strcmp(json.TissueInput.TissueType, 'SingleVoxel'))
-                    tempSubregionIndices = (1:1:length(json.TissueInput.LayerRegions)+length(json.TissueInput.VoxelRegion));                            
-                end
-                N = json.N;
-            end
-            ReflectedMTOfXAndYAndSubregionHist.X = linspace((tempX.Start), (tempX.Stop), (tempX.Count));
-            ReflectedMTOfXAndYAndSubregionHist.Y = linspace((tempY.Start), (tempY.Stop), (tempY.Count));
-            ReflectedMTOfXAndYAndSubregionHist.MTBins = linspace((tempMTBins.Start), (tempMTBins.Stop), (tempMTBins.Count));
-            ReflectedMTOfXAndYAndSubregionHist.SubregionIndices = tempSubregionIndices;
-            ReflectedMTOfXAndYAndSubregionHist.X_Midpoints = (ReflectedMTOfXAndYAndSubregionHist.X(1:end-1) + ReflectedMTOfXAndYAndSubregionHist.X(2:end))/2;
-            ReflectedMTOfXAndYAndSubregionHist.Y_Midpoints = (ReflectedMTOfXAndYAndSubregionHist.Y(1:end-1) + ReflectedMTOfXAndYAndSubregionHist.Y(2:end))/2;
-            ReflectedMTOfXAndYAndSubregionHist.MTBins_Midpoints = (ReflectedMTOfXAndYAndSubregionHist.MTBins(1:end-1) + ReflectedMTOfXAndYAndSubregionHist.MTBins(2:end))/2;
-            ReflectedMTOfXAndYAndSubregionHist.Mean = readBinaryData([datadir slash detector.Name], ... 
-                (length(ReflectedMTOfXAndYAndSubregionHist.MTBins)-1) * (length(ReflectedMTOfXAndYAndSubregionHist.Y)-1) * (length(ReflectedMTOfXAndYAndSubregionHist.X)-1));  
-            ReflectedMTOfXAndYAndSubregionHist.Mean = reshape(ReflectedMTOfXAndYAndSubregionHist.Mean, ...
-                [length(ReflectedMTOfXAndYAndSubregionHist.MTBins)-1,length(ReflectedMTOfXAndYAndSubregionHist.Y)-1,length(ReflectedMTOfXAndYAndSubregionHist.X)-1]);  % read column major json binary          
-            ReflectedMTOfXAndYAndSubregionHist.FractionalMT = readBinaryData([datadir slash detector.Name '_FractionalMT'], ... 
-                (length(ReflectedMTOfXAndYAndSubregionHist.X)-1) * (length(ReflectedMTOfXAndYAndSubregionHist.Y)-1) * (length(ReflectedMTOfXAndYAndSubregionHist.MTBins)-1) * (length(tempSubregionIndices)) * ...
-                (tempFractionalMTBinsLength));
-            ReflectedMTOfXAndYAndSubregionHist.FractionalMT = reshape(ReflectedMTOfXAndYAndSubregionHist.FractionalMT, ...            
-                [tempFractionalMTBinsLength, length(tempSubregionIndices), length(ReflectedMTOfXAndYAndSubregionHist.MTBins)-1, length(ReflectedMTOfXAndYAndSubregionHist.Y)-1, length(ReflectedMTOfXAndYAndSubregionHist.X)-1]); % read column major json binary
-            if(detector.TallySecondMoment && exist([datadir slash detector.Name '_2'],'file'))
-                ReflectedMTOfXAndYAndSubregionHist.SecondMoment = readBinaryData([datadir slash detector.Name '_2'], ... 
-                (length(ReflectedMTOfXAndYAndSubregionHist.MTBins)-1) * (length(ReflectedMTOfXAndYAndSubregionHist.Y)-1) * (length(ReflectedMTOfXAndYAndSubregionHist.X)-1)); % read column major json binary
-                ReflectedMTOfXAndYAndSubregionHist.SecondMoment = reshape(ReflectedMTOfXAndYAndSubregionHist.SecondMoment, ...
-                [length(ReflectedMTOfXAndYAndSubregionHist.MTBins)-1,length(ReflectedMTOfXAndYAndSubregionHist.Y)-1,length(ReflectedMTOfXAndYAndSubregionHist.X)-1]);  
-                ReflectedMTOfXAndYAndSubregionHist.Stdev = sqrt((ReflectedMTOfXAndYAndSubregionHist.SecondMoment - (ReflectedMTOfXAndYAndSubregionHist.Mean .* ReflectedMTOfXAndYAndSubregionHist.Mean)) / (N));               
-            end
-            results{di}.ReflectedMTOfXAndYAndSubregionHist = ReflectedMTOfXAndYAndSubregionHist;
-        case 'TransmittedMTOfRhoAndSubregionHist'
-            TransmittedMTOfRhoAndSubregionHist.Name = detector.Name;
-            tempRho = detector.Rho;
-            tempMTBins = detector.MTBins;
-            tempFractionalMTBinsLength = detector.FractionalMTBins.Count+1; % +1 due to addition of =0,=1 bins
-            if (postProcessorResults)
-                if (strcmp(json.TissueInput.TissueType, 'MultiLayer')) 
-                    tempSubregionIndices = (1:1:length(databaseInputJson.TissueInput.Regions));
-                elseif (strcmp(json.TissueInput.TissueType, 'SingleEllipsoid'))
-                    tempSubregionIndices = (1:1:length(databaseInputJson.TissueInput.LayerRegions)+length(databaseInputJson.TissueInput.EllipsoidRegion));                            
-                elseif (strcmp(json.TissueInput.TissueType, 'SingleVoxel'))
-                    tempSubregionIndices = (1:1:length(json.TissueInput.LayerRegions)+length(json.TissueInput.VoxelRegion));                            
-                end
-                N = databaseInputJson.N;
-            else   
-                if (strcmp(json.TissueInput.TissueType, 'MultiLayer'))           
-                    tempSubregionIndices = (1:1:length(json.TissueInput.Regions)); 
-                elseif (strcmp(json.TissueInput.TissueType, 'SingleEllipsoid'))
-                    tempSubregionIndices = (1:1:length(json.TissueInput.LayerRegions)+length(json.TissueInput.EllipsoidRegion));                            
-                elseif (strcmp(json.TissueInput.TissueType, 'SingleVoxel'))
-                    tempSubregionIndices = (1:1:length(json.TissueInput.LayerRegions)+length(json.TissueInput.VoxelRegion));                            
-                end
-                N = json.N;
-            end
-            TransmittedMTOfRhoAndSubregionHist.Rho = linspace((tempRho.Start), (tempRho.Stop), (tempRho.Count));                     
-            TransmittedMTOfRhoAndSubregionHist.MTBins = linspace((tempMTBins.Start), (tempMTBins.Stop), (tempMTBins.Count));
-            TransmittedMTOfRhoAndSubregionHist.SubregionIndices = tempSubregionIndices;
-            TransmittedMTOfRhoAndSubregionHist.Rho_Midpoints = (TransmittedMTOfRhoAndSubregionHist.Rho(1:end-1) + TransmittedMTOfRhoAndSubregionHist.Rho(2:end))/2;
-            TransmittedMTOfRhoAndSubregionHist.MTBins_Midpoints = (TransmittedMTOfRhoAndSubregionHist.MTBins(1:end-1) + TransmittedMTOfRhoAndSubregionHist.MTBins(2:end))/2;
-            TransmittedMTOfRhoAndSubregionHist.Mean = readBinaryData([datadir slash detector.Name], ... 
-                (length(TransmittedMTOfRhoAndSubregionHist.MTBins)-1) * (length(TransmittedMTOfRhoAndSubregionHist.Rho)-1));  
-            TransmittedMTOfRhoAndSubregionHist.Mean = reshape(TransmittedMTOfRhoAndSubregionHist.Mean, ...
-                [length(TransmittedMTOfRhoAndSubregionHist.MTBins)-1,length(TransmittedMTOfRhoAndSubregionHist.Rho)-1]);  % read column major json binary          
-            TransmittedMTOfRhoAndSubregionHist.FractionalMT = readBinaryData([datadir slash detector.Name '_FractionalMT'], ... 
-                (length(TransmittedMTOfRhoAndSubregionHist.Rho)-1) * (length(TransmittedMTOfRhoAndSubregionHist.MTBins)-1) * (length(tempSubregionIndices)) * ...
-                (tempFractionalMTBinsLength)); 
-            TransmittedMTOfRhoAndSubregionHist.FractionalMT = reshape(TransmittedMTOfRhoAndSubregionHist.FractionalMT, ...            
-                [tempFractionalMTBinsLength, length(tempSubregionIndices), length(TransmittedMTOfRhoAndSubregionHist.MTBins)-1, length(TransmittedMTOfRhoAndSubregionHist.Rho)-1]); % read column major json binary
-            if(detector.TallySecondMoment && exist([datadir slash detector.Name '_2'],'file'))
-                TransmittedMTOfRhoAndSubregionHist.SecondMoment = readBinaryData([datadir slash detector.Name '_2'], ... 
-                (length(TransmittedMTOfRhoAndSubregionHist.MTBins)-1) * (length(TransmittedMTOfRhoAndSubregionHist.Rho)-1)); % read column major json binary
-                TransmittedMTOfRhoAndSubregionHist.SecondMoment = reshape(TransmittedMTOfRhoAndSubregionHist.SecondMoment, ...
-                [length(TransmittedMTOfRhoAndSubregionHist.MTBins)-1,length(TransmittedMTOfRhoAndSubregionHist.Rho)-1]);  
-                TransmittedMTOfRhoAndSubregionHist.Stdev = sqrt((TransmittedMTOfRhoAndSubregionHist.SecondMoment - (TransmittedMTOfRhoAndSubregionHist.Mean .* TransmittedMTOfRhoAndSubregionHist.Mean)) / (N));               
-            end
-            results{di}.TransmittedMTOfRhoAndSubregionHist = TransmittedMTOfRhoAndSubregionHist;
-        case 'TransmittedMTOfXAndYAndSubregionHist'
-            TransmittedMTOfXAndYAndSubregionHist.Name = detector.Name;
-            tempX = detector.X;
-            tempY = detector.Y;
-            tempMTBins = detector.MTBins;
-            tempFractionalMTBinsLength = detector.FractionalMTBins.Count+1; % +1 due to addition of =0,=1 bins
-            if (postProcessorResults)
-                if (strcmp(json.TissueInput.TissueType, 'MultiLayer')) 
-                    tempSubregionIndices = (1:1:length(databaseInputJson.TissueInput.Regions));
-                elseif (strcmp(json.TissueInput.TissueType, 'SingleEllipsoid'))
-                    tempSubregionIndices = (1:1:length(databaseInputJson.TissueInput.LayerRegions)+length(databaseInputJson.TissueInput.EllipsoidRegion));                            
-                elseif (strcmp(json.TissueInput.TissueType, 'SingleVoxel'))
-                    tempSubregionIndices = (1:1:length(json.TissueInput.LayerRegions)+length(json.TissueInput.VoxelRegion));                            
-                end
-                N = databaseInputJson.N;
-            else   
-                if (strcmp(json.TissueInput.TissueType, 'MultiLayer'))           
-                    tempSubregionIndices = (1:1:length(json.TissueInput.Regions)); 
-                elseif (strcmp(json.TissueInput.TissueType, 'SingleEllipsoid'))
-                    tempSubregionIndices = (1:1:length(json.TissueInput.LayerRegions)+length(json.TissueInput.EllipsoidRegion));                            
-                elseif (strcmp(json.TissueInput.TissueType, 'SingleVoxel'))
-                    tempSubregionIndices = (1:1:length(json.TissueInput.LayerRegions)+length(json.TissueInput.VoxelRegion));                            
-                end
-                N = json.N;
-            end
-            TransmittedMTOfXAndYAndSubregionHist.X = linspace((tempX.Start), (tempX.Stop), (tempX.Count));
-            TransmittedMTOfXAndYAndSubregionHist.Y = linspace((tempY.Start), (tempY.Stop), (tempY.Count));
-            TransmittedMTOfXAndYAndSubregionHist.MTBins = linspace((tempMTBins.Start), (tempMTBins.Stop), (tempMTBins.Count));
-            TransmittedMTOfXAndYAndSubregionHist.SubregionIndices = tempSubregionIndices;
-            TransmittedMTOfXAndYAndSubregionHist.X_Midpoints = (TransmittedMTOfXAndYAndSubregionHist.X(1:end-1) + TransmittedMTOfXAndYAndSubregionHist.X(2:end))/2;
-            TransmittedMTOfXAndYAndSubregionHist.Y_Midpoints = (TransmittedMTOfXAndYAndSubregionHist.Y(1:end-1) + TransmittedMTOfXAndYAndSubregionHist.Y(2:end))/2;
-            TransmittedMTOfXAndYAndSubregionHist.MTBins_Midpoints = (TransmittedMTOfXAndYAndSubregionHist.MTBins(1:end-1) + TransmittedMTOfXAndYAndSubregionHist.MTBins(2:end))/2;
-            TransmittedMTOfXAndYAndSubregionHist.Mean = readBinaryData([datadir slash detector.Name], ... 
-                (length(TransmittedMTOfXAndYAndSubregionHist.MTBins)-1) * (length(TransmittedMTOfXAndYAndSubregionHist.Y)-1) * (length(TransmittedMTOfXAndYAndSubregionHist.X)-1));  
-            TransmittedMTOfXAndYAndSubregionHist.Mean = reshape(TransmittedMTOfXAndYAndSubregionHist.Mean, ...
-                [length(TransmittedMTOfXAndYAndSubregionHist.MTBins)-1,length(TransmittedMTOfXAndYAndSubregionHist.Y)-1,length(TransmittedMTOfXAndYAndSubregionHist.X)-1]);  % read column major json binary          
-            TransmittedMTOfXAndYAndSubregionHist.FractionalMT = readBinaryData([datadir slash detector.Name '_FractionalMT'], ... 
-                (length(TransmittedMTOfXAndYAndSubregionHist.X)-1) * (length(TransmittedMTOfXAndYAndSubregionHist.Y)-1) * (length(TransmittedMTOfXAndYAndSubregionHist.MTBins)-1) * (length(tempSubregionIndices)) * ...
-                (tempFractionalMTBinsLength)); 
-            TransmittedMTOfXAndYAndSubregionHist.FractionalMT = reshape(TransmittedMTOfXAndYAndSubregionHist.FractionalMT, ...            
-                [tempFractionalMTBinsLength, length(tempSubregionIndices), length(TransmittedMTOfXAndYAndSubregionHist.MTBins)-1, length(TransmittedMTOfXAndYAndSubregionHist.Y)-1, length(TransmittedMTOfXAndYAndSubregionHist.X)-1]); % read column major json binary
-            if(detector.TallySecondMoment && exist([datadir slash detector.Name '_2'],'file'))
-                TransmittedMTOfXAndYAndSubregionHist.SecondMoment = readBinaryData([datadir slash detector.Name '_2'], ... 
-                (length(TransmittedMTOfXAndYAndSubregionHist.MTBins)-1) * (length(TransmittedMTOfXAndYAndSubregionHist.Y)-1) * (length(TransmittedMTOfXAndYAndSubregionHist.X)-1)); % read column major json binary
-                TransmittedMTOfXAndYAndSubregionHist.SecondMoment = reshape(TransmittedMTOfXAndYAndSubregionHist.SecondMoment, ...
-                [length(TransmittedMTOfXAndYAndSubregionHist.MTBins)-1,length(TransmittedMTOfXAndYAndSubregionHist.Y)-1,length(TransmittedMTOfXAndYAndSubregionHist.X)-1]);  
-                TransmittedMTOfXAndYAndSubregionHist.Stdev = sqrt((TransmittedMTOfXAndYAndSubregionHist.SecondMoment - (TransmittedMTOfXAndYAndSubregionHist.Mean .* TransmittedMTOfXAndYAndSubregionHist.Mean)) / (N));               
-            end
-            results{di}.TransmittedMTOfXAndYAndSubregionHist = TransmittedMTOfXAndYAndSubregionHist;
-        case 'ReflectedDynamicMTOfRhoAndSubregionHist'
-            ReflectedDynamicMTOfRhoAndSubregionHist.Name = detector.Name;
-            tempRho = detector.Rho;
-            tempMTBins = detector.MTBins;
-            tempZ = detector.Z;
-            tempFractionalMTBinsLength = detector.FractionalMTBins.Count+1; % +1 due to addition of =0,=1 bins
-            if (postProcessorResults)        
-                tempSubregionIndices = (1:1:length(databaseInputJson.TissueInput.Regions));
-                N = databaseInputJson.N;
-            else   
-                tempSubregionIndices = (1:1:length(json.TissueInput.Regions));
-                N = json.N;
-            end
-            ReflectedDynamicMTOfRhoAndSubregionHist.Rho = linspace((tempRho.Start), (tempRho.Stop), (tempRho.Count));                     
-            ReflectedDynamicMTOfRhoAndSubregionHist.MTBins = linspace((tempMTBins.Start), (tempMTBins.Stop), (tempMTBins.Count));
-            ReflectedDynamicMTOfRhoAndSubregionHist.Z = linspace((tempZ.Start), (tempZ.Stop), (tempZ.Count));
-            ReflectedDynamicMTOfRhoAndSubregionHist.Rho_Midpoints = (ReflectedDynamicMTOfRhoAndSubregionHist.Rho(1:end-1) + ReflectedDynamicMTOfRhoAndSubregionHist.Rho(2:end))/2;
-            ReflectedDynamicMTOfRhoAndSubregionHist.MTBins_Midpoints = (ReflectedDynamicMTOfRhoAndSubregionHist.MTBins(1:end-1) + ReflectedDynamicMTOfRhoAndSubregionHist.MTBins(2:end))/2;
-            ReflectedDynamicMTOfRhoAndSubregionHist.Z_Midpoints = (ReflectedDynamicMTOfRhoAndSubregionHist.Z(1:end-1) + ReflectedDynamicMTOfRhoAndSubregionHist.Z(2:end))/2;
-            ReflectedDynamicMTOfRhoAndSubregionHist.SubregionIndices = tempSubregionIndices;
-            ReflectedDynamicMTOfRhoAndSubregionHist.Mean = readBinaryData([datadir slash detector.Name], ... 
-                (length(ReflectedDynamicMTOfRhoAndSubregionHist.MTBins)-1) * (length(ReflectedDynamicMTOfRhoAndSubregionHist.Rho)-1));  
-            ReflectedDynamicMTOfRhoAndSubregionHist.Mean = reshape(ReflectedDynamicMTOfRhoAndSubregionHist.Mean, ...
-                [length(ReflectedDynamicMTOfRhoAndSubregionHist.MTBins)-1,length(ReflectedDynamicMTOfRhoAndSubregionHist.Rho)-1]);  % read column major json binary          
-            ReflectedDynamicMTOfRhoAndSubregionHist.FractionalMT = readBinaryData([datadir slash detector.Name '_FractionalMT'], ... 
-                (length(ReflectedDynamicMTOfRhoAndSubregionHist.Rho)-1) * (length(ReflectedDynamicMTOfRhoAndSubregionHist.MTBins)-1) * ...
-                (tempFractionalMTBinsLength)); 
-            ReflectedDynamicMTOfRhoAndSubregionHist.FractionalMT = reshape(ReflectedDynamicMTOfRhoAndSubregionHist.FractionalMT, ...            
-                [tempFractionalMTBinsLength, length(ReflectedDynamicMTOfRhoAndSubregionHist.MTBins)-1, length(ReflectedDynamicMTOfRhoAndSubregionHist.Rho)-1]); % read column major json binary
-            ReflectedDynamicMTOfRhoAndSubregionHist.TotalMTOfZ = readBinaryData([datadir slash detector.Name '_TotalMTOfZ'], ... 
-                (length(ReflectedDynamicMTOfRhoAndSubregionHist.Rho)-1) * (length(ReflectedDynamicMTOfRhoAndSubregionHist.Z)-1)); 
-            ReflectedDynamicMTOfRhoAndSubregionHist.TotalMTOfZ = reshape(ReflectedDynamicMTOfRhoAndSubregionHist.TotalMTOfZ, ...            
-                [length(ReflectedDynamicMTOfRhoAndSubregionHist.Z)-1, length(ReflectedDynamicMTOfRhoAndSubregionHist.Rho)-1]); % read column major json binary
-            ReflectedDynamicMTOfRhoAndSubregionHist.DynamicMTOfZ = readBinaryData([datadir slash detector.Name '_DynamicMTOfZ'], ... 
-                (length(ReflectedDynamicMTOfRhoAndSubregionHist.Rho)-1) * (length(ReflectedDynamicMTOfRhoAndSubregionHist.Z)-1)); 
-            ReflectedDynamicMTOfRhoAndSubregionHist.DynamicMTOfZ = reshape(ReflectedDynamicMTOfRhoAndSubregionHist.DynamicMTOfZ, ...            
-                [length(ReflectedDynamicMTOfRhoAndSubregionHist.Z)-1, length(ReflectedDynamicMTOfRhoAndSubregionHist.Rho)-1]); % read column major json binary    
-            ReflectedDynamicMTOfRhoAndSubregionHist.SubregionCollisions = readBinaryData([datadir slash detector.Name '_SubregionCollisions'], ... 
-                (length(tempSubregionIndices) * 2)); % 2 for static vs dynamic tallies
-            ReflectedDynamicMTOfRhoAndSubregionHist.SubregionCollisions = reshape(ReflectedDynamicMTOfRhoAndSubregionHist.SubregionCollisions, ...            
-                [2, length(tempSubregionIndices)]); % read column major json binary    
-            if(detector.TallySecondMoment && exist([datadir slash detector.Name '_2'],'file'))
-                ReflectedDynamicMTOfRhoAndSubregionHist.SecondMoment = readBinaryData([datadir slash detector.Name '_2'], ... 
-                (length(ReflectedDynamicMTOfRhoAndSubregionHist.MTBins)-1) * (length(ReflectedDynamicMTOfRhoAndSubregionHist.Rho)-1)); % read column major json binary
-                ReflectedDynamicMTOfRhoAndSubregionHist.SecondMoment = reshape(ReflectedDynamicMTOfRhoAndSubregionHist.SecondMoment, ...
-                [length(ReflectedDynamicMTOfRhoAndSubregionHist.MTBins)-1,length(ReflectedDynamicMTOfRhoAndSubregionHist.Rho)-1]);  
-                ReflectedDynamicMTOfRhoAndSubregionHist.Stdev = sqrt((ReflectedDynamicMTOfRhoAndSubregionHist.SecondMoment - (ReflectedDynamicMTOfRhoAndSubregionHist.Mean .* ReflectedDynamicMTOfRhoAndSubregionHist.Mean)) / (N));               
-                % depth dependent output
-                ReflectedDynamicMTOfRhoAndSubregionHist.TotalMTOfZSecondMoment = readBinaryData([datadir slash detector.Name '_TotalMTOfZ_2'], ... 
-                (length(ReflectedDynamicMTOfRhoAndSubregionHist.Z)-1) * (length(ReflectedDynamicMTOfRhoAndSubregionHist.Rho)-1)); % read column major json binary
-                ReflectedDynamicMTOfRhoAndSubregionHist.TotalMTOfZSecondMoment = reshape(ReflectedDynamicMTOfRhoAndSubregionHist.TotalMTOfZSecondMoment, ...
-                [length(ReflectedDynamicMTOfRhoAndSubregionHist.Z)-1,length(ReflectedDynamicMTOfRhoAndSubregionHist.Rho)-1]);  
-                ReflectedDynamicMTOfRhoAndSubregionHist.TotalMTOfZStdev = sqrt((ReflectedDynamicMTOfRhoAndSubregionHist.TotalMTOfZSecondMoment - (ReflectedDynamicMTOfRhoAndSubregionHist.TotalMTOfZ .* ReflectedDynamicMTOfRhoAndSubregionHist.TotalMTOfZ)) / (N));               
-                ReflectedDynamicMTOfRhoAndSubregionHist.DynamicMTOfZSecondMoment = readBinaryData([datadir slash detector.Name '_DynamicMTOfZ_2'], ... 
-                (length(ReflectedDynamicMTOfRhoAndSubregionHist.Z)-1) * (length(ReflectedDynamicMTOfRhoAndSubregionHist.Rho)-1)); % read column major json binary
-                ReflectedDynamicMTOfRhoAndSubregionHist.DynamicMTOfZSecondMoment = reshape(ReflectedDynamicMTOfRhoAndSubregionHist.DynamicMTOfZSecondMoment, ...
-                [length(ReflectedDynamicMTOfRhoAndSubregionHist.Z)-1,length(ReflectedDynamicMTOfRhoAndSubregionHist.Rho)-1]);  
-                ReflectedDynamicMTOfRhoAndSubregionHist.DynamicMTOfZStdev = sqrt((ReflectedDynamicMTOfRhoAndSubregionHist.DynamicMTOfZSecondMoment - (ReflectedDynamicMTOfRhoAndSubregionHist.DynamicMTOfZ .* ReflectedDynamicMTOfRhoAndSubregionHist.DynamicMTOfZ)) / (N));               
-            end
-            results{di}.ReflectedDynamicMTOfRhoAndSubregionHist = ReflectedDynamicMTOfRhoAndSubregionHist;
-        case 'ReflectedDynamicMTOfXAndYAndSubregionHist'
-            ReflectedDynamicMTOfXAndYAndSubregionHist.Name = detector.Name;
-            tempX = detector.X;
-            tempY = detector.Y;
-            tempZ = detector.Z;
-            tempMTBins = detector.MTBins;              
-            tempFractionalMTBinsLength = detector.FractionalMTBins.Count+1; % +1 due to addition of =0,=1 bins
-            if (postProcessorResults)        
-                tempSubregionIndices = (1:1:length(databaseInputJson.TissueInput.Regions));
-                N = databaseInputJson.N;
-            else   
-                tempSubregionIndices = (1:1:length(json.TissueInput.Regions));
-                N = json.N;
-            end
-            ReflectedDynamicMTOfXAndYAndSubregionHist.X = linspace((tempX.Start), (tempX.Stop), (tempX.Count));
-            ReflectedDynamicMTOfXAndYAndSubregionHist.Y = linspace((tempY.Start), (tempY.Stop), (tempY.Count));
-            ReflectedDynamicMTOfXAndYAndSubregionHist.MTBins = linspace((tempMTBins.Start), (tempMTBins.Stop), (tempMTBins.Count));
-            ReflectedDynamicMTOfXAndYAndSubregionHist.Z = linspace((tempZ.Start), (tempZ.Stop), (tempZ.Count));
-            ReflectedDynamicMTOfXAndYAndSubregionHist.X_Midpoints = (ReflectedDynamicMTOfXAndYAndSubregionHist.X(1:end-1) + ReflectedDynamicMTOfXAndYAndSubregionHist.X(2:end))/2;
-            ReflectedDynamicMTOfXAndYAndSubregionHist.Y_Midpoints = (ReflectedDynamicMTOfXAndYAndSubregionHist.Y(1:end-1) + ReflectedDynamicMTOfXAndYAndSubregionHist.Y(2:end))/2;
-            ReflectedDynamicMTOfXAndYAndSubregionHist.MTBins_Midpoints = (ReflectedDynamicMTOfXAndYAndSubregionHist.MTBins(1:end-1) + ReflectedDynamicMTOfXAndYAndSubregionHist.MTBins(2:end))/2;
-            ReflectedDynamicMTOfXAndYAndSubregionHist.Z_Midpoints = (ReflectedDynamicMTOfXAndYAndSubregionHist.Z(1:end-1) + ReflectedDynamicMTOfXAndYAndSubregionHist.Z(2:end))/2;
-            ReflectedDynamicMTOfXAndYAndSubregionHist.SubregionIndices = tempSubregionIndices;
-            ReflectedDynamicMTOfXAndYAndSubregionHist.Mean = readBinaryData([datadir slash detector.Name], ... 
-                (length(ReflectedDynamicMTOfXAndYAndSubregionHist.MTBins)-1) * (length(ReflectedDynamicMTOfXAndYAndSubregionHist.Y)-1) * (length(ReflectedDynamicMTOfXAndYAndSubregionHist.X)-1));  
-            ReflectedDynamicMTOfXAndYAndSubregionHist.Mean = reshape(ReflectedDynamicMTOfXAndYAndSubregionHist.Mean, ...
-                [length(ReflectedDynamicMTOfXAndYAndSubregionHist.MTBins)-1,length(ReflectedDynamicMTOfXAndYAndSubregionHist.Y)-1,length(ReflectedDynamicMTOfXAndYAndSubregionHist.X)-1]);  % read column major json binary          
-            ReflectedDynamicMTOfXAndYAndSubregionHist.FractionalMT = readBinaryData([datadir slash detector.Name '_FractionalMT'], ... 
-                (length(ReflectedDynamicMTOfXAndYAndSubregionHist.X)-1) * (length(ReflectedDynamicMTOfXAndYAndSubregionHist.Y)-1) * (length(ReflectedDynamicMTOfXAndYAndSubregionHist.MTBins)-1) * ...
-                (tempFractionalMTBinsLength));
-            ReflectedDynamicMTOfXAndYAndSubregionHist.FractionalMT = reshape(ReflectedDynamicMTOfXAndYAndSubregionHist.FractionalMT, ...            
-                [tempFractionalMTBinsLength, length(ReflectedDynamicMTOfXAndYAndSubregionHist.MTBins)-1, length(ReflectedDynamicMTOfXAndYAndSubregionHist.Y)-1, length(ReflectedDynamicMTOfXAndYAndSubregionHist.X)-1]); % read column major json binary
-            ReflectedDynamicMTOfXAndYAndSubregionHist.TotalMTOfZ = readBinaryData([datadir slash detector.Name '_TotalMTOfZ'], ... 
-                (length(ReflectedDynamicMTOfXAndYAndSubregionHist.Z)-1) * (length(ReflectedDynamicMTOfXAndYAndSubregionHist.Y)-1) * ...
-                (length(ReflectedDynamicMTOfXAndYAndSubregionHist.X)-1)); 
-            ReflectedDynamicMTOfXAndYAndSubregionHist.TotalMTOfZ = reshape(ReflectedDynamicMTOfXAndYAndSubregionHist.TotalMTOfZ, ...            
-                [length(ReflectedDynamicMTOfXAndYAndSubregionHist.Z)-1, length(ReflectedDynamicMTOfXAndYAndSubregionHist.Y)-1, ...
-                length(ReflectedDynamicMTOfXAndYAndSubregionHist.X)-1]); % read column major json binary
-            ReflectedDynamicMTOfXAndYAndSubregionHist.DynamicMTOfZ = readBinaryData([datadir slash detector.Name '_DynamicMTOfZ'], ... 
-                (length(ReflectedDynamicMTOfXAndYAndSubregionHist.Z)-1) * (length(ReflectedDynamicMTOfXAndYAndSubregionHist.Y)-1) * ...
-                (length(ReflectedDynamicMTOfXAndYAndSubregionHist.X)-1)); 
-            ReflectedDynamicMTOfXAndYAndSubregionHist.DynamicMTOfZ = reshape(ReflectedDynamicMTOfXAndYAndSubregionHist.DynamicMTOfZ, ...            
-                [length(ReflectedDynamicMTOfXAndYAndSubregionHist.Z)-1, length(ReflectedDynamicMTOfXAndYAndSubregionHist.Y)-1,...
-                length(ReflectedDynamicMTOfXAndYAndSubregionHist.X)-1]); % read column major json binary    
-            ReflectedDynamicMTOfXAndYAndSubregionHist.SubregionCollisions = readBinaryData([datadir slash detector.Name '_SubregionCollisions'], ... 
-                (length(tempSubregionIndices) * 2)); % 2 for static vs dynamic tallies
-            ReflectedDynamicMTOfXAndYAndSubregionHist.SubregionCollisions = reshape(ReflectedDynamicMTOfXAndYAndSubregionHist.SubregionCollisions, ...            
-                [2, length(tempSubregionIndices)]); % read column major json binary    
-            if(detector.TallySecondMoment && exist([datadir slash detector.Name '_2'],'file'))
-                ReflectedDynamicMTOfXAndYAndSubregionHist.SecondMoment = readBinaryData([datadir slash detector.Name '_2'], ... 
-                (length(ReflectedDynamicMTOfXAndYAndSubregionHist.MTBins)-1) * (length(ReflectedDynamicMTOfXAndYAndSubregionHist.Y)-1) * (length(ReflectedDynamicMTOfXAndYAndSubregionHist.X)-1)); % read column major json binary
-                ReflectedDynamicMTOfXAndYAndSubregionHist.SecondMoment = reshape(ReflectedDynamicMTOfXAndYAndSubregionHist.SecondMoment, ...
-                [length(ReflectedDynamicMTOfXAndYAndSubregionHist.MTBins)-1,length(ReflectedDynamicMTOfXAndYAndSubregionHist.Y)-1,length(ReflectedDynamicMTOfXAndYAndSubregionHist.X)-1]);  
-                ReflectedDynamicMTOfXAndYAndSubregionHist.Stdev = sqrt((ReflectedDynamicMTOfXAndYAndSubregionHist.SecondMoment - (ReflectedDynamicMTOfXAndYAndSubregionHist.Mean .* ReflectedDynamicMTOfXAndYAndSubregionHist.Mean)) / (N));               
-                % depth dependent output
-                ReflectedDynamicMTOfXAndYAndSubregionHist.TotalMTOfZSecondMoment = readBinaryData([datadir slash detector.Name '_TotalMTOfZ_2'], ... 
-                (length(ReflectedDynamicMTOfXAndYAndSubregionHist.Z)-1) * (length(ReflectedDynamicMTOfXAndYAndSubregionHist.Y)-1) * (length(ReflectedDynamicMTOfXAndYAndSubregionHist.X)-1)); % read column major json binary
-                ReflectedDynamicMTOfXAndYAndSubregionHist.TotalMTOfZSecondMoment = reshape(ReflectedDynamicMTOfXAndYAndSubregionHist.TotalMTOfZSecondMoment, ...
-                [length(ReflectedDynamicMTOfXAndYAndSubregionHist.Z)-1,length(ReflectedDynamicMTOfXAndYAndSubregionHist.Y)-1,length(ReflectedDynamicMTOfXAndYAndSubregionHist.X)-1]);  
-                ReflectedDynamicMTOfXAndYAndSubregionHist.TotalMTOfZStdev = sqrt((ReflectedDynamicMTOfXAndYAndSubregionHist.TotalMTOfZSecondMoment - (ReflectedDynamicMTOfXAndYAndSubregionHist.TotalMTOfZ .* ReflectedDynamicMTOfXAndYAndSubregionHist.TotalMTOfZ)) / (N));               
-                ReflectedDynamicMTOfXAndYAndSubregionHist.DynamicMTOfZSecondMoment = readBinaryData([datadir slash detector.Name '_DynamicMTOfZ_2'], ... 
-                (length(ReflectedDynamicMTOfXAndYAndSubregionHist.Z)-1) * (length(ReflectedDynamicMTOfXAndYAndSubregionHist.Y)-1) *length(ReflectedDynamicMTOfXAndYAndSubregionHist.X)-1) % read column major json binary
-                ReflectedDynamicMTOfXAndYAndSubregionHist.DynamicMTOfZSecondMoment = reshape(ReflectedDynamicMTOfXAndYAndSubregionHist.DynamicMTOfZSecondMoment, ...
-                [length(ReflectedDynamicMTOfXAndYAndSubregionHist.Z)-1,length(ReflectedDynamicMTOfXAndYAndSubregionHist.Y)-1,length(ReflectedDynamicMTOfXAndYAndSubregionHist.X)-1]);  
-                ReflectedDynamicMTOfXAndYAndSubregionHist.DynamicMTOfZStdev = sqrt((ReflectedDynamicMTOfXAndYAndSubregionHist.DynamicMTOfZSecondMoment - (ReflectedDynamicMTOfXAndYAndSubregionHist.DynamicMTOfZ .* ReflectedDynamicMTOfXAndYAndSubregionHist.DynamicMTOfZ)) / (N));               
-            end
-            results{di}.ReflectedDynamicMTOfXAndYAndSubregionHist = ReflectedDynamicMTOfXAndYAndSubregionHist;
-        case 'ReflectedDynamicMTOfFxAndSubregionHist'
-            ReflectedDynamicMTOfFxAndSubregionHist.Name = detector.Name;
-            tempFx = detector.Fx;
-            tempMTBins = detector.MTBins;
-            tempZ = detector.Z;
-            tempFractionalMTBinsLength = detector.FractionalMTBins.Count+1; % +1 due to addition of =0,=1 bins
-            if (postProcessorResults)        
-                tempSubregionIndices = (1:1:length(databaseInputJson.TissueInput.Regions));
-                N = databaseInputJson.N;
-            else   
-                tempSubregionIndices = (1:1:length(json.TissueInput.Regions));
-                N = json.N;
-            end
-            ReflectedDynamicMTOfFxAndSubregionHist.Fx = linspace((tempFx.Start), (tempFx.Stop), (tempFx.Count));                     
-            ReflectedDynamicMTOfFxAndSubregionHist.MTBins = linspace((tempMTBins.Start), (tempMTBins.Stop), (tempMTBins.Count));
-            ReflectedDynamicMTOfFxAndSubregionHist.Z = linspace((tempZ.Start), (tempZ.Stop), (tempZ.Count));
-            ReflectedDynamicMTOfFxAndSubregionHist.Fx_Midpoints = ReflectedDynamicMTOfFxAndSubregionHist.Fx;
-            ReflectedDynamicMTOfFxAndSubregionHist.MTBins_Midpoints = (ReflectedDynamicMTOfFxAndSubregionHist.MTBins(1:end-1) + ReflectedDynamicMTOfFxAndSubregionHist.MTBins(2:end))/2;
-            ReflectedDynamicMTOfFxAndSubregionHist.Z_Midpoints = (ReflectedDynamicMTOfFxAndSubregionHist.Z(1:end-1) + ReflectedDynamicMTOfFxAndSubregionHist.Z(2:end))/2;
-            ReflectedDynamicMTOfFxAndSubregionHist.SubregionIndices = tempSubregionIndices;
-            tempData = readBinaryData([datadir slash detector.Name], ... 
-                (length(ReflectedDynamicMTOfFxAndSubregionHist.MTBins)-1)*(2*length(ReflectedDynamicMTOfFxAndSubregionHist.Fx))); 
-            % NOTE! reshape with 2x dim of var in inner loop binaryWrite
-            tempDataReshape = reshape(tempData, ...
-                [2*(length(ReflectedDynamicMTOfFxAndSubregionHist.MTBins)-1),length(ReflectedDynamicMTOfFxAndSubregionHist.Fx)]);
-            ReflectedDynamicMTOfFxAndSubregionHist.Mean = tempDataReshape(1:2:end,:) + 1i*tempDataReshape(2:2:end,:);           
-            tempData = readBinaryData([datadir slash detector.Name '_FractionalMT'], ... 
-                2* length(ReflectedDynamicMTOfFxAndSubregionHist.Fx) * (length(ReflectedDynamicMTOfFxAndSubregionHist.MTBins)-1) * ...
-                tempFractionalMTBinsLength); 
-            tempDataReshape = reshape(tempData, ...            
-                [2*tempFractionalMTBinsLength, length(ReflectedDynamicMTOfFxAndSubregionHist.MTBins)-1, length(ReflectedDynamicMTOfFxAndSubregionHist.Fx)]); % read column major json binary
-            ReflectedDynamicMTOfFxAndSubregionHist.FractionalMT = tempDataReshape(1:2:end,:,:) + 1i*tempDataReshape(2:2:end,:,:);
-            tempData = readBinaryData([datadir slash detector.Name '_TotalMTOfZ'], ... 
-                (2*length(ReflectedDynamicMTOfFxAndSubregionHist.Fx)) * (length(ReflectedDynamicMTOfFxAndSubregionHist.Z)-1)); 
-            tempDataReshape = reshape(tempData, ...            
-                [2*(length(ReflectedDynamicMTOfFxAndSubregionHist.Z)-1), length(ReflectedDynamicMTOfFxAndSubregionHist.Fx)]);  
-            ReflectedDynamicMTOfFxAndSubregionHist.TotalMTOfZ = tempDataReshape(1:2:end,:) + 1i*tempDataReshape(2:2:end,:);
-            tempData = readBinaryData([datadir slash detector.Name '_DynamicMTOfZ'], ... 
-                2* length(ReflectedDynamicMTOfFxAndSubregionHist.Fx)*(length(ReflectedDynamicMTOfFxAndSubregionHist.Z)-1)); 
-            tempDataReshape = reshape(tempData, ...            
-                [2*(length(ReflectedDynamicMTOfFxAndSubregionHist.Z)-1), length(ReflectedDynamicMTOfFxAndSubregionHist.Fx)]);
-            ReflectedDynamicMTOfFxAndSubregionHist.DynamicMTOfZ = tempDataReshape(1:2:end,:) + 1i*tempDataReshape(2:2:end,:);   
-            ReflectedDynamicMTOfFxAndSubregionHist.SubregionCollisions = readBinaryData([datadir slash detector.Name '_SubregionCollisions'], ... 
-                (length(tempSubregionIndices) * 2)); % 2 for static vs dynamic tallies
-            ReflectedDynamicMTOfFxAndSubregionHist.SubregionCollisions = reshape(ReflectedDynamicMTOfFxAndSubregionHist.SubregionCollisions, ...            
-                [2, length(tempSubregionIndices)]); % read column major json binary    
-            if(detector.TallySecondMoment && exist([datadir slash detector.Name '_2'],'file'))
-                tempData = readBinaryData([datadir slash detector.Name '_2'], ... 
-                  (length(ReflectedDynamicMTOfFxAndSubregionHist.MTBins)-1) * 2* length(ReflectedDynamicMTOfFxAndSubregionHist.Fx)); % read column major json binary
-                tempDataReshape = reshape(tempData, ...
-                  [2*(length(ReflectedDynamicMTOfFxAndSubregionHist.MTBins)-1),length(ReflectedDynamicMTOfFxAndSubregionHist.Fx)]);  
-                ReflectedDynamicMTOfFxAndSubregionHist.SecondMoment = tempDataReshape(1:2:end,:) + 1i*tempDataReshape(2:2:end,:);
-                ReflectedDynamicMTOfFxAndSubregionHist.Stdev = sqrt((abs(ReflectedDynamicMTOfFxAndSubregionHist.SecondMoment) - ...
-                    (abs(ReflectedDynamicMTOfFxAndSubregionHist.Mean) .* abs(ReflectedDynamicMTOfFxAndSubregionHist.Mean))) / (N));               
-                % depth dependent output
-                tempData = readBinaryData([datadir slash detector.Name '_TotalMTOfZ_2'], ... 
-                  (length(ReflectedDynamicMTOfFxAndSubregionHist.Z)-1) * 2 * length(ReflectedDynamicMTOfFxAndSubregionHist.Fx)); % read column major json binary
-                tempDataReshape = reshape(tempData, ...
-                  [2*(length(ReflectedDynamicMTOfFxAndSubregionHist.Z)-1),length(ReflectedDynamicMTOfFxAndSubregionHist.Fx)]); 
-                ReflectedDynamicMTOfFxAndSubregionHist.TotalMTOfZSecondMoment = tempDataReshape(1:2:end,:) + 1i*tempDataReshape(2:2:end,:);
-                ReflectedDynamicMTOfFxAndSubregionHist.TotalMTOfZStdev = sqrt((abs(ReflectedDynamicMTOfFxAndSubregionHist.TotalMTOfZSecondMoment) - ...
-                    (abs(ReflectedDynamicMTOfFxAndSubregionHist.TotalMTOfZ) .* abs(ReflectedDynamicMTOfFxAndSubregionHist.TotalMTOfZ))) / (N));               
-                tempData = readBinaryData([datadir slash detector.Name '_DynamicMTOfZ_2'], ... 
-                  (length(ReflectedDynamicMTOfFxAndSubregionHist.Z)-1) * 2*length(ReflectedDynamicMTOfFxAndSubregionHist.Fx)); % read column major json binary
-                tempDataReshape = reshape(tempData, ...
-                  [2*(length(ReflectedDynamicMTOfFxAndSubregionHist.Z)-1),length(ReflectedDynamicMTOfFxAndSubregionHist.Fx)]);  
-                ReflectedDynamicMTOfFxAndSubregionHist.DynamicMTOfZSecondMoment = tempDataReshape(1:2:end,:) + 1i*tempDataReshape(2:2:end,:);
-                ReflectedDynamicMTOfFxAndSubregionHist.DynamicMTOfZStdev = sqrt((ReflectedDynamicMTOfFxAndSubregionHist.DynamicMTOfZSecondMoment - (ReflectedDynamicMTOfFxAndSubregionHist.DynamicMTOfZ .* ReflectedDynamicMTOfFxAndSubregionHist.DynamicMTOfZ)) / (N));               
-            end
-            results{di}.ReflectedDynamicMTOfFxAndSubregionHist = ReflectedDynamicMTOfFxAndSubregionHist;
-        case 'TransmittedDynamicMTOfRhoAndSubregionHist'
-            TransmittedDynamicMTOfRhoAndSubregionHist.Name = detector.Name;
-            tempRho = detector.Rho;
-            tempZ = detector.Z;
-            tempMTBins = detector.MTBins;
-            tempFractionalMTBinsLength = detector.FractionalMTBins.Count+1; % +1 due to addition of =0,=1 bins
-            if (postProcessorResults)        
-                tempSubregionIndices = (1:1:length(databaseInputJson.TissueInput.Regions));
-                N = databaseInputJson.N;
-            else   
-                tempSubregionIndices = (1:1:length(json.TissueInput.Regions));
-                N = json.N;
-            end
-            TransmittedDynamicMTOfRhoAndSubregionHist.Rho = linspace((tempRho.Start), (tempRho.Stop), (tempRho.Count));                     
-            TransmittedDynamicMTOfRhoAndSubregionHist.MTBins = linspace((tempMTBins.Start), (tempMTBins.Stop), (tempMTBins.Count));
-            TransmittedDynamicMTOfRhoAndSubregionHist.Z = linspace((tempZ.Start), (tempZ.Stop), (tempZ.Count));
-            TransmittedDynamicMTOfRhoAndSubregionHist.Rho_Midpoints = (TransmittedDynamicMTOfRhoAndSubregionHist.Rho(1:end-1) + TransmittedDynamicMTOfRhoAndSubregionHist.Rho(2:end))/2;
-            TransmittedDynamicMTOfRhoAndSubregionHist.MTBins_Midpoints = (TransmittedDynamicMTOfRhoAndSubregionHist.MTBins(1:end-1) + TransmittedDynamicMTOfRhoAndSubregionHist.MTBins(2:end))/2;
-            TransmittedDynamicMTOfRhoAndSubregionHist.Z_Midpoints = (TransmittedDynamicMTOfRhoAndSubregionHist.Z(1:end-1) + ReflectedDynamicMTOfRhoAndSubregionHist.Z(2:end))/2;
-            TransmittedDynamicMTOfRhoAndSubregionHist.SubregionIndices = tempSubregionIndices;
-            TransmittedDynamicMTOfRhoAndSubregionHist.Mean = readBinaryData([datadir slash detector.Name], ... 
-                (length(TransmittedDynamicMTOfRhoAndSubregionHist.MTBins)-1) * (length(TransmittedDynamicMTOfRhoAndSubregionHist.Rho)-1));  
-            TransmittedDynamicMTOfRhoAndSubregionHist.Mean = reshape(TransmittedDynamicMTOfRhoAndSubregionHist.Mean, ...
-                [length(TransmittedDynamicMTOfRhoAndSubregionHist.MTBins)-1,length(TransmittedDynamicMTOfRhoAndSubregionHist.Rho)-1]);  % read column major json binary          
-            TransmittedDynamicMTOfRhoAndSubregionHist.FractionalMT = readBinaryData([datadir slash detector.Name '_FractionalMT'], ... 
-                (length(TransmittedDynamicMTOfRhoAndSubregionHist.Rho)-1) * (length(TransmittedDynamicMTOfRhoAndSubregionHist.MTBins)-1) * ...
-                (tempFractionalMTBinsLength)); 
-            TransmittedDynamicMTOfRhoAndSubregionHist.FractionalMT = reshape(TransmittedDynamicMTOfRhoAndSubregionHist.FractionalMT, ...            
-                [tempFractionalMTBinsLength, length(TransmittedDynamicMTOfRhoAndSubregionHist.MTBins)-1, length(TransmittedDynamicMTOfRhoAndSubregionHist.Rho)-1]); % read column major json binary
-            TransmittedDynamicMTOfRhoAndSubregionHist.TotalMTOfZ = readBinaryData([datadir slash detector.Name '_TotalMTOfZ'], ... 
-                (length(TransmittedDynamicMTOfRhoAndSubregionHist.Rho)-1) * (length(TransmittedDynamicMTOfRhoAndSubregionHist.Z)-1)); 
-            TransmittedDynamicMTOfRhoAndSubregionHist.TotalMTOfZ = reshape(TransmittedDynamicMTOfRhoAndSubregionHist.TotalMTOfZ, ...            
-                [length(TransmittedDynamicMTOfRhoAndSubregionHist.Z)-1, length(TransmittedDynamicMTOfRhoAndSubregionHist.Rho)-1]); % read column major json binary
-            TransmittedDynamicMTOfRhoAndSubregionHist.DynamicMTOfZ = readBinaryData([datadir slash detector.Name '_DynamicMTOfZ'], ... 
-                (length(TransmittedDynamicMTOfRhoAndSubregionHist.Rho)-1) * (length(TransmittedDynamicMTOfRhoAndSubregionHist.Z)-1)); 
-            TransmittedDynamicMTOfRhoAndSubregionHist.DynamicMTOfZ = reshape(TransmittedDynamicMTOfRhoAndSubregionHist.DynamicMTOfZ, ...            
-                [length(TransmittedDynamicMTOfRhoAndSubregionHist.Z)-1, length(TransmittedDynamicMTOfRhoAndSubregionHist.Rho)-1]); % read column major json binary    
-            TransmittedDynamicMTOfRhoAndSubregionHist.SubregionCollisions = readBinaryData([datadir slash detector.Name '_SubregionCollisions'], ... 
-                (length(tempSubregionIndices) * 2)); % 2 for static vs dynamic tallies
-            TransmittedDynamicMTOfRhoAndSubregionHist.SubregionCollisions = reshape(TransmittedDynamicMTOfRhoAndSubregionHist.SubregionCollisions, ...            
-                [2, length(tempSubregionIndices)]); % read column major json binary    
-            if(detector.TallySecondMoment && exist([datadir slash detector.Name '_2'],'file'))
-                TransmittedDynamicMTOfRhoAndSubregionHist.SecondMoment = readBinaryData([datadir slash detector.Name '_2'], ... 
-                (length(TransmittedDynamicMTOfRhoAndSubregionHist.MTBins)-1) * (length(TransmittedDynamicMTOfRhoAndSubregionHist.Rho)-1)); % read column major json binary
-                TransmittedDynamicMTOfRhoAndSubregionHist.SecondMoment = reshape(TransmittedDynamicMTOfRhoAndSubregionHist.SecondMoment, ...
-                [length(TransmittedDynamicMTOfRhoAndSubregionHist.MTBins)-1,length(TransmittedDynamicMTOfRhoAndSubregionHist.Rho)-1]);  
-                TransmittedDynamicMTOfRhoAndSubregionHist.Stdev = sqrt((TransmittedDynamicMTOfRhoAndSubregionHist.SecondMoment - (TransmittedDynamicMTOfRhoAndSubregionHist.Mean .* TransmittedDynamicMTOfRhoAndSubregionHist.Mean)) / (N));               
-                % depth dependent output
-                TransmittedDynamicMTOfRhoAndSubregionHist.TotalMTOfZSecondMoment = readBinaryData([datadir slash detector.Name '_TotalMTOfZ_2'], ... 
-                (length(TransmittedDynamicMTOfRhoAndSubregionHist.Z)-1) * (length(TransmittedDynamicMTOfRhoAndSubregionHist.Rho)-1)); % read column major json binary
-                TransmittedDynamicMTOfRhoAndSubregionHist.TotalMTOfZSecondMoment = reshape(TransmittedDynamicMTOfRhoAndSubregionHist.TotalMTOfZSecondMoment, ...
-                [length(TransmittedDynamicMTOfRhoAndSubregionHist.Z)-1,length(TransmittedDynamicMTOfRhoAndSubregionHist.Rho)-1]);  
-                TransmittedDynamicMTOfRhoAndSubregionHist.TotalMTOfZStdev = sqrt((TransmittedDynamicMTOfRhoAndSubregionHist.TotalMTOfZSecondMoment - (TransmittedDynamicMTOfRhoAndSubregionHist.TotalMTOfZ .* TransmittedDynamicMTOfRhoAndSubregionHist.TotalMTOfZ)) / (N));               
-                TransmittedDynamicMTOfRhoAndSubregionHist.DynamicMTOfZSecondMoment = readBinaryData([datadir slash detector.Name '_DynamicMTOfZ_2'], ... 
-                (length(TransmittedDynamicMTOfRhoAndSubregionHist.Z)-1) * (length(TransmittedDynamicMTOfRhoAndSubregionHist.Rho)-1)); % read column major json binary
-                TransmittedDynamicMTOfRhoAndSubregionHist.DynamicMTOfZSecondMoment = reshape(TransmittedDynamicMTOfRhoAndSubregionHist.DynamicMTOfZSecondMoment, ...
-                [length(TransmittedDynamicMTOfRhoAndSubregionHist.Z)-1,length(TransmittedDynamicMTOfRhoAndSubregionHist.Rho)-1]);  
-                TransmittedDynamicMTOfRhoAndSubregionHist.DynamicMTOfZStdev = sqrt((TransmittedDynamicMTOfRhoAndSubregionHist.DynamicMTOfZSecondMoment - (TransmittedDynamicMTOfRhoAndSubregionHist.DynamicMTOfZ .* TransmittedDynamicMTOfRhoAndSubregionHist.DynamicMTOfZ)) / (N));               
-            end
-            results{di}.TransmittedDynamicMTOfRhoAndSubregionHist = TransmittedDynamicMTOfRhoAndSubregionHist;
-        case 'TransmittedDynamicMTOfXAndYAndSubregionHist'
-            TransmittedDynamicMTOfXAndYAndSubregionHist.Name = detector.Name;
-            tempX = detector.X;
-            tempY = detector.Y;
-            tempZ = detector.Z;
-            tempMTBins = detector.MTBins;
-            tempFractionalMTBinsLength = detector.FractionalMTBins.Count+1; % +1 due to addition of =0,=1 bins
-            if (postProcessorResults)        
-                tempSubregionIndices = (1:1:length(databaseInputJson.TissueInput.Regions));
-                N = databaseInputJson.N;
-            else   
-                tempSubregionIndices = (1:1:length(json.TissueInput.Regions));
-                N = json.N;
-            end
-            TransmittedDynamicMTOfXAndYAndSubregionHist.X = linspace((tempX.Start), (tempX.Stop), (tempX.Count));
-            TransmittedDynamicMTOfXAndYAndSubregionHist.Y = linspace((tempY.Start), (tempY.Stop), (tempY.Count));
-            TransmittedDynamicMTOfXAndYAndSubregionHist.MTBins = linspace((tempMTBins.Start), (tempMTBins.Stop), (tempMTBins.Count));
-            TransmittedDynamicMTOfXAndYAndSubregionHist.Z = linspace((tempZ.Start), (tempZ.Stop), (tempZ.Count));
-            TransmittedDynamicMTOfXAndYAndSubregionHist.X_Midpoints = (TransmittedDynamicMTOfXAndYAndSubregionHist.X(1:end-1) + TransmittedDynamicMTOfXAndYAndSubregionHist.X(2:end))/2;
-            TransmittedDynamicMTOfXAndYAndSubregionHist.Y_Midpoints = (TransmittedDynamicMTOfXAndYAndSubregionHist.Y(1:end-1) + TransmittedDynamicMTOfXAndYAndSubregionHist.Y(2:end))/2;
-            TransmittedDynamicMTOfXAndYAndSubregionHist.MTBins_Midpoints = (TransmittedDynamicMTOfXAndYAndSubregionHist.MTBins(1:end-1) + TransmittedDynamicMTOfXAndYAndSubregionHist.MTBins(2:end))/2;
-            TransmittedDynamicMTOfXAndYAndSubregionHist.Z_Midpoints = (TransmittedDynamicMTOfXAndYAndSubregionHist.Z(1:end-1) + ReflectedDynamicMTOfRhoAndSubregionHist.Z(2:end))/2;
-            TransmittedDynamicMTOfXAndYAndSubregionHist.SubregionIndices = tempSubregionIndices;
-            TransmittedDynamicMTOfXAndYAndSubregionHist.Mean = readBinaryData([datadir slash detector.Name], ... 
-                (length(TransmittedDynamicMTOfXAndYAndSubregionHist.MTBins)-1) * (length(TransmittedDynamicMTOfXAndYAndSubregionHist.Y)-1) * (length(TransmittedDynamicMTOfXAndYAndSubregionHist.X)-1));  
-            TransmittedDynamicMTOfXAndYAndSubregionHist.Mean = reshape(TransmittedDynamicMTOfXAndYAndSubregionHist.Mean, ...
-                [length(TransmittedDynamicMTOfXAndYAndSubregionHist.MTBins)-1,length(TransmittedDynamicMTOfXAndYAndSubregionHist.Y)-1,length(TransmittedDynamicMTOfXAndYAndSubregionHist.X)-1]);  % read column major json binary          
-            TransmittedDynamicMTOfXAndYAndSubregionHist.FractionalMT = readBinaryData([datadir slash detector.Name '_FractionalMT'], ... 
-                (length(TransmittedDynamicMTOfXAndYAndSubregionHist.X)-1) * (length(TransmittedDynamicMTOfXAndYAndSubregionHist.Y)-1) * (length(TransmittedDynamicMTOfXAndYAndSubregionHist.MTBins)-1) * ...
-                (tempFractionalMTBinsLength)); 
-            TransmittedDynamicMTOfXAndYAndSubregionHist.FractionalMT = reshape(TransmittedDynamicMTOfXAndYAndSubregionHist.FractionalMT, ...            
-                [tempFractionalMTBinsLength, length(TransmittedDynamicMTOfXAndYAndSubregionHist.MTBins)-1, length(TransmittedDynamicMTOfXAndYAndSubregionHist.Y)-1, length(TransmittedDynamicMTOfXAndYAndSubregionHist.X)-1]); % read column major json binary
-            TransmittedDynamicMTOfXAndYAndSubregionHist.TotalMTOfZ = readBinaryData([datadir slash detector.Name '_TotalMTOfZ'], ... 
-                (length(TransmittedDynamicMTOfXAndYAndSubregionHist.Z)-1) * (length(TransmittedDynamicMTOfXAndYAndSubregionHist.Y)-1) * ...
-                (length(TransmittedDynamicMTOfXAndYAndSubregionHist.X)-1)); 
-            TransmittedDynamicMTOfXAndYAndSubregionHist.TotalMTOfZ = reshape(TransmittedDynamicMTOfXAndYAndSubregionHist.TotalMTOfZ, ...            
-                [length(TransmittedDynamicMTOfXAndYAndSubregionHist.Z)-1, length(TransmittedDynamicMTOfXAndYAndSubregionHist.Y)-1, ...
-                length(TransmittedDynamicMTOfXAndYAndSubregionHist.X)-1]); % read column major json binary
-            TransmittedDynamicMTOfXAndYAndSubregionHist.DynamicMTOfZ = readBinaryData([datadir slash detector.Name '_DynamicMTOfZ'], ... 
-                (length(TransmittedDynamicMTOfXAndYAndSubregionHist.Z)-1) * (length(TransmittedDynamicMTOfXAndYAndSubregionHist.Y)-1) * ...
-                (length(TransmittedDynamicMTOfXAndYAndSubregionHist.X)-1)); 
-            TransmittedDynamicMTOfXAndYAndSubregionHist.DynamicMTOfZ = reshape(TransmittedDynamicMTOfXAndYAndSubregionHist.DynamicMTOfZ, ...            
-                [length(TransmittedDynamicMTOfXAndYAndSubregionHist.Z)-1, length(TransmittedDynamicMTOfXAndYAndSubregionHist.Y)-1,...
-                length(TransmittedDynamicMTOfXAndYAndSubregionHist.X)-1]); % read column major json binary    
-            TransmittedDynamicMTOfXAndYAndSubregionHist.SubregionCollisions = readBinaryData([datadir slash detector.Name '_SubregionCollisions'], ... 
-                (length(tempSubregionIndices) * 2)); % 2 for static vs dynamic tallies
-            TransmittedDynamicMTOfXAndYAndSubregionHist.SubregionCollisions = reshape(TransmittedDynamicMTOfXAndYAndSubregionHist.SubregionCollisions, ...            
-                [2, length(tempSubregionIndices)]); % read column major json binary    
-            if(detector.TallySecondMoment && exist([datadir slash detector.Name '_2'],'file'))
-                TransmittedDynamicMTOfXAndYAndSubregionHist.SecondMoment = readBinaryData([datadir slash detector.Name '_2'], ... 
-                (length(TransmittedDynamicMTOfXAndYAndSubregionHist.MTBins)-1) * (length(TransmittedDynamicMTOfXAndYAndSubregionHist.Y)-1) * (length(TransmittedDynamicMTOfXAndYAndSubregionHist.X)-1)); % read column major json binary
-                TransmittedDynamicMTOfXAndYAndSubregionHist.SecondMoment = reshape(TransmittedDynamicMTOfXAndYAndSubregionHist.SecondMoment, ...
-                [length(TransmittedDynamicMTOfXAndYAndSubregionHist.MTBins)-1,length(TransmittedDynamicMTOfXAndYAndSubregionHist.Y)-1,length(TransmittedDynamicMTOfXAndYAndSubregionHist.X)-1]);  
-                TransmittedDynamicMTOfXAndYAndSubregionHist.Stdev = sqrt((TransmittedDynamicMTOfXAndYAndSubregionHist.SecondMoment - (TransmittedDynamicMTOfXAndYAndSubregionHist.Mean .* TransmittedDynamicMTOfXAndYAndSubregionHist.Mean)) / (N));               
-                % depth dependent output
-                TransmittedDynamicMTOfXAndYAndSubregionHist.TotalMTOfZSecondMoment = readBinaryData([datadir slash detector.Name '_TotalMTOfZ_2'], ... 
-                (length(TransmittedDynamicMTOfXAndYAndSubregionHist.Z)-1) * (length(TransmittedDynamicMTOfXAndYAndSubregionHist.Y)-1) * (length(TransmittedDynamicMTOfXAndYAndSubregionHist.X)-1)); % read column major json binary
-                TransmittedDynamicMTOfXAndYAndSubregionHist.TotalMTOfZSecondMoment = reshape(TransmittedDynamicMTOfXAndYAndSubregionHist.TotalMTOfZSecondMoment, ...
-                [length(TransmittedDynamicMTOfXAndYAndSubregionHist.Z)-1,length(TransmittedDynamicMTOfXAndYAndSubregionHist.Y)-1,length(TransmittedDynamicMTOfXAndYAndSubregionHist.X)-1]);  
-                TransmittedDynamicMTOfXAndYAndSubregionHist.TotalMTOfZStdev = sqrt((TransmittedDynamicMTOfXAndYAndSubregionHist.TotalMTOfZSecondMoment - (TransmittedDynamicMTOfXAndYAndSubregionHist.TotalMTOfZ .* TransmittedDynamicMTOfXAndYAndSubregionHist.TotalMTOfZ)) / (N));               
-                TransmittedDynamicMTOfXAndYAndSubregionHist.DynamicMTOfZSecondMoment = readBinaryData([datadir slash detector.Name '_DynamicMTOfZ_2'], ... 
-                (length(TransmittedDynamicMTOfXAndYAndSubregionHist.Z)-1) * (length(TransmittedDynamicMTOfXAndYAndSubregionHist.Y)-1) *length(TransmittedDynamicMTOfXAndYAndSubregionHist.X)-1) % read column major json binary
-                TransmittedDynamicMTOfXAndYAndSubregionHist.DynamicMTOfZSecondMoment = reshape(TransmittedDynamicMTOfXAndYAndSubregionHist.DynamicMTOfZSecondMoment, ...
-                [length(TransmittedDynamicMTOfXAndYAndSubregionHist.Z)-1,length(TransmittedDynamicMTOfXAndYAndSubregionHist.Y)-1,length(TransmittedDynamicMTOfXAndYAndSubregionHist.X)-1]);  
-                TransmittedDynamicMTOfXAndYAndSubregionHist.DynamicMTOfZStdev = sqrt((TransmittedDynamicMTOfXAndYAndSubregionHist.DynamicMTOfZSecondMoment - (TransmittedDynamicMTOfXAndYAndSubregionHist.DynamicMTOfZ .* TransmittedDynamicMTOfXAndYAndSubregionHist.DynamicMTOfZ)) / (N));               
-            end
-            results{di}.TransmittedDynamicMTOfXAndYAndSubregionHist = TransmittedDynamicMTOfXAndYAndSubregionHist;
-        case 'TransmittedDynamicMTOfFxAndSubregionHist'
-            TransmittedDynamicMTOfFxAndSubregionHist.Name = detector.Name;
-            tempFx = detector.Fx;
-            tempMTBins = detector.MTBins;
-            tempZ = detector.Z;
-            tempFractionalMTBinsLength = detector.FractionalMTBins.Count+1; % +1 due to addition of =0,=1 bins
-            if (postProcessorResults)        
-                tempSubregionIndices = (1:1:length(databaseInputJson.TissueInput.Regions));
-                N = databaseInputJson.N;
-            else   
-                tempSubregionIndices = (1:1:length(json.TissueInput.Regions));
-                N = json.N;
-            end
-            TransmittedDynamicMTOfFxAndSubregionHist.Fx = linspace((tempFx.Start), (tempFx.Stop), (tempFx.Count));                     
-            TransmittedDynamicMTOfFxAndSubregionHist.MTBins = linspace((tempMTBins.Start), (tempMTBins.Stop), (tempMTBins.Count));
-            TransmittedDynamicMTOfFxAndSubregionHist.Z = linspace((tempZ.Start), (tempZ.Stop), (tempZ.Count));
-            TransmittedDynamicMTOfFxAndSubregionHist.Fx_Midpoints = TransmittedDynamicMTOfFxAndSubregionHist.Fx;
-            TransmittedDynamicMTOfFxAndSubregionHist.MTBins_Midpoints = (TransmittedDynamicMTOfFxAndSubregionHist.MTBins(1:end-1) + TransmittedDynamicMTOfFxAndSubregionHist.MTBins(2:end))/2;
-            TransmittedDynamicMTOfFxAndSubregionHist.Z_Midpoints = (TransmittedDynamicMTOfFxAndSubregionHist.Z(1:end-1) + TransmittedDynamicMTOfFxAndSubregionHist.Z(2:end))/2;
-            TransmittedDynamicMTOfFxAndSubregionHist.SubregionIndices = tempSubregionIndices;
-            tempData = readBinaryData([datadir slash detector.Name], ... 
-                (length(TransmittedDynamicMTOfFxAndSubregionHist.MTBins)-1) * 2*length(TransmittedDynamicMTOfFxAndSubregionHist.Fx));  
-            tempDataReshape = reshape(tempData, ...
-                [2*(length(TransmittedDynamicMTOfFxAndSubregionHist.MTBins)-1),length(TransmittedDynamicMTOfFxAndSubregionHist.Fx)]);  % read column major json binary          
-            TransmittedDynamicMTOfFxAndSubregionHist.Mean = tempDataReshape(1:2:end,:,:) + 1i*tempDataReshape(2:2:end,:,:);
-            tempData = readBinaryData([datadir slash detector.Name '_FractionalMT'], ... 
-                2*length(TransmittedDynamicMTOfFxAndSubregionHist.Fx) * (length(TransmittedDynamicMTOfFxAndSubregionHist.MTBins)-1) * ...
-                (tempFractionalMTBinsLength)); 
-            tempDataReshape = reshape(tempData, ...            
-                [2*tempFractionalMTBinsLength, length(TransmittedDynamicMTOfFxAndSubregionHist.MTBins)-1, length(TransmittedDynamicMTOfFxAndSubregionHist.Fx)]); % read column major json binary
-            TransmittedDynamicMTOfFxAndSubregionHist.FractionalMT = tempDataReshape(1:2:end,:,:) + 1i*tempDataReshape(2:2:end,:,:);
-            tempData = readBinaryData([datadir slash detector.Name '_TotalMTOfZ'], ... 
-                2*length(TransmittedDynamicMTOfFxAndSubregionHist.Fx) * (length(TransmittedDynamicMTOfFxAndSubregionHist.Z)-1)); 
-            tempDataReshape = reshape(tempData, ...            
-                [2*(length(TransmittedDynamicMTOfFxAndSubregionHist.Z)-1), length(TransmittedDynamicMTOfFxAndSubregionHist.Fx)]); % read column major json binary
-            TransmittedDynamicMTOfFxAndSubregionHist.TotalMTOfZ = tempDataReshape(1:2:end,:) + 1i*tempDataReshape(2:2:end,:);
-            tempData = readBinaryData([datadir slash detector.Name '_DynamicMTOfZ'], ... 
-                2*length(TransmittedDynamicMTOfFxAndSubregionHist.Fx) * (length(TransmittedDynamicMTOfFxAndSubregionHist.Z)-1)); 
-            tempDataReshape = reshape(tempData, ...            
-                [2*(length(TransmittedDynamicMTOfFxAndSubregionHist.Z)-1), length(TransmittedDynamicMTOfFxAndSubregionHist.Fx)]); % read column major json binary    
-            TransmittedDynamicMTOfFxAndSubregionHist.DynamicMTOfZ = tempDataReshape(1:2:end,:) + 1i*tempDataReshape(2:2:end,:);
-            TransmittedDynamicMTOfFxAndSubregionHist.SubregionCollisions = readBinaryData([datadir slash detector.Name '_SubregionCollisions'], ... 
-                (length(tempSubregionIndices) * 2)); % 2 for static vs dynamic tallies
-            TransmittedDynamicMTOfFxAndSubregionHist.SubregionCollisions = reshape(TransmittedDynamicMTOfFxAndSubregionHist.SubregionCollisions, ...            
-                [2, length(tempSubregionIndices)]); % read column major json binary    
-            if(detector.TallySecondMoment && exist([datadir slash detector.Name '_2'],'file'))
-                tempData = readBinaryData([datadir slash detector.Name '_2'], ... 
-                  (length(TransmittedDynamicMTOfFxAndSubregionHist.MTBins)-1) * 2*length(TransmittedDynamicMTOfFxAndSubregionHist.Fx)); % read column major json binary
-                tempDataReshape = reshape(tempData, ...
-                  [2*(length(TransmittedDynamicMTOfFxAndSubregionHist.MTBins)-1),length(TransmittedDynamicMTOfFxAndSubregionHist.Fx)]);  
-                TransmittedDynamicMTOfFxAndSubregionHist.SecondMoment = tempDataReshape(1:2:end,:) + 1i*tempDataReshape(2:2:end,:);    
-                TransmittedDynamicMTOfFxAndSubregionHist.Stdev = sqrt((abs(TransmittedDynamicMTOfFxAndSubregionHist.SecondMoment) - ...
-                    (abs(TransmittedDynamicMTOfFxAndSubregionHist.Mean) .* abs(TransmittedDynamicMTOfFxAndSubregionHist.Mean))) / (N));               
-                % depth dependent output
-                tempData = readBinaryData([datadir slash detector.Name '_TotalMTOfZ_2'], ... 
-                  (length(TransmittedDynamicMTOfFxAndSubregionHist.Z)-1) * 2*length(TransmittedDynamicMTOfFxAndSubregionHist.Fx)); % read column major json binary
-                tempDataReshape = reshape(tempData, ...
-                  [2*(length(TransmittedDynamicMTOfFxAndSubregionHist.Z)-1),length(TransmittedDynamicMTOfFxAndSubregionHist.Fx)]);  
-                TransmittedDynamicMTOfFxAndSubregionHist.TotalMTOfZSecondMoment = tempDataReshape(1:2:end,:) + 1i*tempDataReshape(2:2:end,:);   
-                TransmittedDynamicMTOfFxAndSubregionHist.TotalMTOfZStdev = sqrt((abs(TransmittedDynamicMTOfFxAndSubregionHist.TotalMTOfZSecondMoment) - ...
-                    (abs(TransmittedDynamicMTOfFxAndSubregionHist.TotalMTOfZ) .* abs(TransmittedDynamicMTOfFxAndSubregionHist.TotalMTOfZ))) / (N));               
-                tempData = readBinaryData([datadir slash detector.Name '_DynamicMTOfZ_2'], ... 
-                  (length(TransmittedDynamicMTOfFxAndSubregionHist.Z)-1) * 2*length(TransmittedDynamicMTOfFxAndSubregionHist.Fx)); % read column major json binary
-                tempDataReshape = reshape(tempData, ...
-                  [2*(length(TransmittedDynamicMTOfFxAndSubregionHist.Z)-1),length(TransmittedDynamicMTOfFxAndSubregionHist.Fx)]);  
-                TransmittedDynamicMTOfFxAndSubregionHist.DynamicMTOfZSecondMoment = tempDataReshape(1:2:end,:) + 1i*tempDataReshape(2:2:end,:);    
-                TransmittedDynamicMTOfFxAndSubregionHist.DynamicMTOfZStdev = sqrt((abs(TransmittedDynamicMTOfFxAndSubregionHist.DynamicMTOfZSecondMoment) - ...
-                  (abs(TransmittedDynamicMTOfFxAndSubregionHist.DynamicMTOfZ) .* abs(TransmittedDynamicMTOfFxAndSubregionHist.DynamicMTOfZ))) / (N));               
-            end
-            results{di}.TransmittedDynamicMTOfFxAndSubregionHist = TransmittedDynamicMTOfFxAndSubregionHist;
-        case 'ReflectedTimeOfRhoAndSubregionHist'
-            ReflectedTimeOfRhoAndSubregionHist.Name = detector.Name;
-            tempRho = detector.Rho;
-            tempTime = detector.Time;
-            if (postProcessorResults)        
-                tempSubregionIndices = (1:1:length(databaseInputJson.TissueInput.Regions));
-                N = databaseInputJson.N;
-            else   
-                tempSubregionIndices = (1:1:length(json.TissueInput.Regions));
-                N = json.N;
-            end
-            ReflectedTimeOfRhoAndSubregionHist.Rho = linspace((tempRho.Start), (tempRho.Stop), (tempRho.Count));                     
-            ReflectedTimeOfRhoAndSubregionHist.Time = linspace((tempTime.Start), (tempTime.Stop), (tempTime.Count));
-            ReflectedTimeOfRhoAndSubregionHist.SubregionIndices = tempSubregionIndices;
-            ReflectedTimeOfRhoAndSubregionHist.Rho_Midpoints = (ReflectedTimeOfRhoAndSubregionHist.Rho(1:end-1) + ReflectedTimeOfRhoAndSubregionHist.Rho(2:end))/2;
-            ReflectedTimeOfRhoAndSubregionHist.Time_Midpoints = (ReflectedTimeOfRhoAndSubregionHist.Time(1:end-1) + ReflectedTimeOfRhoAndSubregionHist.Time(2:end))/2;
-            ReflectedTimeOfRhoAndSubregionHist.Mean = readBinaryData([datadir slash detector.Name], ... 
-                (length(ReflectedTimeOfRhoAndSubregionHist.Rho)-1) * (length(tempSubregionIndices)) * (length(ReflectedTimeOfRhoAndSubregionHist.Time)-1));
-            ReflectedTimeOfRhoAndSubregionHist.Mean = reshape(ReflectedTimeOfRhoAndSubregionHist.Mean, ...
-                [length(ReflectedTimeOfRhoAndSubregionHist.Time)-1,length(tempSubregionIndices),length(ReflectedTimeOfRhoAndSubregionHist.Rho)-1]); % column major json binary
-            ReflectedTimeOfRhoAndSubregionHist.FractionalTime = readBinaryData([datadir slash detector.Name '_FractionalTime'], ... 
-                [length(tempSubregionIndices), length(ReflectedTimeOfRhoAndSubregionHist.Rho)-1]);
-            if(detector.TallySecondMoment && exist([datadir slash detector.Name '_2'],'file'))
-                ReflectedTimeOfRhoAndSubregionHist.SecondMoment = readBinaryData([datadir slash detector.Name '_2'], ... 
-                [(length(ReflectedTimeOfRhoAndSubregionHist.Rho)-1) * (length(tempSubregionIndices)) * (length(ReflectedTimeOfRhoAndSubregionHist.Time)-1)]); 
-                ReflectedTimeOfRhoAndSubregionHist.SecondMoment = reshape(ReflectedTimeOfRhoAndSubregionHist.SecondMoment, ...
-                [length(ReflectedTimeOfRhoAndSubregionHist.Time)-1,length(tempSubregionIndices),length(ReflectedTimeOfRhoAndSubregionHist.Rho)-1]);  % column major json binary
-                ReflectedTimeOfRhoAndSubregionHist.Stdev = sqrt((ReflectedTimeOfRhoAndSubregionHist.SecondMoment - (ReflectedTimeOfRhoAndSubregionHist.Mean .* ReflectedTimeOfRhoAndSubregionHist.Mean)) / (N));               
-            end
-            results{di}.ReflectedTimeOfRhoAndSubregionHist = ReflectedTimeOfRhoAndSubregionHist;
-      case 'pMCROfRho'
-            pMCROfRho.Name = detector.Name;
-            tempRho = detector.Rho;
-            pMCROfRho.Rho = linspace((tempRho.Start), (tempRho.Stop), (tempRho.Count));
-            pMCROfRho.Rho_Midpoints = (pMCROfRho.Rho(1:end-1) + pMCROfRho.Rho(2:end))/2;
-            pMCROfRho.Mean = readBinaryData([datadir slash detector.Name],length(pMCROfRho.Rho)-1);              
-            if(detector.TallySecondMoment && exist([datadir slash detector.Name '_2'],'file'))
-                pMCROfRho.SecondMoment = readBinaryData([datadir slash detector.Name '_2'],length(pMCROfRho.Rho)-1);
-                pMCROfRho.Stdev = sqrt((pMCROfRho.SecondMoment - (pMCROfRho.Mean .* pMCROfRho.Mean)) / (databaseInputJson.N));
-            end
-            results{di}.pMCROfRho = pMCROfRho;
-      case 'dMCdROfRhodMua'
-            dMCdROfRhodMua.Name = detector.Name;
-            tempRho = detector.Rho;
-            dMCdROfRhodMua.Rho = linspace((tempRho.Start), (tempRho.Stop), (tempRho.Count));
-            dMCdROfRhodMua.Rho_Midpoints = (dMCdROfRhodMua.Rho(1:end-1) + dMCdROfRhodMua.Rho(2:end))/2;
-            dMCdROfRhodMua.Mean = readBinaryData([datadir slash detector.Name],length(dMCdROfRhodMua.Rho)-1);              
-            if(detector.TallySecondMoment && exist([datadir slash detector.Name '_2'],'file'))
-                dMCdROfRhodMua.SecondMoment = readBinaryData([datadir slash detector.Name '_2'],length(dMCdROfRhodMua.Rho)-1);
-                dMCROfRhodMua.Stdev = sqrt((dMCdROfRhodMua.SecondMoment - (dMCdROfRhodMua.Mean .* dMCdROfRhodMua.Mean)) / (databaseInputJson.N));
-            end
-            results{di}.dMCdROfRhodMua = dMCdROfRhodMua;
-      case 'dMCdROfRhodMus'
-            dMCdROfRhodMus.Name = detector.Name;
-            tempRho = detector.Rho;
-            dMCdROfRhodMus.Rho = linspace((tempRho.Start), (tempRho.Stop), (tempRho.Count));
-            dMCdROfRhodMus.Rho_Midpoints = (dMCdROfRhodMus.Rho(1:end-1) + dMCdROfRhodMus.Rho(2:end))/2;
-            dMCdROfRhodMus.Mean = readBinaryData([datadir slash detector.Name],length(dMCdROfRhodMus.Rho)-1);              
-            if(detector.TallySecondMoment && exist([datadir slash detector.Name '_2'],'file'))
-                dMCdROfRhodMus.SecondMoment = readBinaryData([datadir slash detector.Name '_2'],length(dMCdROfRhodMus.Rho)-1);
-                dMCROfRhodMus.Stdev = sqrt((dMCdROfRhodMus.SecondMoment - (dMCdROfRhodMus.Mean .* dMCdROfRhodMus.Mean)) / (databaseInputJson.N));
-            end
-            results{di}.dMCdROfRhodMus = dMCdROfRhodMus;
-        case 'pMCROfRhoAndTime'
-            pMCROfRhoAndTime.Name = detector.Name;
-            tempRho = detector.Rho;
-            tempTime = detector.Time;
-            pMCROfRhoAndTime.Rho = linspace((tempRho.Start), (tempRho.Stop), (tempRho.Count));
-            pMCROfRhoAndTime.Time = linspace((tempTime.Start), (tempTime.Stop), (tempTime.Count));
-            pMCROfRhoAndTime.Rho_Midpoints = (pMCROfRhoAndTime.Rho(1:end-1) + pMCROfRhoAndTime.Rho(2:end))/2;
-            pMCROfRhoAndTime.Time_Midpoints = (pMCROfRhoAndTime.Time(1:end-1) + pMCROfRhoAndTime.Time(2:end))/2;
-            pMCROfRhoAndTime.Mean = readBinaryData([datadir slash detector.Name],[length(pMCROfRhoAndTime.Time)-1,length(pMCROfRhoAndTime.Rho)-1]); % read column major json binary            
-            if(detector.TallySecondMoment && exist([datadir slash detector.Name '_2'],'file'))
-                pMCROfRhoAndTime.SecondMoment = readBinaryData([datadir slash detector.Name '_2'],[length(pMCROfRhoAndTime.Time)-1,length(pMCROfRhoAndTime.Rho)-1]);
-                pMCROfRhoAndTime.Stdev = sqrt((pMCROfRhoAndTime.SecondMoment - (pMCROfRhoAndTime.Mean .* pMCROfRhoAndTime.Mean)) / (databaseInputJson.N));
-            end
-            results{di}.pMCROfRhoAndTime = pMCROfRhoAndTime;
-        case 'pMCROfXAndY'
-            pMCROfXAndY.Name = detector.Name;
-            tempX = detector.X;
-            tempY = detector.Y;
-            pMCROfXAndY.X = linspace((tempX.Start), (tempX.Stop), (tempX.Count));
-            pMCROfXAndY.Y = linspace((tempY.Start), (tempY.Stop), (tempY.Count));
-            pMCROfXAndY.X_Midpoints = (pMCROfXAndY.X(1:end-1) + pMCROfXAndY.X(2:end))/2;
-            pMCROfXAndY.Y_Midpoints = (pMCROfXAndY.Y(1:end-1) + pMCROfXAndY.Y(2:end))/2;
-            pMCROfXAndY.Mean = readBinaryData([datadir slash detector.Name],[length(pMCROfXAndY.Y)-1,length(pMCROfXAndY.X)-1]); % read column major json binary            
-            if(detector.TallySecondMoment && exist([datadir slash detector.Name '_2'],'file'))
-                pMCROfXAndY.SecondMoment = readBinaryData([datadir slash detector.Name '_2'],[length(pMCROfXAndY.Y)-1,length(pMCROfXAndY.X)-1]);
-                pMCROfXAndY.Stdev = sqrt((pMCROfXAndY.SecondMoment - (pMCROfXAndY.Mean .* pMCROfXAndY.Mean)) / (databaseInputJson.N));
-            end
-            results{di}.pMCROfXAndY = pMCROfXAndY;
-        case 'pMCROfFx'
-            pMCROfFx.Name = detector.Name;
-            tempFx = detector.Fx;
-            pMCROfFx.Fx = linspace((tempFx.Start), (tempFx.Stop), (tempFx.Count));
-            pMCROfFx.Fx_Midpoints = pMCROfFx.Fx;
-            tempData = readBinaryData([datadir slash detector.Name],2*length(pMCROfFx.Fx)); 
-            pMCROfFx.Mean = tempData(1:2:end) + 1i*tempData(2:2:end);                       
-            if(detector.TallySecondMoment && exist([datadir slash detector.Name '_2'],'file'))
-                tempData = readBinaryData([datadir slash detector.Name '_2'],2*length(pMCROfFx.Fx));
-                pMCROfFx.SecondMoment = tempData(1:2:end) + 1i*tempData(2:2:end);
-                pMCROfFx.Stdev = sqrt((pMCROfFx.SecondMoment + real(pMCROfFx.Mean) .* real(pMCROfFx.Mean) + ...
-                    imag(pMCROfFx.Mean) .* imag(pMCROfFx.Mean)) / databaseInputJson.N);
-            end
-            results{di}.pMCROfFx = pMCROfFx;
-    end %detector.Name switch
-end
-
-function json_parsed = readAndParseJson(filename)
-json_strings = textread(filename, '%s',  'whitespace', '', 'bufsize', 65536);
-json_parsed = loadjson(json_strings{1});
-=======
-function results = loadMCResults(outdir, dataname)
-
-slash = filesep;  % get correct path delimiter for platform
-datadir = [outdir slash dataname];
-
-%json = readAndParseJson([datadir slash 'infile_' dataname '.txt']);
-json = readAndParseJson([datadir slash dataname '.txt']);
-postProcessorResults = false;
-if (exist([datadir slash dataname '_database_infile.txt'],'file'))
-    postProcessorResults = true;
-    databaseInputJson = readAndParseJson([datadir slash dataname '_database_infile.txt']);
-end
-numDetectors = length(json.DetectorInputs);
-for di = 1:numDetectors
-    detector = json.DetectorInputs{di};
-    switch(detector.TallyType)
-        case 'RDiffuse'
-            RDiffuse.Name = detector.Name;
-            RDiffuse_txt = readAndParseJson([datadir slash detector.Name '.txt']);
-            RDiffuse.Mean = RDiffuse_txt.Mean;              
-            RDiffuse.SecondMoment = RDiffuse_txt.SecondMoment;
-            RDiffuse.Stdev = sqrt((RDiffuse.SecondMoment - (RDiffuse.Mean .* RDiffuse.Mean)) / json.N); 
-            results{di}.RDiffuse = RDiffuse;
-        case 'RSpecular'
-            RSpecular.Name = detector.Name;
-            RSpecular_txt = readAndParseJson([datadir slash detector.Name '.txt']);
-            RSpecular.Mean = RSpecular_txt.Mean;              
-            RSpecular.SecondMoment = RSpecular_txt.SecondMoment;
-            RSpecular.Stdev = sqrt((RSpecular.SecondMoment - (RSpecular.Mean .* RSpecular.Mean)) / json.N); 
-            results{di}.RSpecular = RSpecular;
-        case 'ROfRho'
-            ROfRho.Name = detector.Name;
-            tempRho = detector.Rho;
-            ROfRho.Rho = linspace((tempRho.Start), (tempRho.Stop), (tempRho.Count));
-            ROfRho.Rho_Midpoints = (ROfRho.Rho(1:end-1) + ROfRho.Rho(2:end))/2;
-            ROfRho.Mean = readBinaryData([datadir slash detector.Name],length(ROfRho.Rho)-1);              
-            if(detector.TallySecondMoment && exist([datadir slash detector.Name '_2'],'file'))
-                ROfRho.SecondMoment = readBinaryData([datadir slash detector.Name '_2'],length(ROfRho.Rho)-1);
-                ROfRho.Stdev = sqrt((ROfRho.SecondMoment - (ROfRho.Mean .* ROfRho.Mean)) / json.N);
-            end
-            results{di}.ROfRho = ROfRho;
-        case 'ROfAngle'
-            ROfAngle.Name = detector.Name;
-            tempAngle = detector.Angle;
-            ROfAngle.Angle = linspace((tempAngle.Start), (tempAngle.Stop), (tempAngle.Count));
-            ROfAngle.Angle_Midpoints = (ROfAngle.Angle(1:end-1) + ROfAngle.Angle(2:end))/2;
-            ROfAngle.Mean = readBinaryData([datadir slash detector.Name],length(ROfAngle.Angle)-1);              
-            if(detector.TallySecondMoment && exist([datadir slash detector.Name '_2'],'file'))
-                ROfAngle.SecondMoment = readBinaryData([datadir slash detector.Name '_2'],length(ROfAngle.Angle)-1);
-                ROfAngle.Stdev = sqrt((ROfAngle.SecondMoment - (ROfAngle.Mean .* ROfAngle.Mean)) / json.N);
-            end
-            results{di}.ROfAngle = ROfAngle;
-        case 'ROfXAndY'
-            ROfXAndY.Name = detector.Name;
-            tempX = detector.X;
-            tempY = detector.Y;
-            ROfXAndY.X = linspace((tempX.Start), (tempX.Stop), (tempX.Count));
-            ROfXAndY.Y = linspace((tempY.Start), (tempY.Stop), (tempY.Count));
-            ROfXAndY.X_Midpoints = (ROfXAndY.X(1:end-1) + ROfXAndY.X(2:end))/2;
-            ROfXAndY.Y_Midpoints = (ROfXAndY.Y(1:end-1) + ROfXAndY.Y(2:end))/2;
-            ROfXAndY.Mean = readBinaryData([datadir slash detector.Name],[length(ROfXAndY.Y)-1,length(ROfXAndY.X)-1]);  % read column major json binary  
-            if(detector.TallySecondMoment && exist([datadir slash detector.Name '_2'],'file'))
-                ROfXAndY.SecondMoment = readBinaryData([datadir slash detector.Name '_2'],[length(ROfXAndY.Y)-1,length(ROfXAndY.X)-1]); 
-                ROfXAndY.Stdev = sqrt((ROfXAndY.SecondMoment - (ROfXAndY.Mean .* ROfXAndY.Mean)) / json.N); 
-            end      
-            results{di}.ROfXAndY = ROfXAndY;
-        case 'ROfRhoAndTime'
-            ROfRhoAndTime.Name = detector.Name;
-            tempRho = detector.Rho;
-            tempTime = detector.Time;
-            ROfRhoAndTime.Rho = linspace((tempRho.Start), (tempRho.Stop), (tempRho.Count));
-            ROfRhoAndTime.Time = linspace((tempTime.Start), (tempTime.Stop), (tempTime.Count));
-            ROfRhoAndTime.Rho_Midpoints = (ROfRhoAndTime.Rho(1:end-1) + ROfRhoAndTime.Rho(2:end))/2;
-            ROfRhoAndTime.Time_Midpoints = (ROfRhoAndTime.Time(1:end-1) + ROfRhoAndTime.Time(2:end))/2;
-            ROfRhoAndTime.Mean = readBinaryData([datadir slash detector.Name],[length(ROfRhoAndTime.Time)-1,length(ROfRhoAndTime.Rho)-1]); % read column major json binary             
-            if(detector.TallySecondMoment && exist([datadir slash detector.Name '_2'],'file'))
-                ROfRhoAndTime.SecondMoment = readBinaryData([datadir slash detector.Name '_2'],[length(ROfRhoAndTime.Time)-1,length(ROfRhoAndTime.Rho)-1]);
-                ROfRhoAndTime.Stdev = sqrt((ROfRhoAndTime.SecondMoment - (ROfRhoAndTime.Mean .* ROfRhoAndTime.Mean)) / json.N);
-            end
-            results{di}.ROfRhoAndTime = ROfRhoAndTime;
-        case 'ROfRhoAndMaxDepth'
-            ROfRhoAndMaxDepth.Name = detector.Name;
-            tempRho = detector.Rho;
-            tempMaxDepth = detector.MaxDepth;
-            ROfRhoAndMaxDepth.Rho = linspace((tempRho.Start), (tempRho.Stop), (tempRho.Count));
-            ROfRhoAndMaxDepth.MaxDepth = linspace((tempMaxDepth.Start), (tempMaxDepth.Stop), (tempMaxDepth.Count));
-            ROfRhoAndMaxDepth.Rho_Midpoints = (ROfRhoAndMaxDepth.Rho(1:end-1) + ROfRhoAndMaxDepth.Rho(2:end))/2;
-            ROfRhoAndMaxDepth.MaxDepth_Midpoints = (ROfRhoAndMaxDepth.MaxDepth(1:end-1) + ROfRhoAndMaxDepth.MaxDepth(2:end))/2;
-            ROfRhoAndMaxDepth.Mean = readBinaryData([datadir slash detector.Name],[length(ROfRhoAndMaxDepth.MaxDepth)-1,length(ROfRhoAndMaxDepth.Rho)-1]); % read column major json binary             
-            if(detector.TallySecondMoment && exist([datadir slash detector.Name '_2'],'file'))
-                ROfRhoAndMaxDepth.SecondMoment = readBinaryData([datadir slash detector.Name '_2'],[length(ROfRhoAndMaxDepth.MaxDepth)-1,length(ROfRhoAndMaxDepth.Rho)-1]);
-                ROfRhoAndMaxDepth.Stdev = sqrt((ROfRhoAndMaxDepth.SecondMoment - (ROfRhoAndMaxDepth.Mean .* ROfRhoAndMaxDepth.Mean)) / json.N);
-            end
-            results{di}.ROfRhoAndMaxDepth = ROfRhoAndMaxDepth; 
-        case 'ROfRhoAndAngle'
-            ROfRhoAndAngle.Name = detector.Name;
-            tempRho = detector.Rho;
-            tempAngle = detector.Angle;
-            ROfRhoAndAngle.Rho = linspace((tempRho.Start), (tempRho.Stop), (tempRho.Count));
-            ROfRhoAndAngle.Angle = linspace((tempAngle.Start), (tempAngle.Stop), (tempAngle.Count));
-            ROfRhoAndAngle.Rho_Midpoints = (ROfRhoAndAngle.Rho(1:end-1) + ROfRhoAndAngle.Rho(2:end))/2;
-            ROfRhoAndAngle.Angle_Midpoints = (ROfRhoAndAngle.Angle(1:end-1) + ROfRhoAndAngle.Angle(2:end))/2;
-            ROfRhoAndAngle.Mean = readBinaryData([datadir slash detector.Name],[length(ROfRhoAndAngle.Angle)-1,length(ROfRhoAndAngle.Rho)-1]); % read column major json binary
-            if(detector.TallySecondMoment && exist([datadir slash detector.Name '_2'],'file'))
-                ROfRhoAndAngle.SecondMoment = readBinaryData([datadir slash detector.Name '_2'],[length(ROfRhoAndAngle.Angle)-1,length(ROfRhoAndAngle.Rho)-1]); 
-                ROfRhoAndAngle.Stdev = sqrt((ROfRhoAndAngle.SecondMoment - (ROfRhoAndAngle.Mean .* ROfRhoAndAngle.Mean)) / json.N); 
-            end
-            results{di}.ROfRhoAndAngle = ROfRhoAndAngle;
-        case 'ROfRhoAndOmega'
-            ROfRhoAndOmega.Name = detector.Name;
-            tempRho = detector.Rho;
-            tempOmega = detector.Omega;
-            ROfRhoAndOmega.Rho = linspace((tempRho.Start), (tempRho.Stop), (tempRho.Count));
-            ROfRhoAndOmega.Omega = linspace((tempOmega.Start), (tempOmega.Stop), (tempOmega.Count));
-            ROfRhoAndOmega.Omega_Midpoints = ROfRhoAndOmega.Omega; % omega is not binned, value is used
-            ROfRhoAndOmega.Rho_Midpoints = (ROfRhoAndOmega.Rho(1:end-1) + ROfRhoAndOmega.Rho(2:end))/2;
-            tempData = readBinaryData([datadir slash detector.Name],[2*length(ROfRhoAndOmega.Omega),(length(ROfRhoAndOmega.Rho)-1)]); % read column major json binary
-            ROfRhoAndOmega.Mean = tempData(1:2:end,:) + 1i*tempData(2:2:end,:);
-            ROfRhoAndOmega.Amplitude = abs(ROfRhoAndOmega.Mean);
-            ROfRhoAndOmega.Phase = -angle(ROfRhoAndOmega.Mean);
-            if(detector.TallySecondMoment && exist([datadir slash detector.Name '_2'],'file'))
-                tempData = readBinaryData([datadir slash detector.Name '_2'],[2*length(ROfRhoAndOmega.Omega),(length(ROfRhoAndOmega.Rho)-1)]); % 2x omega for re and im  
-                ROfRhoAndOmega.SecondMoment =  tempData(1:2:end,:) + tempData(2:2:end,:); % SecondMoment=E[re^2]+E[im^2] is real
-                % SD=sqrt( SecondMoment - E[re]^2 - E[im]^2 )
-                ROfRhoAndOmega.Stdev = sqrt((ROfRhoAndOmega.SecondMoment - real(ROfRhoAndOmega.Mean) .* real(ROfRhoAndOmega.Mean) ...
-                                                                         - imag(ROfRhoAndOmega.Mean) .* imag(ROfRhoAndOmega.Mean)) / json.N);
-            end            
-            results{di}.ROfRhoAndOmega = ROfRhoAndOmega;
-        case 'ROfFx'
-            ROfFx.Name = detector.Name;
-            tempFx = detector.Fx;
-            ROfFx.Fx = linspace((tempFx.Start), (tempFx.Stop), (tempFx.Count));
-            ROfFx.Fx_Midpoints = ROfFx.Fx;
-            tempData = readBinaryData([datadir slash detector.Name],2*length(ROfFx.Fx));
-            ROfFx.Mean = tempData(1:2:end) + 1i*tempData(2:2:end);  
-            ROfFx.Amplitude = abs(ROfFx.Mean);
-            ROfFx.Phase = -angle(ROfFx.Mean);
-            if(detector.TallySecondMoment && exist([datadir slash detector.Name '_2'],'file'))
-                tempData = readBinaryData([datadir slash detector.Name '_2'],2*length(ROfFx.Fx));
-                ROfFx.SecondMoment = tempData(1:2:end) + tempData(2:2:end); % SecondMoment=E[re^2]+E[im^2] is real
-                % SD=sqrt( SecondMoment - E[re]^2 - E[im]^2 )
-                ROfFx.Stdev = sqrt((ROfFx.SecondMoment - real(ROfFx.Mean) .* real(ROfFx.Mean) ...
-                                                       - imag(ROfFx.Mean) .* imag(ROfFx.Mean)) / json.N);
-            end
-            results{di}.ROfFx = ROfFx;
-        case 'ROfFxAndTime'
-            ROfFxAndTime.Name = detector.Name;
-            tempFx = detector.Fx;
-            tempTime = detector.Time;
-            ROfFxAndTime.Fx = linspace((tempFx.Start), (tempFx.Stop), (tempFx.Count));
-            ROfFxAndTime.Time = linspace((tempTime.Start), (tempTime.Stop), (tempTime.Count));
-            ROfFxAndTime.Fx_Midpoints = ROfFxAndTime.Fx;
-            ROfFxAndTime.Time_Midpoints = (ROfFxAndTime.Time(1:end-1) + ROfFxAndTime.Time(2:end))/2;
-            tempData = readBinaryData([datadir slash detector.Name],[2*(length(ROfFxAndTime.Time)-1), length(ROfFxAndTime.Fx)]); % column major but complex
-            ROfFxAndTime.Mean = tempData(1:2:end,:) + 1i*tempData(2:2:end,:);  
-            ROfFxAndTime.Amplitude = abs(ROfFxAndTime.Mean);
-            ROfFxAndTime.Phase = -angle(ROfFxAndTime.Mean);
-            if(detector.TallySecondMoment && exist([datadir slash detector.Name '_2'],'file'))
-                tempData = readBinaryData([datadir slash detector.Name '_2'],[2*(length(ROfFxAndTime.Time)-1), length(ROfFxAndTime.Fx)]);
-                ROfFxAndTime.SecondMoment = tempData(1:2:end,:) + tempData(2:2:end,:); % SecondMoment=E[re^2]+E[im^2] is real
-                % SD=sqrt( SecondMoment - E[re]^2 - E[im]^2 )
-                ROfFxAndTime.Stdev = sqrt((ROfFxAndTime.SecondMoment - real(ROfFxAndTime.Mean) .* real(ROfFxAndTime.Mean) ...
-                                                       - imag(ROfFxAndTime.Mean) .* imag(ROfFxAndTime.Mean)) / json.N);
-            end
-            results{di}.ROfFxAndTime = ROfFxAndTime;
-        case 'ROfFxAndAngle'
-            ROfFxAndAngle.Name = detector.Name;
-            tempFx = detector.Fx;
-            tempAngle = detector.Angle;
-            ROfFxAndAngle.Fx = linspace((tempFx.Start), (tempFx.Stop), (tempFx.Count));
-            ROfFxAndAngle.Angle = linspace((tempAngle.Start), (tempAngle.Stop), (tempAngle.Count));
-            ROfFxAndAngle.Fx_Midpoints = ROfFxAndAngle.Fx;
-            ROfFxAndAngle.Angle_Midpoints = (ROfFxAndAngle.Angle(1:end-1) + ROfFxAndAngle.Angle(2:end))/2;
-            tempData = readBinaryData([datadir slash detector.Name],[2*(length(ROfFxAndAngle.Angle)-1), length(ROfFxAndAngle.Fx)]); % column major but complex
-            ROfFxAndAngle.Mean = tempData(1:2:end,:) + 1i*tempData(2:2:end,:);  
-            ROfFxAndAngle.Amplitude = abs(ROfFxAndAngle.Mean);
-            ROfFxAndAngle.Phase = -angle(ROfFxAndAngle.Mean);
-            if(detector.TallySecondMoment && exist([datadir slash detector.Name '_2'],'file'))
-                tempData = readBinaryData([datadir slash detector.Name '_2'],[2*(length(ROfFxAndAngle.Angle)-1), length(ROfFxAndAngle.Fx)]);
-                ROfFxAndAngle.SecondMoment = tempData(1:2:end,:) + tempData(2:2:end,:); % SecondMoment=E[re^2]+E[im^2] is real
-                % SD=sqrt( SecondMoment - E[re]^2 - E[im]^2 )
-                ROfFxAndAngle.Stdev = sqrt((ROfFxAndAngle.SecondMoment - real(ROfFxAndAngle.Mean) .* real(ROfFxAndAngle.Mean) ...
-                                                       - imag(ROfFxAndAngle.Mean) .* imag(ROfFxAndAngle.Mean)) / json.N);
-            end
-            results{di}.ROfFxAndAngle = ROfFxAndAngle;
-        case 'TDiffuse'
-            TDiffuse.Name = detector.Name;
-            TDiffuse_txt = readAndParseJson([datadir slash detector.Name '.txt']);
-            TDiffuse.Mean = TDiffuse_txt.Mean;              
-            TDiffuse.SecondMoment = TDiffuse_txt.SecondMoment; 
-            TDiffuse.Stdev = sqrt((TDiffuse.SecondMoment - (TDiffuse.Mean .* TDiffuse.Mean)) / json.N);
-            results{di}.TDiffuse = TDiffuse;
-        case 'TOfRho'
-            TOfRho.Name = detector.Name;
-            tempRho = detector.Rho;
-            TOfRho.Rho = linspace((tempRho.Start), (tempRho.Stop), (tempRho.Count));
-            TOfRho.Rho_Midpoints = (TOfRho.Rho(1:end-1) + TOfRho.Rho(2:end))/2;
-            TOfRho.Mean = readBinaryData([datadir slash detector.Name],length(TOfRho.Rho)-1);              
-            if(detector.TallySecondMoment && exist([datadir slash detector.Name '_2'],'file'))
-                TOfRho.SecondMoment = readBinaryData([datadir slash detector.Name '_2'],length(TOfRho.Rho)-1);
-                TOfRho.Stdev = sqrt((TOfRho.SecondMoment - (TOfRho.Mean .* TOfRho.Mean)) / json.N);
-            end
-            results{di}.TOfRho = TOfRho;
-        case 'TOfAngle'
-            TOfAngle.Name = detector.Name;
-            tempAngle = detector.Angle;
-            TOfAngle.Angle = linspace((tempAngle.Start), (tempAngle.Stop), (tempAngle.Count));
-            TOfAngle.Angle_Midpoints = (TOfAngle.Angle(1:end-1) + TOfAngle.Angle(2:end))/2;
-            TOfAngle.Mean = readBinaryData([datadir slash detector.Name],length(ROfAngle.Angle)-1);              
-            if(detector.TallySecondMoment && exist([datadir slash detector.Name '_2'],'file'))
-                TOfAngle.SecondMoment = readBinaryData([datadir slash detector.Name '_2'],length(TOfAngle.Angle)-1);
-                TOfAngle.Stdev = sqrt((TOfAngle.SecondMoment - (TOfAngle.Mean .* TOfAngle.Mean)) / json.N);
-            end
-            results{di}.TOfAngle = TOfAngle;
-        case 'TOfRhoAndAngle'
-            TOfRhoAndAngle.Name = detector.Name;
-            tempRho = detector.Rho;
-            tempAngle = detector.Angle;
-            TOfRhoAndAngle.Rho = linspace((tempRho.Start), (tempRho.Stop), (tempRho.Count));
-            TOfRhoAndAngle.Angle = linspace((tempAngle.Start), (tempAngle.Stop), (tempAngle.Count));
-            TOfRhoAndAngle.Rho_Midpoints = (TOfRhoAndAngle.Rho(1:end-1) + TOfRhoAndAngle.Rho(2:end))/2;
-            TOfRhoAndAngle.Angle_Midpoints = (TOfRhoAndAngle.Angle(1:end-1) + TOfRhoAndAngle.Angle(2:end))/2;
-            TOfRhoAndAngle.Mean = readBinaryData([datadir slash detector.Name],[length(ROfRhoAndAngle.Angle)-1,length(TOfRhoAndAngle.Rho)-1]);
-            if(detector.TallySecondMoment && exist([datadir slash detector.Name '_2'],'file'))
-                TOfRhoAndAngle.SecondMoment = readBinaryData([datadir slash detector.Name '_2'],[length(TOfRhoAndAngle.Angle)-1,length(TOfRhoAndAngle.Rho)-1]); 
-                TOfRhoAndAngle.Stdev = sqrt((TOfRhoAndAngle.SecondMoment - (TOfRhoAndAngle.Mean .* TOfRhoAndAngle.Mean)) / json.N); 
-            end
-            results{di}.TOfRhoAndAngle = TOfRhoAndAngle;
-        case 'TOfXAndY'
-            TOfXAndY.Name = detector.Name;
-            tempX = detector.X;
-            tempY = detector.Y;
-            TOfXAndY.X = linspace((tempX.Start), (tempX.Stop), (tempX.Count));
-            TOfXAndY.Y = linspace((tempY.Start), (tempY.Stop), (tempY.Count));
-            TOfXAndY.X_Midpoints = (TOfXAndY.X(1:end-1) + TOfXAndY.X(2:end))/2;
-            TOfXAndY.Y_Midpoints = (TOfXAndY.Y(1:end-1) + TOfXAndY.Y(2:end))/2;
-            TOfXAndY.Mean = readBinaryData([datadir slash detector.Name],[length(TOfXAndY.Y)-1,length(TOfXAndY.X)-1]);  % read column major json binary  
-            if(detector.TallySecondMoment && exist([datadir slash detector.Name '_2'],'file'))
-                TOfXAndY.SecondMoment = readBinaryData([datadir slash detector.Name '_2'],[length(TOfXAndY.Y)-1,length(TOfXAndY.X)-1]); 
-                TOfXAndY.Stdev = sqrt((TOfXAndY.SecondMoment - (TOfXAndY.Mean .* TOfXAndY.Mean)) / json.N); 
-            end      
-            results{di}.TOfXAndY = TOfXAndY;
-		case 'TOfFx'
-            TOfFx.Name = detector.Name;
-            tempFx = detector.Fx;
-            TOfFx.Fx = linspace((tempFx.Start), (tempFx.Stop), (tempFx.Count));
-            TOfFx.Fx_Midpoints = TOfFx.Fx;
-            tempData = readBinaryData([datadir slash detector.Name],2*length(TOfFx.Fx));
-            TOfFx.Mean = tempData(1:2:end) + 1i*tempData(2:2:end);     
-            TOfFx.Amplitude = abs(TOfFx.Mean);
-            TOfFx.Phase = -angle(TOfFx.Mean);
-            if(detector.TallySecondMoment && exist([datadir slash detector.Name '_2'],'file'))
-                tempData = readBinaryData([datadir slash detector.Name '_2'],2*length(TOfFx.Fx));
-                TOfFx.SecondMoment = tempData(1:2:end) + tempData(2:2:end); % SecondMoment=E[re^2]+E[im^2] is real
-                % SD=sqrt( SecondMoment - E[re]^2 - E[im]^2 )
-                TOfFx.Stdev = sqrt((TOfFx.SecondMoment - real(TOfFx.Mean) .* real(TOfFx.Mean) ...
-                                                       - imag(TOfFx.Mean) .* imag(TOfFx.Mean)) / json.N);
-            end
-            results{di}.TOfFx = TOfFx;
-        case 'ATotal'
-            ATotal.Name = detector.Name;
-            ATotal_txt = readAndParseJson([datadir slash detector.Name '.txt']);
-            ATotal.Mean = ATotal_txt.Mean;              
-            ATotal.SecondMoment = ATotal_txt.SecondMoment; 
-            ATotal.Stdev = sqrt((ATotal.SecondMoment - (ATotal.Mean .* ATotal.Mean)) / (json.N));
-            results{di}.ATotal = ATotal;
-        case 'AOfRhoAndZ'
-            AOfRhoAndZ.Name = detector.Name;
-            tempRho = detector.Rho;
-            tempZ = detector.Z;
-            AOfRhoAndZ.Rho = linspace((tempRho.Start), (tempRho.Stop), (tempRho.Count));
-            AOfRhoAndZ.Z = linspace((tempZ.Start), (tempZ.Stop), (tempZ.Count));
-            AOfRhoAndZ.Rho_Midpoints = (AOfRhoAndZ.Rho(1:end-1) + AOfRhoAndZ.Rho(2:end))/2;
-            AOfRhoAndZ.Z_Midpoints = (AOfRhoAndZ.Z(1:end-1) + AOfRhoAndZ.Z(2:end))/2;
-            AOfRhoAndZ.Mean = readBinaryData([datadir slash detector.Name],[length(AOfRhoAndZ.Z)-1,length(AOfRhoAndZ.Rho)-1]); % read column major json binary
-            if(detector.TallySecondMoment && exist([datadir slash detector.Name '_2'],'file'))
-                AOfRhoAndZ.SecondMoment = readBinaryData([datadir slash detector.Name '_2'],[length(AOfRhoAndZ.Z)-1,length(AOfRhoAndZ.Rho)-1]); 
-                AOfRhoAndZ.Stdev = sqrt((AOfRhoAndZ.SecondMoment - (AOfRhoAndZ.Mean .* AOfRhoAndZ.Mean)) / json.N); 
-            end
-            results{di}.AOfRhoAndZ = AOfRhoAndZ;
-        case 'AOfXAndYAndZ'
-            AOfXAndYAndZ.Name = detector.Name;
-            tempX = detector.X;
-            tempY = detector.Y;
-            tempZ = detector.Z;
-            AOfXAndYAndZ.X = linspace((tempX.Start), (tempX.Stop), (tempX.Count));
-            AOfXAndYAndZ.Y = linspace((tempY.Start), (tempY.Stop), (tempY.Count));
-            AOfXAndYAndZ.Z = linspace((tempZ.Start), (tempZ.Stop), (tempZ.Count));
-            AOfXAndYAndZ.X_Midpoints = (AOfXAndYAndZ.X(1:end-1) + AOfXAndYAndZ.X(2:end))/2;
-            AOfXAndYAndZ.Y_Midpoints = (AOfXAndYAndZ.Y(1:end-1) + AOfXAndYAndZ.Y(2:end))/2;
-            AOfXAndYAndZ.Z_Midpoints = (AOfXAndYAndZ.Z(1:end-1) + AOfXAndYAndZ.Z(2:end))/2;
-            AOfXAndYAndZ.Mean = readBinaryData([datadir slash detector.Name],[(length(AOfXAndYAndZ.X)-1) * (length(AOfXAndYAndZ.Y)-1) * (length(AOfXAndYAndZ.Z)-1)]); 
-            AOfXAndYAndZ.Mean = reshape(AOfXAndYAndZ.Mean, ...% read column major json binary
-                [length(AOfXAndYAndZ.Z)-1,length(AOfXAndYAndZ.Y)-1,length(AOfXAndYAndZ.X)-1]);
-            if(detector.TallySecondMoment && exist([datadir slash detector.Name '_2'],'file'))
-                AOfXAndYAndZ.SecondMoment = readBinaryData([datadir slash detector.Name '_2'], ...
-                    [(length(AOfXAndYAndZ.X)-1) * (length(AOfXAndYAndZ.Y)-1) * (length(AOfXAndYAndZ.Z)-1)]);
-                AOfXAndYAndZ.SecondMoment = reshape(AOfXAndYAndZ.SecondMoment, ... % column major json binary
-                    [length(AOfXAndYAndZ.Z)-1,length(AOfXAndYAndZ.Y)-1,length(AOfXAndYAndZ.X)-1]);
-                AOfXAndYAndZ.Stdev = sqrt((AOfXAndYAndZ.SecondMoment - (AOfXAndYAndZ.Mean .* AOfXAndYAndZ.Mean)) / json.N);  
-            end
-            results{di}.AOfXAndYAndZ = AOfXAndYAndZ;
-        case 'ATotalBoundingVolume'
-            ATotalBoundingVolume.Name = detector.Name;
-            ATotalBoundingVolume_txt = readAndParseJson([datadir slash detector.Name '.txt']);
-            ATotalBoundingVolume.Mean = ATotalBoundingVolume_txt.Mean;              
-            ATotalBoundingVolume.SecondMoment = ATotalBoundingVolume_txt.SecondMoment; 
-            ATotalBoundingVolume.Stdev = sqrt((ATotalBoundingVolume.SecondMoment - (ATotalBoundingVolume.Mean .* ATotalBoundingVolume.Mean)) / (json.N));
-            results{di}.ATotalBoundingVolume = ATotalBoundingVolume;
-        case 'FluenceOfRhoAndZ'
-            FluenceOfRhoAndZ.Name = detector.Name;
-            tempRho = detector.Rho;
-            tempZ = detector.Z;
-            FluenceOfRhoAndZ.Rho = linspace((tempRho.Start), (tempRho.Stop), (tempRho.Count));
-            FluenceOfRhoAndZ.Z = linspace((tempZ.Start), (tempZ.Stop), (tempZ.Count));
-            FluenceOfRhoAndZ.Rho_Midpoints = (FluenceOfRhoAndZ.Rho(1:end-1) + FluenceOfRhoAndZ.Rho(2:end))/2;
-            FluenceOfRhoAndZ.Z_Midpoints = (FluenceOfRhoAndZ.Z(1:end-1) + FluenceOfRhoAndZ.Z(2:end))/2;
-            FluenceOfRhoAndZ.Mean = readBinaryData([datadir slash detector.Name],[length(FluenceOfRhoAndZ.Z)-1,length(FluenceOfRhoAndZ.Rho)-1]); % read column major binary
-            if(detector.TallySecondMoment && exist([datadir slash detector.Name '_2'],'file'))
-                FluenceOfRhoAndZ.SecondMoment = readBinaryData([datadir slash detector.Name '_2'],[length(FluenceOfRhoAndZ.Z)-1,length(FluenceOfRhoAndZ.Rho)-1]);
-                FluenceOfRhoAndZ.Stdev = sqrt((FluenceOfRhoAndZ.SecondMoment - (FluenceOfRhoAndZ.Mean .* FluenceOfRhoAndZ.Mean)) / json.N);  
-            end
-            results{di}.FluenceOfRhoAndZ = FluenceOfRhoAndZ;
-        case 'FluenceOfRhoAndZAndTime'
-            FluenceOfRhoAndZAndTime.Name = detector.Name;
-            tempRho = detector.Rho;
-            tempZ = detector.Z;
-            tempTime = detector.Time;
-            FluenceOfRhoAndZAndTime.Rho = linspace((tempRho.Start), (tempRho.Stop), (tempRho.Count));
-            FluenceOfRhoAndZAndTime.Z = linspace((tempZ.Start), (tempZ.Stop), (tempZ.Count));
-            FluenceOfRhoAndZAndTime.Time = linspace((tempTime.Start), (tempTime.Stop), (tempTime.Count));
-            FluenceOfRhoAndZAndTime.Rho_Midpoints = (FluenceOfRhoAndZAndTime.Rho(1:end-1) + FluenceOfRhoAndZAndTime.Rho(2:end))/2;
-            FluenceOfRhoAndZAndTime.Z_Midpoints = (FluenceOfRhoAndZAndTime.Z(1:end-1) + FluenceOfRhoAndZAndTime.Z(2:end))/2;
-            FluenceOfRhoAndZAndTime.Time_Midpoints = (FluenceOfRhoAndZAndTime.Time(1:end-1) + FluenceOfRhoAndZAndTime.Time(2:end))/2;
-            FluenceOfRhoAndZAndTime.Mean = readBinaryData([datadir slash detector.Name], ...
-                [(length(FluenceOfRhoAndZAndTime.Rho)-1)*(length(FluenceOfRhoAndZAndTime.Z)-1)*(length(FluenceOfRhoAndZAndTime.Time)-1)]); 
-            FluenceOfRhoAndZAndTime.Mean = reshape(FluenceOfRhoAndZAndTime.Mean, ...% column major json binary
-                [length(FluenceOfRhoAndZAndTime.Time)-1,length(FluenceOfRhoAndZAndTime.Z)-1,length(FluenceOfRhoAndZAndTime.Rho)-1]);
-            if(detector.TallySecondMoment && exist([datadir slash detector.Name '_2'],'file'))
-                FluenceOfRhoAndZAndTime.SecondMoment = readBinaryData([datadir slash detector.Name '_2'], ...
-                    [(length(FluenceOfRhoAndZAndTime.Rho)-1)*(length(FluenceOfRhoAndZAndTime.Z)-1)*(length(FluenceOfRhoAndZAndTime.Time)-1)]);
-                FluenceOfRhoAndZAndTime.SecondMoment = reshape(FluenceOfRhoAndZAndTime.SecondMoment, ... % column major json binary
-                    [length(FluenceOfRhoAndZAndTime.Time)-1,length(FluenceOfRhoAndZAndTime.Z)-1,length(FluenceOfRhoAndZAndTime.Rho)-1]);
-                FluenceOfRhoAndZAndTime.Stdev = sqrt((FluenceOfRhoAndZAndTime.SecondMoment - (FluenceOfRhoAndZAndTime.Mean .* FluenceOfRhoAndZAndTime.Mean)) / json.N);  
-            end
-            results{di}.FluenceOfRhoAndZAndTime = FluenceOfRhoAndZAndTime;        
-        case 'FluenceOfRhoAndZAndOmega'
-            FluenceOfRhoAndZAndOmega.Name = detector.Name;
-            tempRho = detector.Rho;
-            tempZ = detector.Z;
-            tempOmega = detector.Omega;
-            FluenceOfRhoAndZAndOmega.Rho = linspace((tempRho.Start), (tempRho.Stop), (tempRho.Count));
-            FluenceOfRhoAndZAndOmega.Z = linspace((tempZ.Start), (tempZ.Stop), (tempZ.Count));
-            FluenceOfRhoAndZAndOmega.Omega = linspace((tempOmega.Start), (tempOmega.Stop), (tempOmega.Count));
-            FluenceOfRhoAndZAndOmega.Rho_Midpoints = (FluenceOfRhoAndZAndOmega.Rho(1:end-1) + FluenceOfRhoAndZAndOmega.Rho(2:end))/2;
-            FluenceOfRhoAndZAndOmega.Z_Midpoints = (FluenceOfRhoAndZAndOmega.Z(1:end-1) + FluenceOfRhoAndZAndOmega.Z(2:end))/2;
-            FluenceOfRhoAndZAndOmega.Omega_Midpoints = FluenceOfRhoAndZAndOmega.Omega; % omega is not binned, value is used
-            tempData = readBinaryData([datadir slash detector.Name], ...
-                [2*(length(FluenceOfRhoAndZAndOmega.Rho)-1)*(length(FluenceOfRhoAndZAndOmega.Z)-1)*(length(FluenceOfRhoAndZAndOmega.Omega))]); 
-            tempDataReshape = reshape(tempData, ...% column major json binary
-                [2*length(FluenceOfRhoAndZAndOmega.Omega),length(FluenceOfRhoAndZAndOmega.Z)-1,length(FluenceOfRhoAndZAndOmega.Rho)-1]);
-            FluenceOfRhoAndZAndOmega.Mean = tempDataReshape(1:2:end,:,:) + 1i*tempDataReshape(2:2:end,:,:);
-            FluenceOfRhoAndZAndOmega.Amplitude = abs(FluenceOfRhoAndZAndOmega.Mean);
-            FluenceOfRhoAndZAndOmega.Phase = -angle(FluenceOfRhoAndZAndOmega.Mean);
-            if(detector.TallySecondMoment && exist([datadir slash detector.Name '_2'],'file'))
-                tempData = readBinaryData([datadir slash detector.Name '_2'], ...
-                    [2*(length(FluenceOfRhoAndZAndOmega.Rho)-1)*(length(FluenceOfRhoAndZAndOmega.Z)-1)*(length(FluenceOfRhoAndZAndOmega.Omega))]);
-                tempDataReshape = reshape(tempData, ... % column major json binary
-                    [2*length(FluenceOfRhoAndZAndOmega.Omega),length(FluenceOfRhoAndZAndOmega.Z)-1,length(FluenceOfRhoAndZAndOmega.X)-1]);
-                FluenceOfRhoAndZAndOmega.SecondMoment = tempDataReshape(1:2:end,:,:) + tempDataReshape(2:2:end,:,:); % SecondMoment=E[re^2]+E[im^2] is real
-                % SD=sqrt( SecondMoment - E[re]^2 - E[im]^2 )
-                FluenceOfRhoAndZAndOmega.Stdev = sqrt((FluenceOfRhoAndZAndOmega.SecondMoment - real(FluenceOfRhoAndZAndOmega.Mean) .* real(FluenceOfRhoAndZAndOmega.Mean) ...
-                                                                           - imag(FluenceOfRhoAndZAndOmega.Mean) .* imag(FluenceOfRhoAndZAndOmega.Mean)) / json.N);
-            end                 
-            results{di}.FluenceOfRhoAndZAndOmega = FluenceOfRhoAndZAndOmega;
-        case 'FluenceOfXAndYAndZ'
-            FluenceOfXAndYAndZ.Name = detector.Name;
-            tempX = detector.X;
-            tempY = detector.Y;
-            tempZ = detector.Z;
-            FluenceOfXAndYAndZ.X = linspace((tempX.Start), (tempX.Stop), (tempX.Count));
-            FluenceOfXAndYAndZ.Y = linspace((tempY.Start), (tempY.Stop), (tempY.Count));
-            FluenceOfXAndYAndZ.Z = linspace((tempZ.Start), (tempZ.Stop), (tempZ.Count));
-            FluenceOfXAndYAndZ.X_Midpoints = (FluenceOfXAndYAndZ.X(1:end-1) + FluenceOfXAndYAndZ.X(2:end))/2;
-            FluenceOfXAndYAndZ.Y_Midpoints = (FluenceOfXAndYAndZ.Y(1:end-1) + FluenceOfXAndYAndZ.Y(2:end))/2;
-            FluenceOfXAndYAndZ.Z_Midpoints = (FluenceOfXAndYAndZ.Z(1:end-1) + FluenceOfXAndYAndZ.Z(2:end))/2;
-            FluenceOfXAndYAndZ.Mean = readBinaryData([datadir slash detector.Name],[(length(FluenceOfXAndYAndZ.X)-1) * (length(FluenceOfXAndYAndZ.Y)-1) * (length(FluenceOfXAndYAndZ.Z)-1)]); 
-            FluenceOfXAndYAndZ.Mean = reshape(FluenceOfXAndYAndZ.Mean, ...% read column major json binary
-                [length(FluenceOfXAndYAndZ.Z)-1,length(FluenceOfXAndYAndZ.Y)-1,length(FluenceOfXAndYAndZ.X)-1]);
-            if(detector.TallySecondMoment && exist([datadir slash detector.Name '_2'],'file'))
-                FluenceOfXAndYAndZ.SecondMoment = readBinaryData([datadir slash detector.Name '_2'], ...
-                    [(length(FluenceOfXAndYAndZ.X)-1) * (length(FluenceOfXAndYAndZ.Y)-1) * (length(FluenceOfXAndYAndZ.Z)-1)]);
-                FluenceOfXAndYAndZ.SecondMoment = reshape(FluenceOfXAndYAndZ.SecondMoment, ... % column major json binary
-                    [length(FluenceOfXAndYAndZ.Z)-1,length(FluenceOfXAndYAndZ.Y)-1,length(FluenceOfXAndYAndZ.X)-1]);
-                FluenceOfXAndYAndZ.Stdev = sqrt((FluenceOfXAndYAndZ.SecondMoment - (FluenceOfXAndYAndZ.Mean .* FluenceOfXAndYAndZ.Mean)) / json.N);  
-            end
-            results{di}.FluenceOfXAndYAndZ = FluenceOfXAndYAndZ;
-        case 'FluenceOfXAndYAndZAndTime'
-            FluenceOfXAndYAndZAndTime.Name = detector.Name;
-            tempX = detector.X;
-            tempY = detector.Y;
-            tempZ = detector.Z;
-            tempTime = detector.Time;
-            FluenceOfXAndYAndZAndTime.X = linspace((tempX.Start), (tempX.Stop), (tempX.Count));
-            FluenceOfXAndYAndZAndTime.Y = linspace((tempY.Start), (tempY.Stop), (tempY.Count));
-            FluenceOfXAndYAndZAndTime.Z = linspace((tempZ.Start), (tempZ.Stop), (tempZ.Count));
-            FluenceOfXAndYAndZAndTime.Time = linspace((tempTime.Start), (tempTime.Stop), (tempTime.Count));
-            FluenceOfXAndYAndZAndTime.X_Midpoints = (FluenceOfXAndYAndZAndTime.X(1:end-1) + FluenceOfXAndYAndZAndTime.X(2:end))/2;
-            FluenceOfXAndYAndZAndTime.Y_Midpoints = (FluenceOfXAndYAndZAndTime.Y(1:end-1) + FluenceOfXAndYAndZAndTime.Y(2:end))/2;
-            FluenceOfXAndYAndZAndTime.Z_Midpoints = (FluenceOfXAndYAndZAndTime.Z(1:end-1) + FluenceOfXAndYAndZAndTime.Z(2:end))/2;
-            FluenceOfXAndYAndZAndTime.Time_Midpoints = (FluenceOfXAndYAndZAndTime.Time(1:end-1) + FluenceOfXAndYAndZAndTime.Time(2:end))/2;
-            FluenceOfXAndYAndZAndTime.Mean = readBinaryData([datadir slash detector.Name], ...
-                [(length(FluenceOfXAndYAndZAndTime.X)-1)*(length(FluenceOfXAndYAndZAndTime.Y)-1)*(length(FluenceOfXAndYAndZAndTime.Z)-1)*(length(FluenceOfXAndYAndZAndTime.Time)-1)]); 
-            FluenceOfXAndYAndZAndTime.Mean = reshape(FluenceOfXAndYAndZAndTime.Mean, ...% column major json binary
-                [length(FluenceOfXAndYAndZAndTime.Time)-1,length(FluenceOfXAndYAndZAndTime.Z)-1,length(FluenceOfXAndYAndZAndTime.Y)-1,length(FluenceOfXAndYAndZAndTime.X)-1]);
-            if(detector.TallySecondMoment && exist([datadir slash detector.Name '_2'],'file'))
-                FluenceOfXAndYAndZAndTime.SecondMoment = readBinaryData([datadir slash detector.Name '_2'], ...
-                    [(length(FluenceOfXAndYAndZAndTime.X)-1)*(length(FluenceOfXAndYAndZAndTime.Y)-1)*(length(FluenceOfXAndYAndZAndTime.Z)-1)*(length(FluenceOfXAndYAndZAndTime.Time))]);
-                FluenceOfXAndYAndZAndTime.SecondMoment = reshape(tempData, ... % column major json binary
-                    [length(FluenceOfXAndYAndZAndTime.Time),length(FluenceOfXAndYAndZAndTime.Z)-1,length(FluenceOfXAndYAndZAndTime.Y)-1,length(FluenceOfXAndYAndZAndTime.X)-1]);
-                FluenceOfXAndYAndZAndTime.Stdev = sqrt((FluenceOfXAndYAndZAndTime.SecondMoment - (FluenceOfXAndYAndZAndTime.Mean) .* (FluenceOfXAndYAndZAndTime.Mean)) / json.N);
-            end                 
-            results{di}.FluenceOfXAndYAndZAndTime = FluenceOfXAndYAndZAndTime;            
-        case 'FluenceOfXAndYAndZAndOmega'
-            FluenceOfXAndYAndZAndOmega.Name = detector.Name;
-            tempX = detector.X;
-            tempY = detector.Y;
-            tempZ = detector.Z;
-            tempOmega = detector.Omega;
-            FluenceOfXAndYAndZAndOmega.X = linspace((tempX.Start), (tempX.Stop), (tempX.Count));
-            FluenceOfXAndYAndZAndOmega.Y = linspace((tempY.Start), (tempY.Stop), (tempY.Count));
-            FluenceOfXAndYAndZAndOmega.Z = linspace((tempZ.Start), (tempZ.Stop), (tempZ.Count));
-            FluenceOfXAndYAndZAndOmega.Omega = linspace((tempOmega.Start), (tempOmega.Stop), (tempOmega.Count));
-            FluenceOfXAndYAndZAndOmega.X_Midpoints = (FluenceOfXAndYAndZAndOmega.X(1:end-1) + FluenceOfXAndYAndZAndOmega.X(2:end))/2;
-            FluenceOfXAndYAndZAndOmega.Y_Midpoints = (FluenceOfXAndYAndZAndOmega.Y(1:end-1) + FluenceOfXAndYAndZAndOmega.Y(2:end))/2;
-            FluenceOfXAndYAndZAndOmega.Z_Midpoints = (FluenceOfXAndYAndZAndOmega.Z(1:end-1) + FluenceOfXAndYAndZAndOmega.Z(2:end))/2;
-            FluenceOfXAndYAndZAndOmega.Omega_Midpoints = FluenceOfXAndYAndZAndOmega.Omega; % omega is not binned, value is used
-            tempData = readBinaryData([datadir slash detector.Name], ...
-                [2*(length(FluenceOfXAndYAndZAndOmega.X)-1)*(length(FluenceOfXAndYAndZAndOmega.Y)-1)*(length(FluenceOfXAndYAndZAndOmega.Z)-1)*(length(FluenceOfXAndYAndZAndOmega.Omega))]); 
-            tempDataReshape = reshape(tempData, ...% column major json binary
-                [2*length(FluenceOfXAndYAndZAndOmega.Omega),length(FluenceOfXAndYAndZAndOmega.Z)-1,length(FluenceOfXAndYAndZAndOmega.Y)-1,length(FluenceOfXAndYAndZAndOmega.X)-1]);
-            FluenceOfXAndYAndZAndOmega.Mean = tempDataReshape(1:2:end,:,:,:) + 1i*tempDataReshape(2:2:end,:,:,:);
-            FluenceOfXAndYAndZAndOmega.Amplitude = abs(FluenceOfXAndYAndZAndOmega.Mean);
-            FluenceOfXAndYAndZAndOmega.Phase = -angle(FluenceOfXAndYAndZAndOmega.Mean);
-            if(detector.TallySecondMoment && exist([datadir slash detector.Name '_2'],'file'))
-                tempData = readBinaryData([datadir slash detector.Name '_2'], ...
-                    [2*(length(FluenceOfXAndYAndZAndOmega.X)-1)*(length(FluenceOfXAndYAndZAndOmega.Y)-1)*(length(FluenceOfXAndYAndZAndOmega.Z)-1)*(length(FluenceOfXAndYAndZAndOmega.Omega))]);
-                tempDataReshape = reshape(tempData, ... % column major json binary
-                    [2*length(FluenceOfXAndYAndZAndOmega.Omega),length(FluenceOfXAndYAndZAndOmega.Z)-1,length(FluenceOfXAndYAndZAndOmega.Y)-1,length(FluenceOfXAndYAndZAndOmega.X)-1]);
-                FluenceOfXAndYAndZAndOmega.SecondMoment = tempDataReshape(1:2:end,:,:,:) + tempDataReshape(2:2:end,:,:,:); % SecondMoment=E[re^2]+E[im^2] is real
-                % SD=sqrt( SecondMoment - E[re]^2 - E[im]^2 )
-                FluenceOfXAndYAndZAndOmega.Stdev = sqrt((FluenceOfXAndYAndZAndOmega.SecondMoment - real(FluenceOfXAndYAndZAndOmega.Mean) .* real(FluenceOfXAndYAndZAndOmega.Mean) ...
-                                                                           - imag(FluenceOfXAndYAndZAndOmega.Mean) .* imag(FluenceOfXAndYAndZAndOmega.Mean)) / json.N);
-            end                 
-            results{di}.FluenceOfXAndYAndZAndOmega = FluenceOfXAndYAndZAndOmega;
-        case 'FluenceOfXAndYAndZAndStartingXAndY'
-            FluenceOfXAndYAndZAndStartingXAndY.Name = detector.Name;
-            tempX = detector.X;
-            tempY = detector.Y;
-            tempZ = detector.Z;
-            tempSX = detector.StartingX;
-            tempSY = detector.StartingY;
-            FluenceOfXAndYAndZAndStartingXAndY.X = linspace((tempX.Start), (tempX.Stop), (tempX.Count));
-            FluenceOfXAndYAndZAndStartingXAndY.Y = linspace((tempY.Start), (tempY.Stop), (tempY.Count));
-            FluenceOfXAndYAndZAndStartingXAndY.Z = linspace((tempZ.Start), (tempZ.Stop), (tempZ.Count));
-            FluenceOfXAndYAndZAndStartingXAndY.StartingX = linspace((tempSX.Start),(tempSX.Stop),(tempSX.Count));
-            FluenceOfXAndYAndZAndStartingXAndY.StartingY = linspace((tempSY.Start),(tempSY.Stop),(tempSY.Count));
-            FluenceOfXAndYAndZAndStartingXAndY.X_Midpoints = (FluenceOfXAndYAndZAndStartingXAndY.X(1:end-1) + FluenceOfXAndYAndZAndStartingXAndY.X(2:end))/2;
-            FluenceOfXAndYAndZAndStartingXAndY.Y_Midpoints = (FluenceOfXAndYAndZAndStartingXAndY.Y(1:end-1) + FluenceOfXAndYAndZAndStartingXAndY.Y(2:end))/2;
-            FluenceOfXAndYAndZAndStartingXAndY.Z_Midpoints = (FluenceOfXAndYAndZAndStartingXAndY.Z(1:end-1) + FluenceOfXAndYAndZAndStartingXAndY.Z(2:end))/2;
-            FluenceOfXAndYAndZAndStartingXAndY.StartingX_Midpoints = (FluenceOfXAndYAndZAndStartingXAndY.StartingX(1:end-1) + FluenceOfXAndYAndZAndStartingXAndY.StartingX(2:end))/2;
-            FluenceOfXAndYAndZAndStartingXAndY.StartingY_Midpoints = (FluenceOfXAndYAndZAndStartingXAndY.StartingY(1:end-1) + FluenceOfXAndYAndZAndStartingXAndY.StartingY(2:end))/2;
-            tempData = readBinaryData([datadir slash detector.Name], ...
-                [(length(FluenceOfXAndYAndZAndStartingXAndY.StartingX)-1)*(length(FluenceOfXAndYAndZAndStartingXAndY.StartingY)-1)*...
-                 (length(FluenceOfXAndYAndZAndStartingXAndY.X)-1)*(length(FluenceOfXAndYAndZAndStartingXAndY.Y)-1)*(length(FluenceOfXAndYAndZAndStartingXAndY.Z)-1)]); 
-            FluenceOfXAndYAndZAndStartingXAndY.Mean = reshape(tempData, ...% column major json binary
-                [length(FluenceOfXAndYAndZAndStartingXAndY.Z)-1,length(FluenceOfXAndYAndZAndStartingXAndY.Y)-1,length(FluenceOfXAndYAndZAndStartingXAndY.X)-1,...
-                 length(FluenceOfXAndYAndZAndStartingXAndY.StartingY)-1,length(FluenceOfXAndYAndZAndStartingXAndY.StartingX)-1]);
-            FluenceOfXAndYAndZAndStartingXAndY.StartingXYCount = readBinaryData([datadir slash detector.Name '_StartingXYCount'],...
-                [length(FluenceOfXAndYAndZAndStartingXAndY.StartingX)-1,length(FluenceOfXAndYAndZAndStartingXAndY.StartingY)-1]); % read column major json binary                      
-            if(detector.TallySecondMoment && exist([datadir slash detector.Name '_2'],'file'))
-                tempData = readBinaryData([datadir slash detector.Name '_2'], ...
-                   [(length(FluenceOfXAndYAndZAndStartingXAndY.StartingX)-1)*(length(FluenceOfXAndYAndZAndStartingXAndY.StartingY)-1)*...
-                 (length(FluenceOfXAndYAndZAndStartingXAndY.X)-1)*(length(FluenceOfXAndYAndZAndStartingXAndY.Y)-1)*(length(FluenceOfXAndYAndZAndStartingXAndY.Z)-1)]); 
-                FluenceOfXAndYAndZAndStartingXAndY.SecondMoment = reshape(tempData, ... % column major json binary
-                 [length(FluenceOfXAndYAndZAndStartingXAndY.Z)-1,length(FluenceOfXAndYAndZAndStartingXAndY.Y)-1,length(FluenceOfXAndYAndZAndStartingXAndY.X)-1,...
-                 length(FluenceOfXAndYAndZAndStartingXAndY.StartingY)-1,length(FluenceOfXAndYAndZAndStartingXAndY.StartingX)-1]);
-                FluenceOfXAndYAndZAndStartingXAndY.Stdev = sqrt((FluenceOfXAndYAndZAndStartingXAndY.SecondMoment -  ...
-                      (FluenceOfXAndYAndZAndStartingXAndY.Mean .* FluenceOfXAndYAndZAndStartingXAndY.Mean)) / json.N);
-            end                 
-            results{di}.FluenceOfXAndYAndZAndStartingXAndY = FluenceOfXAndYAndZAndStartingXAndY;
-        case 'FluenceOfFxAndZ'
-            FluenceOfFxAndZ.Name = detector.Name;
-            tempFx = detector.Fx;
-            tempZ = detector.Z;
-            FluenceOfFxAndZ.Fx = linspace((tempFx.Start), (tempFx.Stop), (tempFx.Count));
-            FluenceOfFxAndZ.Z = linspace((tempZ.Start), (tempZ.Stop), (tempZ.Count));
-            FluenceOfFxAndZ.Fx_Midpoints = FluenceOfFxAndZ.Fx;
-            FluenceOfFxAndZ.Z_Midpoints = (FluenceOfFxAndZ.Z(1:end-1) + FluenceOfFxAndZ.Z(2:end))/2;
-            tempData = readBinaryData([datadir slash detector.Name], ...
-                [2*(length(FluenceOfFxAndZ.Z)-1),length(FluenceOfFxAndZ.Fx)]); % column major but with complex
-            FluenceOfFxAndZ.Mean = tempData(1:2:end,:) + 1i*tempData(2:2:end,:);
-            FluenceOfFxAndZ.Amplitude = abs(FluenceOfFxAndZ.Mean);
-            FluenceOfFxAndZ.Phase = -angle(FluenceOfFxAndZ.Mean);
-            if(detector.TallySecondMoment && exist([datadir slash detector.Name '_2'],'file'))
-                tempData = readBinaryData([datadir slash detector.Name '_2'], ...
-                    [2*(length(FluenceOfFxAndZ.Z)-1),length(FluenceOfFxAndZ.Fx)]);
-                FluenceOfFxAndZ.SecondMoment = tempData(1:2:end,:) + tempData(2:2:end,:); % SecondMoment=E[re^2]+E[im^2] is real
-                % SD=sqrt( SecondMoment - E[re]^2 - E[im]^2 )
-                FluenceOfFxAndZ.Stdev = sqrt((FluenceOfFxAndZ.SecondMoment - real(FluenceOfFxAndZ.Mean) .* real(FluenceOfFxAndZ.Mean) ...
-                                                                           - imag(FluenceOfFxAndZ.Mean) .* imag(FluenceOfFxAndZ.Mean)) / json.N);
-            end                 
-            results{di}.FluenceOfFxAndZ = FluenceOfFxAndZ;
-        case 'RadianceOfRhoAndZAndAngle'
-            RadianceOfRhoAndZAndAngle.Name = detector.Name;
-            tempRho = detector.Rho;
-            tempZ = detector.Z;
-            tempAngle = detector.Angle;
-            RadianceOfRhoAndZAndAngle.Rho = linspace((tempRho.Start), (tempRho.Stop), (tempRho.Count));
-            RadianceOfRhoAndZAndAngle.Z = linspace((tempZ.Start), (tempZ.Stop), (tempZ.Count));                      
-            RadianceOfRhoAndZAndAngle.Angle = linspace((tempAngle.Start), (tempAngle.Stop), (tempAngle.Count));
-            RadianceOfRhoAndZAndAngle.Rho_Midpoints = (RadianceOfRhoAndZAndAngle.Rho(1:end-1) + RadianceOfRhoAndZAndAngle.Rho(2:end))/2;
-            RadianceOfRhoAndZAndAngle.Z_Midpoints = (RadianceOfRhoAndZAndAngle.Z(1:end-1) + RadianceOfRhoAndZAndAngle.Z(2:end))/2;
-            RadianceOfRhoAndZAndAngle.Angle_Midpoints = (RadianceOfRhoAndZAndAngle.Angle(1:end-1) + RadianceOfRhoAndZAndAngle.Angle(2:end))/2;
-            RadianceOfRhoAndZAndAngle.Mean = readBinaryData([datadir slash detector.Name], ... 
-                [(length(RadianceOfRhoAndZAndAngle.Rho)-1) * (length(RadianceOfRhoAndZAndAngle.Z)-1) * (length(RadianceOfRhoAndZAndAngle.Angle)-1)]); 
-            RadianceOfRhoAndZAndAngle.Mean = reshape(RadianceOfRhoAndZAndAngle.Mean, ...% read column major json binary
-                [length(RadianceOfRhoAndZAndAngle.Angle)-1,length(RadianceOfRhoAndZAndAngle.Z)-1,length(RadianceOfRhoAndZAndAngle.Rho)-1]);
-            if(detector.TallySecondMoment && exist([datadir slash detector.Name '_2'],'file'))
-                RadianceOfRhoAndZAndAngle.SecondMoment = readBinaryData([datadir slash detector.Name '_2'], ... 
-                [(length(RadianceOfRhoAndZAndAngle.Rho)-1) * (length(RadianceOfRhoAndZAndAngle.Z)-1) * (length(RadianceOfRhoAndZAndAngle.Angle)-1)]); 
-                RadianceOfRhoAndZAndAngle.SecondMoment = reshape(RadianceOfRhoAndZAndAngle.SecondMoment, ...% read column major json binary
-                [length(RadianceOfRhoAndZAndAngle.Angle)-1,length(RadianceOfRhoAndZAndAngle.Z)-1,length(RadianceOfRhoAndZAndAngle.Rho)-1]);  
-                RadianceOfRhoAndZAndAngle.Stdev = sqrt((RadianceOfRhoAndZAndAngle.SecondMoment - (RadianceOfRhoAndZAndAngle.Mean .* RadianceOfRhoAndZAndAngle.Mean)) / json.N);               
-            end
-            results{di}.RadianceOfRhoAndZAndAngle = RadianceOfRhoAndZAndAngle;
-        case 'RadianceOfFxAndZAndAngle'
-            RadianceOfFxAndZAndAngle.Name = detector.Name;
-            tempFx = detector.Fx;
-            tempZ = detector.Z;
-            tempAngle = detector.Angle;
-            RadianceOfFxAndZAndAngle.Fx = linspace((tempFx.Start), (tempFx.Stop), (tempFx.Count));
-            RadianceOfFxAndZAndAngle.Z = linspace((tempZ.Start), (tempZ.Stop), (tempZ.Count));                      
-            RadianceOfFxAndZAndAngle.Angle = linspace((tempAngle.Start), (tempAngle.Stop), (tempAngle.Count));
-            RadianceOfFxAndZAndAngle.Fx_Midpoints = RadianceOfFxAndZAndAngle.Fx(1:end);
-            RadianceOfFxAndZAndAngle.Z_Midpoints = (RadianceOfFxAndZAndAngle.Z(1:end-1) + RadianceOfFxAndZAndAngle.Z(2:end))/2;
-            RadianceOfFxAndZAndAngle.Angle_Midpoints = (RadianceOfFxAndZAndAngle.Angle(1:end-1) + RadianceOfFxAndZAndAngle.Angle(2:end))/2;
-            tempData = readBinaryData([datadir slash detector.Name], ... 
-                [2*(length(RadianceOfFxAndZAndAngle.Fx))*(length(RadianceOfFxAndZAndAngle.Z)-1)*(length(RadianceOfFxAndZAndAngle.Angle)-1)]); 
-            tempDataReshape = reshape(tempData, ...% read column major json binary
-                [2*(length(RadianceOfFxAndZAndAngle.Angle)-1),length(RadianceOfFxAndZAndAngle.Z)-1,length(RadianceOfFxAndZAndAngle.Fx)]);
-            RadianceOfFxAndZAndAngle.Mean = tempDataReshape(1:2:end,:,:) + 1i*tempDataReshape(2:2:end,:,:);
-            RadianceOfFxAndZAndAngle.Amplitude = abs(RadianceOfFxAndZAndAngle.Mean);
-            RadianceOfFxAndZAndAngle.Phase = -angle(RadianceOfFxAndZAndAngle.Mean);
-            if(detector.TallySecondMoment && exist([datadir slash detector.Name '_2'],'file'))
-                tempData = readBinaryData([datadir slash detector.Name '_2'], ... 
-                    [2*(length(RadianceOfFxAndZAndAngle.Fx)) * (length(RadianceOfFxAndZAndAngle.Z)-1) * (length(RadianceOfFxAndZAndAngle.Angle)-1)]); 
-                tempDataReshape = reshape(tempData, ...% read column major json binary
-                    [2*(length(RadianceOfFxAndZAndAngle.Angle)-1),length(RadianceOfFxAndZAndAngle.Z)-1,length(RadianceOfFxAndZAndAngle.Fx)]);
-                RadianceOfFxAndZAndAngle.SecondMoment = tempDataReshape(1:2:end,:,:) + tempDataReshape(2:2:end,:,:); % SecondMoment=E[re^2]+E[im^2] is real
-                % SD=sqrt( SecondMoment - E[re]^2 - E[im]^2 )
-                RadianceOfFxAndZAndAngle.Stdev = sqrt((RadianceOfFxAndZAndAngle.SecondMoment - real(RadianceOfFxAndZAndAngle.Mean) .* real(RadianceOfFxAndZAndAngle.Mean)...
-                                                                           - imag(RadianceOfFxAndZAndAngle.Mean) .* imag(RadianceOfFxAndZAndAngle.Mean)) / json.N);
-       end
-            results{di}.RadianceOfFxAndZAndAngle = RadianceOfFxAndZAndAngle;
-        case 'RadianceOfXAndYAndZAndThetaAndPhi'
-            RadianceOfXAndYAndZAndThetaAndPhi.Name = detector.Name;
-            tempX = detector.X;
-            tempY = detector.Y;
-            tempZ = detector.Z;
-            tempTheta = detector.Theta;
-            tempPhi = detector.Phi;
-            RadianceOfXAndYAndZAndThetaAndPhi.X = linspace((tempX.Start), (tempX.Stop), (tempX.Count));
-            RadianceOfXAndYAndZAndThetaAndPhi.Y = linspace((tempY.Start), (tempY.Stop), (tempY.Count));
-            RadianceOfXAndYAndZAndThetaAndPhi.Z = linspace((tempZ.Start), (tempZ.Stop), (tempZ.Count));                      
-            RadianceOfXAndYAndZAndThetaAndPhi.Theta = linspace((tempTheta.Start), (tempTheta.Stop), (tempTheta.Count));    
-            RadianceOfXAndYAndZAndThetaAndPhi.Phi = linspace((tempPhi.Start), (tempPhi.Stop), (tempPhi.Count));
-            RadianceOfXAndYAndZAndThetaAndPhi.X_Midpoints = (RadianceOfXAndYAndZAndThetaAndPhi.X(1:end-1) + RadianceOfXAndYAndZAndThetaAndPhi.X(2:end))/2;
-            RadianceOfXAndYAndZAndThetaAndPhi.Y_Midpoints = (RadianceOfXAndYAndZAndThetaAndPhi.Y(1:end-1) + RadianceOfXAndYAndZAndThetaAndPhi.Y(2:end))/2;
-            RadianceOfXAndYAndZAndThetaAndPhi.Z_Midpoints = (RadianceOfXAndYAndZAndThetaAndPhi.Z(1:end-1) + RadianceOfXAndYAndZAndThetaAndPhi.Z(2:end))/2;
-            RadianceOfXAndYAndZAndThetaAndPhi.Theta_Midpoints = (RadianceOfXAndYAndZAndThetaAndPhi.Theta(1:end-1) + RadianceOfXAndYAndZAndThetaAndPhi.Theta(2:end))/2;
-            RadianceOfXAndYAndZAndThetaAndPhi.Phi_Midpoints = (RadianceOfXAndYAndZAndThetaAndPhi.Phi(1:end-1) + RadianceOfXAndYAndZAndThetaAndPhi.Phi(2:end))/2;
-            RadianceOfXAndYAndZAndThetaAndPhi.Mean = readBinaryData([datadir slash detector.Name], ...
-                (length(RadianceOfXAndYAndZAndThetaAndPhi.X)-1) * ...
-                (length(RadianceOfXAndYAndZAndThetaAndPhi.Y)-1) * ...
-                (length(RadianceOfXAndYAndZAndThetaAndPhi.Z)-1) * ...
-                (length(RadianceOfXAndYAndZAndThetaAndPhi.Theta)-1) * ...
-                (length(RadianceOfXAndYAndZAndThetaAndPhi.Phi)-1));
-            RadianceOfXAndYAndZAndThetaAndPhi.Mean = reshape(RadianceOfXAndYAndZAndThetaAndPhi.Mean, ... % read column major json binary
-                [length(RadianceOfXAndYAndZAndThetaAndPhi.Phi)-1, ...
-                length(RadianceOfXAndYAndZAndThetaAndPhi.Theta)-1, ...
-                length(RadianceOfXAndYAndZAndThetaAndPhi.Z)-1, ...
-                length(RadianceOfXAndYAndZAndThetaAndPhi.Y)-1, ...
-                length(RadianceOfXAndYAndZAndThetaAndPhi.X)-1]);
-            if(detector.TallySecondMoment && exist([datadir slash detector.Name '_2'],'file'))
-                RadianceOfXAndYAndZAndThetaAndPhi.SecondMoment = readBinaryData([datadir slash detector.Name '_2'], ... 
-                (length(RadianceOfXAndYAndZAndThetaAndPhi.X)-1) * ...  
-                (length(RadianceOfXAndYAndZAndThetaAndPhi.Y)-1) * ...
-                (length(RadianceOfXAndYAndZAndThetaAndPhi.Z)-1) * ...
-                (length(RadianceOfXAndYAndZAndThetaAndPhi.Theta)-1) * ...
-                (length(RadianceOfXAndYAndZAndThetaAndPhi.Phi)-1));
-                RadianceOfXAndYAndZAndThetaAndPhi.SecondMoment = reshape(RadianceOfXAndYAndZAndThetaAndPhi.SecondMoment, ...
-                [length(RadianceOfXAndYAndZAndThetaAndPhi.Phi)-1,  % read column major json binary
-                length(RadianceOfXAndYAndZAndThetaAndPhi.Theta)-1, ...
-                length(RadianceOfXAndYAndZAndThetaAndPhi.Z)-1, ...
-                length(RadianceOfXAndYAndZAndThetaAndPhi.Y)-1, ...
-                length(RadianceOfXAndYAndZAndThetaAndPhi.X)-1]);
-                RadianceOfXAndYAndZAndThetaAndPhi.Stdev = sqrt((RadianceOfXAndYAndZAndThetaAndPhi.SecondMoment - (RadianceOfXAndYAndZAndThetaAndPhi.Mean .* RadianceOfXAndYAndZAndThetaAndPhi.Mean)) / (json.N));               
-            end
-            results{di}.RadianceOfXAndYAndZAndThetaAndPhi = RadianceOfXAndYAndZAndThetaAndPhi;
-        case 'ReflectedMTOfRhoAndSubregionHist'
-            ReflectedMTOfRhoAndSubregionHist.Name = detector.Name;
-            tempRho = detector.Rho;
-            tempMTBins = detector.MTBins;
-            tempFractionalMTBinsLength = detector.FractionalMTBins.Count+1; % +1 due to addition of =0,=1 bins
-            if (postProcessorResults)
-                if (strcmp(json.TissueInput.TissueType, 'MultiLayer')) 
-                    tempSubregionIndices = (1:1:length(databaseInputJson.TissueInput.Regions));
-                elseif (strcmp(json.TissueInput.TissueType, 'SingleEllipsoid'))
-                    tempSubregionIndices = (1:1:length(databaseInputJson.TissueInput.LayerRegions)+length(databaseInputJson.TissueInput.EllipsoidRegion));                            
-                elseif (strcmp(json.TissueInput.TissueType, 'SingleVoxel'))
-                    tempSubregionIndices = (1:1:length(databaseInputJson.TissueInput.LayerRegions)+length(databaseInputJson.TissueInput.VoxelRegion));                            
-                end
-                N = databaseInputJson.N;
-            else   
-                if (strcmp(json.TissueInput.TissueType, 'MultiLayer'))           
-                    tempSubregionIndices = (1:1:length(json.TissueInput.Regions)); 
-                elseif (strcmp(json.TissueInput.TissueType, 'SingleEllipsoid'))
-                    tempSubregionIndices = (1:1:length(json.TissueInput.LayerRegions)+length(json.TissueInput.EllipsoidRegion));                            
-                elseif (strcmp(json.TissueInput.TissueType, 'SingleVoxel'))
-                    tempSubregionIndices = (1:1:length(json.TissueInput.LayerRegions)+length(json.TissueInput.VoxelRegion));                            
-                end
-                N = json.N;
-            end
-            ReflectedMTOfRhoAndSubregionHist.Rho = linspace((tempRho.Start), (tempRho.Stop), (tempRho.Count));                     
-            ReflectedMTOfRhoAndSubregionHist.MTBins = linspace((tempMTBins.Start), (tempMTBins.Stop), (tempMTBins.Count));
-            ReflectedMTOfRhoAndSubregionHist.SubregionIndices = tempSubregionIndices;
-            ReflectedMTOfRhoAndSubregionHist.Rho_Midpoints = (ReflectedMTOfRhoAndSubregionHist.Rho(1:end-1) + ReflectedMTOfRhoAndSubregionHist.Rho(2:end))/2;
-            ReflectedMTOfRhoAndSubregionHist.MTBins_Midpoints = (ReflectedMTOfRhoAndSubregionHist.MTBins(1:end-1) + ReflectedMTOfRhoAndSubregionHist.MTBins(2:end))/2;
-            ReflectedMTOfRhoAndSubregionHist.Mean = readBinaryData([datadir slash detector.Name], ... 
-                (length(ReflectedMTOfRhoAndSubregionHist.MTBins)-1) * (length(ReflectedMTOfRhoAndSubregionHist.Rho)-1));  
-            ReflectedMTOfRhoAndSubregionHist.Mean = reshape(ReflectedMTOfRhoAndSubregionHist.Mean, ...
-                [length(ReflectedMTOfRhoAndSubregionHist.MTBins)-1,length(ReflectedMTOfRhoAndSubregionHist.Rho)-1]);  % read column major json binary          
-            ReflectedMTOfRhoAndSubregionHist.FractionalMT = readBinaryData([datadir slash detector.Name '_FractionalMT'], ... 
-                (length(ReflectedMTOfRhoAndSubregionHist.Rho)-1) * (length(ReflectedMTOfRhoAndSubregionHist.MTBins)-1) * (length(tempSubregionIndices)) * ...
-                (tempFractionalMTBinsLength)); 
-            ReflectedMTOfRhoAndSubregionHist.FractionalMT = reshape(ReflectedMTOfRhoAndSubregionHist.FractionalMT, ...            
-                [tempFractionalMTBinsLength, length(tempSubregionIndices), length(ReflectedMTOfRhoAndSubregionHist.MTBins)-1, length(ReflectedMTOfRhoAndSubregionHist.Rho)-1]); % read column major json binary
-            if(detector.TallySecondMoment && exist([datadir slash detector.Name '_2'],'file'))
-                ReflectedMTOfRhoAndSubregionHist.SecondMoment = readBinaryData([datadir slash detector.Name '_2'], ... 
-                (length(ReflectedMTOfRhoAndSubregionHist.MTBins)-1) * (length(ReflectedMTOfRhoAndSubregionHist.Rho)-1)); % read column major json binary
-                ReflectedMTOfRhoAndSubregionHist.SecondMoment = reshape(ReflectedMTOfRhoAndSubregionHist.SecondMoment, ...
-                [length(ReflectedMTOfRhoAndSubregionHist.MTBins)-1,length(ReflectedMTOfRhoAndSubregionHist.Rho)-1]);  
-                ReflectedMTOfRhoAndSubregionHist.Stdev = sqrt((ReflectedMTOfRhoAndSubregionHist.SecondMoment - (ReflectedMTOfRhoAndSubregionHist.Mean .* ReflectedMTOfRhoAndSubregionHist.Mean)) / (N));               
-            end
-            results{di}.ReflectedMTOfRhoAndSubregionHist = ReflectedMTOfRhoAndSubregionHist;
-        case 'ReflectedMTOfXAndYAndSubregionHist'
-            ReflectedMTOfXAndYAndSubregionHist.Name = detector.Name;
-            tempX = detector.X;
-            tempY = detector.Y;
-            tempMTBins = detector.MTBins;              
-            tempFractionalMTBinsLength = detector.FractionalMTBins.Count+1; % +1 due to addition of =0,=1 bins
-            if (postProcessorResults)
-                if (strcmp(json.TissueInput.TissueType, 'MultiLayer')) 
-                    tempSubregionIndices = (1:1:length(databaseInputJson.TissueInput.Regions));
-                elseif (strcmp(json.TissueInput.TissueType, 'SingleEllipsoid'))
-                    tempSubregionIndices = (1:1:length(databaseInputJson.TissueInput.LayerRegions)+length(databaseInputJson.TissueInput.EllipsoidRegion));                            
-                elseif (strcmp(json.TissueInput.TissueType, 'SingleVoxel'))
-                    tempSubregionIndices = (1:1:length(json.TissueInput.LayerRegions)+length(json.TissueInput.VoxelRegion));                           
-                end
-                N = databaseInputJson.N;
-            else   
-                if (strcmp(json.TissueInput.TissueType, 'MultiLayer'))           
-                    tempSubregionIndices = (1:1:length(json.TissueInput.Regions)); 
-                elseif (strcmp(json.TissueInput.TissueType, 'SingleEllipsoid'))
-                    tempSubregionIndices = (1:1:length(json.TissueInput.LayerRegions)+length(json.TissueInput.EllipsoidRegion));                            
-                elseif (strcmp(json.TissueInput.TissueType, 'SingleVoxel'))
-                    tempSubregionIndices = (1:1:length(json.TissueInput.LayerRegions)+length(json.TissueInput.VoxelRegion));                            
-                end
-                N = json.N;
-            end
-            ReflectedMTOfXAndYAndSubregionHist.X = linspace((tempX.Start), (tempX.Stop), (tempX.Count));
-            ReflectedMTOfXAndYAndSubregionHist.Y = linspace((tempY.Start), (tempY.Stop), (tempY.Count));
-            ReflectedMTOfXAndYAndSubregionHist.MTBins = linspace((tempMTBins.Start), (tempMTBins.Stop), (tempMTBins.Count));
-            ReflectedMTOfXAndYAndSubregionHist.SubregionIndices = tempSubregionIndices;
-            ReflectedMTOfXAndYAndSubregionHist.X_Midpoints = (ReflectedMTOfXAndYAndSubregionHist.X(1:end-1) + ReflectedMTOfXAndYAndSubregionHist.X(2:end))/2;
-            ReflectedMTOfXAndYAndSubregionHist.Y_Midpoints = (ReflectedMTOfXAndYAndSubregionHist.Y(1:end-1) + ReflectedMTOfXAndYAndSubregionHist.Y(2:end))/2;
-            ReflectedMTOfXAndYAndSubregionHist.MTBins_Midpoints = (ReflectedMTOfXAndYAndSubregionHist.MTBins(1:end-1) + ReflectedMTOfXAndYAndSubregionHist.MTBins(2:end))/2;
-            ReflectedMTOfXAndYAndSubregionHist.Mean = readBinaryData([datadir slash detector.Name], ... 
-                (length(ReflectedMTOfXAndYAndSubregionHist.MTBins)-1) * (length(ReflectedMTOfXAndYAndSubregionHist.Y)-1) * (length(ReflectedMTOfXAndYAndSubregionHist.X)-1));  
-            ReflectedMTOfXAndYAndSubregionHist.Mean = reshape(ReflectedMTOfXAndYAndSubregionHist.Mean, ...
-                [length(ReflectedMTOfXAndYAndSubregionHist.MTBins)-1,length(ReflectedMTOfXAndYAndSubregionHist.Y)-1,length(ReflectedMTOfXAndYAndSubregionHist.X)-1]);  % read column major json binary          
-            ReflectedMTOfXAndYAndSubregionHist.FractionalMT = readBinaryData([datadir slash detector.Name '_FractionalMT'], ... 
-                (length(ReflectedMTOfXAndYAndSubregionHist.X)-1) * (length(ReflectedMTOfXAndYAndSubregionHist.Y)-1) * (length(ReflectedMTOfXAndYAndSubregionHist.MTBins)-1) * (length(tempSubregionIndices)) * ...
-                (tempFractionalMTBinsLength));
-            ReflectedMTOfXAndYAndSubregionHist.FractionalMT = reshape(ReflectedMTOfXAndYAndSubregionHist.FractionalMT, ...            
-                [tempFractionalMTBinsLength, length(tempSubregionIndices), length(ReflectedMTOfXAndYAndSubregionHist.MTBins)-1, length(ReflectedMTOfXAndYAndSubregionHist.Y)-1, length(ReflectedMTOfXAndYAndSubregionHist.X)-1]); % read column major json binary
-            if(detector.TallySecondMoment && exist([datadir slash detector.Name '_2'],'file'))
-                ReflectedMTOfXAndYAndSubregionHist.SecondMoment = readBinaryData([datadir slash detector.Name '_2'], ... 
-                (length(ReflectedMTOfXAndYAndSubregionHist.MTBins)-1) * (length(ReflectedMTOfXAndYAndSubregionHist.Y)-1) * (length(ReflectedMTOfXAndYAndSubregionHist.X)-1)); % read column major json binary
-                ReflectedMTOfXAndYAndSubregionHist.SecondMoment = reshape(ReflectedMTOfXAndYAndSubregionHist.SecondMoment, ...
-                [length(ReflectedMTOfXAndYAndSubregionHist.MTBins)-1,length(ReflectedMTOfXAndYAndSubregionHist.Y)-1,length(ReflectedMTOfXAndYAndSubregionHist.X)-1]);  
-                ReflectedMTOfXAndYAndSubregionHist.Stdev = sqrt((ReflectedMTOfXAndYAndSubregionHist.SecondMoment - (ReflectedMTOfXAndYAndSubregionHist.Mean .* ReflectedMTOfXAndYAndSubregionHist.Mean)) / (N));               
-            end
-            results{di}.ReflectedMTOfXAndYAndSubregionHist = ReflectedMTOfXAndYAndSubregionHist;
-        case 'TransmittedMTOfRhoAndSubregionHist'
-            TransmittedMTOfRhoAndSubregionHist.Name = detector.Name;
-            tempRho = detector.Rho;
-            tempMTBins = detector.MTBins;
-            tempFractionalMTBinsLength = detector.FractionalMTBins.Count+1; % +1 due to addition of =0,=1 bins
-            if (postProcessorResults)
-                if (strcmp(json.TissueInput.TissueType, 'MultiLayer')) 
-                    tempSubregionIndices = (1:1:length(databaseInputJson.TissueInput.Regions));
-                elseif (strcmp(json.TissueInput.TissueType, 'SingleEllipsoid'))
-                    tempSubregionIndices = (1:1:length(databaseInputJson.TissueInput.LayerRegions)+length(databaseInputJson.TissueInput.EllipsoidRegion));                            
-                elseif (strcmp(json.TissueInput.TissueType, 'SingleVoxel'))
-                    tempSubregionIndices = (1:1:length(json.TissueInput.LayerRegions)+length(json.TissueInput.VoxelRegion));                            
-                end
-                N = databaseInputJson.N;
-            else   
-                if (strcmp(json.TissueInput.TissueType, 'MultiLayer'))           
-                    tempSubregionIndices = (1:1:length(json.TissueInput.Regions)); 
-                elseif (strcmp(json.TissueInput.TissueType, 'SingleEllipsoid'))
-                    tempSubregionIndices = (1:1:length(json.TissueInput.LayerRegions)+length(json.TissueInput.EllipsoidRegion));                            
-                elseif (strcmp(json.TissueInput.TissueType, 'SingleVoxel'))
-                    tempSubregionIndices = (1:1:length(json.TissueInput.LayerRegions)+length(json.TissueInput.VoxelRegion));                            
-                end
-                N = json.N;
-            end
-            TransmittedMTOfRhoAndSubregionHist.Rho = linspace((tempRho.Start), (tempRho.Stop), (tempRho.Count));                     
-            TransmittedMTOfRhoAndSubregionHist.MTBins = linspace((tempMTBins.Start), (tempMTBins.Stop), (tempMTBins.Count));
-            TransmittedMTOfRhoAndSubregionHist.SubregionIndices = tempSubregionIndices;
-            TransmittedMTOfRhoAndSubregionHist.Rho_Midpoints = (TransmittedMTOfRhoAndSubregionHist.Rho(1:end-1) + TransmittedMTOfRhoAndSubregionHist.Rho(2:end))/2;
-            TransmittedMTOfRhoAndSubregionHist.MTBins_Midpoints = (TransmittedMTOfRhoAndSubregionHist.MTBins(1:end-1) + TransmittedMTOfRhoAndSubregionHist.MTBins(2:end))/2;
-            TransmittedMTOfRhoAndSubregionHist.Mean = readBinaryData([datadir slash detector.Name], ... 
-                (length(TransmittedMTOfRhoAndSubregionHist.MTBins)-1) * (length(TransmittedMTOfRhoAndSubregionHist.Rho)-1));  
-            TransmittedMTOfRhoAndSubregionHist.Mean = reshape(TransmittedMTOfRhoAndSubregionHist.Mean, ...
-                [length(TransmittedMTOfRhoAndSubregionHist.MTBins)-1,length(TransmittedMTOfRhoAndSubregionHist.Rho)-1]);  % read column major json binary          
-            TransmittedMTOfRhoAndSubregionHist.FractionalMT = readBinaryData([datadir slash detector.Name '_FractionalMT'], ... 
-                (length(TransmittedMTOfRhoAndSubregionHist.Rho)-1) * (length(TransmittedMTOfRhoAndSubregionHist.MTBins)-1) * (length(tempSubregionIndices)) * ...
-                (tempFractionalMTBinsLength)); 
-            TransmittedMTOfRhoAndSubregionHist.FractionalMT = reshape(TransmittedMTOfRhoAndSubregionHist.FractionalMT, ...            
-                [tempFractionalMTBinsLength, length(tempSubregionIndices), length(TransmittedMTOfRhoAndSubregionHist.MTBins)-1, length(TransmittedMTOfRhoAndSubregionHist.Rho)-1]); % read column major json binary
-            if(detector.TallySecondMoment && exist([datadir slash detector.Name '_2'],'file'))
-                TransmittedMTOfRhoAndSubregionHist.SecondMoment = readBinaryData([datadir slash detector.Name '_2'], ... 
-                (length(TransmittedMTOfRhoAndSubregionHist.MTBins)-1) * (length(TransmittedMTOfRhoAndSubregionHist.Rho)-1)); % read column major json binary
-                TransmittedMTOfRhoAndSubregionHist.SecondMoment = reshape(TransmittedMTOfRhoAndSubregionHist.SecondMoment, ...
-                [length(TransmittedMTOfRhoAndSubregionHist.MTBins)-1,length(TransmittedMTOfRhoAndSubregionHist.Rho)-1]);  
-                TransmittedMTOfRhoAndSubregionHist.Stdev = sqrt((TransmittedMTOfRhoAndSubregionHist.SecondMoment - (TransmittedMTOfRhoAndSubregionHist.Mean .* TransmittedMTOfRhoAndSubregionHist.Mean)) / (N));               
-            end
-            results{di}.TransmittedMTOfRhoAndSubregionHist = TransmittedMTOfRhoAndSubregionHist;
-        case 'TransmittedMTOfXAndYAndSubregionHist'
-            TransmittedMTOfXAndYAndSubregionHist.Name = detector.Name;
-            tempX = detector.X;
-            tempY = detector.Y;
-            tempMTBins = detector.MTBins;
-            tempFractionalMTBinsLength = detector.FractionalMTBins.Count+1; % +1 due to addition of =0,=1 bins
-            if (postProcessorResults)
-                if (strcmp(json.TissueInput.TissueType, 'MultiLayer')) 
-                    tempSubregionIndices = (1:1:length(databaseInputJson.TissueInput.Regions));
-                elseif (strcmp(json.TissueInput.TissueType, 'SingleEllipsoid'))
-                    tempSubregionIndices = (1:1:length(databaseInputJson.TissueInput.LayerRegions)+length(databaseInputJson.TissueInput.EllipsoidRegion));                            
-                elseif (strcmp(json.TissueInput.TissueType, 'SingleVoxel'))
-                    tempSubregionIndices = (1:1:length(json.TissueInput.LayerRegions)+length(json.TissueInput.VoxelRegion));                            
-                end
-                N = databaseInputJson.N;
-            else   
-                if (strcmp(json.TissueInput.TissueType, 'MultiLayer'))           
-                    tempSubregionIndices = (1:1:length(json.TissueInput.Regions)); 
-                elseif (strcmp(json.TissueInput.TissueType, 'SingleEllipsoid'))
-                    tempSubregionIndices = (1:1:length(json.TissueInput.LayerRegions)+length(json.TissueInput.EllipsoidRegion));                            
-                elseif (strcmp(json.TissueInput.TissueType, 'SingleVoxel'))
-                    tempSubregionIndices = (1:1:length(json.TissueInput.LayerRegions)+length(json.TissueInput.VoxelRegion));                            
-                end
-                N = json.N;
-            end
-            TransmittedMTOfXAndYAndSubregionHist.X = linspace((tempX.Start), (tempX.Stop), (tempX.Count));
-            TransmittedMTOfXAndYAndSubregionHist.Y = linspace((tempY.Start), (tempY.Stop), (tempY.Count));
-            TransmittedMTOfXAndYAndSubregionHist.MTBins = linspace((tempMTBins.Start), (tempMTBins.Stop), (tempMTBins.Count));
-            TransmittedMTOfXAndYAndSubregionHist.SubregionIndices = tempSubregionIndices;
-            TransmittedMTOfXAndYAndSubregionHist.X_Midpoints = (TransmittedMTOfXAndYAndSubregionHist.X(1:end-1) + TransmittedMTOfXAndYAndSubregionHist.X(2:end))/2;
-            TransmittedMTOfXAndYAndSubregionHist.Y_Midpoints = (TransmittedMTOfXAndYAndSubregionHist.Y(1:end-1) + TransmittedMTOfXAndYAndSubregionHist.Y(2:end))/2;
-            TransmittedMTOfXAndYAndSubregionHist.MTBins_Midpoints = (TransmittedMTOfXAndYAndSubregionHist.MTBins(1:end-1) + TransmittedMTOfXAndYAndSubregionHist.MTBins(2:end))/2;
-            TransmittedMTOfXAndYAndSubregionHist.Mean = readBinaryData([datadir slash detector.Name], ... 
-                (length(TransmittedMTOfXAndYAndSubregionHist.MTBins)-1) * (length(TransmittedMTOfXAndYAndSubregionHist.Y)-1) * (length(TransmittedMTOfXAndYAndSubregionHist.X)-1));  
-            TransmittedMTOfXAndYAndSubregionHist.Mean = reshape(TransmittedMTOfXAndYAndSubregionHist.Mean, ...
-                [length(TransmittedMTOfXAndYAndSubregionHist.MTBins)-1,length(TransmittedMTOfXAndYAndSubregionHist.Y)-1,length(TransmittedMTOfXAndYAndSubregionHist.X)-1]);  % read column major json binary          
-            TransmittedMTOfXAndYAndSubregionHist.FractionalMT = readBinaryData([datadir slash detector.Name '_FractionalMT'], ... 
-                (length(TransmittedMTOfXAndYAndSubregionHist.X)-1) * (length(TransmittedMTOfXAndYAndSubregionHist.Y)-1) * (length(TransmittedMTOfXAndYAndSubregionHist.MTBins)-1) * (length(tempSubregionIndices)) * ...
-                (tempFractionalMTBinsLength)); 
-            TransmittedMTOfXAndYAndSubregionHist.FractionalMT = reshape(TransmittedMTOfXAndYAndSubregionHist.FractionalMT, ...            
-                [tempFractionalMTBinsLength, length(tempSubregionIndices), length(TransmittedMTOfXAndYAndSubregionHist.MTBins)-1, length(TransmittedMTOfXAndYAndSubregionHist.Y)-1, length(TransmittedMTOfXAndYAndSubregionHist.X)-1]); % read column major json binary
-            if(detector.TallySecondMoment && exist([datadir slash detector.Name '_2'],'file'))
-                TransmittedMTOfXAndYAndSubregionHist.SecondMoment = readBinaryData([datadir slash detector.Name '_2'], ... 
-                (length(TransmittedMTOfXAndYAndSubregionHist.MTBins)-1) * (length(TransmittedMTOfXAndYAndSubregionHist.Y)-1) * (length(TransmittedMTOfXAndYAndSubregionHist.X)-1)); % read column major json binary
-                TransmittedMTOfXAndYAndSubregionHist.SecondMoment = reshape(TransmittedMTOfXAndYAndSubregionHist.SecondMoment, ...
-                [length(TransmittedMTOfXAndYAndSubregionHist.MTBins)-1,length(TransmittedMTOfXAndYAndSubregionHist.Y)-1,length(TransmittedMTOfXAndYAndSubregionHist.X)-1]);  
-                TransmittedMTOfXAndYAndSubregionHist.Stdev = sqrt((TransmittedMTOfXAndYAndSubregionHist.SecondMoment - (TransmittedMTOfXAndYAndSubregionHist.Mean .* TransmittedMTOfXAndYAndSubregionHist.Mean)) / (N));               
-            end
-            results{di}.TransmittedMTOfXAndYAndSubregionHist = TransmittedMTOfXAndYAndSubregionHist;
-        case 'ReflectedDynamicMTOfRhoAndSubregionHist'
-            ReflectedDynamicMTOfRhoAndSubregionHist.Name = detector.Name;
-            tempRho = detector.Rho;
-            tempMTBins = detector.MTBins;
-            tempZ = detector.Z;
-            tempFractionalMTBinsLength = detector.FractionalMTBins.Count+1; % +1 due to addition of =0,=1 bins
-            if (postProcessorResults)        
-                tempSubregionIndices = (1:1:length(databaseInputJson.TissueInput.Regions));
-                N = databaseInputJson.N;
-            else   
-                tempSubregionIndices = (1:1:length(json.TissueInput.Regions));
-                N = json.N;
-            end
-            ReflectedDynamicMTOfRhoAndSubregionHist.Rho = linspace((tempRho.Start), (tempRho.Stop), (tempRho.Count));                     
-            ReflectedDynamicMTOfRhoAndSubregionHist.MTBins = linspace((tempMTBins.Start), (tempMTBins.Stop), (tempMTBins.Count));
-            ReflectedDynamicMTOfRhoAndSubregionHist.Z = linspace((tempZ.Start), (tempZ.Stop), (tempZ.Count));
-            ReflectedDynamicMTOfRhoAndSubregionHist.Rho_Midpoints = (ReflectedDynamicMTOfRhoAndSubregionHist.Rho(1:end-1) + ReflectedDynamicMTOfRhoAndSubregionHist.Rho(2:end))/2;
-            ReflectedDynamicMTOfRhoAndSubregionHist.MTBins_Midpoints = (ReflectedDynamicMTOfRhoAndSubregionHist.MTBins(1:end-1) + ReflectedDynamicMTOfRhoAndSubregionHist.MTBins(2:end))/2;
-            ReflectedDynamicMTOfRhoAndSubregionHist.Z_Midpoints = (ReflectedDynamicMTOfRhoAndSubregionHist.Z(1:end-1) + ReflectedDynamicMTOfRhoAndSubregionHist.Z(2:end))/2;
-            ReflectedDynamicMTOfRhoAndSubregionHist.SubregionIndices = tempSubregionIndices;
-            ReflectedDynamicMTOfRhoAndSubregionHist.Mean = readBinaryData([datadir slash detector.Name], ... 
-                (length(ReflectedDynamicMTOfRhoAndSubregionHist.MTBins)-1) * (length(ReflectedDynamicMTOfRhoAndSubregionHist.Rho)-1));  
-            ReflectedDynamicMTOfRhoAndSubregionHist.Mean = reshape(ReflectedDynamicMTOfRhoAndSubregionHist.Mean, ...
-                [length(ReflectedDynamicMTOfRhoAndSubregionHist.MTBins)-1,length(ReflectedDynamicMTOfRhoAndSubregionHist.Rho)-1]);  % read column major json binary          
-            ReflectedDynamicMTOfRhoAndSubregionHist.FractionalMT = readBinaryData([datadir slash detector.Name '_FractionalMT'], ... 
-                (length(ReflectedDynamicMTOfRhoAndSubregionHist.Rho)-1) * (length(ReflectedDynamicMTOfRhoAndSubregionHist.MTBins)-1) * ...
-                (tempFractionalMTBinsLength)); 
-            ReflectedDynamicMTOfRhoAndSubregionHist.FractionalMT = reshape(ReflectedDynamicMTOfRhoAndSubregionHist.FractionalMT, ...            
-                [tempFractionalMTBinsLength, length(ReflectedDynamicMTOfRhoAndSubregionHist.MTBins)-1, length(ReflectedDynamicMTOfRhoAndSubregionHist.Rho)-1]); % read column major json binary
-            ReflectedDynamicMTOfRhoAndSubregionHist.TotalMTOfZ = readBinaryData([datadir slash detector.Name '_TotalMTOfZ'], ... 
-                (length(ReflectedDynamicMTOfRhoAndSubregionHist.Rho)-1) * (length(ReflectedDynamicMTOfRhoAndSubregionHist.Z)-1)); 
-            ReflectedDynamicMTOfRhoAndSubregionHist.TotalMTOfZ = reshape(ReflectedDynamicMTOfRhoAndSubregionHist.TotalMTOfZ, ...            
-                [length(ReflectedDynamicMTOfRhoAndSubregionHist.Z)-1, length(ReflectedDynamicMTOfRhoAndSubregionHist.Rho)-1]); % read column major json binary
-            ReflectedDynamicMTOfRhoAndSubregionHist.DynamicMTOfZ = readBinaryData([datadir slash detector.Name '_DynamicMTOfZ'], ... 
-                (length(ReflectedDynamicMTOfRhoAndSubregionHist.Rho)-1) * (length(ReflectedDynamicMTOfRhoAndSubregionHist.Z)-1)); 
-            ReflectedDynamicMTOfRhoAndSubregionHist.DynamicMTOfZ = reshape(ReflectedDynamicMTOfRhoAndSubregionHist.DynamicMTOfZ, ...            
-                [length(ReflectedDynamicMTOfRhoAndSubregionHist.Z)-1, length(ReflectedDynamicMTOfRhoAndSubregionHist.Rho)-1]); % read column major json binary    
-            ReflectedDynamicMTOfRhoAndSubregionHist.SubregionCollisions = readBinaryData([datadir slash detector.Name '_SubregionCollisions'], ... 
-                (length(tempSubregionIndices) * 2)); % 2 for static vs dynamic tallies
-            ReflectedDynamicMTOfRhoAndSubregionHist.SubregionCollisions = reshape(ReflectedDynamicMTOfRhoAndSubregionHist.SubregionCollisions, ...            
-                [2, length(tempSubregionIndices)]); % read column major json binary    
-            if(detector.TallySecondMoment && exist([datadir slash detector.Name '_2'],'file'))
-                ReflectedDynamicMTOfRhoAndSubregionHist.SecondMoment = readBinaryData([datadir slash detector.Name '_2'], ... 
-                (length(ReflectedDynamicMTOfRhoAndSubregionHist.MTBins)-1) * (length(ReflectedDynamicMTOfRhoAndSubregionHist.Rho)-1)); % read column major json binary
-                ReflectedDynamicMTOfRhoAndSubregionHist.SecondMoment = reshape(ReflectedDynamicMTOfRhoAndSubregionHist.SecondMoment, ...
-                [length(ReflectedDynamicMTOfRhoAndSubregionHist.MTBins)-1,length(ReflectedDynamicMTOfRhoAndSubregionHist.Rho)-1]);  
-                ReflectedDynamicMTOfRhoAndSubregionHist.Stdev = sqrt((ReflectedDynamicMTOfRhoAndSubregionHist.SecondMoment - (ReflectedDynamicMTOfRhoAndSubregionHist.Mean .* ReflectedDynamicMTOfRhoAndSubregionHist.Mean)) / (N));               
-                % depth dependent output
-                ReflectedDynamicMTOfRhoAndSubregionHist.TotalMTOfZSecondMoment = readBinaryData([datadir slash detector.Name '_TotalMTOfZ_2'], ... 
-                (length(ReflectedDynamicMTOfRhoAndSubregionHist.Z)-1) * (length(ReflectedDynamicMTOfRhoAndSubregionHist.Rho)-1)); % read column major json binary
-                ReflectedDynamicMTOfRhoAndSubregionHist.TotalMTOfZSecondMoment = reshape(ReflectedDynamicMTOfRhoAndSubregionHist.TotalMTOfZSecondMoment, ...
-                [length(ReflectedDynamicMTOfRhoAndSubregionHist.Z)-1,length(ReflectedDynamicMTOfRhoAndSubregionHist.Rho)-1]);  
-                ReflectedDynamicMTOfRhoAndSubregionHist.TotalMTOfZStdev = sqrt((ReflectedDynamicMTOfRhoAndSubregionHist.TotalMTOfZSecondMoment - (ReflectedDynamicMTOfRhoAndSubregionHist.TotalMTOfZ .* ReflectedDynamicMTOfRhoAndSubregionHist.TotalMTOfZ)) / (N));               
-                ReflectedDynamicMTOfRhoAndSubregionHist.DynamicMTOfZSecondMoment = readBinaryData([datadir slash detector.Name '_DynamicMTOfZ_2'], ... 
-                (length(ReflectedDynamicMTOfRhoAndSubregionHist.Z)-1) * (length(ReflectedDynamicMTOfRhoAndSubregionHist.Rho)-1)); % read column major json binary
-                ReflectedDynamicMTOfRhoAndSubregionHist.DynamicMTOfZSecondMoment = reshape(ReflectedDynamicMTOfRhoAndSubregionHist.DynamicMTOfZSecondMoment, ...
-                [length(ReflectedDynamicMTOfRhoAndSubregionHist.Z)-1,length(ReflectedDynamicMTOfRhoAndSubregionHist.Rho)-1]);  
-                ReflectedDynamicMTOfRhoAndSubregionHist.DynamicMTOfZStdev = sqrt((ReflectedDynamicMTOfRhoAndSubregionHist.DynamicMTOfZSecondMoment - (ReflectedDynamicMTOfRhoAndSubregionHist.DynamicMTOfZ .* ReflectedDynamicMTOfRhoAndSubregionHist.DynamicMTOfZ)) / (N));               
-            end
-            results{di}.ReflectedDynamicMTOfRhoAndSubregionHist = ReflectedDynamicMTOfRhoAndSubregionHist;
-        case 'ReflectedDynamicMTOfXAndYAndSubregionHist'
-            ReflectedDynamicMTOfXAndYAndSubregionHist.Name = detector.Name;
-            tempX = detector.X;
-            tempY = detector.Y;
-            tempZ = detector.Z;
-            tempMTBins = detector.MTBins;              
-            tempFractionalMTBinsLength = detector.FractionalMTBins.Count+1; % +1 due to addition of =0,=1 bins
-            if (postProcessorResults)        
-                tempSubregionIndices = (1:1:length(databaseInputJson.TissueInput.Regions));
-                N = databaseInputJson.N;
-            else   
-                tempSubregionIndices = (1:1:length(json.TissueInput.Regions));
-                N = json.N;
-            end
-            ReflectedDynamicMTOfXAndYAndSubregionHist.X = linspace((tempX.Start), (tempX.Stop), (tempX.Count));
-            ReflectedDynamicMTOfXAndYAndSubregionHist.Y = linspace((tempY.Start), (tempY.Stop), (tempY.Count));
-            ReflectedDynamicMTOfXAndYAndSubregionHist.MTBins = linspace((tempMTBins.Start), (tempMTBins.Stop), (tempMTBins.Count));
-            ReflectedDynamicMTOfXAndYAndSubregionHist.Z = linspace((tempZ.Start), (tempZ.Stop), (tempZ.Count));
-            ReflectedDynamicMTOfXAndYAndSubregionHist.X_Midpoints = (ReflectedDynamicMTOfXAndYAndSubregionHist.X(1:end-1) + ReflectedDynamicMTOfXAndYAndSubregionHist.X(2:end))/2;
-            ReflectedDynamicMTOfXAndYAndSubregionHist.Y_Midpoints = (ReflectedDynamicMTOfXAndYAndSubregionHist.Y(1:end-1) + ReflectedDynamicMTOfXAndYAndSubregionHist.Y(2:end))/2;
-            ReflectedDynamicMTOfXAndYAndSubregionHist.MTBins_Midpoints = (ReflectedDynamicMTOfXAndYAndSubregionHist.MTBins(1:end-1) + ReflectedDynamicMTOfXAndYAndSubregionHist.MTBins(2:end))/2;
-            ReflectedDynamicMTOfXAndYAndSubregionHist.Z_Midpoints = (ReflectedDynamicMTOfXAndYAndSubregionHist.Z(1:end-1) + ReflectedDynamicMTOfXAndYAndSubregionHist.Z(2:end))/2;
-            ReflectedDynamicMTOfXAndYAndSubregionHist.SubregionIndices = tempSubregionIndices;
-            ReflectedDynamicMTOfXAndYAndSubregionHist.Mean = readBinaryData([datadir slash detector.Name], ... 
-                (length(ReflectedDynamicMTOfXAndYAndSubregionHist.MTBins)-1) * (length(ReflectedDynamicMTOfXAndYAndSubregionHist.Y)-1) * (length(ReflectedDynamicMTOfXAndYAndSubregionHist.X)-1));  
-            ReflectedDynamicMTOfXAndYAndSubregionHist.Mean = reshape(ReflectedDynamicMTOfXAndYAndSubregionHist.Mean, ...
-                [length(ReflectedDynamicMTOfXAndYAndSubregionHist.MTBins)-1,length(ReflectedDynamicMTOfXAndYAndSubregionHist.Y)-1,length(ReflectedDynamicMTOfXAndYAndSubregionHist.X)-1]);  % read column major json binary          
-            ReflectedDynamicMTOfXAndYAndSubregionHist.FractionalMT = readBinaryData([datadir slash detector.Name '_FractionalMT'], ... 
-                (length(ReflectedDynamicMTOfXAndYAndSubregionHist.X)-1) * (length(ReflectedDynamicMTOfXAndYAndSubregionHist.Y)-1) * (length(ReflectedDynamicMTOfXAndYAndSubregionHist.MTBins)-1) * ...
-                (tempFractionalMTBinsLength));
-            ReflectedDynamicMTOfXAndYAndSubregionHist.FractionalMT = reshape(ReflectedDynamicMTOfXAndYAndSubregionHist.FractionalMT, ...            
-                [tempFractionalMTBinsLength, length(ReflectedDynamicMTOfXAndYAndSubregionHist.MTBins)-1, length(ReflectedDynamicMTOfXAndYAndSubregionHist.Y)-1, length(ReflectedDynamicMTOfXAndYAndSubregionHist.X)-1]); % read column major json binary
-            ReflectedDynamicMTOfXAndYAndSubregionHist.TotalMTOfZ = readBinaryData([datadir slash detector.Name '_TotalMTOfZ'], ... 
-                (length(ReflectedDynamicMTOfXAndYAndSubregionHist.Z)-1) * (length(ReflectedDynamicMTOfXAndYAndSubregionHist.Y)-1) * ...
-                (length(ReflectedDynamicMTOfXAndYAndSubregionHist.X)-1)); 
-            ReflectedDynamicMTOfXAndYAndSubregionHist.TotalMTOfZ = reshape(ReflectedDynamicMTOfXAndYAndSubregionHist.TotalMTOfZ, ...            
-                [length(ReflectedDynamicMTOfXAndYAndSubregionHist.Z)-1, length(ReflectedDynamicMTOfXAndYAndSubregionHist.Y)-1, ...
-                length(ReflectedDynamicMTOfXAndYAndSubregionHist.X)-1]); % read column major json binary
-            ReflectedDynamicMTOfXAndYAndSubregionHist.DynamicMTOfZ = readBinaryData([datadir slash detector.Name '_DynamicMTOfZ'], ... 
-                (length(ReflectedDynamicMTOfXAndYAndSubregionHist.Z)-1) * (length(ReflectedDynamicMTOfXAndYAndSubregionHist.Y)-1) * ...
-                (length(ReflectedDynamicMTOfXAndYAndSubregionHist.X)-1)); 
-            ReflectedDynamicMTOfXAndYAndSubregionHist.DynamicMTOfZ = reshape(ReflectedDynamicMTOfXAndYAndSubregionHist.DynamicMTOfZ, ...            
-                [length(ReflectedDynamicMTOfXAndYAndSubregionHist.Z)-1, length(ReflectedDynamicMTOfXAndYAndSubregionHist.Y)-1,...
-                length(ReflectedDynamicMTOfXAndYAndSubregionHist.X)-1]); % read column major json binary    
-            ReflectedDynamicMTOfXAndYAndSubregionHist.SubregionCollisions = readBinaryData([datadir slash detector.Name '_SubregionCollisions'], ... 
-                (length(tempSubregionIndices) * 2)); % 2 for static vs dynamic tallies
-            ReflectedDynamicMTOfXAndYAndSubregionHist.SubregionCollisions = reshape(ReflectedDynamicMTOfXAndYAndSubregionHist.SubregionCollisions, ...            
-                [2, length(tempSubregionIndices)]); % read column major json binary    
-            if(detector.TallySecondMoment && exist([datadir slash detector.Name '_2'],'file'))
-                ReflectedDynamicMTOfXAndYAndSubregionHist.SecondMoment = readBinaryData([datadir slash detector.Name '_2'], ... 
-                (length(ReflectedDynamicMTOfXAndYAndSubregionHist.MTBins)-1) * (length(ReflectedDynamicMTOfXAndYAndSubregionHist.Y)-1) * (length(ReflectedDynamicMTOfXAndYAndSubregionHist.X)-1)); % read column major json binary
-                ReflectedDynamicMTOfXAndYAndSubregionHist.SecondMoment = reshape(ReflectedDynamicMTOfXAndYAndSubregionHist.SecondMoment, ...
-                [length(ReflectedDynamicMTOfXAndYAndSubregionHist.MTBins)-1,length(ReflectedDynamicMTOfXAndYAndSubregionHist.Y)-1,length(ReflectedDynamicMTOfXAndYAndSubregionHist.X)-1]);  
-                ReflectedDynamicMTOfXAndYAndSubregionHist.Stdev = sqrt((ReflectedDynamicMTOfXAndYAndSubregionHist.SecondMoment - (ReflectedDynamicMTOfXAndYAndSubregionHist.Mean .* ReflectedDynamicMTOfXAndYAndSubregionHist.Mean)) / (N));               
-                % depth dependent output
-                ReflectedDynamicMTOfXAndYAndSubregionHist.TotalMTOfZSecondMoment = readBinaryData([datadir slash detector.Name '_TotalMTOfZ_2'], ... 
-                (length(ReflectedDynamicMTOfXAndYAndSubregionHist.Z)-1) * (length(ReflectedDynamicMTOfXAndYAndSubregionHist.Y)-1) * (length(ReflectedDynamicMTOfXAndYAndSubregionHist.X)-1)); % read column major json binary
-                ReflectedDynamicMTOfXAndYAndSubregionHist.TotalMTOfZSecondMoment = reshape(ReflectedDynamicMTOfXAndYAndSubregionHist.TotalMTOfZSecondMoment, ...
-                [length(ReflectedDynamicMTOfXAndYAndSubregionHist.Z)-1,length(ReflectedDynamicMTOfXAndYAndSubregionHist.Y)-1,length(ReflectedDynamicMTOfXAndYAndSubregionHist.X)-1]);  
-                ReflectedDynamicMTOfXAndYAndSubregionHist.TotalMTOfZStdev = sqrt((ReflectedDynamicMTOfXAndYAndSubregionHist.TotalMTOfZSecondMoment - (ReflectedDynamicMTOfXAndYAndSubregionHist.TotalMTOfZ .* ReflectedDynamicMTOfXAndYAndSubregionHist.TotalMTOfZ)) / (N));               
-                ReflectedDynamicMTOfXAndYAndSubregionHist.DynamicMTOfZSecondMoment = readBinaryData([datadir slash detector.Name '_DynamicMTOfZ_2'], ... 
-                (length(ReflectedDynamicMTOfXAndYAndSubregionHist.Z)-1) * (length(ReflectedDynamicMTOfXAndYAndSubregionHist.Y)-1) *length(ReflectedDynamicMTOfXAndYAndSubregionHist.X)-1) % read column major json binary
-                ReflectedDynamicMTOfXAndYAndSubregionHist.DynamicMTOfZSecondMoment = reshape(ReflectedDynamicMTOfXAndYAndSubregionHist.DynamicMTOfZSecondMoment, ...
-                [length(ReflectedDynamicMTOfXAndYAndSubregionHist.Z)-1,length(ReflectedDynamicMTOfXAndYAndSubregionHist.Y)-1,length(ReflectedDynamicMTOfXAndYAndSubregionHist.X)-1]);  
-                ReflectedDynamicMTOfXAndYAndSubregionHist.DynamicMTOfZStdev = sqrt((ReflectedDynamicMTOfXAndYAndSubregionHist.DynamicMTOfZSecondMoment - (ReflectedDynamicMTOfXAndYAndSubregionHist.DynamicMTOfZ .* ReflectedDynamicMTOfXAndYAndSubregionHist.DynamicMTOfZ)) / (N));               
-            end
-            results{di}.ReflectedDynamicMTOfXAndYAndSubregionHist = ReflectedDynamicMTOfXAndYAndSubregionHist;
-        case 'ReflectedDynamicMTOfFxAndSubregionHist'
-            ReflectedDynamicMTOfFxAndSubregionHist.Name = detector.Name;
-            tempFx = detector.Fx;
-            tempMTBins = detector.MTBins;
-            tempZ = detector.Z;
-            tempFractionalMTBinsLength = detector.FractionalMTBins.Count+1; % +1 due to addition of =0,=1 bins
-            if (postProcessorResults)        
-                tempSubregionIndices = (1:1:length(databaseInputJson.TissueInput.Regions));
-                N = databaseInputJson.N;
-            else   
-                tempSubregionIndices = (1:1:length(json.TissueInput.Regions));
-                N = json.N;
-            end
-            ReflectedDynamicMTOfFxAndSubregionHist.Fx = linspace((tempFx.Start), (tempFx.Stop), (tempFx.Count));                     
-            ReflectedDynamicMTOfFxAndSubregionHist.MTBins = linspace((tempMTBins.Start), (tempMTBins.Stop), (tempMTBins.Count));
-            ReflectedDynamicMTOfFxAndSubregionHist.Z = linspace((tempZ.Start), (tempZ.Stop), (tempZ.Count));
-            ReflectedDynamicMTOfFxAndSubregionHist.Fx_Midpoints = ReflectedDynamicMTOfFxAndSubregionHist.Fx;
-            ReflectedDynamicMTOfFxAndSubregionHist.MTBins_Midpoints = (ReflectedDynamicMTOfFxAndSubregionHist.MTBins(1:end-1) + ReflectedDynamicMTOfFxAndSubregionHist.MTBins(2:end))/2;
-            ReflectedDynamicMTOfFxAndSubregionHist.Z_Midpoints = (ReflectedDynamicMTOfFxAndSubregionHist.Z(1:end-1) + ReflectedDynamicMTOfFxAndSubregionHist.Z(2:end))/2;
-            ReflectedDynamicMTOfFxAndSubregionHist.SubregionIndices = tempSubregionIndices;
-            tempData = readBinaryData([datadir slash detector.Name], ... 
-                (length(ReflectedDynamicMTOfFxAndSubregionHist.MTBins)-1)*(2*length(ReflectedDynamicMTOfFxAndSubregionHist.Fx))); 
-            % NOTE! reshape with 2x dim of var in inner loop binaryWrite
-            tempDataReshape = reshape(tempData, ...
-                [2*(length(ReflectedDynamicMTOfFxAndSubregionHist.MTBins)-1),length(ReflectedDynamicMTOfFxAndSubregionHist.Fx)]);
-            ReflectedDynamicMTOfFxAndSubregionHist.Mean = tempDataReshape(1:2:end,:) + 1i*tempDataReshape(2:2:end,:);           
-            tempData = readBinaryData([datadir slash detector.Name '_FractionalMT'], ... 
-                2* length(ReflectedDynamicMTOfFxAndSubregionHist.Fx) * (length(ReflectedDynamicMTOfFxAndSubregionHist.MTBins)-1) * ...
-                tempFractionalMTBinsLength); 
-            tempDataReshape = reshape(tempData, ...            
-                [2*tempFractionalMTBinsLength, length(ReflectedDynamicMTOfFxAndSubregionHist.MTBins)-1, length(ReflectedDynamicMTOfFxAndSubregionHist.Fx)]); % read column major json binary
-            ReflectedDynamicMTOfFxAndSubregionHist.FractionalMT = tempDataReshape(1:2:end,:,:) + 1i*tempDataReshape(2:2:end,:,:);
-            tempData = readBinaryData([datadir slash detector.Name '_TotalMTOfZ'], ... 
-                (2*length(ReflectedDynamicMTOfFxAndSubregionHist.Fx)) * (length(ReflectedDynamicMTOfFxAndSubregionHist.Z)-1)); 
-            tempDataReshape = reshape(tempData, ...            
-                [2*(length(ReflectedDynamicMTOfFxAndSubregionHist.Z)-1), length(ReflectedDynamicMTOfFxAndSubregionHist.Fx)]);  
-            ReflectedDynamicMTOfFxAndSubregionHist.TotalMTOfZ = tempDataReshape(1:2:end,:) + 1i*tempDataReshape(2:2:end,:);
-            tempData = readBinaryData([datadir slash detector.Name '_DynamicMTOfZ'], ... 
-                2* length(ReflectedDynamicMTOfFxAndSubregionHist.Fx)*(length(ReflectedDynamicMTOfFxAndSubregionHist.Z)-1)); 
-            tempDataReshape = reshape(tempData, ...            
-                [2*(length(ReflectedDynamicMTOfFxAndSubregionHist.Z)-1), length(ReflectedDynamicMTOfFxAndSubregionHist.Fx)]);
-            ReflectedDynamicMTOfFxAndSubregionHist.DynamicMTOfZ = tempDataReshape(1:2:end,:) + 1i*tempDataReshape(2:2:end,:);   
-            ReflectedDynamicMTOfFxAndSubregionHist.SubregionCollisions = readBinaryData([datadir slash detector.Name '_SubregionCollisions'], ... 
-                (length(tempSubregionIndices) * 2)); % 2 for static vs dynamic tallies
-            ReflectedDynamicMTOfFxAndSubregionHist.SubregionCollisions = reshape(ReflectedDynamicMTOfFxAndSubregionHist.SubregionCollisions, ...            
-                [2, length(tempSubregionIndices)]); % read column major json binary    
-            if(detector.TallySecondMoment && exist([datadir slash detector.Name '_2'],'file'))
-                tempData = readBinaryData([datadir slash detector.Name '_2'], ... 
-                  (length(ReflectedDynamicMTOfFxAndSubregionHist.MTBins)-1) * 2* length(ReflectedDynamicMTOfFxAndSubregionHist.Fx)); % read column major json binary
-                tempDataReshape = reshape(tempData, ...
-                  [2*(length(ReflectedDynamicMTOfFxAndSubregionHist.MTBins)-1),length(ReflectedDynamicMTOfFxAndSubregionHist.Fx)]);  
-                ReflectedDynamicMTOfFxAndSubregionHist.SecondMoment = tempDataReshape(1:2:end,:) + 1i*tempDataReshape(2:2:end,:);
-                ReflectedDynamicMTOfFxAndSubregionHist.Stdev = sqrt((abs(ReflectedDynamicMTOfFxAndSubregionHist.SecondMoment) - ...
-                    (abs(ReflectedDynamicMTOfFxAndSubregionHist.Mean) .* abs(ReflectedDynamicMTOfFxAndSubregionHist.Mean))) / (N));               
-                % depth dependent output
-                tempData = readBinaryData([datadir slash detector.Name '_TotalMTOfZ_2'], ... 
-                  (length(ReflectedDynamicMTOfFxAndSubregionHist.Z)-1) * 2 * length(ReflectedDynamicMTOfFxAndSubregionHist.Fx)); % read column major json binary
-                tempDataReshape = reshape(tempData, ...
-                  [2*(length(ReflectedDynamicMTOfFxAndSubregionHist.Z)-1),length(ReflectedDynamicMTOfFxAndSubregionHist.Fx)]); 
-                ReflectedDynamicMTOfFxAndSubregionHist.TotalMTOfZSecondMoment = tempDataReshape(1:2:end,:) + 1i*tempDataReshape(2:2:end,:);
-                ReflectedDynamicMTOfFxAndSubregionHist.TotalMTOfZStdev = sqrt((abs(ReflectedDynamicMTOfFxAndSubregionHist.TotalMTOfZSecondMoment) - ...
-                    (abs(ReflectedDynamicMTOfFxAndSubregionHist.TotalMTOfZ) .* abs(ReflectedDynamicMTOfFxAndSubregionHist.TotalMTOfZ))) / (N));               
-                tempData = readBinaryData([datadir slash detector.Name '_DynamicMTOfZ_2'], ... 
-                  (length(ReflectedDynamicMTOfFxAndSubregionHist.Z)-1) * 2*length(ReflectedDynamicMTOfFxAndSubregionHist.Fx)); % read column major json binary
-                tempDataReshape = reshape(tempData, ...
-                  [2*(length(ReflectedDynamicMTOfFxAndSubregionHist.Z)-1),length(ReflectedDynamicMTOfFxAndSubregionHist.Fx)]);  
-                ReflectedDynamicMTOfFxAndSubregionHist.DynamicMTOfZSecondMoment = tempDataReshape(1:2:end,:) + 1i*tempDataReshape(2:2:end,:);
-                ReflectedDynamicMTOfFxAndSubregionHist.DynamicMTOfZStdev = sqrt((ReflectedDynamicMTOfFxAndSubregionHist.DynamicMTOfZSecondMoment - (ReflectedDynamicMTOfFxAndSubregionHist.DynamicMTOfZ .* ReflectedDynamicMTOfFxAndSubregionHist.DynamicMTOfZ)) / (N));               
-            end
-            results{di}.ReflectedDynamicMTOfFxAndSubregionHist = ReflectedDynamicMTOfFxAndSubregionHist;
-        case 'TransmittedDynamicMTOfRhoAndSubregionHist'
-            TransmittedDynamicMTOfRhoAndSubregionHist.Name = detector.Name;
-            tempRho = detector.Rho;
-            tempZ = detector.Z;
-            tempMTBins = detector.MTBins;
-            tempFractionalMTBinsLength = detector.FractionalMTBins.Count+1; % +1 due to addition of =0,=1 bins
-            if (postProcessorResults)        
-                tempSubregionIndices = (1:1:length(databaseInputJson.TissueInput.Regions));
-                N = databaseInputJson.N;
-            else   
-                tempSubregionIndices = (1:1:length(json.TissueInput.Regions));
-                N = json.N;
-            end
-            TransmittedDynamicMTOfRhoAndSubregionHist.Rho = linspace((tempRho.Start), (tempRho.Stop), (tempRho.Count));                     
-            TransmittedDynamicMTOfRhoAndSubregionHist.MTBins = linspace((tempMTBins.Start), (tempMTBins.Stop), (tempMTBins.Count));
-            TransmittedDynamicMTOfRhoAndSubregionHist.Z = linspace((tempZ.Start), (tempZ.Stop), (tempZ.Count));
-            TransmittedDynamicMTOfRhoAndSubregionHist.Rho_Midpoints = (TransmittedDynamicMTOfRhoAndSubregionHist.Rho(1:end-1) + TransmittedDynamicMTOfRhoAndSubregionHist.Rho(2:end))/2;
-            TransmittedDynamicMTOfRhoAndSubregionHist.MTBins_Midpoints = (TransmittedDynamicMTOfRhoAndSubregionHist.MTBins(1:end-1) + TransmittedDynamicMTOfRhoAndSubregionHist.MTBins(2:end))/2;
-            TransmittedDynamicMTOfRhoAndSubregionHist.Z_Midpoints = (TransmittedDynamicMTOfRhoAndSubregionHist.Z(1:end-1) + ReflectedDynamicMTOfRhoAndSubregionHist.Z(2:end))/2;
-            TransmittedDynamicMTOfRhoAndSubregionHist.SubregionIndices = tempSubregionIndices;
-            TransmittedDynamicMTOfRhoAndSubregionHist.Mean = readBinaryData([datadir slash detector.Name], ... 
-                (length(TransmittedDynamicMTOfRhoAndSubregionHist.MTBins)-1) * (length(TransmittedDynamicMTOfRhoAndSubregionHist.Rho)-1));  
-            TransmittedDynamicMTOfRhoAndSubregionHist.Mean = reshape(TransmittedDynamicMTOfRhoAndSubregionHist.Mean, ...
-                [length(TransmittedDynamicMTOfRhoAndSubregionHist.MTBins)-1,length(TransmittedDynamicMTOfRhoAndSubregionHist.Rho)-1]);  % read column major json binary          
-            TransmittedDynamicMTOfRhoAndSubregionHist.FractionalMT = readBinaryData([datadir slash detector.Name '_FractionalMT'], ... 
-                (length(TransmittedDynamicMTOfRhoAndSubregionHist.Rho)-1) * (length(TransmittedDynamicMTOfRhoAndSubregionHist.MTBins)-1) * ...
-                (tempFractionalMTBinsLength)); 
-            TransmittedDynamicMTOfRhoAndSubregionHist.FractionalMT = reshape(TransmittedDynamicMTOfRhoAndSubregionHist.FractionalMT, ...            
-                [tempFractionalMTBinsLength, length(TransmittedDynamicMTOfRhoAndSubregionHist.MTBins)-1, length(TransmittedDynamicMTOfRhoAndSubregionHist.Rho)-1]); % read column major json binary
-            TransmittedDynamicMTOfRhoAndSubregionHist.TotalMTOfZ = readBinaryData([datadir slash detector.Name '_TotalMTOfZ'], ... 
-                (length(TransmittedDynamicMTOfRhoAndSubregionHist.Rho)-1) * (length(TransmittedDynamicMTOfRhoAndSubregionHist.Z)-1)); 
-            TransmittedDynamicMTOfRhoAndSubregionHist.TotalMTOfZ = reshape(TransmittedDynamicMTOfRhoAndSubregionHist.TotalMTOfZ, ...            
-                [length(TransmittedDynamicMTOfRhoAndSubregionHist.Z)-1, length(TransmittedDynamicMTOfRhoAndSubregionHist.Rho)-1]); % read column major json binary
-            TransmittedDynamicMTOfRhoAndSubregionHist.DynamicMTOfZ = readBinaryData([datadir slash detector.Name '_DynamicMTOfZ'], ... 
-                (length(TransmittedDynamicMTOfRhoAndSubregionHist.Rho)-1) * (length(TransmittedDynamicMTOfRhoAndSubregionHist.Z)-1)); 
-            TransmittedDynamicMTOfRhoAndSubregionHist.DynamicMTOfZ = reshape(TransmittedDynamicMTOfRhoAndSubregionHist.DynamicMTOfZ, ...            
-                [length(TransmittedDynamicMTOfRhoAndSubregionHist.Z)-1, length(TransmittedDynamicMTOfRhoAndSubregionHist.Rho)-1]); % read column major json binary    
-            TransmittedDynamicMTOfRhoAndSubregionHist.SubregionCollisions = readBinaryData([datadir slash detector.Name '_SubregionCollisions'], ... 
-                (length(tempSubregionIndices) * 2)); % 2 for static vs dynamic tallies
-            TransmittedDynamicMTOfRhoAndSubregionHist.SubregionCollisions = reshape(TransmittedDynamicMTOfRhoAndSubregionHist.SubregionCollisions, ...            
-                [2, length(tempSubregionIndices)]); % read column major json binary    
-            if(detector.TallySecondMoment && exist([datadir slash detector.Name '_2'],'file'))
-                TransmittedDynamicMTOfRhoAndSubregionHist.SecondMoment = readBinaryData([datadir slash detector.Name '_2'], ... 
-                (length(TransmittedDynamicMTOfRhoAndSubregionHist.MTBins)-1) * (length(TransmittedDynamicMTOfRhoAndSubregionHist.Rho)-1)); % read column major json binary
-                TransmittedDynamicMTOfRhoAndSubregionHist.SecondMoment = reshape(TransmittedDynamicMTOfRhoAndSubregionHist.SecondMoment, ...
-                [length(TransmittedDynamicMTOfRhoAndSubregionHist.MTBins)-1,length(TransmittedDynamicMTOfRhoAndSubregionHist.Rho)-1]);  
-                TransmittedDynamicMTOfRhoAndSubregionHist.Stdev = sqrt((TransmittedDynamicMTOfRhoAndSubregionHist.SecondMoment - (TransmittedDynamicMTOfRhoAndSubregionHist.Mean .* TransmittedDynamicMTOfRhoAndSubregionHist.Mean)) / (N));               
-                % depth dependent output
-                TransmittedDynamicMTOfRhoAndSubregionHist.TotalMTOfZSecondMoment = readBinaryData([datadir slash detector.Name '_TotalMTOfZ_2'], ... 
-                (length(TransmittedDynamicMTOfRhoAndSubregionHist.Z)-1) * (length(TransmittedDynamicMTOfRhoAndSubregionHist.Rho)-1)); % read column major json binary
-                TransmittedDynamicMTOfRhoAndSubregionHist.TotalMTOfZSecondMoment = reshape(TransmittedDynamicMTOfRhoAndSubregionHist.TotalMTOfZSecondMoment, ...
-                [length(TransmittedDynamicMTOfRhoAndSubregionHist.Z)-1,length(TransmittedDynamicMTOfRhoAndSubregionHist.Rho)-1]);  
-                TransmittedDynamicMTOfRhoAndSubregionHist.TotalMTOfZStdev = sqrt((TransmittedDynamicMTOfRhoAndSubregionHist.TotalMTOfZSecondMoment - (TransmittedDynamicMTOfRhoAndSubregionHist.TotalMTOfZ .* TransmittedDynamicMTOfRhoAndSubregionHist.TotalMTOfZ)) / (N));               
-                TransmittedDynamicMTOfRhoAndSubregionHist.DynamicMTOfZSecondMoment = readBinaryData([datadir slash detector.Name '_DynamicMTOfZ_2'], ... 
-                (length(TransmittedDynamicMTOfRhoAndSubregionHist.Z)-1) * (length(TransmittedDynamicMTOfRhoAndSubregionHist.Rho)-1)); % read column major json binary
-                TransmittedDynamicMTOfRhoAndSubregionHist.DynamicMTOfZSecondMoment = reshape(TransmittedDynamicMTOfRhoAndSubregionHist.DynamicMTOfZSecondMoment, ...
-                [length(TransmittedDynamicMTOfRhoAndSubregionHist.Z)-1,length(TransmittedDynamicMTOfRhoAndSubregionHist.Rho)-1]);  
-                TransmittedDynamicMTOfRhoAndSubregionHist.DynamicMTOfZStdev = sqrt((TransmittedDynamicMTOfRhoAndSubregionHist.DynamicMTOfZSecondMoment - (TransmittedDynamicMTOfRhoAndSubregionHist.DynamicMTOfZ .* TransmittedDynamicMTOfRhoAndSubregionHist.DynamicMTOfZ)) / (N));               
-            end
-            results{di}.TransmittedDynamicMTOfRhoAndSubregionHist = TransmittedDynamicMTOfRhoAndSubregionHist;
-        case 'TransmittedDynamicMTOfXAndYAndSubregionHist'
-            TransmittedDynamicMTOfXAndYAndSubregionHist.Name = detector.Name;
-            tempX = detector.X;
-            tempY = detector.Y;
-            tempZ = detector.Z;
-            tempMTBins = detector.MTBins;
-            tempFractionalMTBinsLength = detector.FractionalMTBins.Count+1; % +1 due to addition of =0,=1 bins
-            if (postProcessorResults)        
-                tempSubregionIndices = (1:1:length(databaseInputJson.TissueInput.Regions));
-                N = databaseInputJson.N;
-            else   
-                tempSubregionIndices = (1:1:length(json.TissueInput.Regions));
-                N = json.N;
-            end
-            TransmittedDynamicMTOfXAndYAndSubregionHist.X = linspace((tempX.Start), (tempX.Stop), (tempX.Count));
-            TransmittedDynamicMTOfXAndYAndSubregionHist.Y = linspace((tempY.Start), (tempY.Stop), (tempY.Count));
-            TransmittedDynamicMTOfXAndYAndSubregionHist.MTBins = linspace((tempMTBins.Start), (tempMTBins.Stop), (tempMTBins.Count));
-            TransmittedDynamicMTOfXAndYAndSubregionHist.Z = linspace((tempZ.Start), (tempZ.Stop), (tempZ.Count));
-            TransmittedDynamicMTOfXAndYAndSubregionHist.X_Midpoints = (TransmittedDynamicMTOfXAndYAndSubregionHist.X(1:end-1) + TransmittedDynamicMTOfXAndYAndSubregionHist.X(2:end))/2;
-            TransmittedDynamicMTOfXAndYAndSubregionHist.Y_Midpoints = (TransmittedDynamicMTOfXAndYAndSubregionHist.Y(1:end-1) + TransmittedDynamicMTOfXAndYAndSubregionHist.Y(2:end))/2;
-            TransmittedDynamicMTOfXAndYAndSubregionHist.MTBins_Midpoints = (TransmittedDynamicMTOfXAndYAndSubregionHist.MTBins(1:end-1) + TransmittedDynamicMTOfXAndYAndSubregionHist.MTBins(2:end))/2;
-            TransmittedDynamicMTOfXAndYAndSubregionHist.Z_Midpoints = (TransmittedDynamicMTOfXAndYAndSubregionHist.Z(1:end-1) + ReflectedDynamicMTOfRhoAndSubregionHist.Z(2:end))/2;
-            TransmittedDynamicMTOfXAndYAndSubregionHist.SubregionIndices = tempSubregionIndices;
-            TransmittedDynamicMTOfXAndYAndSubregionHist.Mean = readBinaryData([datadir slash detector.Name], ... 
-                (length(TransmittedDynamicMTOfXAndYAndSubregionHist.MTBins)-1) * (length(TransmittedDynamicMTOfXAndYAndSubregionHist.Y)-1) * (length(TransmittedDynamicMTOfXAndYAndSubregionHist.X)-1));  
-            TransmittedDynamicMTOfXAndYAndSubregionHist.Mean = reshape(TransmittedDynamicMTOfXAndYAndSubregionHist.Mean, ...
-                [length(TransmittedDynamicMTOfXAndYAndSubregionHist.MTBins)-1,length(TransmittedDynamicMTOfXAndYAndSubregionHist.Y)-1,length(TransmittedDynamicMTOfXAndYAndSubregionHist.X)-1]);  % read column major json binary          
-            TransmittedDynamicMTOfXAndYAndSubregionHist.FractionalMT = readBinaryData([datadir slash detector.Name '_FractionalMT'], ... 
-                (length(TransmittedDynamicMTOfXAndYAndSubregionHist.X)-1) * (length(TransmittedDynamicMTOfXAndYAndSubregionHist.Y)-1) * (length(TransmittedDynamicMTOfXAndYAndSubregionHist.MTBins)-1) * ...
-                (tempFractionalMTBinsLength)); 
-            TransmittedDynamicMTOfXAndYAndSubregionHist.FractionalMT = reshape(TransmittedDynamicMTOfXAndYAndSubregionHist.FractionalMT, ...            
-                [tempFractionalMTBinsLength, length(TransmittedDynamicMTOfXAndYAndSubregionHist.MTBins)-1, length(TransmittedDynamicMTOfXAndYAndSubregionHist.Y)-1, length(TransmittedDynamicMTOfXAndYAndSubregionHist.X)-1]); % read column major json binary
-            TransmittedDynamicMTOfXAndYAndSubregionHist.TotalMTOfZ = readBinaryData([datadir slash detector.Name '_TotalMTOfZ'], ... 
-                (length(TransmittedDynamicMTOfXAndYAndSubregionHist.Z)-1) * (length(TransmittedDynamicMTOfXAndYAndSubregionHist.Y)-1) * ...
-                (length(TransmittedDynamicMTOfXAndYAndSubregionHist.X)-1)); 
-            TransmittedDynamicMTOfXAndYAndSubregionHist.TotalMTOfZ = reshape(TransmittedDynamicMTOfXAndYAndSubregionHist.TotalMTOfZ, ...            
-                [length(TransmittedDynamicMTOfXAndYAndSubregionHist.Z)-1, length(TransmittedDynamicMTOfXAndYAndSubregionHist.Y)-1, ...
-                length(TransmittedDynamicMTOfXAndYAndSubregionHist.X)-1]); % read column major json binary
-            TransmittedDynamicMTOfXAndYAndSubregionHist.DynamicMTOfZ = readBinaryData([datadir slash detector.Name '_DynamicMTOfZ'], ... 
-                (length(TransmittedDynamicMTOfXAndYAndSubregionHist.Z)-1) * (length(TransmittedDynamicMTOfXAndYAndSubregionHist.Y)-1) * ...
-                (length(TransmittedDynamicMTOfXAndYAndSubregionHist.X)-1)); 
-            TransmittedDynamicMTOfXAndYAndSubregionHist.DynamicMTOfZ = reshape(TransmittedDynamicMTOfXAndYAndSubregionHist.DynamicMTOfZ, ...            
-                [length(TransmittedDynamicMTOfXAndYAndSubregionHist.Z)-1, length(TransmittedDynamicMTOfXAndYAndSubregionHist.Y)-1,...
-                length(TransmittedDynamicMTOfXAndYAndSubregionHist.X)-1]); % read column major json binary    
-            TransmittedDynamicMTOfXAndYAndSubregionHist.SubregionCollisions = readBinaryData([datadir slash detector.Name '_SubregionCollisions'], ... 
-                (length(tempSubregionIndices) * 2)); % 2 for static vs dynamic tallies
-            TransmittedDynamicMTOfXAndYAndSubregionHist.SubregionCollisions = reshape(TransmittedDynamicMTOfXAndYAndSubregionHist.SubregionCollisions, ...            
-                [2, length(tempSubregionIndices)]); % read column major json binary    
-            if(detector.TallySecondMoment && exist([datadir slash detector.Name '_2'],'file'))
-                TransmittedDynamicMTOfXAndYAndSubregionHist.SecondMoment = readBinaryData([datadir slash detector.Name '_2'], ... 
-                (length(TransmittedDynamicMTOfXAndYAndSubregionHist.MTBins)-1) * (length(TransmittedDynamicMTOfXAndYAndSubregionHist.Y)-1) * (length(TransmittedDynamicMTOfXAndYAndSubregionHist.X)-1)); % read column major json binary
-                TransmittedDynamicMTOfXAndYAndSubregionHist.SecondMoment = reshape(TransmittedDynamicMTOfXAndYAndSubregionHist.SecondMoment, ...
-                [length(TransmittedDynamicMTOfXAndYAndSubregionHist.MTBins)-1,length(TransmittedDynamicMTOfXAndYAndSubregionHist.Y)-1,length(TransmittedDynamicMTOfXAndYAndSubregionHist.X)-1]);  
-                TransmittedDynamicMTOfXAndYAndSubregionHist.Stdev = sqrt((TransmittedDynamicMTOfXAndYAndSubregionHist.SecondMoment - (TransmittedDynamicMTOfXAndYAndSubregionHist.Mean .* TransmittedDynamicMTOfXAndYAndSubregionHist.Mean)) / (N));               
-                % depth dependent output
-                TransmittedDynamicMTOfXAndYAndSubregionHist.TotalMTOfZSecondMoment = readBinaryData([datadir slash detector.Name '_TotalMTOfZ_2'], ... 
-                (length(TransmittedDynamicMTOfXAndYAndSubregionHist.Z)-1) * (length(TransmittedDynamicMTOfXAndYAndSubregionHist.Y)-1) * (length(TransmittedDynamicMTOfXAndYAndSubregionHist.X)-1)); % read column major json binary
-                TransmittedDynamicMTOfXAndYAndSubregionHist.TotalMTOfZSecondMoment = reshape(TransmittedDynamicMTOfXAndYAndSubregionHist.TotalMTOfZSecondMoment, ...
-                [length(TransmittedDynamicMTOfXAndYAndSubregionHist.Z)-1,length(TransmittedDynamicMTOfXAndYAndSubregionHist.Y)-1,length(TransmittedDynamicMTOfXAndYAndSubregionHist.X)-1]);  
-                TransmittedDynamicMTOfXAndYAndSubregionHist.TotalMTOfZStdev = sqrt((TransmittedDynamicMTOfXAndYAndSubregionHist.TotalMTOfZSecondMoment - (TransmittedDynamicMTOfXAndYAndSubregionHist.TotalMTOfZ .* TransmittedDynamicMTOfXAndYAndSubregionHist.TotalMTOfZ)) / (N));               
-                TransmittedDynamicMTOfXAndYAndSubregionHist.DynamicMTOfZSecondMoment = readBinaryData([datadir slash detector.Name '_DynamicMTOfZ_2'], ... 
-                (length(TransmittedDynamicMTOfXAndYAndSubregionHist.Z)-1) * (length(TransmittedDynamicMTOfXAndYAndSubregionHist.Y)-1) *length(TransmittedDynamicMTOfXAndYAndSubregionHist.X)-1) % read column major json binary
-                TransmittedDynamicMTOfXAndYAndSubregionHist.DynamicMTOfZSecondMoment = reshape(TransmittedDynamicMTOfXAndYAndSubregionHist.DynamicMTOfZSecondMoment, ...
-                [length(TransmittedDynamicMTOfXAndYAndSubregionHist.Z)-1,length(TransmittedDynamicMTOfXAndYAndSubregionHist.Y)-1,length(TransmittedDynamicMTOfXAndYAndSubregionHist.X)-1]);  
-                TransmittedDynamicMTOfXAndYAndSubregionHist.DynamicMTOfZStdev = sqrt((TransmittedDynamicMTOfXAndYAndSubregionHist.DynamicMTOfZSecondMoment - (TransmittedDynamicMTOfXAndYAndSubregionHist.DynamicMTOfZ .* TransmittedDynamicMTOfXAndYAndSubregionHist.DynamicMTOfZ)) / (N));               
-            end
-            results{di}.TransmittedDynamicMTOfXAndYAndSubregionHist = TransmittedDynamicMTOfXAndYAndSubregionHist;
-        case 'TransmittedDynamicMTOfFxAndSubregionHist'
-            TransmittedDynamicMTOfFxAndSubregionHist.Name = detector.Name;
-            tempFx = detector.Fx;
-            tempMTBins = detector.MTBins;
-            tempZ = detector.Z;
-            tempFractionalMTBinsLength = detector.FractionalMTBins.Count+1; % +1 due to addition of =0,=1 bins
-            if (postProcessorResults)        
-                tempSubregionIndices = (1:1:length(databaseInputJson.TissueInput.Regions));
-                N = databaseInputJson.N;
-            else   
-                tempSubregionIndices = (1:1:length(json.TissueInput.Regions));
-                N = json.N;
-            end
-            TransmittedDynamicMTOfFxAndSubregionHist.Fx = linspace((tempFx.Start), (tempFx.Stop), (tempFx.Count));                     
-            TransmittedDynamicMTOfFxAndSubregionHist.MTBins = linspace((tempMTBins.Start), (tempMTBins.Stop), (tempMTBins.Count));
-            TransmittedDynamicMTOfFxAndSubregionHist.Z = linspace((tempZ.Start), (tempZ.Stop), (tempZ.Count));
-            TransmittedDynamicMTOfFxAndSubregionHist.Fx_Midpoints = TransmittedDynamicMTOfFxAndSubregionHist.Fx;
-            TransmittedDynamicMTOfFxAndSubregionHist.MTBins_Midpoints = (TransmittedDynamicMTOfFxAndSubregionHist.MTBins(1:end-1) + TransmittedDynamicMTOfFxAndSubregionHist.MTBins(2:end))/2;
-            TransmittedDynamicMTOfFxAndSubregionHist.Z_Midpoints = (TransmittedDynamicMTOfFxAndSubregionHist.Z(1:end-1) + TransmittedDynamicMTOfFxAndSubregionHist.Z(2:end))/2;
-            TransmittedDynamicMTOfFxAndSubregionHist.SubregionIndices = tempSubregionIndices;
-            tempData = readBinaryData([datadir slash detector.Name], ... 
-                (length(TransmittedDynamicMTOfFxAndSubregionHist.MTBins)-1) * 2*length(TransmittedDynamicMTOfFxAndSubregionHist.Fx));  
-            tempDataReshape = reshape(tempData, ...
-                [2*(length(TransmittedDynamicMTOfFxAndSubregionHist.MTBins)-1),length(TransmittedDynamicMTOfFxAndSubregionHist.Fx)]);  % read column major json binary          
-            TransmittedDynamicMTOfFxAndSubregionHist.Mean = tempDataReshape(1:2:end,:,:) + 1i*tempDataReshape(2:2:end,:,:);
-            tempData = readBinaryData([datadir slash detector.Name '_FractionalMT'], ... 
-                2*length(TransmittedDynamicMTOfFxAndSubregionHist.Fx) * (length(TransmittedDynamicMTOfFxAndSubregionHist.MTBins)-1) * ...
-                (tempFractionalMTBinsLength)); 
-            tempDataReshape = reshape(tempData, ...            
-                [2*tempFractionalMTBinsLength, length(TransmittedDynamicMTOfFxAndSubregionHist.MTBins)-1, length(TransmittedDynamicMTOfFxAndSubregionHist.Fx)]); % read column major json binary
-            TransmittedDynamicMTOfFxAndSubregionHist.FractionalMT = tempDataReshape(1:2:end,:,:) + 1i*tempDataReshape(2:2:end,:,:);
-            tempData = readBinaryData([datadir slash detector.Name '_TotalMTOfZ'], ... 
-                2*length(TransmittedDynamicMTOfFxAndSubregionHist.Fx) * (length(TransmittedDynamicMTOfFxAndSubregionHist.Z)-1)); 
-            tempDataReshape = reshape(tempData, ...            
-                [2*(length(TransmittedDynamicMTOfFxAndSubregionHist.Z)-1), length(TransmittedDynamicMTOfFxAndSubregionHist.Fx)]); % read column major json binary
-            TransmittedDynamicMTOfFxAndSubregionHist.TotalMTOfZ = tempDataReshape(1:2:end,:) + 1i*tempDataReshape(2:2:end,:);
-            tempData = readBinaryData([datadir slash detector.Name '_DynamicMTOfZ'], ... 
-                2*length(TransmittedDynamicMTOfFxAndSubregionHist.Fx) * (length(TransmittedDynamicMTOfFxAndSubregionHist.Z)-1)); 
-            tempDataReshape = reshape(tempData, ...            
-                [2*(length(TransmittedDynamicMTOfFxAndSubregionHist.Z)-1), length(TransmittedDynamicMTOfFxAndSubregionHist.Fx)]); % read column major json binary    
-            TransmittedDynamicMTOfFxAndSubregionHist.DynamicMTOfZ = tempDataReshape(1:2:end,:) + 1i*tempDataReshape(2:2:end,:);
-            TransmittedDynamicMTOfFxAndSubregionHist.SubregionCollisions = readBinaryData([datadir slash detector.Name '_SubregionCollisions'], ... 
-                (length(tempSubregionIndices) * 2)); % 2 for static vs dynamic tallies
-            TransmittedDynamicMTOfFxAndSubregionHist.SubregionCollisions = reshape(TransmittedDynamicMTOfFxAndSubregionHist.SubregionCollisions, ...            
-                [2, length(tempSubregionIndices)]); % read column major json binary    
-            if(detector.TallySecondMoment && exist([datadir slash detector.Name '_2'],'file'))
-                tempData = readBinaryData([datadir slash detector.Name '_2'], ... 
-                  (length(TransmittedDynamicMTOfFxAndSubregionHist.MTBins)-1) * 2*length(TransmittedDynamicMTOfFxAndSubregionHist.Fx)); % read column major json binary
-                tempDataReshape = reshape(tempData, ...
-                  [2*(length(TransmittedDynamicMTOfFxAndSubregionHist.MTBins)-1),length(TransmittedDynamicMTOfFxAndSubregionHist.Fx)]);  
-                TransmittedDynamicMTOfFxAndSubregionHist.SecondMoment = tempDataReshape(1:2:end,:) + 1i*tempDataReshape(2:2:end,:);    
-                TransmittedDynamicMTOfFxAndSubregionHist.Stdev = sqrt((abs(TransmittedDynamicMTOfFxAndSubregionHist.SecondMoment) - ...
-                    (abs(TransmittedDynamicMTOfFxAndSubregionHist.Mean) .* abs(TransmittedDynamicMTOfFxAndSubregionHist.Mean))) / (N));               
-                % depth dependent output
-                tempData = readBinaryData([datadir slash detector.Name '_TotalMTOfZ_2'], ... 
-                  (length(TransmittedDynamicMTOfFxAndSubregionHist.Z)-1) * 2*length(TransmittedDynamicMTOfFxAndSubregionHist.Fx)); % read column major json binary
-                tempDataReshape = reshape(tempData, ...
-                  [2*(length(TransmittedDynamicMTOfFxAndSubregionHist.Z)-1),length(TransmittedDynamicMTOfFxAndSubregionHist.Fx)]);  
-                TransmittedDynamicMTOfFxAndSubregionHist.TotalMTOfZSecondMoment = tempDataReshape(1:2:end,:) + 1i*tempDataReshape(2:2:end,:);   
-                TransmittedDynamicMTOfFxAndSubregionHist.TotalMTOfZStdev = sqrt((abs(TransmittedDynamicMTOfFxAndSubregionHist.TotalMTOfZSecondMoment) - ...
-                    (abs(TransmittedDynamicMTOfFxAndSubregionHist.TotalMTOfZ) .* abs(TransmittedDynamicMTOfFxAndSubregionHist.TotalMTOfZ))) / (N));               
-                tempData = readBinaryData([datadir slash detector.Name '_DynamicMTOfZ_2'], ... 
-                  (length(TransmittedDynamicMTOfFxAndSubregionHist.Z)-1) * 2*length(TransmittedDynamicMTOfFxAndSubregionHist.Fx)); % read column major json binary
-                tempDataReshape = reshape(tempData, ...
-                  [2*(length(TransmittedDynamicMTOfFxAndSubregionHist.Z)-1),length(TransmittedDynamicMTOfFxAndSubregionHist.Fx)]);  
-                TransmittedDynamicMTOfFxAndSubregionHist.DynamicMTOfZSecondMoment = tempDataReshape(1:2:end,:) + 1i*tempDataReshape(2:2:end,:);    
-                TransmittedDynamicMTOfFxAndSubregionHist.DynamicMTOfZStdev = sqrt((abs(TransmittedDynamicMTOfFxAndSubregionHist.DynamicMTOfZSecondMoment) - ...
-                  (abs(TransmittedDynamicMTOfFxAndSubregionHist.DynamicMTOfZ) .* abs(TransmittedDynamicMTOfFxAndSubregionHist.DynamicMTOfZ))) / (N));               
-            end
-            results{di}.TransmittedDynamicMTOfFxAndSubregionHist = TransmittedDynamicMTOfFxAndSubregionHist;
-        case 'ReflectedTimeOfRhoAndSubregionHist'
-            ReflectedTimeOfRhoAndSubregionHist.Name = detector.Name;
-            tempRho = detector.Rho;
-            tempTime = detector.Time;
-            if (postProcessorResults)        
-                tempSubregionIndices = (1:1:length(databaseInputJson.TissueInput.Regions));
-                N = databaseInputJson.N;
-            else   
-                tempSubregionIndices = (1:1:length(json.TissueInput.Regions));
-                N = json.N;
-            end
-            ReflectedTimeOfRhoAndSubregionHist.Rho = linspace((tempRho.Start), (tempRho.Stop), (tempRho.Count));                     
-            ReflectedTimeOfRhoAndSubregionHist.Time = linspace((tempTime.Start), (tempTime.Stop), (tempTime.Count));
-            ReflectedTimeOfRhoAndSubregionHist.SubregionIndices = tempSubregionIndices;
-            ReflectedTimeOfRhoAndSubregionHist.Rho_Midpoints = (ReflectedTimeOfRhoAndSubregionHist.Rho(1:end-1) + ReflectedTimeOfRhoAndSubregionHist.Rho(2:end))/2;
-            ReflectedTimeOfRhoAndSubregionHist.Time_Midpoints = (ReflectedTimeOfRhoAndSubregionHist.Time(1:end-1) + ReflectedTimeOfRhoAndSubregionHist.Time(2:end))/2;
-            ReflectedTimeOfRhoAndSubregionHist.Mean = readBinaryData([datadir slash detector.Name], ... 
-                (length(ReflectedTimeOfRhoAndSubregionHist.Rho)-1) * (length(tempSubregionIndices)) * (length(ReflectedTimeOfRhoAndSubregionHist.Time)-1));
-            ReflectedTimeOfRhoAndSubregionHist.Mean = reshape(ReflectedTimeOfRhoAndSubregionHist.Mean, ...
-                [length(ReflectedTimeOfRhoAndSubregionHist.Time)-1,length(tempSubregionIndices),length(ReflectedTimeOfRhoAndSubregionHist.Rho)-1]); % column major json binary
-            ReflectedTimeOfRhoAndSubregionHist.FractionalTime = readBinaryData([datadir slash detector.Name '_FractionalTime'], ... 
-                [length(tempSubregionIndices), length(ReflectedTimeOfRhoAndSubregionHist.Rho)-1]);
-            if(detector.TallySecondMoment && exist([datadir slash detector.Name '_2'],'file'))
-                ReflectedTimeOfRhoAndSubregionHist.SecondMoment = readBinaryData([datadir slash detector.Name '_2'], ... 
-                [(length(ReflectedTimeOfRhoAndSubregionHist.Rho)-1) * (length(tempSubregionIndices)) * (length(ReflectedTimeOfRhoAndSubregionHist.Time)-1)]); 
-                ReflectedTimeOfRhoAndSubregionHist.SecondMoment = reshape(ReflectedTimeOfRhoAndSubregionHist.SecondMoment, ...
-                [length(ReflectedTimeOfRhoAndSubregionHist.Time)-1,length(tempSubregionIndices),length(ReflectedTimeOfRhoAndSubregionHist.Rho)-1]);  % column major json binary
-                ReflectedTimeOfRhoAndSubregionHist.Stdev = sqrt((ReflectedTimeOfRhoAndSubregionHist.SecondMoment - (ReflectedTimeOfRhoAndSubregionHist.Mean .* ReflectedTimeOfRhoAndSubregionHist.Mean)) / (N));               
-            end
-            results{di}.ReflectedTimeOfRhoAndSubregionHist = ReflectedTimeOfRhoAndSubregionHist;
-      case 'pMCROfRho'
-            pMCROfRho.Name = detector.Name;
-            tempRho = detector.Rho;
-            pMCROfRho.Rho = linspace((tempRho.Start), (tempRho.Stop), (tempRho.Count));
-            pMCROfRho.Rho_Midpoints = (pMCROfRho.Rho(1:end-1) + pMCROfRho.Rho(2:end))/2;
-            pMCROfRho.Mean = readBinaryData([datadir slash detector.Name],length(pMCROfRho.Rho)-1);              
-            if(detector.TallySecondMoment && exist([datadir slash detector.Name '_2'],'file'))
-                pMCROfRho.SecondMoment = readBinaryData([datadir slash detector.Name '_2'],length(pMCROfRho.Rho)-1);
-                pMCROfRho.Stdev = sqrt((pMCROfRho.SecondMoment - (pMCROfRho.Mean .* pMCROfRho.Mean)) / (databaseInputJson.N));
-            end
-            results{di}.pMCROfRho = pMCROfRho;
-      case 'dMCdROfRhodMua'
-            dMCdROfRhodMua.Name = detector.Name;
-            tempRho = detector.Rho;
-            dMCdROfRhodMua.Rho = linspace((tempRho.Start), (tempRho.Stop), (tempRho.Count));
-            dMCdROfRhodMua.Rho_Midpoints = (dMCdROfRhodMua.Rho(1:end-1) + dMCdROfRhodMua.Rho(2:end))/2;
-            dMCdROfRhodMua.Mean = readBinaryData([datadir slash detector.Name],length(dMCdROfRhodMua.Rho)-1);              
-            if(detector.TallySecondMoment && exist([datadir slash detector.Name '_2'],'file'))
-                dMCdROfRhodMua.SecondMoment = readBinaryData([datadir slash detector.Name '_2'],length(dMCdROfRhodMua.Rho)-1);
-                dMCROfRhodMua.Stdev = sqrt((dMCdROfRhodMua.SecondMoment - (dMCdROfRhodMua.Mean .* dMCdROfRhodMua.Mean)) / (databaseInputJson.N));
-            end
-            results{di}.dMCdROfRhodMua = dMCdROfRhodMua;
-      case 'dMCdROfRhodMus'
-            dMCdROfRhodMus.Name = detector.Name;
-            tempRho = detector.Rho;
-            dMCdROfRhodMus.Rho = linspace((tempRho.Start), (tempRho.Stop), (tempRho.Count));
-            dMCdROfRhodMus.Rho_Midpoints = (dMCdROfRhodMus.Rho(1:end-1) + dMCdROfRhodMus.Rho(2:end))/2;
-            dMCdROfRhodMus.Mean = readBinaryData([datadir slash detector.Name],length(dMCdROfRhodMus.Rho)-1);              
-            if(detector.TallySecondMoment && exist([datadir slash detector.Name '_2'],'file'))
-                dMCdROfRhodMus.SecondMoment = readBinaryData([datadir slash detector.Name '_2'],length(dMCdROfRhodMus.Rho)-1);
-                dMCROfRhodMus.Stdev = sqrt((dMCdROfRhodMus.SecondMoment - (dMCdROfRhodMus.Mean .* dMCdROfRhodMus.Mean)) / (databaseInputJson.N));
-            end
-            results{di}.dMCdROfRhodMus = dMCdROfRhodMus;
-      case 'pMCROfRhoAndTime'
-            pMCROfRhoAndTime.Name = detector.Name;
-            tempRho = detector.Rho;
-            tempTime = detector.Time;
-            pMCROfRhoAndTime.Rho = linspace((tempRho.Start), (tempRho.Stop), (tempRho.Count));
-            pMCROfRhoAndTime.Time = linspace((tempTime.Start), (tempTime.Stop), (tempTime.Count));
-            pMCROfRhoAndTime.Rho_Midpoints = (pMCROfRhoAndTime.Rho(1:end-1) + pMCROfRhoAndTime.Rho(2:end))/2;
-            pMCROfRhoAndTime.Time_Midpoints = (pMCROfRhoAndTime.Time(1:end-1) + pMCROfRhoAndTime.Time(2:end))/2;
-            pMCROfRhoAndTime.Mean = readBinaryData([datadir slash detector.Name],[length(pMCROfRhoAndTime.Time)-1,length(pMCROfRhoAndTime.Rho)-1]); % read column major json binary            
-            if(detector.TallySecondMoment && exist([datadir slash detector.Name '_2'],'file'))
-                pMCROfRhoAndTime.SecondMoment = readBinaryData([datadir slash detector.Name '_2'],[length(pMCROfRhoAndTime.Time)-1,length(pMCROfRhoAndTime.Rho)-1]);
-                pMCROfRhoAndTime.Stdev = sqrt((pMCROfRhoAndTime.SecondMoment - (pMCROfRhoAndTime.Mean .* pMCROfRhoAndTime.Mean)) / (databaseInputJson.N));
-            end
-            results{di}.pMCROfRhoAndTime = pMCROfRhoAndTime;
-        case 'pMCROfRhoAndMaxDepth'
-            pMCROfRhoAndTime.Name = detector.Name;
-            tempRho = detector.Rho;
-            tempMaxDepth = detector.MaxDepth;
-            pMCROfRhoAndMaxDepth.Rho = linspace((tempRho.Start), (tempRho.Stop), (tempRho.Count));
-            pMCROfRhoAndMaxDepth.MaxDepth = linspace((tempMaxDepth.Start), (tempMaxDepth.Stop), (tempMaxDepth.Count));
-            pMCROfRhoAndMaxDepth.Rho_Midpoints = (pMCROfRhoAndMaxDepth.Rho(1:end-1) + pMCROfRhoAndMaxDepth.Rho(2:end))/2;
-            pMCROfRhoAndMaxDepth.MaxDepth_Midpoints = (pMCROfRhoAndMaxDepth.Time(1:end-1) + pMCROfRhoAndMaxDepth.MaxDepth(2:end))/2;
-            pMCROfRhoAndMaxDepth.Mean = readBinaryData([datadir slash detector.Name],[length(pMCROfRhoAndMaxDepth.MaxDepth)-1,length(pMCROfRhoAndMaxDepth.Rho)-1]); % read column major json binary            
-            if(detector.TallySecondMoment && exist([datadir slash detector.Name '_2'],'file'))
-                pMCROfRhoAndMaxDepth.SecondMoment = readBinaryData([datadir slash detector.Name '_2'],[length(pMCROfRhoAndMaxDepth.MaxDepth)-1,length(pMCROfRhoAndMaxDepth.Rho)-1]);
-                pMCROfRhoAndMaxDepth.Stdev = sqrt((pMCROfRhoAndMaxDepth.SecondMoment - (pMCROfRhoAndMaxDepth.Mean .* pMCROfRhoAndMaxDepth.Mean)) / (databaseInputJson.N));
-            end
-            results{di}.pMCROfRhoAndMaxDepth = pMCROfRhoAndMaxDepth;
-        case 'pMCROfXAndY'
-            pMCROfXAndY.Name = detector.Name;
-            tempX = detector.X;
-            tempY = detector.Y;
-            pMCROfXAndY.X = linspace((tempX.Start), (tempX.Stop), (tempX.Count));
-            pMCROfXAndY.Y = linspace((tempY.Start), (tempY.Stop), (tempY.Count));
-            pMCROfXAndY.X_Midpoints = (pMCROfXAndY.X(1:end-1) + pMCROfXAndY.X(2:end))/2;
-            pMCROfXAndY.Y_Midpoints = (pMCROfXAndY.Y(1:end-1) + pMCROfXAndY.Y(2:end))/2;
-            pMCROfXAndY.Mean = readBinaryData([datadir slash detector.Name],[length(pMCROfXAndY.Y)-1,length(pMCROfXAndY.X)-1]); % read column major json binary            
-            if(detector.TallySecondMoment && exist([datadir slash detector.Name '_2'],'file'))
-                pMCROfXAndY.SecondMoment = readBinaryData([datadir slash detector.Name '_2'],[length(pMCROfXAndY.Y)-1,length(pMCROfXAndY.X)-1]);
-                pMCROfXAndY.Stdev = sqrt((pMCROfXAndY.SecondMoment - (pMCROfXAndY.Mean .* pMCROfXAndY.Mean)) / (databaseInputJson.N));
-            end
-            results{di}.pMCROfXAndY = pMCROfXAndY;
-        case 'pMCROfFx'
-            pMCROfFx.Name = detector.Name;
-            tempFx = detector.Fx;
-            pMCROfFx.Fx = linspace((tempFx.Start), (tempFx.Stop), (tempFx.Count));
-            pMCROfFx.Fx_Midpoints = pMCROfFx.Fx;
-            tempData = readBinaryData([datadir slash detector.Name],2*length(pMCROfFx.Fx)); 
-            pMCROfFx.Mean = tempData(1:2:end) + 1i*tempData(2:2:end);                       
-            if(detector.TallySecondMoment && exist([datadir slash detector.Name '_2'],'file'))
-                tempData = readBinaryData([datadir slash detector.Name '_2'],2*length(pMCROfFx.Fx));
-                pMCROfFx.SecondMoment = tempData(1:2:end) + 1i*tempData(2:2:end);
-                pMCROfFx.Stdev = sqrt((pMCROfFx.SecondMoment + real(pMCROfFx.Mean) .* real(pMCROfFx.Mean) + ...
-                    imag(pMCROfFx.Mean) .* imag(pMCROfFx.Mean)) / databaseInputJson.N);
-            end
-            results{di}.pMCROfFx = pMCROfFx;
-    end %detector.Name switch
-end
-
-function json_parsed = readAndParseJson(filename)
-json_strings = textread(filename, '%s',  'whitespace', '', 'bufsize', 65536);
-json_parsed = loadjson(json_strings{1});
->>>>>>> f75b9f61
+function results = loadMCResults(outdir, dataname)
+
+slash = filesep;  % get correct path delimiter for platform
+datadir = [outdir slash dataname];
+
+%json = readAndParseJson([datadir slash 'infile_' dataname '.txt']);
+json = readAndParseJson([datadir slash dataname '.txt']);
+postProcessorResults = false;
+if (exist([datadir slash dataname '_database_infile.txt'],'file'))
+    postProcessorResults = true;
+    databaseInputJson = readAndParseJson([datadir slash dataname '_database_infile.txt']);
+end
+numDetectors = length(json.DetectorInputs);
+for di = 1:numDetectors
+    detector = json.DetectorInputs{di};
+    switch(detector.TallyType)
+        case 'SurfaceFiber'
+            SurfaceFiber.Name = detector.Name;
+            SurfaceFiber_txt = readAndParseJson([datadir slash detector.Name '.txt']);
+            SurfaceFiber.Mean = SurfaceFiber_txt.Mean;              
+            SurfaceFiber.SecondMoment = SurfaceFiber_txt.SecondMoment;
+            SurfaceFiber.Stdev = sqrt((SurfaceFiber.SecondMoment - (SurfaceFiber.Mean .* SurfaceFiber.Mean)) / (json.N)); 
+            results{di}.SurfaceFiber = SurfaceFiber;
+        case 'RDiffuse'
+            RDiffuse.Name = detector.Name;
+            RDiffuse_txt = readAndParseJson([datadir slash detector.Name '.txt']);
+            RDiffuse.Mean = RDiffuse_txt.Mean;              
+            RDiffuse.SecondMoment = RDiffuse_txt.SecondMoment;
+            RDiffuse.Stdev = sqrt((RDiffuse.SecondMoment - (RDiffuse.Mean .* RDiffuse.Mean)) / json.N); 
+            results{di}.RDiffuse = RDiffuse;
+        case 'RSpecular'
+            RSpecular.Name = detector.Name;
+            RSpecular_txt = readAndParseJson([datadir slash detector.Name '.txt']);
+            RSpecular.Mean = RSpecular_txt.Mean;              
+            RSpecular.SecondMoment = RSpecular_txt.SecondMoment;
+            RSpecular.Stdev = sqrt((RSpecular.SecondMoment - (RSpecular.Mean .* RSpecular.Mean)) / json.N); 
+            results{di}.RSpecular = RSpecular;
+        case 'ROfRho'
+            ROfRho.Name = detector.Name;
+            tempRho = detector.Rho;
+            ROfRho.Rho = linspace((tempRho.Start), (tempRho.Stop), (tempRho.Count));
+            ROfRho.Rho_Midpoints = (ROfRho.Rho(1:end-1) + ROfRho.Rho(2:end))/2;
+            ROfRho.Mean = readBinaryData([datadir slash detector.Name],length(ROfRho.Rho)-1);              
+            if(detector.TallySecondMoment && exist([datadir slash detector.Name '_2'],'file'))
+                ROfRho.SecondMoment = readBinaryData([datadir slash detector.Name '_2'],length(ROfRho.Rho)-1);
+                ROfRho.Stdev = sqrt((ROfRho.SecondMoment - (ROfRho.Mean .* ROfRho.Mean)) / json.N);
+            end
+            results{di}.ROfRho = ROfRho;
+        case 'ROfAngle'
+            ROfAngle.Name = detector.Name;
+            tempAngle = detector.Angle;
+            ROfAngle.Angle = linspace((tempAngle.Start), (tempAngle.Stop), (tempAngle.Count));
+            ROfAngle.Angle_Midpoints = (ROfAngle.Angle(1:end-1) + ROfAngle.Angle(2:end))/2;
+            ROfAngle.Mean = readBinaryData([datadir slash detector.Name],length(ROfAngle.Angle)-1);              
+            if(detector.TallySecondMoment && exist([datadir slash detector.Name '_2'],'file'))
+                ROfAngle.SecondMoment = readBinaryData([datadir slash detector.Name '_2'],length(ROfAngle.Angle)-1);
+                ROfAngle.Stdev = sqrt((ROfAngle.SecondMoment - (ROfAngle.Mean .* ROfAngle.Mean)) / json.N);
+            end
+            results{di}.ROfAngle = ROfAngle;
+        case 'ROfXAndY'
+            ROfXAndY.Name = detector.Name;
+            tempX = detector.X;
+            tempY = detector.Y;
+            ROfXAndY.X = linspace((tempX.Start), (tempX.Stop), (tempX.Count));
+            ROfXAndY.Y = linspace((tempY.Start), (tempY.Stop), (tempY.Count));
+            ROfXAndY.X_Midpoints = (ROfXAndY.X(1:end-1) + ROfXAndY.X(2:end))/2;
+            ROfXAndY.Y_Midpoints = (ROfXAndY.Y(1:end-1) + ROfXAndY.Y(2:end))/2;
+            ROfXAndY.Mean = readBinaryData([datadir slash detector.Name],[length(ROfXAndY.Y)-1,length(ROfXAndY.X)-1]);  % read column major json binary  
+            if(detector.TallySecondMoment && exist([datadir slash detector.Name '_2'],'file'))
+                ROfXAndY.SecondMoment = readBinaryData([datadir slash detector.Name '_2'],[length(ROfXAndY.Y)-1,length(ROfXAndY.X)-1]); 
+                ROfXAndY.Stdev = sqrt((ROfXAndY.SecondMoment - (ROfXAndY.Mean .* ROfXAndY.Mean)) / json.N); 
+            end      
+            results{di}.ROfXAndY = ROfXAndY;
+        case 'ROfRhoAndTime'
+            ROfRhoAndTime.Name = detector.Name;
+            tempRho = detector.Rho;
+            tempTime = detector.Time;
+            ROfRhoAndTime.Rho = linspace((tempRho.Start), (tempRho.Stop), (tempRho.Count));
+            ROfRhoAndTime.Time = linspace((tempTime.Start), (tempTime.Stop), (tempTime.Count));
+            ROfRhoAndTime.Rho_Midpoints = (ROfRhoAndTime.Rho(1:end-1) + ROfRhoAndTime.Rho(2:end))/2;
+            ROfRhoAndTime.Time_Midpoints = (ROfRhoAndTime.Time(1:end-1) + ROfRhoAndTime.Time(2:end))/2;
+            ROfRhoAndTime.Mean = readBinaryData([datadir slash detector.Name],[length(ROfRhoAndTime.Time)-1,length(ROfRhoAndTime.Rho)-1]); % read column major json binary             
+            if(detector.TallySecondMoment && exist([datadir slash detector.Name '_2'],'file'))
+                ROfRhoAndTime.SecondMoment = readBinaryData([datadir slash detector.Name '_2'],[length(ROfRhoAndTime.Time)-1,length(ROfRhoAndTime.Rho)-1]);
+                ROfRhoAndTime.Stdev = sqrt((ROfRhoAndTime.SecondMoment - (ROfRhoAndTime.Mean .* ROfRhoAndTime.Mean)) / json.N);
+            end
+            results{di}.ROfRhoAndTime = ROfRhoAndTime;
+        case 'ROfRhoAndMaxDepth'
+            ROfRhoAndMaxDepth.Name = detector.Name;
+            tempRho = detector.Rho;
+            tempMaxDepth = detector.MaxDepth;
+            ROfRhoAndMaxDepth.Rho = linspace((tempRho.Start), (tempRho.Stop), (tempRho.Count));
+            ROfRhoAndMaxDepth.MaxDepth = linspace((tempMaxDepth.Start), (tempMaxDepth.Stop), (tempMaxDepth.Count));
+            ROfRhoAndMaxDepth.Rho_Midpoints = (ROfRhoAndMaxDepth.Rho(1:end-1) + ROfRhoAndMaxDepth.Rho(2:end))/2;
+            ROfRhoAndMaxDepth.MaxDepth_Midpoints = (ROfRhoAndMaxDepth.MaxDepth(1:end-1) + ROfRhoAndMaxDepth.MaxDepth(2:end))/2;
+            ROfRhoAndMaxDepth.Mean = readBinaryData([datadir slash detector.Name],[length(ROfRhoAndMaxDepth.MaxDepth)-1,length(ROfRhoAndMaxDepth.Rho)-1]); % read column major json binary             
+            if(detector.TallySecondMoment && exist([datadir slash detector.Name '_2'],'file'))
+                ROfRhoAndMaxDepth.SecondMoment = readBinaryData([datadir slash detector.Name '_2'],[length(ROfRhoAndMaxDepth.MaxDepth)-1,length(ROfRhoAndMaxDepth.Rho)-1]);
+                ROfRhoAndMaxDepth.Stdev = sqrt((ROfRhoAndMaxDepth.SecondMoment - (ROfRhoAndMaxDepth.Mean .* ROfRhoAndMaxDepth.Mean)) / json.N);
+            end
+            results{di}.ROfRhoAndMaxDepth = ROfRhoAndMaxDepth;
+  
+        case 'ROfRhoAndAngle'
+            ROfRhoAndAngle.Name = detector.Name;
+            tempRho = detector.Rho;
+            tempAngle = detector.Angle;
+            ROfRhoAndAngle.Rho = linspace((tempRho.Start), (tempRho.Stop), (tempRho.Count));
+            ROfRhoAndAngle.Angle = linspace((tempAngle.Start), (tempAngle.Stop), (tempAngle.Count));
+            ROfRhoAndAngle.Rho_Midpoints = (ROfRhoAndAngle.Rho(1:end-1) + ROfRhoAndAngle.Rho(2:end))/2;
+            ROfRhoAndAngle.Angle_Midpoints = (ROfRhoAndAngle.Angle(1:end-1) + ROfRhoAndAngle.Angle(2:end))/2;
+            ROfRhoAndAngle.Mean = readBinaryData([datadir slash detector.Name],[length(ROfRhoAndAngle.Angle)-1,length(ROfRhoAndAngle.Rho)-1]); % read column major json binary
+            if(detector.TallySecondMoment && exist([datadir slash detector.Name '_2'],'file'))
+                ROfRhoAndAngle.SecondMoment = readBinaryData([datadir slash detector.Name '_2'],[length(ROfRhoAndAngle.Angle)-1,length(ROfRhoAndAngle.Rho)-1]); 
+                ROfRhoAndAngle.Stdev = sqrt((ROfRhoAndAngle.SecondMoment - (ROfRhoAndAngle.Mean .* ROfRhoAndAngle.Mean)) / json.N); 
+            end
+            results{di}.ROfRhoAndAngle = ROfRhoAndAngle;
+        case 'ROfRhoAndOmega'
+            ROfRhoAndOmega.Name = detector.Name;
+            tempRho = detector.Rho;
+            tempOmega = detector.Omega;
+            ROfRhoAndOmega.Rho = linspace((tempRho.Start), (tempRho.Stop), (tempRho.Count));
+            ROfRhoAndOmega.Omega = linspace((tempOmega.Start), (tempOmega.Stop), (tempOmega.Count));
+            ROfRhoAndOmega.Omega_Midpoints = ROfRhoAndOmega.Omega; % omega is not binned, value is used
+            ROfRhoAndOmega.Rho_Midpoints = (ROfRhoAndOmega.Rho(1:end-1) + ROfRhoAndOmega.Rho(2:end))/2;
+            tempData = readBinaryData([datadir slash detector.Name],[2*length(ROfRhoAndOmega.Omega),(length(ROfRhoAndOmega.Rho)-1)]); % read column major json binary
+            ROfRhoAndOmega.Mean = tempData(1:2:end,:) + 1i*tempData(2:2:end,:);
+            ROfRhoAndOmega.Amplitude = abs(ROfRhoAndOmega.Mean);
+            ROfRhoAndOmega.Phase = -angle(ROfRhoAndOmega.Mean);
+            if(detector.TallySecondMoment && exist([datadir slash detector.Name '_2'],'file'))
+                tempData = readBinaryData([datadir slash detector.Name '_2'],[2*length(ROfRhoAndOmega.Omega),(length(ROfRhoAndOmega.Rho)-1)]); % 2x omega for re and im  
+                ROfRhoAndOmega.SecondMoment =  tempData(1:2:end,:) + tempData(2:2:end,:); % SecondMoment=E[re^2]+E[im^2] is real
+                % SD=sqrt( SecondMoment - E[re]^2 - E[im]^2 )
+                ROfRhoAndOmega.Stdev = sqrt((ROfRhoAndOmega.SecondMoment - real(ROfRhoAndOmega.Mean) .* real(ROfRhoAndOmega.Mean) ...
+                                                                         - imag(ROfRhoAndOmega.Mean) .* imag(ROfRhoAndOmega.Mean)) / json.N);
+            end            
+            results{di}.ROfRhoAndOmega = ROfRhoAndOmega;
+        case 'ROfFx'
+            ROfFx.Name = detector.Name;
+            tempFx = detector.Fx;
+            ROfFx.Fx = linspace((tempFx.Start), (tempFx.Stop), (tempFx.Count));
+            ROfFx.Fx_Midpoints = ROfFx.Fx;
+            tempData = readBinaryData([datadir slash detector.Name],2*length(ROfFx.Fx));
+            ROfFx.Mean = tempData(1:2:end) + 1i*tempData(2:2:end);  
+            ROfFx.Amplitude = abs(ROfFx.Mean);
+            ROfFx.Phase = -angle(ROfFx.Mean);
+            if(detector.TallySecondMoment && exist([datadir slash detector.Name '_2'],'file'))
+                tempData = readBinaryData([datadir slash detector.Name '_2'],2*length(ROfFx.Fx));
+                ROfFx.SecondMoment = tempData(1:2:end) + tempData(2:2:end); % SecondMoment=E[re^2]+E[im^2] is real
+                % SD=sqrt( SecondMoment - E[re]^2 - E[im]^2 )
+                ROfFx.Stdev = sqrt((ROfFx.SecondMoment - real(ROfFx.Mean) .* real(ROfFx.Mean) ...
+                                                       - imag(ROfFx.Mean) .* imag(ROfFx.Mean)) / json.N);
+            end
+            results{di}.ROfFx = ROfFx;
+        case 'ROfFxAndTime'
+            ROfFxAndTime.Name = detector.Name;
+            tempFx = detector.Fx;
+            tempTime = detector.Time;
+            ROfFxAndTime.Fx = linspace((tempFx.Start), (tempFx.Stop), (tempFx.Count));
+            ROfFxAndTime.Time = linspace((tempTime.Start), (tempTime.Stop), (tempTime.Count));
+            ROfFxAndTime.Fx_Midpoints = ROfFxAndTime.Fx;
+            ROfFxAndTime.Time_Midpoints = (ROfFxAndTime.Time(1:end-1) + ROfFxAndTime.Time(2:end))/2;
+            tempData = readBinaryData([datadir slash detector.Name],[2*(length(ROfFxAndTime.Time)-1), length(ROfFxAndTime.Fx)]); % column major but complex
+            ROfFxAndTime.Mean = tempData(1:2:end,:) + 1i*tempData(2:2:end,:);  
+            ROfFxAndTime.Amplitude = abs(ROfFxAndTime.Mean);
+            ROfFxAndTime.Phase = -angle(ROfFxAndTime.Mean);
+            if(detector.TallySecondMoment && exist([datadir slash detector.Name '_2'],'file'))
+                tempData = readBinaryData([datadir slash detector.Name '_2'],[2*(length(ROfFxAndTime.Time)-1), length(ROfFxAndTime.Fx)]);
+                ROfFxAndTime.SecondMoment = tempData(1:2:end,:) + tempData(2:2:end,:); % SecondMoment=E[re^2]+E[im^2] is real
+                % SD=sqrt( SecondMoment - E[re]^2 - E[im]^2 )
+                ROfFxAndTime.Stdev = sqrt((ROfFxAndTime.SecondMoment - real(ROfFxAndTime.Mean) .* real(ROfFxAndTime.Mean) ...
+                                                       - imag(ROfFxAndTime.Mean) .* imag(ROfFxAndTime.Mean)) / json.N);
+            end
+            results{di}.ROfFxAndTime = ROfFxAndTime;
+        case 'ROfFxAndAngle'
+            ROfFxAndAngle.Name = detector.Name;
+            tempFx = detector.Fx;
+            tempAngle = detector.Angle;
+            ROfFxAndAngle.Fx = linspace((tempFx.Start), (tempFx.Stop), (tempFx.Count));
+            ROfFxAndAngle.Angle = linspace((tempAngle.Start), (tempAngle.Stop), (tempAngle.Count));
+            ROfFxAndAngle.Fx_Midpoints = ROfFxAndAngle.Fx;
+            ROfFxAndAngle.Angle_Midpoints = (ROfFxAndAngle.Angle(1:end-1) + ROfFxAndAngle.Angle(2:end))/2;
+            tempData = readBinaryData([datadir slash detector.Name],[2*(length(ROfFxAndAngle.Angle)-1), length(ROfFxAndAngle.Fx)]); % column major but complex
+            ROfFxAndAngle.Mean = tempData(1:2:end,:) + 1i*tempData(2:2:end,:);  
+            ROfFxAndAngle.Amplitude = abs(ROfFxAndAngle.Mean);
+            ROfFxAndAngle.Phase = -angle(ROfFxAndAngle.Mean);
+            if(detector.TallySecondMoment && exist([datadir slash detector.Name '_2'],'file'))
+                tempData = readBinaryData([datadir slash detector.Name '_2'],[2*(length(ROfFxAndAngle.Angle)-1), length(ROfFxAndAngle.Fx)]);
+                ROfFxAndAngle.SecondMoment = tempData(1:2:end,:) + tempData(2:2:end,:); % SecondMoment=E[re^2]+E[im^2] is real
+                % SD=sqrt( SecondMoment - E[re]^2 - E[im]^2 )
+                ROfFxAndAngle.Stdev = sqrt((ROfFxAndAngle.SecondMoment - real(ROfFxAndAngle.Mean) .* real(ROfFxAndAngle.Mean) ...
+                                                       - imag(ROfFxAndAngle.Mean) .* imag(ROfFxAndAngle.Mean)) / json.N);
+            end
+            results{di}.ROfFxAndAngle = ROfFxAndAngle;
+        case 'TDiffuse'
+            TDiffuse.Name = detector.Name;
+            TDiffuse_txt = readAndParseJson([datadir slash detector.Name '.txt']);
+            TDiffuse.Mean = TDiffuse_txt.Mean;              
+            TDiffuse.SecondMoment = TDiffuse_txt.SecondMoment; 
+            TDiffuse.Stdev = sqrt((TDiffuse.SecondMoment - (TDiffuse.Mean .* TDiffuse.Mean)) / json.N);
+            results{di}.TDiffuse = TDiffuse;
+        case 'TOfRho'
+            TOfRho.Name = detector.Name;
+            tempRho = detector.Rho;
+            TOfRho.Rho = linspace((tempRho.Start), (tempRho.Stop), (tempRho.Count));
+            TOfRho.Rho_Midpoints = (TOfRho.Rho(1:end-1) + TOfRho.Rho(2:end))/2;
+            TOfRho.Mean = readBinaryData([datadir slash detector.Name],length(TOfRho.Rho)-1);              
+            if(detector.TallySecondMoment && exist([datadir slash detector.Name '_2'],'file'))
+                TOfRho.SecondMoment = readBinaryData([datadir slash detector.Name '_2'],length(TOfRho.Rho)-1);
+                TOfRho.Stdev = sqrt((TOfRho.SecondMoment - (TOfRho.Mean .* TOfRho.Mean)) / json.N);
+            end
+            results{di}.TOfRho = TOfRho;
+        case 'TOfAngle'
+            TOfAngle.Name = detector.Name;
+            tempAngle = detector.Angle;
+            TOfAngle.Angle = linspace((tempAngle.Start), (tempAngle.Stop), (tempAngle.Count));
+            TOfAngle.Angle_Midpoints = (TOfAngle.Angle(1:end-1) + TOfAngle.Angle(2:end))/2;
+            TOfAngle.Mean = readBinaryData([datadir slash detector.Name],length(ROfAngle.Angle)-1);              
+            if(detector.TallySecondMoment && exist([datadir slash detector.Name '_2'],'file'))
+                TOfAngle.SecondMoment = readBinaryData([datadir slash detector.Name '_2'],length(TOfAngle.Angle)-1);
+                TOfAngle.Stdev = sqrt((TOfAngle.SecondMoment - (TOfAngle.Mean .* TOfAngle.Mean)) / json.N);
+            end
+            results{di}.TOfAngle = TOfAngle;
+        case 'TOfRhoAndAngle'
+            TOfRhoAndAngle.Name = detector.Name;
+            tempRho = detector.Rho;
+            tempAngle = detector.Angle;
+            TOfRhoAndAngle.Rho = linspace((tempRho.Start), (tempRho.Stop), (tempRho.Count));
+            TOfRhoAndAngle.Angle = linspace((tempAngle.Start), (tempAngle.Stop), (tempAngle.Count));
+            TOfRhoAndAngle.Rho_Midpoints = (TOfRhoAndAngle.Rho(1:end-1) + TOfRhoAndAngle.Rho(2:end))/2;
+            TOfRhoAndAngle.Angle_Midpoints = (TOfRhoAndAngle.Angle(1:end-1) + TOfRhoAndAngle.Angle(2:end))/2;
+            TOfRhoAndAngle.Mean = readBinaryData([datadir slash detector.Name],[length(ROfRhoAndAngle.Angle)-1,length(TOfRhoAndAngle.Rho)-1]);
+            if(detector.TallySecondMoment && exist([datadir slash detector.Name '_2'],'file'))
+                TOfRhoAndAngle.SecondMoment = readBinaryData([datadir slash detector.Name '_2'],[length(TOfRhoAndAngle.Angle)-1,length(TOfRhoAndAngle.Rho)-1]); 
+                TOfRhoAndAngle.Stdev = sqrt((TOfRhoAndAngle.SecondMoment - (TOfRhoAndAngle.Mean .* TOfRhoAndAngle.Mean)) / json.N); 
+            end
+            results{di}.TOfRhoAndAngle = TOfRhoAndAngle;
+        case 'TOfXAndY'
+            TOfXAndY.Name = detector.Name;
+            tempX = detector.X;
+            tempY = detector.Y;
+            TOfXAndY.X = linspace((tempX.Start), (tempX.Stop), (tempX.Count));
+            TOfXAndY.Y = linspace((tempY.Start), (tempY.Stop), (tempY.Count));
+            TOfXAndY.X_Midpoints = (TOfXAndY.X(1:end-1) + TOfXAndY.X(2:end))/2;
+            TOfXAndY.Y_Midpoints = (TOfXAndY.Y(1:end-1) + TOfXAndY.Y(2:end))/2;
+            TOfXAndY.Mean = readBinaryData([datadir slash detector.Name],[length(TOfXAndY.Y)-1,length(TOfXAndY.X)-1]);  % read column major json binary  
+            if(detector.TallySecondMoment && exist([datadir slash detector.Name '_2'],'file'))
+                TOfXAndY.SecondMoment = readBinaryData([datadir slash detector.Name '_2'],[length(TOfXAndY.Y)-1,length(TOfXAndY.X)-1]); 
+                TOfXAndY.Stdev = sqrt((TOfXAndY.SecondMoment - (TOfXAndY.Mean .* TOfXAndY.Mean)) / json.N); 
+            end      
+            results{di}.TOfXAndY = TOfXAndY;
+		case 'TOfFx'
+            TOfFx.Name = detector.Name;
+            tempFx = detector.Fx;
+            TOfFx.Fx = linspace((tempFx.Start), (tempFx.Stop), (tempFx.Count));
+            TOfFx.Fx_Midpoints = TOfFx.Fx;
+            tempData = readBinaryData([datadir slash detector.Name],2*length(TOfFx.Fx));
+            TOfFx.Mean = tempData(1:2:end) + 1i*tempData(2:2:end);     
+            TOfFx.Amplitude = abs(TOfFx.Mean);
+            TOfFx.Phase = -angle(TOfFx.Mean);
+            if(detector.TallySecondMoment && exist([datadir slash detector.Name '_2'],'file'))
+                tempData = readBinaryData([datadir slash detector.Name '_2'],2*length(TOfFx.Fx));
+                TOfFx.SecondMoment = tempData(1:2:end) + tempData(2:2:end); % SecondMoment=E[re^2]+E[im^2] is real
+                % SD=sqrt( SecondMoment - E[re]^2 - E[im]^2 )
+                TOfFx.Stdev = sqrt((TOfFx.SecondMoment - real(TOfFx.Mean) .* real(TOfFx.Mean) ...
+                                                       - imag(TOfFx.Mean) .* imag(TOfFx.Mean)) / json.N);
+            end
+            results{di}.TOfFx = TOfFx;
+        case 'ATotal'
+            ATotal.Name = detector.Name;
+            ATotal_txt = readAndParseJson([datadir slash detector.Name '.txt']);
+            ATotal.Mean = ATotal_txt.Mean;              
+            ATotal.SecondMoment = ATotal_txt.SecondMoment; 
+            ATotal.Stdev = sqrt((ATotal.SecondMoment - (ATotal.Mean .* ATotal.Mean)) / (json.N));
+            results{di}.ATotal = ATotal;
+        case 'AOfRhoAndZ'
+            AOfRhoAndZ.Name = detector.Name;
+            tempRho = detector.Rho;
+            tempZ = detector.Z;
+            AOfRhoAndZ.Rho = linspace((tempRho.Start), (tempRho.Stop), (tempRho.Count));
+            AOfRhoAndZ.Z = linspace((tempZ.Start), (tempZ.Stop), (tempZ.Count));
+            AOfRhoAndZ.Rho_Midpoints = (AOfRhoAndZ.Rho(1:end-1) + AOfRhoAndZ.Rho(2:end))/2;
+            AOfRhoAndZ.Z_Midpoints = (AOfRhoAndZ.Z(1:end-1) + AOfRhoAndZ.Z(2:end))/2;
+            AOfRhoAndZ.Mean = readBinaryData([datadir slash detector.Name],[length(AOfRhoAndZ.Z)-1,length(AOfRhoAndZ.Rho)-1]); % read column major json binary
+            if(detector.TallySecondMoment && exist([datadir slash detector.Name '_2'],'file'))
+                AOfRhoAndZ.SecondMoment = readBinaryData([datadir slash detector.Name '_2'],[length(AOfRhoAndZ.Z)-1,length(AOfRhoAndZ.Rho)-1]); 
+                AOfRhoAndZ.Stdev = sqrt((AOfRhoAndZ.SecondMoment - (AOfRhoAndZ.Mean .* AOfRhoAndZ.Mean)) / json.N); 
+            end
+            results{di}.AOfRhoAndZ = AOfRhoAndZ;
+        case 'AOfXAndYAndZ'
+            AOfXAndYAndZ.Name = detector.Name;
+            tempX = detector.X;
+            tempY = detector.Y;
+            tempZ = detector.Z;
+            AOfXAndYAndZ.X = linspace((tempX.Start), (tempX.Stop), (tempX.Count));
+            AOfXAndYAndZ.Y = linspace((tempY.Start), (tempY.Stop), (tempY.Count));
+            AOfXAndYAndZ.Z = linspace((tempZ.Start), (tempZ.Stop), (tempZ.Count));
+            AOfXAndYAndZ.X_Midpoints = (AOfXAndYAndZ.X(1:end-1) + AOfXAndYAndZ.X(2:end))/2;
+            AOfXAndYAndZ.Y_Midpoints = (AOfXAndYAndZ.Y(1:end-1) + AOfXAndYAndZ.Y(2:end))/2;
+            AOfXAndYAndZ.Z_Midpoints = (AOfXAndYAndZ.Z(1:end-1) + AOfXAndYAndZ.Z(2:end))/2;
+            AOfXAndYAndZ.Mean = readBinaryData([datadir slash detector.Name],[(length(AOfXAndYAndZ.X)-1) * (length(AOfXAndYAndZ.Y)-1) * (length(AOfXAndYAndZ.Z)-1)]); 
+            AOfXAndYAndZ.Mean = reshape(AOfXAndYAndZ.Mean, ...% read column major json binary
+                [length(AOfXAndYAndZ.Z)-1,length(AOfXAndYAndZ.Y)-1,length(AOfXAndYAndZ.X)-1]);
+            if(detector.TallySecondMoment && exist([datadir slash detector.Name '_2'],'file'))
+                AOfXAndYAndZ.SecondMoment = readBinaryData([datadir slash detector.Name '_2'], ...
+                    [(length(AOfXAndYAndZ.X)-1) * (length(AOfXAndYAndZ.Y)-1) * (length(AOfXAndYAndZ.Z)-1)]);
+                AOfXAndYAndZ.SecondMoment = reshape(AOfXAndYAndZ.SecondMoment, ... % column major json binary
+                    [length(AOfXAndYAndZ.Z)-1,length(AOfXAndYAndZ.Y)-1,length(AOfXAndYAndZ.X)-1]);
+                AOfXAndYAndZ.Stdev = sqrt((AOfXAndYAndZ.SecondMoment - (AOfXAndYAndZ.Mean .* AOfXAndYAndZ.Mean)) / json.N);  
+            end
+            results{di}.AOfXAndYAndZ = AOfXAndYAndZ;
+        case 'ATotalBoundingVolume'
+            ATotalBoundingVolume.Name = detector.Name;
+            ATotalBoundingVolume_txt = readAndParseJson([datadir slash detector.Name '.txt']);
+            ATotalBoundingVolume.Mean = ATotalBoundingVolume_txt.Mean;              
+            ATotalBoundingVolume.SecondMoment = ATotalBoundingVolume_txt.SecondMoment; 
+            ATotalBoundingVolume.Stdev = sqrt((ATotalBoundingVolume.SecondMoment - (ATotalBoundingVolume.Mean .* ATotalBoundingVolume.Mean)) / (json.N));
+            results{di}.ATotalBoundingVolume = ATotalBoundingVolume;
+        case 'FluenceOfRhoAndZ'
+            FluenceOfRhoAndZ.Name = detector.Name;
+            tempRho = detector.Rho;
+            tempZ = detector.Z;
+            FluenceOfRhoAndZ.Rho = linspace((tempRho.Start), (tempRho.Stop), (tempRho.Count));
+            FluenceOfRhoAndZ.Z = linspace((tempZ.Start), (tempZ.Stop), (tempZ.Count));
+            FluenceOfRhoAndZ.Rho_Midpoints = (FluenceOfRhoAndZ.Rho(1:end-1) + FluenceOfRhoAndZ.Rho(2:end))/2;
+            FluenceOfRhoAndZ.Z_Midpoints = (FluenceOfRhoAndZ.Z(1:end-1) + FluenceOfRhoAndZ.Z(2:end))/2;
+            FluenceOfRhoAndZ.Mean = readBinaryData([datadir slash detector.Name],[length(FluenceOfRhoAndZ.Z)-1,length(FluenceOfRhoAndZ.Rho)-1]); % read column major binary
+            if(detector.TallySecondMoment && exist([datadir slash detector.Name '_2'],'file'))
+                FluenceOfRhoAndZ.SecondMoment = readBinaryData([datadir slash detector.Name '_2'],[length(FluenceOfRhoAndZ.Z)-1,length(FluenceOfRhoAndZ.Rho)-1]);
+                FluenceOfRhoAndZ.Stdev = sqrt((FluenceOfRhoAndZ.SecondMoment - (FluenceOfRhoAndZ.Mean .* FluenceOfRhoAndZ.Mean)) / json.N);  
+            end
+            results{di}.FluenceOfRhoAndZ = FluenceOfRhoAndZ;
+        case 'FluenceOfRhoAndZAndTime'
+            FluenceOfRhoAndZAndTime.Name = detector.Name;
+            tempRho = detector.Rho;
+            tempZ = detector.Z;
+            tempTime = detector.Time;
+            FluenceOfRhoAndZAndTime.Rho = linspace((tempRho.Start), (tempRho.Stop), (tempRho.Count));
+            FluenceOfRhoAndZAndTime.Z = linspace((tempZ.Start), (tempZ.Stop), (tempZ.Count));
+            FluenceOfRhoAndZAndTime.Time = linspace((tempTime.Start), (tempTime.Stop), (tempTime.Count));
+            FluenceOfRhoAndZAndTime.Rho_Midpoints = (FluenceOfRhoAndZAndTime.Rho(1:end-1) + FluenceOfRhoAndZAndTime.Rho(2:end))/2;
+            FluenceOfRhoAndZAndTime.Z_Midpoints = (FluenceOfRhoAndZAndTime.Z(1:end-1) + FluenceOfRhoAndZAndTime.Z(2:end))/2;
+            FluenceOfRhoAndZAndTime.Time_Midpoints = (FluenceOfRhoAndZAndTime.Time(1:end-1) + FluenceOfRhoAndZAndTime.Time(2:end))/2;
+            FluenceOfRhoAndZAndTime.Mean = readBinaryData([datadir slash detector.Name], ...
+                [(length(FluenceOfRhoAndZAndTime.Rho)-1)*(length(FluenceOfRhoAndZAndTime.Z)-1)*(length(FluenceOfRhoAndZAndTime.Time)-1)]); 
+            FluenceOfRhoAndZAndTime.Mean = reshape(FluenceOfRhoAndZAndTime.Mean, ...% column major json binary
+                [length(FluenceOfRhoAndZAndTime.Time)-1,length(FluenceOfRhoAndZAndTime.Z)-1,length(FluenceOfRhoAndZAndTime.Rho)-1]);
+            if(detector.TallySecondMoment && exist([datadir slash detector.Name '_2'],'file'))
+                FluenceOfRhoAndZAndTime.SecondMoment = readBinaryData([datadir slash detector.Name '_2'], ...
+                    [(length(FluenceOfRhoAndZAndTime.Rho)-1)*(length(FluenceOfRhoAndZAndTime.Z)-1)*(length(FluenceOfRhoAndZAndTime.Time)-1)]);
+                FluenceOfRhoAndZAndTime.SecondMoment = reshape(FluenceOfRhoAndZAndTime.SecondMoment, ... % column major json binary
+                    [length(FluenceOfRhoAndZAndTime.Time)-1,length(FluenceOfRhoAndZAndTime.Z)-1,length(FluenceOfRhoAndZAndTime.Rho)-1]);
+                FluenceOfRhoAndZAndTime.Stdev = sqrt((FluenceOfRhoAndZAndTime.SecondMoment - (FluenceOfRhoAndZAndTime.Mean .* FluenceOfRhoAndZAndTime.Mean)) / json.N);  
+            end
+            results{di}.FluenceOfRhoAndZAndTime = FluenceOfRhoAndZAndTime;        
+        case 'FluenceOfRhoAndZAndOmega'
+            FluenceOfRhoAndZAndOmega.Name = detector.Name;
+            tempRho = detector.Rho;
+            tempZ = detector.Z;
+            tempOmega = detector.Omega;
+            FluenceOfRhoAndZAndOmega.Rho = linspace((tempRho.Start), (tempRho.Stop), (tempRho.Count));
+            FluenceOfRhoAndZAndOmega.Z = linspace((tempZ.Start), (tempZ.Stop), (tempZ.Count));
+            FluenceOfRhoAndZAndOmega.Omega = linspace((tempOmega.Start), (tempOmega.Stop), (tempOmega.Count));
+            FluenceOfRhoAndZAndOmega.Rho_Midpoints = (FluenceOfRhoAndZAndOmega.Rho(1:end-1) + FluenceOfRhoAndZAndOmega.Rho(2:end))/2;
+            FluenceOfRhoAndZAndOmega.Z_Midpoints = (FluenceOfRhoAndZAndOmega.Z(1:end-1) + FluenceOfRhoAndZAndOmega.Z(2:end))/2;
+            FluenceOfRhoAndZAndOmega.Omega_Midpoints = FluenceOfRhoAndZAndOmega.Omega; % omega is not binned, value is used
+            tempData = readBinaryData([datadir slash detector.Name], ...
+                [2*(length(FluenceOfRhoAndZAndOmega.Rho)-1)*(length(FluenceOfRhoAndZAndOmega.Z)-1)*(length(FluenceOfRhoAndZAndOmega.Omega))]); 
+            tempDataReshape = reshape(tempData, ...% column major json binary
+                [2*length(FluenceOfRhoAndZAndOmega.Omega),length(FluenceOfRhoAndZAndOmega.Z)-1,length(FluenceOfRhoAndZAndOmega.Rho)-1]);
+            FluenceOfRhoAndZAndOmega.Mean = tempDataReshape(1:2:end,:,:) + 1i*tempDataReshape(2:2:end,:,:);
+            FluenceOfRhoAndZAndOmega.Amplitude = abs(FluenceOfRhoAndZAndOmega.Mean);
+            FluenceOfRhoAndZAndOmega.Phase = -angle(FluenceOfRhoAndZAndOmega.Mean);
+            if(detector.TallySecondMoment && exist([datadir slash detector.Name '_2'],'file'))
+                tempData = readBinaryData([datadir slash detector.Name '_2'], ...
+                    [2*(length(FluenceOfRhoAndZAndOmega.Rho)-1)*(length(FluenceOfRhoAndZAndOmega.Z)-1)*(length(FluenceOfRhoAndZAndOmega.Omega))]);
+                tempDataReshape = reshape(tempData, ... % column major json binary
+                    [2*length(FluenceOfRhoAndZAndOmega.Omega),length(FluenceOfRhoAndZAndOmega.Z)-1,length(FluenceOfRhoAndZAndOmega.X)-1]);
+                FluenceOfRhoAndZAndOmega.SecondMoment = tempDataReshape(1:2:end,:,:) + tempDataReshape(2:2:end,:,:); % SecondMoment=E[re^2]+E[im^2] is real
+                % SD=sqrt( SecondMoment - E[re]^2 - E[im]^2 )
+                FluenceOfRhoAndZAndOmega.Stdev = sqrt((FluenceOfRhoAndZAndOmega.SecondMoment - real(FluenceOfRhoAndZAndOmega.Mean) .* real(FluenceOfRhoAndZAndOmega.Mean) ...
+                                                                           - imag(FluenceOfRhoAndZAndOmega.Mean) .* imag(FluenceOfRhoAndZAndOmega.Mean)) / json.N);
+            end                 
+            results{di}.FluenceOfRhoAndZAndOmega = FluenceOfRhoAndZAndOmega;
+        case 'FluenceOfXAndYAndZ'
+            FluenceOfXAndYAndZ.Name = detector.Name;
+            tempX = detector.X;
+            tempY = detector.Y;
+            tempZ = detector.Z;
+            FluenceOfXAndYAndZ.X = linspace((tempX.Start), (tempX.Stop), (tempX.Count));
+            FluenceOfXAndYAndZ.Y = linspace((tempY.Start), (tempY.Stop), (tempY.Count));
+            FluenceOfXAndYAndZ.Z = linspace((tempZ.Start), (tempZ.Stop), (tempZ.Count));
+            FluenceOfXAndYAndZ.X_Midpoints = (FluenceOfXAndYAndZ.X(1:end-1) + FluenceOfXAndYAndZ.X(2:end))/2;
+            FluenceOfXAndYAndZ.Y_Midpoints = (FluenceOfXAndYAndZ.Y(1:end-1) + FluenceOfXAndYAndZ.Y(2:end))/2;
+            FluenceOfXAndYAndZ.Z_Midpoints = (FluenceOfXAndYAndZ.Z(1:end-1) + FluenceOfXAndYAndZ.Z(2:end))/2;
+            FluenceOfXAndYAndZ.Mean = readBinaryData([datadir slash detector.Name],[(length(FluenceOfXAndYAndZ.X)-1) * (length(FluenceOfXAndYAndZ.Y)-1) * (length(FluenceOfXAndYAndZ.Z)-1)]); 
+            FluenceOfXAndYAndZ.Mean = reshape(FluenceOfXAndYAndZ.Mean, ...% read column major json binary
+                [length(FluenceOfXAndYAndZ.Z)-1,length(FluenceOfXAndYAndZ.Y)-1,length(FluenceOfXAndYAndZ.X)-1]);
+            if(detector.TallySecondMoment && exist([datadir slash detector.Name '_2'],'file'))
+                FluenceOfXAndYAndZ.SecondMoment = readBinaryData([datadir slash detector.Name '_2'], ...
+                    [(length(FluenceOfXAndYAndZ.X)-1) * (length(FluenceOfXAndYAndZ.Y)-1) * (length(FluenceOfXAndYAndZ.Z)-1)]);
+                FluenceOfXAndYAndZ.SecondMoment = reshape(FluenceOfXAndYAndZ.SecondMoment, ... % column major json binary
+                    [length(FluenceOfXAndYAndZ.Z)-1,length(FluenceOfXAndYAndZ.Y)-1,length(FluenceOfXAndYAndZ.X)-1]);
+                FluenceOfXAndYAndZ.Stdev = sqrt((FluenceOfXAndYAndZ.SecondMoment - (FluenceOfXAndYAndZ.Mean .* FluenceOfXAndYAndZ.Mean)) / json.N);  
+            end
+            results{di}.FluenceOfXAndYAndZ = FluenceOfXAndYAndZ;
+        case 'FluenceOfXAndYAndZAndTime'
+            FluenceOfXAndYAndZAndTime.Name = detector.Name;
+            tempX = detector.X;
+            tempY = detector.Y;
+            tempZ = detector.Z;
+            tempTime = detector.Time;
+            FluenceOfXAndYAndZAndTime.X = linspace((tempX.Start), (tempX.Stop), (tempX.Count));
+            FluenceOfXAndYAndZAndTime.Y = linspace((tempY.Start), (tempY.Stop), (tempY.Count));
+            FluenceOfXAndYAndZAndTime.Z = linspace((tempZ.Start), (tempZ.Stop), (tempZ.Count));
+            FluenceOfXAndYAndZAndTime.Time = linspace((tempTime.Start), (tempTime.Stop), (tempTime.Count));
+            FluenceOfXAndYAndZAndTime.X_Midpoints = (FluenceOfXAndYAndZAndTime.X(1:end-1) + FluenceOfXAndYAndZAndTime.X(2:end))/2;
+            FluenceOfXAndYAndZAndTime.Y_Midpoints = (FluenceOfXAndYAndZAndTime.Y(1:end-1) + FluenceOfXAndYAndZAndTime.Y(2:end))/2;
+            FluenceOfXAndYAndZAndTime.Z_Midpoints = (FluenceOfXAndYAndZAndTime.Z(1:end-1) + FluenceOfXAndYAndZAndTime.Z(2:end))/2;
+            FluenceOfXAndYAndZAndTime.Time_Midpoints = (FluenceOfXAndYAndZAndTime.Time(1:end-1) + FluenceOfXAndYAndZAndTime.Time(2:end))/2;
+            FluenceOfXAndYAndZAndTime.Mean = readBinaryData([datadir slash detector.Name], ...
+                [(length(FluenceOfXAndYAndZAndTime.X)-1)*(length(FluenceOfXAndYAndZAndTime.Y)-1)*(length(FluenceOfXAndYAndZAndTime.Z)-1)*(length(FluenceOfXAndYAndZAndTime.Time)-1)]); 
+            FluenceOfXAndYAndZAndTime.Mean = reshape(FluenceOfXAndYAndZAndTime.Mean, ...% column major json binary
+                [length(FluenceOfXAndYAndZAndTime.Time)-1,length(FluenceOfXAndYAndZAndTime.Z)-1,length(FluenceOfXAndYAndZAndTime.Y)-1,length(FluenceOfXAndYAndZAndTime.X)-1]);
+            if(detector.TallySecondMoment && exist([datadir slash detector.Name '_2'],'file'))
+                FluenceOfXAndYAndZAndTime.SecondMoment = readBinaryData([datadir slash detector.Name '_2'], ...
+                    [(length(FluenceOfXAndYAndZAndTime.X)-1)*(length(FluenceOfXAndYAndZAndTime.Y)-1)*(length(FluenceOfXAndYAndZAndTime.Z)-1)*(length(FluenceOfXAndYAndZAndTime.Time))]);
+                FluenceOfXAndYAndZAndTime.SecondMoment = reshape(tempData, ... % column major json binary
+                    [length(FluenceOfXAndYAndZAndTime.Time),length(FluenceOfXAndYAndZAndTime.Z)-1,length(FluenceOfXAndYAndZAndTime.Y)-1,length(FluenceOfXAndYAndZAndTime.X)-1]);
+                FluenceOfXAndYAndZAndTime.Stdev = sqrt((FluenceOfXAndYAndZAndTime.SecondMoment - (FluenceOfXAndYAndZAndTime.Mean) .* (FluenceOfXAndYAndZAndTime.Mean)) / json.N);
+            end                 
+            results{di}.FluenceOfXAndYAndZAndTime = FluenceOfXAndYAndZAndTime;            
+        case 'FluenceOfXAndYAndZAndOmega'
+            FluenceOfXAndYAndZAndOmega.Name = detector.Name;
+            tempX = detector.X;
+            tempY = detector.Y;
+            tempZ = detector.Z;
+            tempOmega = detector.Omega;
+            FluenceOfXAndYAndZAndOmega.X = linspace((tempX.Start), (tempX.Stop), (tempX.Count));
+            FluenceOfXAndYAndZAndOmega.Y = linspace((tempY.Start), (tempY.Stop), (tempY.Count));
+            FluenceOfXAndYAndZAndOmega.Z = linspace((tempZ.Start), (tempZ.Stop), (tempZ.Count));
+            FluenceOfXAndYAndZAndOmega.Omega = linspace((tempOmega.Start), (tempOmega.Stop), (tempOmega.Count));
+            FluenceOfXAndYAndZAndOmega.X_Midpoints = (FluenceOfXAndYAndZAndOmega.X(1:end-1) + FluenceOfXAndYAndZAndOmega.X(2:end))/2;
+            FluenceOfXAndYAndZAndOmega.Y_Midpoints = (FluenceOfXAndYAndZAndOmega.Y(1:end-1) + FluenceOfXAndYAndZAndOmega.Y(2:end))/2;
+            FluenceOfXAndYAndZAndOmega.Z_Midpoints = (FluenceOfXAndYAndZAndOmega.Z(1:end-1) + FluenceOfXAndYAndZAndOmega.Z(2:end))/2;
+            FluenceOfXAndYAndZAndOmega.Omega_Midpoints = FluenceOfXAndYAndZAndOmega.Omega; % omega is not binned, value is used
+            tempData = readBinaryData([datadir slash detector.Name], ...
+                [2*(length(FluenceOfXAndYAndZAndOmega.X)-1)*(length(FluenceOfXAndYAndZAndOmega.Y)-1)*(length(FluenceOfXAndYAndZAndOmega.Z)-1)*(length(FluenceOfXAndYAndZAndOmega.Omega))]); 
+            tempDataReshape = reshape(tempData, ...% column major json binary
+                [2*length(FluenceOfXAndYAndZAndOmega.Omega),length(FluenceOfXAndYAndZAndOmega.Z)-1,length(FluenceOfXAndYAndZAndOmega.Y)-1,length(FluenceOfXAndYAndZAndOmega.X)-1]);
+            FluenceOfXAndYAndZAndOmega.Mean = tempDataReshape(1:2:end,:,:,:) + 1i*tempDataReshape(2:2:end,:,:,:);
+            FluenceOfXAndYAndZAndOmega.Amplitude = abs(FluenceOfXAndYAndZAndOmega.Mean);
+            FluenceOfXAndYAndZAndOmega.Phase = -angle(FluenceOfXAndYAndZAndOmega.Mean);
+            if(detector.TallySecondMoment && exist([datadir slash detector.Name '_2'],'file'))
+                tempData = readBinaryData([datadir slash detector.Name '_2'], ...
+                    [2*(length(FluenceOfXAndYAndZAndOmega.X)-1)*(length(FluenceOfXAndYAndZAndOmega.Y)-1)*(length(FluenceOfXAndYAndZAndOmega.Z)-1)*(length(FluenceOfXAndYAndZAndOmega.Omega))]);
+                tempDataReshape = reshape(tempData, ... % column major json binary
+                    [2*length(FluenceOfXAndYAndZAndOmega.Omega),length(FluenceOfXAndYAndZAndOmega.Z)-1,length(FluenceOfXAndYAndZAndOmega.Y)-1,length(FluenceOfXAndYAndZAndOmega.X)-1]);
+                FluenceOfXAndYAndZAndOmega.SecondMoment = tempDataReshape(1:2:end,:,:,:) + tempDataReshape(2:2:end,:,:,:); % SecondMoment=E[re^2]+E[im^2] is real
+                % SD=sqrt( SecondMoment - E[re]^2 - E[im]^2 )
+                FluenceOfXAndYAndZAndOmega.Stdev = sqrt((FluenceOfXAndYAndZAndOmega.SecondMoment - real(FluenceOfXAndYAndZAndOmega.Mean) .* real(FluenceOfXAndYAndZAndOmega.Mean) ...
+                                                                           - imag(FluenceOfXAndYAndZAndOmega.Mean) .* imag(FluenceOfXAndYAndZAndOmega.Mean)) / json.N);
+            end                 
+            results{di}.FluenceOfXAndYAndZAndOmega = FluenceOfXAndYAndZAndOmega;
+        case 'FluenceOfXAndYAndZAndStartingXAndY'
+            FluenceOfXAndYAndZAndStartingXAndY.Name = detector.Name;
+            tempX = detector.X;
+            tempY = detector.Y;
+            tempZ = detector.Z;
+            tempSX = detector.StartingX;
+            tempSY = detector.StartingY;
+            FluenceOfXAndYAndZAndStartingXAndY.X = linspace((tempX.Start), (tempX.Stop), (tempX.Count));
+            FluenceOfXAndYAndZAndStartingXAndY.Y = linspace((tempY.Start), (tempY.Stop), (tempY.Count));
+            FluenceOfXAndYAndZAndStartingXAndY.Z = linspace((tempZ.Start), (tempZ.Stop), (tempZ.Count));
+            FluenceOfXAndYAndZAndStartingXAndY.StartingX = linspace((tempSX.Start),(tempSX.Stop),(tempSX.Count));
+            FluenceOfXAndYAndZAndStartingXAndY.StartingY = linspace((tempSY.Start),(tempSY.Stop),(tempSY.Count));
+            FluenceOfXAndYAndZAndStartingXAndY.X_Midpoints = (FluenceOfXAndYAndZAndStartingXAndY.X(1:end-1) + FluenceOfXAndYAndZAndStartingXAndY.X(2:end))/2;
+            FluenceOfXAndYAndZAndStartingXAndY.Y_Midpoints = (FluenceOfXAndYAndZAndStartingXAndY.Y(1:end-1) + FluenceOfXAndYAndZAndStartingXAndY.Y(2:end))/2;
+            FluenceOfXAndYAndZAndStartingXAndY.Z_Midpoints = (FluenceOfXAndYAndZAndStartingXAndY.Z(1:end-1) + FluenceOfXAndYAndZAndStartingXAndY.Z(2:end))/2;
+            FluenceOfXAndYAndZAndStartingXAndY.StartingX_Midpoints = (FluenceOfXAndYAndZAndStartingXAndY.StartingX(1:end-1) + FluenceOfXAndYAndZAndStartingXAndY.StartingX(2:end))/2;
+            FluenceOfXAndYAndZAndStartingXAndY.StartingY_Midpoints = (FluenceOfXAndYAndZAndStartingXAndY.StartingY(1:end-1) + FluenceOfXAndYAndZAndStartingXAndY.StartingY(2:end))/2;
+            tempData = readBinaryData([datadir slash detector.Name], ...
+                [(length(FluenceOfXAndYAndZAndStartingXAndY.StartingX)-1)*(length(FluenceOfXAndYAndZAndStartingXAndY.StartingY)-1)*...
+                 (length(FluenceOfXAndYAndZAndStartingXAndY.X)-1)*(length(FluenceOfXAndYAndZAndStartingXAndY.Y)-1)*(length(FluenceOfXAndYAndZAndStartingXAndY.Z)-1)]); 
+            FluenceOfXAndYAndZAndStartingXAndY.Mean = reshape(tempData, ...% column major json binary
+                [length(FluenceOfXAndYAndZAndStartingXAndY.Z)-1,length(FluenceOfXAndYAndZAndStartingXAndY.Y)-1,length(FluenceOfXAndYAndZAndStartingXAndY.X)-1,...
+                 length(FluenceOfXAndYAndZAndStartingXAndY.StartingY)-1,length(FluenceOfXAndYAndZAndStartingXAndY.StartingX)-1]);
+            FluenceOfXAndYAndZAndStartingXAndY.StartingXYCount = readBinaryData([datadir slash detector.Name '_StartingXYCount'],...
+                [length(FluenceOfXAndYAndZAndStartingXAndY.StartingX)-1,length(FluenceOfXAndYAndZAndStartingXAndY.StartingY)-1]); % read column major json binary                      
+            if(detector.TallySecondMoment && exist([datadir slash detector.Name '_2'],'file'))
+                tempData = readBinaryData([datadir slash detector.Name '_2'], ...
+                   [(length(FluenceOfXAndYAndZAndStartingXAndY.StartingX)-1)*(length(FluenceOfXAndYAndZAndStartingXAndY.StartingY)-1)*...
+                 (length(FluenceOfXAndYAndZAndStartingXAndY.X)-1)*(length(FluenceOfXAndYAndZAndStartingXAndY.Y)-1)*(length(FluenceOfXAndYAndZAndStartingXAndY.Z)-1)]); 
+                FluenceOfXAndYAndZAndStartingXAndY.SecondMoment = reshape(tempData, ... % column major json binary
+                 [length(FluenceOfXAndYAndZAndStartingXAndY.Z)-1,length(FluenceOfXAndYAndZAndStartingXAndY.Y)-1,length(FluenceOfXAndYAndZAndStartingXAndY.X)-1,...
+                 length(FluenceOfXAndYAndZAndStartingXAndY.StartingY)-1,length(FluenceOfXAndYAndZAndStartingXAndY.StartingX)-1]);
+                FluenceOfXAndYAndZAndStartingXAndY.Stdev = sqrt((FluenceOfXAndYAndZAndStartingXAndY.SecondMoment -  ...
+                      (FluenceOfXAndYAndZAndStartingXAndY.Mean .* FluenceOfXAndYAndZAndStartingXAndY.Mean)) / json.N);
+            end                 
+            results{di}.FluenceOfXAndYAndZAndStartingXAndY = FluenceOfXAndYAndZAndStartingXAndY;
+        case 'FluenceOfFxAndZ'
+            FluenceOfFxAndZ.Name = detector.Name;
+            tempFx = detector.Fx;
+            tempZ = detector.Z;
+            FluenceOfFxAndZ.Fx = linspace((tempFx.Start), (tempFx.Stop), (tempFx.Count));
+            FluenceOfFxAndZ.Z = linspace((tempZ.Start), (tempZ.Stop), (tempZ.Count));
+            FluenceOfFxAndZ.Fx_Midpoints = FluenceOfFxAndZ.Fx;
+            FluenceOfFxAndZ.Z_Midpoints = (FluenceOfFxAndZ.Z(1:end-1) + FluenceOfFxAndZ.Z(2:end))/2;
+            tempData = readBinaryData([datadir slash detector.Name], ...
+                [2*(length(FluenceOfFxAndZ.Z)-1),length(FluenceOfFxAndZ.Fx)]); % column major but with complex
+            FluenceOfFxAndZ.Mean = tempData(1:2:end,:) + 1i*tempData(2:2:end,:);
+            FluenceOfFxAndZ.Amplitude = abs(FluenceOfFxAndZ.Mean);
+            FluenceOfFxAndZ.Phase = -angle(FluenceOfFxAndZ.Mean);
+            if(detector.TallySecondMoment && exist([datadir slash detector.Name '_2'],'file'))
+                tempData = readBinaryData([datadir slash detector.Name '_2'], ...
+                    [2*(length(FluenceOfFxAndZ.Z)-1),length(FluenceOfFxAndZ.Fx)]);
+                FluenceOfFxAndZ.SecondMoment = tempData(1:2:end,:) + tempData(2:2:end,:); % SecondMoment=E[re^2]+E[im^2] is real
+                % SD=sqrt( SecondMoment - E[re]^2 - E[im]^2 )
+                FluenceOfFxAndZ.Stdev = sqrt((FluenceOfFxAndZ.SecondMoment - real(FluenceOfFxAndZ.Mean) .* real(FluenceOfFxAndZ.Mean) ...
+                                                                           - imag(FluenceOfFxAndZ.Mean) .* imag(FluenceOfFxAndZ.Mean)) / json.N);
+            end                 
+            results{di}.FluenceOfFxAndZ = FluenceOfFxAndZ;
+        case 'RadianceOfRhoAndZAndAngle'
+            RadianceOfRhoAndZAndAngle.Name = detector.Name;
+            tempRho = detector.Rho;
+            tempZ = detector.Z;
+            tempAngle = detector.Angle;
+            RadianceOfRhoAndZAndAngle.Rho = linspace((tempRho.Start), (tempRho.Stop), (tempRho.Count));
+            RadianceOfRhoAndZAndAngle.Z = linspace((tempZ.Start), (tempZ.Stop), (tempZ.Count));                      
+            RadianceOfRhoAndZAndAngle.Angle = linspace((tempAngle.Start), (tempAngle.Stop), (tempAngle.Count));
+            RadianceOfRhoAndZAndAngle.Rho_Midpoints = (RadianceOfRhoAndZAndAngle.Rho(1:end-1) + RadianceOfRhoAndZAndAngle.Rho(2:end))/2;
+            RadianceOfRhoAndZAndAngle.Z_Midpoints = (RadianceOfRhoAndZAndAngle.Z(1:end-1) + RadianceOfRhoAndZAndAngle.Z(2:end))/2;
+            RadianceOfRhoAndZAndAngle.Angle_Midpoints = (RadianceOfRhoAndZAndAngle.Angle(1:end-1) + RadianceOfRhoAndZAndAngle.Angle(2:end))/2;
+            RadianceOfRhoAndZAndAngle.Mean = readBinaryData([datadir slash detector.Name], ... 
+                [(length(RadianceOfRhoAndZAndAngle.Rho)-1) * (length(RadianceOfRhoAndZAndAngle.Z)-1) * (length(RadianceOfRhoAndZAndAngle.Angle)-1)]); 
+            RadianceOfRhoAndZAndAngle.Mean = reshape(RadianceOfRhoAndZAndAngle.Mean, ...% read column major json binary
+                [length(RadianceOfRhoAndZAndAngle.Angle)-1,length(RadianceOfRhoAndZAndAngle.Z)-1,length(RadianceOfRhoAndZAndAngle.Rho)-1]);
+            if(detector.TallySecondMoment && exist([datadir slash detector.Name '_2'],'file'))
+                RadianceOfRhoAndZAndAngle.SecondMoment = readBinaryData([datadir slash detector.Name '_2'], ... 
+                [(length(RadianceOfRhoAndZAndAngle.Rho)-1) * (length(RadianceOfRhoAndZAndAngle.Z)-1) * (length(RadianceOfRhoAndZAndAngle.Angle)-1)]); 
+                RadianceOfRhoAndZAndAngle.SecondMoment = reshape(RadianceOfRhoAndZAndAngle.SecondMoment, ...% read column major json binary
+                [length(RadianceOfRhoAndZAndAngle.Angle)-1,length(RadianceOfRhoAndZAndAngle.Z)-1,length(RadianceOfRhoAndZAndAngle.Rho)-1]);  
+                RadianceOfRhoAndZAndAngle.Stdev = sqrt((RadianceOfRhoAndZAndAngle.SecondMoment - (RadianceOfRhoAndZAndAngle.Mean .* RadianceOfRhoAndZAndAngle.Mean)) / json.N);               
+            end
+            results{di}.RadianceOfRhoAndZAndAngle = RadianceOfRhoAndZAndAngle;
+        case 'RadianceOfFxAndZAndAngle'
+            RadianceOfFxAndZAndAngle.Name = detector.Name;
+            tempFx = detector.Fx;
+            tempZ = detector.Z;
+            tempAngle = detector.Angle;
+            RadianceOfFxAndZAndAngle.Fx = linspace((tempFx.Start), (tempFx.Stop), (tempFx.Count));
+            RadianceOfFxAndZAndAngle.Z = linspace((tempZ.Start), (tempZ.Stop), (tempZ.Count));                      
+            RadianceOfFxAndZAndAngle.Angle = linspace((tempAngle.Start), (tempAngle.Stop), (tempAngle.Count));
+            RadianceOfFxAndZAndAngle.Fx_Midpoints = RadianceOfFxAndZAndAngle.Fx(1:end);
+            RadianceOfFxAndZAndAngle.Z_Midpoints = (RadianceOfFxAndZAndAngle.Z(1:end-1) + RadianceOfFxAndZAndAngle.Z(2:end))/2;
+            RadianceOfFxAndZAndAngle.Angle_Midpoints = (RadianceOfFxAndZAndAngle.Angle(1:end-1) + RadianceOfFxAndZAndAngle.Angle(2:end))/2;
+            tempData = readBinaryData([datadir slash detector.Name], ... 
+                [2*(length(RadianceOfFxAndZAndAngle.Fx))*(length(RadianceOfFxAndZAndAngle.Z)-1)*(length(RadianceOfFxAndZAndAngle.Angle)-1)]); 
+            tempDataReshape = reshape(tempData, ...% read column major json binary
+                [2*(length(RadianceOfFxAndZAndAngle.Angle)-1),length(RadianceOfFxAndZAndAngle.Z)-1,length(RadianceOfFxAndZAndAngle.Fx)]);
+            RadianceOfFxAndZAndAngle.Mean = tempDataReshape(1:2:end,:,:) + 1i*tempDataReshape(2:2:end,:,:);
+            RadianceOfFxAndZAndAngle.Amplitude = abs(RadianceOfFxAndZAndAngle.Mean);
+            RadianceOfFxAndZAndAngle.Phase = -angle(RadianceOfFxAndZAndAngle.Mean);
+            if(detector.TallySecondMoment && exist([datadir slash detector.Name '_2'],'file'))
+                tempData = readBinaryData([datadir slash detector.Name '_2'], ... 
+                    [2*(length(RadianceOfFxAndZAndAngle.Fx)) * (length(RadianceOfFxAndZAndAngle.Z)-1) * (length(RadianceOfFxAndZAndAngle.Angle)-1)]); 
+                tempDataReshape = reshape(tempData, ...% read column major json binary
+                    [2*(length(RadianceOfFxAndZAndAngle.Angle)-1),length(RadianceOfFxAndZAndAngle.Z)-1,length(RadianceOfFxAndZAndAngle.Fx)]);
+                RadianceOfFxAndZAndAngle.SecondMoment = tempDataReshape(1:2:end,:,:) + tempDataReshape(2:2:end,:,:); % SecondMoment=E[re^2]+E[im^2] is real
+                % SD=sqrt( SecondMoment - E[re]^2 - E[im]^2 )
+                RadianceOfFxAndZAndAngle.Stdev = sqrt((RadianceOfFxAndZAndAngle.SecondMoment - real(RadianceOfFxAndZAndAngle.Mean) .* real(RadianceOfFxAndZAndAngle.Mean)...
+                                                                           - imag(RadianceOfFxAndZAndAngle.Mean) .* imag(RadianceOfFxAndZAndAngle.Mean)) / json.N);
+       end
+            results{di}.RadianceOfFxAndZAndAngle = RadianceOfFxAndZAndAngle;
+        case 'RadianceOfXAndYAndZAndThetaAndPhi'
+            RadianceOfXAndYAndZAndThetaAndPhi.Name = detector.Name;
+            tempX = detector.X;
+            tempY = detector.Y;
+            tempZ = detector.Z;
+            tempTheta = detector.Theta;
+            tempPhi = detector.Phi;
+            RadianceOfXAndYAndZAndThetaAndPhi.X = linspace((tempX.Start), (tempX.Stop), (tempX.Count));
+            RadianceOfXAndYAndZAndThetaAndPhi.Y = linspace((tempY.Start), (tempY.Stop), (tempY.Count));
+            RadianceOfXAndYAndZAndThetaAndPhi.Z = linspace((tempZ.Start), (tempZ.Stop), (tempZ.Count));                      
+            RadianceOfXAndYAndZAndThetaAndPhi.Theta = linspace((tempTheta.Start), (tempTheta.Stop), (tempTheta.Count));    
+            RadianceOfXAndYAndZAndThetaAndPhi.Phi = linspace((tempPhi.Start), (tempPhi.Stop), (tempPhi.Count));
+            RadianceOfXAndYAndZAndThetaAndPhi.X_Midpoints = (RadianceOfXAndYAndZAndThetaAndPhi.X(1:end-1) + RadianceOfXAndYAndZAndThetaAndPhi.X(2:end))/2;
+            RadianceOfXAndYAndZAndThetaAndPhi.Y_Midpoints = (RadianceOfXAndYAndZAndThetaAndPhi.Y(1:end-1) + RadianceOfXAndYAndZAndThetaAndPhi.Y(2:end))/2;
+            RadianceOfXAndYAndZAndThetaAndPhi.Z_Midpoints = (RadianceOfXAndYAndZAndThetaAndPhi.Z(1:end-1) + RadianceOfXAndYAndZAndThetaAndPhi.Z(2:end))/2;
+            RadianceOfXAndYAndZAndThetaAndPhi.Theta_Midpoints = (RadianceOfXAndYAndZAndThetaAndPhi.Theta(1:end-1) + RadianceOfXAndYAndZAndThetaAndPhi.Theta(2:end))/2;
+            RadianceOfXAndYAndZAndThetaAndPhi.Phi_Midpoints = (RadianceOfXAndYAndZAndThetaAndPhi.Phi(1:end-1) + RadianceOfXAndYAndZAndThetaAndPhi.Phi(2:end))/2;
+            RadianceOfXAndYAndZAndThetaAndPhi.Mean = readBinaryData([datadir slash detector.Name], ...
+                (length(RadianceOfXAndYAndZAndThetaAndPhi.X)-1) * ...
+                (length(RadianceOfXAndYAndZAndThetaAndPhi.Y)-1) * ...
+                (length(RadianceOfXAndYAndZAndThetaAndPhi.Z)-1) * ...
+                (length(RadianceOfXAndYAndZAndThetaAndPhi.Theta)-1) * ...
+                (length(RadianceOfXAndYAndZAndThetaAndPhi.Phi)-1));
+            RadianceOfXAndYAndZAndThetaAndPhi.Mean = reshape(RadianceOfXAndYAndZAndThetaAndPhi.Mean, ... % read column major json binary
+                [length(RadianceOfXAndYAndZAndThetaAndPhi.Phi)-1, ...
+                length(RadianceOfXAndYAndZAndThetaAndPhi.Theta)-1, ...
+                length(RadianceOfXAndYAndZAndThetaAndPhi.Z)-1, ...
+                length(RadianceOfXAndYAndZAndThetaAndPhi.Y)-1, ...
+                length(RadianceOfXAndYAndZAndThetaAndPhi.X)-1]);
+            if(detector.TallySecondMoment && exist([datadir slash detector.Name '_2'],'file'))
+                RadianceOfXAndYAndZAndThetaAndPhi.SecondMoment = readBinaryData([datadir slash detector.Name '_2'], ... 
+                (length(RadianceOfXAndYAndZAndThetaAndPhi.X)-1) * ...  
+                (length(RadianceOfXAndYAndZAndThetaAndPhi.Y)-1) * ...
+                (length(RadianceOfXAndYAndZAndThetaAndPhi.Z)-1) * ...
+                (length(RadianceOfXAndYAndZAndThetaAndPhi.Theta)-1) * ...
+                (length(RadianceOfXAndYAndZAndThetaAndPhi.Phi)-1));
+                RadianceOfXAndYAndZAndThetaAndPhi.SecondMoment = reshape(RadianceOfXAndYAndZAndThetaAndPhi.SecondMoment, ...
+                [length(RadianceOfXAndYAndZAndThetaAndPhi.Phi)-1,  % read column major json binary
+                length(RadianceOfXAndYAndZAndThetaAndPhi.Theta)-1, ...
+                length(RadianceOfXAndYAndZAndThetaAndPhi.Z)-1, ...
+                length(RadianceOfXAndYAndZAndThetaAndPhi.Y)-1, ...
+                length(RadianceOfXAndYAndZAndThetaAndPhi.X)-1]);
+                RadianceOfXAndYAndZAndThetaAndPhi.Stdev = sqrt((RadianceOfXAndYAndZAndThetaAndPhi.SecondMoment - (RadianceOfXAndYAndZAndThetaAndPhi.Mean .* RadianceOfXAndYAndZAndThetaAndPhi.Mean)) / (json.N));               
+            end
+            results{di}.RadianceOfXAndYAndZAndThetaAndPhi = RadianceOfXAndYAndZAndThetaAndPhi;
+        case 'ReflectedMTOfRhoAndSubregionHist'
+            ReflectedMTOfRhoAndSubregionHist.Name = detector.Name;
+            tempRho = detector.Rho;
+            tempMTBins = detector.MTBins;
+            tempFractionalMTBinsLength = detector.FractionalMTBins.Count+1; % +1 due to addition of =0,=1 bins
+            if (postProcessorResults)
+                if (strcmp(json.TissueInput.TissueType, 'MultiLayer')) 
+                    tempSubregionIndices = (1:1:length(databaseInputJson.TissueInput.Regions));
+                elseif (strcmp(json.TissueInput.TissueType, 'SingleEllipsoid'))
+                    tempSubregionIndices = (1:1:length(databaseInputJson.TissueInput.LayerRegions)+length(databaseInputJson.TissueInput.EllipsoidRegion));                            
+                elseif (strcmp(json.TissueInput.TissueType, 'SingleVoxel'))
+                    tempSubregionIndices = (1:1:length(databaseInputJson.TissueInput.LayerRegions)+length(databaseInputJson.TissueInput.VoxelRegion));                            
+                end
+                N = databaseInputJson.N;
+            else   
+                if (strcmp(json.TissueInput.TissueType, 'MultiLayer'))           
+                    tempSubregionIndices = (1:1:length(json.TissueInput.Regions)); 
+                elseif (strcmp(json.TissueInput.TissueType, 'SingleEllipsoid'))
+                    tempSubregionIndices = (1:1:length(json.TissueInput.LayerRegions)+length(json.TissueInput.EllipsoidRegion));                            
+                elseif (strcmp(json.TissueInput.TissueType, 'SingleVoxel'))
+                    tempSubregionIndices = (1:1:length(json.TissueInput.LayerRegions)+length(json.TissueInput.VoxelRegion));                            
+                end
+                N = json.N;
+            end
+            ReflectedMTOfRhoAndSubregionHist.Rho = linspace((tempRho.Start), (tempRho.Stop), (tempRho.Count));                     
+            ReflectedMTOfRhoAndSubregionHist.MTBins = linspace((tempMTBins.Start), (tempMTBins.Stop), (tempMTBins.Count));
+            ReflectedMTOfRhoAndSubregionHist.SubregionIndices = tempSubregionIndices;
+            ReflectedMTOfRhoAndSubregionHist.Rho_Midpoints = (ReflectedMTOfRhoAndSubregionHist.Rho(1:end-1) + ReflectedMTOfRhoAndSubregionHist.Rho(2:end))/2;
+            ReflectedMTOfRhoAndSubregionHist.MTBins_Midpoints = (ReflectedMTOfRhoAndSubregionHist.MTBins(1:end-1) + ReflectedMTOfRhoAndSubregionHist.MTBins(2:end))/2;
+            ReflectedMTOfRhoAndSubregionHist.Mean = readBinaryData([datadir slash detector.Name], ... 
+                (length(ReflectedMTOfRhoAndSubregionHist.MTBins)-1) * (length(ReflectedMTOfRhoAndSubregionHist.Rho)-1));  
+            ReflectedMTOfRhoAndSubregionHist.Mean = reshape(ReflectedMTOfRhoAndSubregionHist.Mean, ...
+                [length(ReflectedMTOfRhoAndSubregionHist.MTBins)-1,length(ReflectedMTOfRhoAndSubregionHist.Rho)-1]);  % read column major json binary          
+            ReflectedMTOfRhoAndSubregionHist.FractionalMT = readBinaryData([datadir slash detector.Name '_FractionalMT'], ... 
+                (length(ReflectedMTOfRhoAndSubregionHist.Rho)-1) * (length(ReflectedMTOfRhoAndSubregionHist.MTBins)-1) * (length(tempSubregionIndices)) * ...
+                (tempFractionalMTBinsLength)); 
+            ReflectedMTOfRhoAndSubregionHist.FractionalMT = reshape(ReflectedMTOfRhoAndSubregionHist.FractionalMT, ...            
+                [tempFractionalMTBinsLength, length(tempSubregionIndices), length(ReflectedMTOfRhoAndSubregionHist.MTBins)-1, length(ReflectedMTOfRhoAndSubregionHist.Rho)-1]); % read column major json binary
+            if(detector.TallySecondMoment && exist([datadir slash detector.Name '_2'],'file'))
+                ReflectedMTOfRhoAndSubregionHist.SecondMoment = readBinaryData([datadir slash detector.Name '_2'], ... 
+                (length(ReflectedMTOfRhoAndSubregionHist.MTBins)-1) * (length(ReflectedMTOfRhoAndSubregionHist.Rho)-1)); % read column major json binary
+                ReflectedMTOfRhoAndSubregionHist.SecondMoment = reshape(ReflectedMTOfRhoAndSubregionHist.SecondMoment, ...
+                [length(ReflectedMTOfRhoAndSubregionHist.MTBins)-1,length(ReflectedMTOfRhoAndSubregionHist.Rho)-1]);  
+                ReflectedMTOfRhoAndSubregionHist.Stdev = sqrt((ReflectedMTOfRhoAndSubregionHist.SecondMoment - (ReflectedMTOfRhoAndSubregionHist.Mean .* ReflectedMTOfRhoAndSubregionHist.Mean)) / (N));               
+            end
+            results{di}.ReflectedMTOfRhoAndSubregionHist = ReflectedMTOfRhoAndSubregionHist;
+        case 'ReflectedMTOfXAndYAndSubregionHist'
+            ReflectedMTOfXAndYAndSubregionHist.Name = detector.Name;
+            tempX = detector.X;
+            tempY = detector.Y;
+            tempMTBins = detector.MTBins;              
+            tempFractionalMTBinsLength = detector.FractionalMTBins.Count+1; % +1 due to addition of =0,=1 bins
+            if (postProcessorResults)
+                if (strcmp(json.TissueInput.TissueType, 'MultiLayer')) 
+                    tempSubregionIndices = (1:1:length(databaseInputJson.TissueInput.Regions));
+                elseif (strcmp(json.TissueInput.TissueType, 'SingleEllipsoid'))
+                    tempSubregionIndices = (1:1:length(databaseInputJson.TissueInput.LayerRegions)+length(databaseInputJson.TissueInput.EllipsoidRegion));                            
+                elseif (strcmp(json.TissueInput.TissueType, 'SingleVoxel'))
+                    tempSubregionIndices = (1:1:length(json.TissueInput.LayerRegions)+length(json.TissueInput.VoxelRegion));                           
+                end
+                N = databaseInputJson.N;
+            else   
+                if (strcmp(json.TissueInput.TissueType, 'MultiLayer'))           
+                    tempSubregionIndices = (1:1:length(json.TissueInput.Regions)); 
+                elseif (strcmp(json.TissueInput.TissueType, 'SingleEllipsoid'))
+                    tempSubregionIndices = (1:1:length(json.TissueInput.LayerRegions)+length(json.TissueInput.EllipsoidRegion));                            
+                elseif (strcmp(json.TissueInput.TissueType, 'SingleVoxel'))
+                    tempSubregionIndices = (1:1:length(json.TissueInput.LayerRegions)+length(json.TissueInput.VoxelRegion));                            
+                end
+                N = json.N;
+            end
+            ReflectedMTOfXAndYAndSubregionHist.X = linspace((tempX.Start), (tempX.Stop), (tempX.Count));
+            ReflectedMTOfXAndYAndSubregionHist.Y = linspace((tempY.Start), (tempY.Stop), (tempY.Count));
+            ReflectedMTOfXAndYAndSubregionHist.MTBins = linspace((tempMTBins.Start), (tempMTBins.Stop), (tempMTBins.Count));
+            ReflectedMTOfXAndYAndSubregionHist.SubregionIndices = tempSubregionIndices;
+            ReflectedMTOfXAndYAndSubregionHist.X_Midpoints = (ReflectedMTOfXAndYAndSubregionHist.X(1:end-1) + ReflectedMTOfXAndYAndSubregionHist.X(2:end))/2;
+            ReflectedMTOfXAndYAndSubregionHist.Y_Midpoints = (ReflectedMTOfXAndYAndSubregionHist.Y(1:end-1) + ReflectedMTOfXAndYAndSubregionHist.Y(2:end))/2;
+            ReflectedMTOfXAndYAndSubregionHist.MTBins_Midpoints = (ReflectedMTOfXAndYAndSubregionHist.MTBins(1:end-1) + ReflectedMTOfXAndYAndSubregionHist.MTBins(2:end))/2;
+            ReflectedMTOfXAndYAndSubregionHist.Mean = readBinaryData([datadir slash detector.Name], ... 
+                (length(ReflectedMTOfXAndYAndSubregionHist.MTBins)-1) * (length(ReflectedMTOfXAndYAndSubregionHist.Y)-1) * (length(ReflectedMTOfXAndYAndSubregionHist.X)-1));  
+            ReflectedMTOfXAndYAndSubregionHist.Mean = reshape(ReflectedMTOfXAndYAndSubregionHist.Mean, ...
+                [length(ReflectedMTOfXAndYAndSubregionHist.MTBins)-1,length(ReflectedMTOfXAndYAndSubregionHist.Y)-1,length(ReflectedMTOfXAndYAndSubregionHist.X)-1]);  % read column major json binary          
+            ReflectedMTOfXAndYAndSubregionHist.FractionalMT = readBinaryData([datadir slash detector.Name '_FractionalMT'], ... 
+                (length(ReflectedMTOfXAndYAndSubregionHist.X)-1) * (length(ReflectedMTOfXAndYAndSubregionHist.Y)-1) * (length(ReflectedMTOfXAndYAndSubregionHist.MTBins)-1) * (length(tempSubregionIndices)) * ...
+                (tempFractionalMTBinsLength));
+            ReflectedMTOfXAndYAndSubregionHist.FractionalMT = reshape(ReflectedMTOfXAndYAndSubregionHist.FractionalMT, ...            
+                [tempFractionalMTBinsLength, length(tempSubregionIndices), length(ReflectedMTOfXAndYAndSubregionHist.MTBins)-1, length(ReflectedMTOfXAndYAndSubregionHist.Y)-1, length(ReflectedMTOfXAndYAndSubregionHist.X)-1]); % read column major json binary
+            if(detector.TallySecondMoment && exist([datadir slash detector.Name '_2'],'file'))
+                ReflectedMTOfXAndYAndSubregionHist.SecondMoment = readBinaryData([datadir slash detector.Name '_2'], ... 
+                (length(ReflectedMTOfXAndYAndSubregionHist.MTBins)-1) * (length(ReflectedMTOfXAndYAndSubregionHist.Y)-1) * (length(ReflectedMTOfXAndYAndSubregionHist.X)-1)); % read column major json binary
+                ReflectedMTOfXAndYAndSubregionHist.SecondMoment = reshape(ReflectedMTOfXAndYAndSubregionHist.SecondMoment, ...
+                [length(ReflectedMTOfXAndYAndSubregionHist.MTBins)-1,length(ReflectedMTOfXAndYAndSubregionHist.Y)-1,length(ReflectedMTOfXAndYAndSubregionHist.X)-1]);  
+                ReflectedMTOfXAndYAndSubregionHist.Stdev = sqrt((ReflectedMTOfXAndYAndSubregionHist.SecondMoment - (ReflectedMTOfXAndYAndSubregionHist.Mean .* ReflectedMTOfXAndYAndSubregionHist.Mean)) / (N));               
+            end
+            results{di}.ReflectedMTOfXAndYAndSubregionHist = ReflectedMTOfXAndYAndSubregionHist;
+        case 'TransmittedMTOfRhoAndSubregionHist'
+            TransmittedMTOfRhoAndSubregionHist.Name = detector.Name;
+            tempRho = detector.Rho;
+            tempMTBins = detector.MTBins;
+            tempFractionalMTBinsLength = detector.FractionalMTBins.Count+1; % +1 due to addition of =0,=1 bins
+            if (postProcessorResults)
+                if (strcmp(json.TissueInput.TissueType, 'MultiLayer')) 
+                    tempSubregionIndices = (1:1:length(databaseInputJson.TissueInput.Regions));
+                elseif (strcmp(json.TissueInput.TissueType, 'SingleEllipsoid'))
+                    tempSubregionIndices = (1:1:length(databaseInputJson.TissueInput.LayerRegions)+length(databaseInputJson.TissueInput.EllipsoidRegion));                            
+                elseif (strcmp(json.TissueInput.TissueType, 'SingleVoxel'))
+                    tempSubregionIndices = (1:1:length(json.TissueInput.LayerRegions)+length(json.TissueInput.VoxelRegion));                            
+                end
+                N = databaseInputJson.N;
+            else   
+                if (strcmp(json.TissueInput.TissueType, 'MultiLayer'))           
+                    tempSubregionIndices = (1:1:length(json.TissueInput.Regions)); 
+                elseif (strcmp(json.TissueInput.TissueType, 'SingleEllipsoid'))
+                    tempSubregionIndices = (1:1:length(json.TissueInput.LayerRegions)+length(json.TissueInput.EllipsoidRegion));                            
+                elseif (strcmp(json.TissueInput.TissueType, 'SingleVoxel'))
+                    tempSubregionIndices = (1:1:length(json.TissueInput.LayerRegions)+length(json.TissueInput.VoxelRegion));                            
+                end
+                N = json.N;
+            end
+            TransmittedMTOfRhoAndSubregionHist.Rho = linspace((tempRho.Start), (tempRho.Stop), (tempRho.Count));                     
+            TransmittedMTOfRhoAndSubregionHist.MTBins = linspace((tempMTBins.Start), (tempMTBins.Stop), (tempMTBins.Count));
+            TransmittedMTOfRhoAndSubregionHist.SubregionIndices = tempSubregionIndices;
+            TransmittedMTOfRhoAndSubregionHist.Rho_Midpoints = (TransmittedMTOfRhoAndSubregionHist.Rho(1:end-1) + TransmittedMTOfRhoAndSubregionHist.Rho(2:end))/2;
+            TransmittedMTOfRhoAndSubregionHist.MTBins_Midpoints = (TransmittedMTOfRhoAndSubregionHist.MTBins(1:end-1) + TransmittedMTOfRhoAndSubregionHist.MTBins(2:end))/2;
+            TransmittedMTOfRhoAndSubregionHist.Mean = readBinaryData([datadir slash detector.Name], ... 
+                (length(TransmittedMTOfRhoAndSubregionHist.MTBins)-1) * (length(TransmittedMTOfRhoAndSubregionHist.Rho)-1));  
+            TransmittedMTOfRhoAndSubregionHist.Mean = reshape(TransmittedMTOfRhoAndSubregionHist.Mean, ...
+                [length(TransmittedMTOfRhoAndSubregionHist.MTBins)-1,length(TransmittedMTOfRhoAndSubregionHist.Rho)-1]);  % read column major json binary          
+            TransmittedMTOfRhoAndSubregionHist.FractionalMT = readBinaryData([datadir slash detector.Name '_FractionalMT'], ... 
+                (length(TransmittedMTOfRhoAndSubregionHist.Rho)-1) * (length(TransmittedMTOfRhoAndSubregionHist.MTBins)-1) * (length(tempSubregionIndices)) * ...
+                (tempFractionalMTBinsLength)); 
+            TransmittedMTOfRhoAndSubregionHist.FractionalMT = reshape(TransmittedMTOfRhoAndSubregionHist.FractionalMT, ...            
+                [tempFractionalMTBinsLength, length(tempSubregionIndices), length(TransmittedMTOfRhoAndSubregionHist.MTBins)-1, length(TransmittedMTOfRhoAndSubregionHist.Rho)-1]); % read column major json binary
+            if(detector.TallySecondMoment && exist([datadir slash detector.Name '_2'],'file'))
+                TransmittedMTOfRhoAndSubregionHist.SecondMoment = readBinaryData([datadir slash detector.Name '_2'], ... 
+                (length(TransmittedMTOfRhoAndSubregionHist.MTBins)-1) * (length(TransmittedMTOfRhoAndSubregionHist.Rho)-1)); % read column major json binary
+                TransmittedMTOfRhoAndSubregionHist.SecondMoment = reshape(TransmittedMTOfRhoAndSubregionHist.SecondMoment, ...
+                [length(TransmittedMTOfRhoAndSubregionHist.MTBins)-1,length(TransmittedMTOfRhoAndSubregionHist.Rho)-1]);  
+                TransmittedMTOfRhoAndSubregionHist.Stdev = sqrt((TransmittedMTOfRhoAndSubregionHist.SecondMoment - (TransmittedMTOfRhoAndSubregionHist.Mean .* TransmittedMTOfRhoAndSubregionHist.Mean)) / (N));               
+            end
+            results{di}.TransmittedMTOfRhoAndSubregionHist = TransmittedMTOfRhoAndSubregionHist;
+        case 'TransmittedMTOfXAndYAndSubregionHist'
+            TransmittedMTOfXAndYAndSubregionHist.Name = detector.Name;
+            tempX = detector.X;
+            tempY = detector.Y;
+            tempMTBins = detector.MTBins;
+            tempFractionalMTBinsLength = detector.FractionalMTBins.Count+1; % +1 due to addition of =0,=1 bins
+            if (postProcessorResults)
+                if (strcmp(json.TissueInput.TissueType, 'MultiLayer')) 
+                    tempSubregionIndices = (1:1:length(databaseInputJson.TissueInput.Regions));
+                elseif (strcmp(json.TissueInput.TissueType, 'SingleEllipsoid'))
+                    tempSubregionIndices = (1:1:length(databaseInputJson.TissueInput.LayerRegions)+length(databaseInputJson.TissueInput.EllipsoidRegion));                            
+                elseif (strcmp(json.TissueInput.TissueType, 'SingleVoxel'))
+                    tempSubregionIndices = (1:1:length(json.TissueInput.LayerRegions)+length(json.TissueInput.VoxelRegion));                            
+                end
+                N = databaseInputJson.N;
+            else   
+                if (strcmp(json.TissueInput.TissueType, 'MultiLayer'))           
+                    tempSubregionIndices = (1:1:length(json.TissueInput.Regions)); 
+                elseif (strcmp(json.TissueInput.TissueType, 'SingleEllipsoid'))
+                    tempSubregionIndices = (1:1:length(json.TissueInput.LayerRegions)+length(json.TissueInput.EllipsoidRegion));                            
+                elseif (strcmp(json.TissueInput.TissueType, 'SingleVoxel'))
+                    tempSubregionIndices = (1:1:length(json.TissueInput.LayerRegions)+length(json.TissueInput.VoxelRegion));                            
+                end
+                N = json.N;
+            end
+            TransmittedMTOfXAndYAndSubregionHist.X = linspace((tempX.Start), (tempX.Stop), (tempX.Count));
+            TransmittedMTOfXAndYAndSubregionHist.Y = linspace((tempY.Start), (tempY.Stop), (tempY.Count));
+            TransmittedMTOfXAndYAndSubregionHist.MTBins = linspace((tempMTBins.Start), (tempMTBins.Stop), (tempMTBins.Count));
+            TransmittedMTOfXAndYAndSubregionHist.SubregionIndices = tempSubregionIndices;
+            TransmittedMTOfXAndYAndSubregionHist.X_Midpoints = (TransmittedMTOfXAndYAndSubregionHist.X(1:end-1) + TransmittedMTOfXAndYAndSubregionHist.X(2:end))/2;
+            TransmittedMTOfXAndYAndSubregionHist.Y_Midpoints = (TransmittedMTOfXAndYAndSubregionHist.Y(1:end-1) + TransmittedMTOfXAndYAndSubregionHist.Y(2:end))/2;
+            TransmittedMTOfXAndYAndSubregionHist.MTBins_Midpoints = (TransmittedMTOfXAndYAndSubregionHist.MTBins(1:end-1) + TransmittedMTOfXAndYAndSubregionHist.MTBins(2:end))/2;
+            TransmittedMTOfXAndYAndSubregionHist.Mean = readBinaryData([datadir slash detector.Name], ... 
+                (length(TransmittedMTOfXAndYAndSubregionHist.MTBins)-1) * (length(TransmittedMTOfXAndYAndSubregionHist.Y)-1) * (length(TransmittedMTOfXAndYAndSubregionHist.X)-1));  
+            TransmittedMTOfXAndYAndSubregionHist.Mean = reshape(TransmittedMTOfXAndYAndSubregionHist.Mean, ...
+                [length(TransmittedMTOfXAndYAndSubregionHist.MTBins)-1,length(TransmittedMTOfXAndYAndSubregionHist.Y)-1,length(TransmittedMTOfXAndYAndSubregionHist.X)-1]);  % read column major json binary          
+            TransmittedMTOfXAndYAndSubregionHist.FractionalMT = readBinaryData([datadir slash detector.Name '_FractionalMT'], ... 
+                (length(TransmittedMTOfXAndYAndSubregionHist.X)-1) * (length(TransmittedMTOfXAndYAndSubregionHist.Y)-1) * (length(TransmittedMTOfXAndYAndSubregionHist.MTBins)-1) * (length(tempSubregionIndices)) * ...
+                (tempFractionalMTBinsLength)); 
+            TransmittedMTOfXAndYAndSubregionHist.FractionalMT = reshape(TransmittedMTOfXAndYAndSubregionHist.FractionalMT, ...            
+                [tempFractionalMTBinsLength, length(tempSubregionIndices), length(TransmittedMTOfXAndYAndSubregionHist.MTBins)-1, length(TransmittedMTOfXAndYAndSubregionHist.Y)-1, length(TransmittedMTOfXAndYAndSubregionHist.X)-1]); % read column major json binary
+            if(detector.TallySecondMoment && exist([datadir slash detector.Name '_2'],'file'))
+                TransmittedMTOfXAndYAndSubregionHist.SecondMoment = readBinaryData([datadir slash detector.Name '_2'], ... 
+                (length(TransmittedMTOfXAndYAndSubregionHist.MTBins)-1) * (length(TransmittedMTOfXAndYAndSubregionHist.Y)-1) * (length(TransmittedMTOfXAndYAndSubregionHist.X)-1)); % read column major json binary
+                TransmittedMTOfXAndYAndSubregionHist.SecondMoment = reshape(TransmittedMTOfXAndYAndSubregionHist.SecondMoment, ...
+                [length(TransmittedMTOfXAndYAndSubregionHist.MTBins)-1,length(TransmittedMTOfXAndYAndSubregionHist.Y)-1,length(TransmittedMTOfXAndYAndSubregionHist.X)-1]);  
+                TransmittedMTOfXAndYAndSubregionHist.Stdev = sqrt((TransmittedMTOfXAndYAndSubregionHist.SecondMoment - (TransmittedMTOfXAndYAndSubregionHist.Mean .* TransmittedMTOfXAndYAndSubregionHist.Mean)) / (N));               
+            end
+            results{di}.TransmittedMTOfXAndYAndSubregionHist = TransmittedMTOfXAndYAndSubregionHist;
+        case 'ReflectedDynamicMTOfRhoAndSubregionHist'
+            ReflectedDynamicMTOfRhoAndSubregionHist.Name = detector.Name;
+            tempRho = detector.Rho;
+            tempMTBins = detector.MTBins;
+            tempZ = detector.Z;
+            tempFractionalMTBinsLength = detector.FractionalMTBins.Count+1; % +1 due to addition of =0,=1 bins
+            if (postProcessorResults)        
+                tempSubregionIndices = (1:1:length(databaseInputJson.TissueInput.Regions));
+                N = databaseInputJson.N;
+            else   
+                tempSubregionIndices = (1:1:length(json.TissueInput.Regions));
+                N = json.N;
+            end
+            ReflectedDynamicMTOfRhoAndSubregionHist.Rho = linspace((tempRho.Start), (tempRho.Stop), (tempRho.Count));                     
+            ReflectedDynamicMTOfRhoAndSubregionHist.MTBins = linspace((tempMTBins.Start), (tempMTBins.Stop), (tempMTBins.Count));
+            ReflectedDynamicMTOfRhoAndSubregionHist.Z = linspace((tempZ.Start), (tempZ.Stop), (tempZ.Count));
+            ReflectedDynamicMTOfRhoAndSubregionHist.Rho_Midpoints = (ReflectedDynamicMTOfRhoAndSubregionHist.Rho(1:end-1) + ReflectedDynamicMTOfRhoAndSubregionHist.Rho(2:end))/2;
+            ReflectedDynamicMTOfRhoAndSubregionHist.MTBins_Midpoints = (ReflectedDynamicMTOfRhoAndSubregionHist.MTBins(1:end-1) + ReflectedDynamicMTOfRhoAndSubregionHist.MTBins(2:end))/2;
+            ReflectedDynamicMTOfRhoAndSubregionHist.Z_Midpoints = (ReflectedDynamicMTOfRhoAndSubregionHist.Z(1:end-1) + ReflectedDynamicMTOfRhoAndSubregionHist.Z(2:end))/2;
+            ReflectedDynamicMTOfRhoAndSubregionHist.SubregionIndices = tempSubregionIndices;
+            ReflectedDynamicMTOfRhoAndSubregionHist.Mean = readBinaryData([datadir slash detector.Name], ... 
+                (length(ReflectedDynamicMTOfRhoAndSubregionHist.MTBins)-1) * (length(ReflectedDynamicMTOfRhoAndSubregionHist.Rho)-1));  
+            ReflectedDynamicMTOfRhoAndSubregionHist.Mean = reshape(ReflectedDynamicMTOfRhoAndSubregionHist.Mean, ...
+                [length(ReflectedDynamicMTOfRhoAndSubregionHist.MTBins)-1,length(ReflectedDynamicMTOfRhoAndSubregionHist.Rho)-1]);  % read column major json binary          
+            ReflectedDynamicMTOfRhoAndSubregionHist.FractionalMT = readBinaryData([datadir slash detector.Name '_FractionalMT'], ... 
+                (length(ReflectedDynamicMTOfRhoAndSubregionHist.Rho)-1) * (length(ReflectedDynamicMTOfRhoAndSubregionHist.MTBins)-1) * ...
+                (tempFractionalMTBinsLength)); 
+            ReflectedDynamicMTOfRhoAndSubregionHist.FractionalMT = reshape(ReflectedDynamicMTOfRhoAndSubregionHist.FractionalMT, ...            
+                [tempFractionalMTBinsLength, length(ReflectedDynamicMTOfRhoAndSubregionHist.MTBins)-1, length(ReflectedDynamicMTOfRhoAndSubregionHist.Rho)-1]); % read column major json binary
+            ReflectedDynamicMTOfRhoAndSubregionHist.TotalMTOfZ = readBinaryData([datadir slash detector.Name '_TotalMTOfZ'], ... 
+                (length(ReflectedDynamicMTOfRhoAndSubregionHist.Rho)-1) * (length(ReflectedDynamicMTOfRhoAndSubregionHist.Z)-1)); 
+            ReflectedDynamicMTOfRhoAndSubregionHist.TotalMTOfZ = reshape(ReflectedDynamicMTOfRhoAndSubregionHist.TotalMTOfZ, ...            
+                [length(ReflectedDynamicMTOfRhoAndSubregionHist.Z)-1, length(ReflectedDynamicMTOfRhoAndSubregionHist.Rho)-1]); % read column major json binary
+            ReflectedDynamicMTOfRhoAndSubregionHist.DynamicMTOfZ = readBinaryData([datadir slash detector.Name '_DynamicMTOfZ'], ... 
+                (length(ReflectedDynamicMTOfRhoAndSubregionHist.Rho)-1) * (length(ReflectedDynamicMTOfRhoAndSubregionHist.Z)-1)); 
+            ReflectedDynamicMTOfRhoAndSubregionHist.DynamicMTOfZ = reshape(ReflectedDynamicMTOfRhoAndSubregionHist.DynamicMTOfZ, ...            
+                [length(ReflectedDynamicMTOfRhoAndSubregionHist.Z)-1, length(ReflectedDynamicMTOfRhoAndSubregionHist.Rho)-1]); % read column major json binary    
+            ReflectedDynamicMTOfRhoAndSubregionHist.SubregionCollisions = readBinaryData([datadir slash detector.Name '_SubregionCollisions'], ... 
+                (length(tempSubregionIndices) * 2)); % 2 for static vs dynamic tallies
+            ReflectedDynamicMTOfRhoAndSubregionHist.SubregionCollisions = reshape(ReflectedDynamicMTOfRhoAndSubregionHist.SubregionCollisions, ...            
+                [2, length(tempSubregionIndices)]); % read column major json binary    
+            if(detector.TallySecondMoment && exist([datadir slash detector.Name '_2'],'file'))
+                ReflectedDynamicMTOfRhoAndSubregionHist.SecondMoment = readBinaryData([datadir slash detector.Name '_2'], ... 
+                (length(ReflectedDynamicMTOfRhoAndSubregionHist.MTBins)-1) * (length(ReflectedDynamicMTOfRhoAndSubregionHist.Rho)-1)); % read column major json binary
+                ReflectedDynamicMTOfRhoAndSubregionHist.SecondMoment = reshape(ReflectedDynamicMTOfRhoAndSubregionHist.SecondMoment, ...
+                [length(ReflectedDynamicMTOfRhoAndSubregionHist.MTBins)-1,length(ReflectedDynamicMTOfRhoAndSubregionHist.Rho)-1]);  
+                ReflectedDynamicMTOfRhoAndSubregionHist.Stdev = sqrt((ReflectedDynamicMTOfRhoAndSubregionHist.SecondMoment - (ReflectedDynamicMTOfRhoAndSubregionHist.Mean .* ReflectedDynamicMTOfRhoAndSubregionHist.Mean)) / (N));               
+                % depth dependent output
+                ReflectedDynamicMTOfRhoAndSubregionHist.TotalMTOfZSecondMoment = readBinaryData([datadir slash detector.Name '_TotalMTOfZ_2'], ... 
+                (length(ReflectedDynamicMTOfRhoAndSubregionHist.Z)-1) * (length(ReflectedDynamicMTOfRhoAndSubregionHist.Rho)-1)); % read column major json binary
+                ReflectedDynamicMTOfRhoAndSubregionHist.TotalMTOfZSecondMoment = reshape(ReflectedDynamicMTOfRhoAndSubregionHist.TotalMTOfZSecondMoment, ...
+                [length(ReflectedDynamicMTOfRhoAndSubregionHist.Z)-1,length(ReflectedDynamicMTOfRhoAndSubregionHist.Rho)-1]);  
+                ReflectedDynamicMTOfRhoAndSubregionHist.TotalMTOfZStdev = sqrt((ReflectedDynamicMTOfRhoAndSubregionHist.TotalMTOfZSecondMoment - (ReflectedDynamicMTOfRhoAndSubregionHist.TotalMTOfZ .* ReflectedDynamicMTOfRhoAndSubregionHist.TotalMTOfZ)) / (N));               
+                ReflectedDynamicMTOfRhoAndSubregionHist.DynamicMTOfZSecondMoment = readBinaryData([datadir slash detector.Name '_DynamicMTOfZ_2'], ... 
+                (length(ReflectedDynamicMTOfRhoAndSubregionHist.Z)-1) * (length(ReflectedDynamicMTOfRhoAndSubregionHist.Rho)-1)); % read column major json binary
+                ReflectedDynamicMTOfRhoAndSubregionHist.DynamicMTOfZSecondMoment = reshape(ReflectedDynamicMTOfRhoAndSubregionHist.DynamicMTOfZSecondMoment, ...
+                [length(ReflectedDynamicMTOfRhoAndSubregionHist.Z)-1,length(ReflectedDynamicMTOfRhoAndSubregionHist.Rho)-1]);  
+                ReflectedDynamicMTOfRhoAndSubregionHist.DynamicMTOfZStdev = sqrt((ReflectedDynamicMTOfRhoAndSubregionHist.DynamicMTOfZSecondMoment - (ReflectedDynamicMTOfRhoAndSubregionHist.DynamicMTOfZ .* ReflectedDynamicMTOfRhoAndSubregionHist.DynamicMTOfZ)) / (N));               
+            end
+            results{di}.ReflectedDynamicMTOfRhoAndSubregionHist = ReflectedDynamicMTOfRhoAndSubregionHist;
+        case 'ReflectedDynamicMTOfXAndYAndSubregionHist'
+            ReflectedDynamicMTOfXAndYAndSubregionHist.Name = detector.Name;
+            tempX = detector.X;
+            tempY = detector.Y;
+            tempZ = detector.Z;
+            tempMTBins = detector.MTBins;              
+            tempFractionalMTBinsLength = detector.FractionalMTBins.Count+1; % +1 due to addition of =0,=1 bins
+            if (postProcessorResults)        
+                tempSubregionIndices = (1:1:length(databaseInputJson.TissueInput.Regions));
+                N = databaseInputJson.N;
+            else   
+                tempSubregionIndices = (1:1:length(json.TissueInput.Regions));
+                N = json.N;
+            end
+            ReflectedDynamicMTOfXAndYAndSubregionHist.X = linspace((tempX.Start), (tempX.Stop), (tempX.Count));
+            ReflectedDynamicMTOfXAndYAndSubregionHist.Y = linspace((tempY.Start), (tempY.Stop), (tempY.Count));
+            ReflectedDynamicMTOfXAndYAndSubregionHist.MTBins = linspace((tempMTBins.Start), (tempMTBins.Stop), (tempMTBins.Count));
+            ReflectedDynamicMTOfXAndYAndSubregionHist.Z = linspace((tempZ.Start), (tempZ.Stop), (tempZ.Count));
+            ReflectedDynamicMTOfXAndYAndSubregionHist.X_Midpoints = (ReflectedDynamicMTOfXAndYAndSubregionHist.X(1:end-1) + ReflectedDynamicMTOfXAndYAndSubregionHist.X(2:end))/2;
+            ReflectedDynamicMTOfXAndYAndSubregionHist.Y_Midpoints = (ReflectedDynamicMTOfXAndYAndSubregionHist.Y(1:end-1) + ReflectedDynamicMTOfXAndYAndSubregionHist.Y(2:end))/2;
+            ReflectedDynamicMTOfXAndYAndSubregionHist.MTBins_Midpoints = (ReflectedDynamicMTOfXAndYAndSubregionHist.MTBins(1:end-1) + ReflectedDynamicMTOfXAndYAndSubregionHist.MTBins(2:end))/2;
+            ReflectedDynamicMTOfXAndYAndSubregionHist.Z_Midpoints = (ReflectedDynamicMTOfXAndYAndSubregionHist.Z(1:end-1) + ReflectedDynamicMTOfXAndYAndSubregionHist.Z(2:end))/2;
+            ReflectedDynamicMTOfXAndYAndSubregionHist.SubregionIndices = tempSubregionIndices;
+            ReflectedDynamicMTOfXAndYAndSubregionHist.Mean = readBinaryData([datadir slash detector.Name], ... 
+                (length(ReflectedDynamicMTOfXAndYAndSubregionHist.MTBins)-1) * (length(ReflectedDynamicMTOfXAndYAndSubregionHist.Y)-1) * (length(ReflectedDynamicMTOfXAndYAndSubregionHist.X)-1));  
+            ReflectedDynamicMTOfXAndYAndSubregionHist.Mean = reshape(ReflectedDynamicMTOfXAndYAndSubregionHist.Mean, ...
+                [length(ReflectedDynamicMTOfXAndYAndSubregionHist.MTBins)-1,length(ReflectedDynamicMTOfXAndYAndSubregionHist.Y)-1,length(ReflectedDynamicMTOfXAndYAndSubregionHist.X)-1]);  % read column major json binary          
+            ReflectedDynamicMTOfXAndYAndSubregionHist.FractionalMT = readBinaryData([datadir slash detector.Name '_FractionalMT'], ... 
+                (length(ReflectedDynamicMTOfXAndYAndSubregionHist.X)-1) * (length(ReflectedDynamicMTOfXAndYAndSubregionHist.Y)-1) * (length(ReflectedDynamicMTOfXAndYAndSubregionHist.MTBins)-1) * ...
+                (tempFractionalMTBinsLength));
+            ReflectedDynamicMTOfXAndYAndSubregionHist.FractionalMT = reshape(ReflectedDynamicMTOfXAndYAndSubregionHist.FractionalMT, ...            
+                [tempFractionalMTBinsLength, length(ReflectedDynamicMTOfXAndYAndSubregionHist.MTBins)-1, length(ReflectedDynamicMTOfXAndYAndSubregionHist.Y)-1, length(ReflectedDynamicMTOfXAndYAndSubregionHist.X)-1]); % read column major json binary
+            ReflectedDynamicMTOfXAndYAndSubregionHist.TotalMTOfZ = readBinaryData([datadir slash detector.Name '_TotalMTOfZ'], ... 
+                (length(ReflectedDynamicMTOfXAndYAndSubregionHist.Z)-1) * (length(ReflectedDynamicMTOfXAndYAndSubregionHist.Y)-1) * ...
+                (length(ReflectedDynamicMTOfXAndYAndSubregionHist.X)-1)); 
+            ReflectedDynamicMTOfXAndYAndSubregionHist.TotalMTOfZ = reshape(ReflectedDynamicMTOfXAndYAndSubregionHist.TotalMTOfZ, ...            
+                [length(ReflectedDynamicMTOfXAndYAndSubregionHist.Z)-1, length(ReflectedDynamicMTOfXAndYAndSubregionHist.Y)-1, ...
+                length(ReflectedDynamicMTOfXAndYAndSubregionHist.X)-1]); % read column major json binary
+            ReflectedDynamicMTOfXAndYAndSubregionHist.DynamicMTOfZ = readBinaryData([datadir slash detector.Name '_DynamicMTOfZ'], ... 
+                (length(ReflectedDynamicMTOfXAndYAndSubregionHist.Z)-1) * (length(ReflectedDynamicMTOfXAndYAndSubregionHist.Y)-1) * ...
+                (length(ReflectedDynamicMTOfXAndYAndSubregionHist.X)-1)); 
+            ReflectedDynamicMTOfXAndYAndSubregionHist.DynamicMTOfZ = reshape(ReflectedDynamicMTOfXAndYAndSubregionHist.DynamicMTOfZ, ...            
+                [length(ReflectedDynamicMTOfXAndYAndSubregionHist.Z)-1, length(ReflectedDynamicMTOfXAndYAndSubregionHist.Y)-1,...
+                length(ReflectedDynamicMTOfXAndYAndSubregionHist.X)-1]); % read column major json binary    
+            ReflectedDynamicMTOfXAndYAndSubregionHist.SubregionCollisions = readBinaryData([datadir slash detector.Name '_SubregionCollisions'], ... 
+                (length(tempSubregionIndices) * 2)); % 2 for static vs dynamic tallies
+            ReflectedDynamicMTOfXAndYAndSubregionHist.SubregionCollisions = reshape(ReflectedDynamicMTOfXAndYAndSubregionHist.SubregionCollisions, ...            
+                [2, length(tempSubregionIndices)]); % read column major json binary    
+            if(detector.TallySecondMoment && exist([datadir slash detector.Name '_2'],'file'))
+                ReflectedDynamicMTOfXAndYAndSubregionHist.SecondMoment = readBinaryData([datadir slash detector.Name '_2'], ... 
+                (length(ReflectedDynamicMTOfXAndYAndSubregionHist.MTBins)-1) * (length(ReflectedDynamicMTOfXAndYAndSubregionHist.Y)-1) * (length(ReflectedDynamicMTOfXAndYAndSubregionHist.X)-1)); % read column major json binary
+                ReflectedDynamicMTOfXAndYAndSubregionHist.SecondMoment = reshape(ReflectedDynamicMTOfXAndYAndSubregionHist.SecondMoment, ...
+                [length(ReflectedDynamicMTOfXAndYAndSubregionHist.MTBins)-1,length(ReflectedDynamicMTOfXAndYAndSubregionHist.Y)-1,length(ReflectedDynamicMTOfXAndYAndSubregionHist.X)-1]);  
+                ReflectedDynamicMTOfXAndYAndSubregionHist.Stdev = sqrt((ReflectedDynamicMTOfXAndYAndSubregionHist.SecondMoment - (ReflectedDynamicMTOfXAndYAndSubregionHist.Mean .* ReflectedDynamicMTOfXAndYAndSubregionHist.Mean)) / (N));               
+                % depth dependent output
+                ReflectedDynamicMTOfXAndYAndSubregionHist.TotalMTOfZSecondMoment = readBinaryData([datadir slash detector.Name '_TotalMTOfZ_2'], ... 
+                (length(ReflectedDynamicMTOfXAndYAndSubregionHist.Z)-1) * (length(ReflectedDynamicMTOfXAndYAndSubregionHist.Y)-1) * (length(ReflectedDynamicMTOfXAndYAndSubregionHist.X)-1)); % read column major json binary
+                ReflectedDynamicMTOfXAndYAndSubregionHist.TotalMTOfZSecondMoment = reshape(ReflectedDynamicMTOfXAndYAndSubregionHist.TotalMTOfZSecondMoment, ...
+                [length(ReflectedDynamicMTOfXAndYAndSubregionHist.Z)-1,length(ReflectedDynamicMTOfXAndYAndSubregionHist.Y)-1,length(ReflectedDynamicMTOfXAndYAndSubregionHist.X)-1]);  
+                ReflectedDynamicMTOfXAndYAndSubregionHist.TotalMTOfZStdev = sqrt((ReflectedDynamicMTOfXAndYAndSubregionHist.TotalMTOfZSecondMoment - (ReflectedDynamicMTOfXAndYAndSubregionHist.TotalMTOfZ .* ReflectedDynamicMTOfXAndYAndSubregionHist.TotalMTOfZ)) / (N));               
+                ReflectedDynamicMTOfXAndYAndSubregionHist.DynamicMTOfZSecondMoment = readBinaryData([datadir slash detector.Name '_DynamicMTOfZ_2'], ... 
+                (length(ReflectedDynamicMTOfXAndYAndSubregionHist.Z)-1) * (length(ReflectedDynamicMTOfXAndYAndSubregionHist.Y)-1) *length(ReflectedDynamicMTOfXAndYAndSubregionHist.X)-1) % read column major json binary
+                ReflectedDynamicMTOfXAndYAndSubregionHist.DynamicMTOfZSecondMoment = reshape(ReflectedDynamicMTOfXAndYAndSubregionHist.DynamicMTOfZSecondMoment, ...
+                [length(ReflectedDynamicMTOfXAndYAndSubregionHist.Z)-1,length(ReflectedDynamicMTOfXAndYAndSubregionHist.Y)-1,length(ReflectedDynamicMTOfXAndYAndSubregionHist.X)-1]);  
+                ReflectedDynamicMTOfXAndYAndSubregionHist.DynamicMTOfZStdev = sqrt((ReflectedDynamicMTOfXAndYAndSubregionHist.DynamicMTOfZSecondMoment - (ReflectedDynamicMTOfXAndYAndSubregionHist.DynamicMTOfZ .* ReflectedDynamicMTOfXAndYAndSubregionHist.DynamicMTOfZ)) / (N));               
+            end
+            results{di}.ReflectedDynamicMTOfXAndYAndSubregionHist = ReflectedDynamicMTOfXAndYAndSubregionHist;
+        case 'ReflectedDynamicMTOfFxAndSubregionHist'
+            ReflectedDynamicMTOfFxAndSubregionHist.Name = detector.Name;
+            tempFx = detector.Fx;
+            tempMTBins = detector.MTBins;
+            tempZ = detector.Z;
+            tempFractionalMTBinsLength = detector.FractionalMTBins.Count+1; % +1 due to addition of =0,=1 bins
+            if (postProcessorResults)        
+                tempSubregionIndices = (1:1:length(databaseInputJson.TissueInput.Regions));
+                N = databaseInputJson.N;
+            else   
+                tempSubregionIndices = (1:1:length(json.TissueInput.Regions));
+                N = json.N;
+            end
+            ReflectedDynamicMTOfFxAndSubregionHist.Fx = linspace((tempFx.Start), (tempFx.Stop), (tempFx.Count));                     
+            ReflectedDynamicMTOfFxAndSubregionHist.MTBins = linspace((tempMTBins.Start), (tempMTBins.Stop), (tempMTBins.Count));
+            ReflectedDynamicMTOfFxAndSubregionHist.Z = linspace((tempZ.Start), (tempZ.Stop), (tempZ.Count));
+            ReflectedDynamicMTOfFxAndSubregionHist.Fx_Midpoints = ReflectedDynamicMTOfFxAndSubregionHist.Fx;
+            ReflectedDynamicMTOfFxAndSubregionHist.MTBins_Midpoints = (ReflectedDynamicMTOfFxAndSubregionHist.MTBins(1:end-1) + ReflectedDynamicMTOfFxAndSubregionHist.MTBins(2:end))/2;
+            ReflectedDynamicMTOfFxAndSubregionHist.Z_Midpoints = (ReflectedDynamicMTOfFxAndSubregionHist.Z(1:end-1) + ReflectedDynamicMTOfFxAndSubregionHist.Z(2:end))/2;
+            ReflectedDynamicMTOfFxAndSubregionHist.SubregionIndices = tempSubregionIndices;
+            tempData = readBinaryData([datadir slash detector.Name], ... 
+                (length(ReflectedDynamicMTOfFxAndSubregionHist.MTBins)-1)*(2*length(ReflectedDynamicMTOfFxAndSubregionHist.Fx))); 
+            % NOTE! reshape with 2x dim of var in inner loop binaryWrite
+            tempDataReshape = reshape(tempData, ...
+                [2*(length(ReflectedDynamicMTOfFxAndSubregionHist.MTBins)-1),length(ReflectedDynamicMTOfFxAndSubregionHist.Fx)]);
+            ReflectedDynamicMTOfFxAndSubregionHist.Mean = tempDataReshape(1:2:end,:) + 1i*tempDataReshape(2:2:end,:);           
+            tempData = readBinaryData([datadir slash detector.Name '_FractionalMT'], ... 
+                2* length(ReflectedDynamicMTOfFxAndSubregionHist.Fx) * (length(ReflectedDynamicMTOfFxAndSubregionHist.MTBins)-1) * ...
+                tempFractionalMTBinsLength); 
+            tempDataReshape = reshape(tempData, ...            
+                [2*tempFractionalMTBinsLength, length(ReflectedDynamicMTOfFxAndSubregionHist.MTBins)-1, length(ReflectedDynamicMTOfFxAndSubregionHist.Fx)]); % read column major json binary
+            ReflectedDynamicMTOfFxAndSubregionHist.FractionalMT = tempDataReshape(1:2:end,:,:) + 1i*tempDataReshape(2:2:end,:,:);
+            tempData = readBinaryData([datadir slash detector.Name '_TotalMTOfZ'], ... 
+                (2*length(ReflectedDynamicMTOfFxAndSubregionHist.Fx)) * (length(ReflectedDynamicMTOfFxAndSubregionHist.Z)-1)); 
+            tempDataReshape = reshape(tempData, ...            
+                [2*(length(ReflectedDynamicMTOfFxAndSubregionHist.Z)-1), length(ReflectedDynamicMTOfFxAndSubregionHist.Fx)]);  
+            ReflectedDynamicMTOfFxAndSubregionHist.TotalMTOfZ = tempDataReshape(1:2:end,:) + 1i*tempDataReshape(2:2:end,:);
+            tempData = readBinaryData([datadir slash detector.Name '_DynamicMTOfZ'], ... 
+                2* length(ReflectedDynamicMTOfFxAndSubregionHist.Fx)*(length(ReflectedDynamicMTOfFxAndSubregionHist.Z)-1)); 
+            tempDataReshape = reshape(tempData, ...            
+                [2*(length(ReflectedDynamicMTOfFxAndSubregionHist.Z)-1), length(ReflectedDynamicMTOfFxAndSubregionHist.Fx)]);
+            ReflectedDynamicMTOfFxAndSubregionHist.DynamicMTOfZ = tempDataReshape(1:2:end,:) + 1i*tempDataReshape(2:2:end,:);   
+            ReflectedDynamicMTOfFxAndSubregionHist.SubregionCollisions = readBinaryData([datadir slash detector.Name '_SubregionCollisions'], ... 
+                (length(tempSubregionIndices) * 2)); % 2 for static vs dynamic tallies
+            ReflectedDynamicMTOfFxAndSubregionHist.SubregionCollisions = reshape(ReflectedDynamicMTOfFxAndSubregionHist.SubregionCollisions, ...            
+                [2, length(tempSubregionIndices)]); % read column major json binary    
+            if(detector.TallySecondMoment && exist([datadir slash detector.Name '_2'],'file'))
+                tempData = readBinaryData([datadir slash detector.Name '_2'], ... 
+                  (length(ReflectedDynamicMTOfFxAndSubregionHist.MTBins)-1) * 2* length(ReflectedDynamicMTOfFxAndSubregionHist.Fx)); % read column major json binary
+                tempDataReshape = reshape(tempData, ...
+                  [2*(length(ReflectedDynamicMTOfFxAndSubregionHist.MTBins)-1),length(ReflectedDynamicMTOfFxAndSubregionHist.Fx)]);  
+                ReflectedDynamicMTOfFxAndSubregionHist.SecondMoment = tempDataReshape(1:2:end,:) + 1i*tempDataReshape(2:2:end,:);
+                ReflectedDynamicMTOfFxAndSubregionHist.Stdev = sqrt((abs(ReflectedDynamicMTOfFxAndSubregionHist.SecondMoment) - ...
+                    (abs(ReflectedDynamicMTOfFxAndSubregionHist.Mean) .* abs(ReflectedDynamicMTOfFxAndSubregionHist.Mean))) / (N));               
+                % depth dependent output
+                tempData = readBinaryData([datadir slash detector.Name '_TotalMTOfZ_2'], ... 
+                  (length(ReflectedDynamicMTOfFxAndSubregionHist.Z)-1) * 2 * length(ReflectedDynamicMTOfFxAndSubregionHist.Fx)); % read column major json binary
+                tempDataReshape = reshape(tempData, ...
+                  [2*(length(ReflectedDynamicMTOfFxAndSubregionHist.Z)-1),length(ReflectedDynamicMTOfFxAndSubregionHist.Fx)]); 
+                ReflectedDynamicMTOfFxAndSubregionHist.TotalMTOfZSecondMoment = tempDataReshape(1:2:end,:) + 1i*tempDataReshape(2:2:end,:);
+                ReflectedDynamicMTOfFxAndSubregionHist.TotalMTOfZStdev = sqrt((abs(ReflectedDynamicMTOfFxAndSubregionHist.TotalMTOfZSecondMoment) - ...
+                    (abs(ReflectedDynamicMTOfFxAndSubregionHist.TotalMTOfZ) .* abs(ReflectedDynamicMTOfFxAndSubregionHist.TotalMTOfZ))) / (N));               
+                tempData = readBinaryData([datadir slash detector.Name '_DynamicMTOfZ_2'], ... 
+                  (length(ReflectedDynamicMTOfFxAndSubregionHist.Z)-1) * 2*length(ReflectedDynamicMTOfFxAndSubregionHist.Fx)); % read column major json binary
+                tempDataReshape = reshape(tempData, ...
+                  [2*(length(ReflectedDynamicMTOfFxAndSubregionHist.Z)-1),length(ReflectedDynamicMTOfFxAndSubregionHist.Fx)]);  
+                ReflectedDynamicMTOfFxAndSubregionHist.DynamicMTOfZSecondMoment = tempDataReshape(1:2:end,:) + 1i*tempDataReshape(2:2:end,:);
+                ReflectedDynamicMTOfFxAndSubregionHist.DynamicMTOfZStdev = sqrt((ReflectedDynamicMTOfFxAndSubregionHist.DynamicMTOfZSecondMoment - (ReflectedDynamicMTOfFxAndSubregionHist.DynamicMTOfZ .* ReflectedDynamicMTOfFxAndSubregionHist.DynamicMTOfZ)) / (N));               
+            end
+            results{di}.ReflectedDynamicMTOfFxAndSubregionHist = ReflectedDynamicMTOfFxAndSubregionHist;
+        case 'TransmittedDynamicMTOfRhoAndSubregionHist'
+            TransmittedDynamicMTOfRhoAndSubregionHist.Name = detector.Name;
+            tempRho = detector.Rho;
+            tempZ = detector.Z;
+            tempMTBins = detector.MTBins;
+            tempFractionalMTBinsLength = detector.FractionalMTBins.Count+1; % +1 due to addition of =0,=1 bins
+            if (postProcessorResults)        
+                tempSubregionIndices = (1:1:length(databaseInputJson.TissueInput.Regions));
+                N = databaseInputJson.N;
+            else   
+                tempSubregionIndices = (1:1:length(json.TissueInput.Regions));
+                N = json.N;
+            end
+            TransmittedDynamicMTOfRhoAndSubregionHist.Rho = linspace((tempRho.Start), (tempRho.Stop), (tempRho.Count));                     
+            TransmittedDynamicMTOfRhoAndSubregionHist.MTBins = linspace((tempMTBins.Start), (tempMTBins.Stop), (tempMTBins.Count));
+            TransmittedDynamicMTOfRhoAndSubregionHist.Z = linspace((tempZ.Start), (tempZ.Stop), (tempZ.Count));
+            TransmittedDynamicMTOfRhoAndSubregionHist.Rho_Midpoints = (TransmittedDynamicMTOfRhoAndSubregionHist.Rho(1:end-1) + TransmittedDynamicMTOfRhoAndSubregionHist.Rho(2:end))/2;
+            TransmittedDynamicMTOfRhoAndSubregionHist.MTBins_Midpoints = (TransmittedDynamicMTOfRhoAndSubregionHist.MTBins(1:end-1) + TransmittedDynamicMTOfRhoAndSubregionHist.MTBins(2:end))/2;
+            TransmittedDynamicMTOfRhoAndSubregionHist.Z_Midpoints = (TransmittedDynamicMTOfRhoAndSubregionHist.Z(1:end-1) + ReflectedDynamicMTOfRhoAndSubregionHist.Z(2:end))/2;
+            TransmittedDynamicMTOfRhoAndSubregionHist.SubregionIndices = tempSubregionIndices;
+            TransmittedDynamicMTOfRhoAndSubregionHist.Mean = readBinaryData([datadir slash detector.Name], ... 
+                (length(TransmittedDynamicMTOfRhoAndSubregionHist.MTBins)-1) * (length(TransmittedDynamicMTOfRhoAndSubregionHist.Rho)-1));  
+            TransmittedDynamicMTOfRhoAndSubregionHist.Mean = reshape(TransmittedDynamicMTOfRhoAndSubregionHist.Mean, ...
+                [length(TransmittedDynamicMTOfRhoAndSubregionHist.MTBins)-1,length(TransmittedDynamicMTOfRhoAndSubregionHist.Rho)-1]);  % read column major json binary          
+            TransmittedDynamicMTOfRhoAndSubregionHist.FractionalMT = readBinaryData([datadir slash detector.Name '_FractionalMT'], ... 
+                (length(TransmittedDynamicMTOfRhoAndSubregionHist.Rho)-1) * (length(TransmittedDynamicMTOfRhoAndSubregionHist.MTBins)-1) * ...
+                (tempFractionalMTBinsLength)); 
+            TransmittedDynamicMTOfRhoAndSubregionHist.FractionalMT = reshape(TransmittedDynamicMTOfRhoAndSubregionHist.FractionalMT, ...            
+                [tempFractionalMTBinsLength, length(TransmittedDynamicMTOfRhoAndSubregionHist.MTBins)-1, length(TransmittedDynamicMTOfRhoAndSubregionHist.Rho)-1]); % read column major json binary
+            TransmittedDynamicMTOfRhoAndSubregionHist.TotalMTOfZ = readBinaryData([datadir slash detector.Name '_TotalMTOfZ'], ... 
+                (length(TransmittedDynamicMTOfRhoAndSubregionHist.Rho)-1) * (length(TransmittedDynamicMTOfRhoAndSubregionHist.Z)-1)); 
+            TransmittedDynamicMTOfRhoAndSubregionHist.TotalMTOfZ = reshape(TransmittedDynamicMTOfRhoAndSubregionHist.TotalMTOfZ, ...            
+                [length(TransmittedDynamicMTOfRhoAndSubregionHist.Z)-1, length(TransmittedDynamicMTOfRhoAndSubregionHist.Rho)-1]); % read column major json binary
+            TransmittedDynamicMTOfRhoAndSubregionHist.DynamicMTOfZ = readBinaryData([datadir slash detector.Name '_DynamicMTOfZ'], ... 
+                (length(TransmittedDynamicMTOfRhoAndSubregionHist.Rho)-1) * (length(TransmittedDynamicMTOfRhoAndSubregionHist.Z)-1)); 
+            TransmittedDynamicMTOfRhoAndSubregionHist.DynamicMTOfZ = reshape(TransmittedDynamicMTOfRhoAndSubregionHist.DynamicMTOfZ, ...            
+                [length(TransmittedDynamicMTOfRhoAndSubregionHist.Z)-1, length(TransmittedDynamicMTOfRhoAndSubregionHist.Rho)-1]); % read column major json binary    
+            TransmittedDynamicMTOfRhoAndSubregionHist.SubregionCollisions = readBinaryData([datadir slash detector.Name '_SubregionCollisions'], ... 
+                (length(tempSubregionIndices) * 2)); % 2 for static vs dynamic tallies
+            TransmittedDynamicMTOfRhoAndSubregionHist.SubregionCollisions = reshape(TransmittedDynamicMTOfRhoAndSubregionHist.SubregionCollisions, ...            
+                [2, length(tempSubregionIndices)]); % read column major json binary    
+            if(detector.TallySecondMoment && exist([datadir slash detector.Name '_2'],'file'))
+                TransmittedDynamicMTOfRhoAndSubregionHist.SecondMoment = readBinaryData([datadir slash detector.Name '_2'], ... 
+                (length(TransmittedDynamicMTOfRhoAndSubregionHist.MTBins)-1) * (length(TransmittedDynamicMTOfRhoAndSubregionHist.Rho)-1)); % read column major json binary
+                TransmittedDynamicMTOfRhoAndSubregionHist.SecondMoment = reshape(TransmittedDynamicMTOfRhoAndSubregionHist.SecondMoment, ...
+                [length(TransmittedDynamicMTOfRhoAndSubregionHist.MTBins)-1,length(TransmittedDynamicMTOfRhoAndSubregionHist.Rho)-1]);  
+                TransmittedDynamicMTOfRhoAndSubregionHist.Stdev = sqrt((TransmittedDynamicMTOfRhoAndSubregionHist.SecondMoment - (TransmittedDynamicMTOfRhoAndSubregionHist.Mean .* TransmittedDynamicMTOfRhoAndSubregionHist.Mean)) / (N));               
+                % depth dependent output
+                TransmittedDynamicMTOfRhoAndSubregionHist.TotalMTOfZSecondMoment = readBinaryData([datadir slash detector.Name '_TotalMTOfZ_2'], ... 
+                (length(TransmittedDynamicMTOfRhoAndSubregionHist.Z)-1) * (length(TransmittedDynamicMTOfRhoAndSubregionHist.Rho)-1)); % read column major json binary
+                TransmittedDynamicMTOfRhoAndSubregionHist.TotalMTOfZSecondMoment = reshape(TransmittedDynamicMTOfRhoAndSubregionHist.TotalMTOfZSecondMoment, ...
+                [length(TransmittedDynamicMTOfRhoAndSubregionHist.Z)-1,length(TransmittedDynamicMTOfRhoAndSubregionHist.Rho)-1]);  
+                TransmittedDynamicMTOfRhoAndSubregionHist.TotalMTOfZStdev = sqrt((TransmittedDynamicMTOfRhoAndSubregionHist.TotalMTOfZSecondMoment - (TransmittedDynamicMTOfRhoAndSubregionHist.TotalMTOfZ .* TransmittedDynamicMTOfRhoAndSubregionHist.TotalMTOfZ)) / (N));               
+                TransmittedDynamicMTOfRhoAndSubregionHist.DynamicMTOfZSecondMoment = readBinaryData([datadir slash detector.Name '_DynamicMTOfZ_2'], ... 
+                (length(TransmittedDynamicMTOfRhoAndSubregionHist.Z)-1) * (length(TransmittedDynamicMTOfRhoAndSubregionHist.Rho)-1)); % read column major json binary
+                TransmittedDynamicMTOfRhoAndSubregionHist.DynamicMTOfZSecondMoment = reshape(TransmittedDynamicMTOfRhoAndSubregionHist.DynamicMTOfZSecondMoment, ...
+                [length(TransmittedDynamicMTOfRhoAndSubregionHist.Z)-1,length(TransmittedDynamicMTOfRhoAndSubregionHist.Rho)-1]);  
+                TransmittedDynamicMTOfRhoAndSubregionHist.DynamicMTOfZStdev = sqrt((TransmittedDynamicMTOfRhoAndSubregionHist.DynamicMTOfZSecondMoment - (TransmittedDynamicMTOfRhoAndSubregionHist.DynamicMTOfZ .* TransmittedDynamicMTOfRhoAndSubregionHist.DynamicMTOfZ)) / (N));               
+            end
+            results{di}.TransmittedDynamicMTOfRhoAndSubregionHist = TransmittedDynamicMTOfRhoAndSubregionHist;
+        case 'TransmittedDynamicMTOfXAndYAndSubregionHist'
+            TransmittedDynamicMTOfXAndYAndSubregionHist.Name = detector.Name;
+            tempX = detector.X;
+            tempY = detector.Y;
+            tempZ = detector.Z;
+            tempMTBins = detector.MTBins;
+            tempFractionalMTBinsLength = detector.FractionalMTBins.Count+1; % +1 due to addition of =0,=1 bins
+            if (postProcessorResults)        
+                tempSubregionIndices = (1:1:length(databaseInputJson.TissueInput.Regions));
+                N = databaseInputJson.N;
+            else   
+                tempSubregionIndices = (1:1:length(json.TissueInput.Regions));
+                N = json.N;
+            end
+            TransmittedDynamicMTOfXAndYAndSubregionHist.X = linspace((tempX.Start), (tempX.Stop), (tempX.Count));
+            TransmittedDynamicMTOfXAndYAndSubregionHist.Y = linspace((tempY.Start), (tempY.Stop), (tempY.Count));
+            TransmittedDynamicMTOfXAndYAndSubregionHist.MTBins = linspace((tempMTBins.Start), (tempMTBins.Stop), (tempMTBins.Count));
+            TransmittedDynamicMTOfXAndYAndSubregionHist.Z = linspace((tempZ.Start), (tempZ.Stop), (tempZ.Count));
+            TransmittedDynamicMTOfXAndYAndSubregionHist.X_Midpoints = (TransmittedDynamicMTOfXAndYAndSubregionHist.X(1:end-1) + TransmittedDynamicMTOfXAndYAndSubregionHist.X(2:end))/2;
+            TransmittedDynamicMTOfXAndYAndSubregionHist.Y_Midpoints = (TransmittedDynamicMTOfXAndYAndSubregionHist.Y(1:end-1) + TransmittedDynamicMTOfXAndYAndSubregionHist.Y(2:end))/2;
+            TransmittedDynamicMTOfXAndYAndSubregionHist.MTBins_Midpoints = (TransmittedDynamicMTOfXAndYAndSubregionHist.MTBins(1:end-1) + TransmittedDynamicMTOfXAndYAndSubregionHist.MTBins(2:end))/2;
+            TransmittedDynamicMTOfXAndYAndSubregionHist.Z_Midpoints = (TransmittedDynamicMTOfXAndYAndSubregionHist.Z(1:end-1) + ReflectedDynamicMTOfRhoAndSubregionHist.Z(2:end))/2;
+            TransmittedDynamicMTOfXAndYAndSubregionHist.SubregionIndices = tempSubregionIndices;
+            TransmittedDynamicMTOfXAndYAndSubregionHist.Mean = readBinaryData([datadir slash detector.Name], ... 
+                (length(TransmittedDynamicMTOfXAndYAndSubregionHist.MTBins)-1) * (length(TransmittedDynamicMTOfXAndYAndSubregionHist.Y)-1) * (length(TransmittedDynamicMTOfXAndYAndSubregionHist.X)-1));  
+            TransmittedDynamicMTOfXAndYAndSubregionHist.Mean = reshape(TransmittedDynamicMTOfXAndYAndSubregionHist.Mean, ...
+                [length(TransmittedDynamicMTOfXAndYAndSubregionHist.MTBins)-1,length(TransmittedDynamicMTOfXAndYAndSubregionHist.Y)-1,length(TransmittedDynamicMTOfXAndYAndSubregionHist.X)-1]);  % read column major json binary          
+            TransmittedDynamicMTOfXAndYAndSubregionHist.FractionalMT = readBinaryData([datadir slash detector.Name '_FractionalMT'], ... 
+                (length(TransmittedDynamicMTOfXAndYAndSubregionHist.X)-1) * (length(TransmittedDynamicMTOfXAndYAndSubregionHist.Y)-1) * (length(TransmittedDynamicMTOfXAndYAndSubregionHist.MTBins)-1) * ...
+                (tempFractionalMTBinsLength)); 
+            TransmittedDynamicMTOfXAndYAndSubregionHist.FractionalMT = reshape(TransmittedDynamicMTOfXAndYAndSubregionHist.FractionalMT, ...            
+                [tempFractionalMTBinsLength, length(TransmittedDynamicMTOfXAndYAndSubregionHist.MTBins)-1, length(TransmittedDynamicMTOfXAndYAndSubregionHist.Y)-1, length(TransmittedDynamicMTOfXAndYAndSubregionHist.X)-1]); % read column major json binary
+            TransmittedDynamicMTOfXAndYAndSubregionHist.TotalMTOfZ = readBinaryData([datadir slash detector.Name '_TotalMTOfZ'], ... 
+                (length(TransmittedDynamicMTOfXAndYAndSubregionHist.Z)-1) * (length(TransmittedDynamicMTOfXAndYAndSubregionHist.Y)-1) * ...
+                (length(TransmittedDynamicMTOfXAndYAndSubregionHist.X)-1)); 
+            TransmittedDynamicMTOfXAndYAndSubregionHist.TotalMTOfZ = reshape(TransmittedDynamicMTOfXAndYAndSubregionHist.TotalMTOfZ, ...            
+                [length(TransmittedDynamicMTOfXAndYAndSubregionHist.Z)-1, length(TransmittedDynamicMTOfXAndYAndSubregionHist.Y)-1, ...
+                length(TransmittedDynamicMTOfXAndYAndSubregionHist.X)-1]); % read column major json binary
+            TransmittedDynamicMTOfXAndYAndSubregionHist.DynamicMTOfZ = readBinaryData([datadir slash detector.Name '_DynamicMTOfZ'], ... 
+                (length(TransmittedDynamicMTOfXAndYAndSubregionHist.Z)-1) * (length(TransmittedDynamicMTOfXAndYAndSubregionHist.Y)-1) * ...
+                (length(TransmittedDynamicMTOfXAndYAndSubregionHist.X)-1)); 
+            TransmittedDynamicMTOfXAndYAndSubregionHist.DynamicMTOfZ = reshape(TransmittedDynamicMTOfXAndYAndSubregionHist.DynamicMTOfZ, ...            
+                [length(TransmittedDynamicMTOfXAndYAndSubregionHist.Z)-1, length(TransmittedDynamicMTOfXAndYAndSubregionHist.Y)-1,...
+                length(TransmittedDynamicMTOfXAndYAndSubregionHist.X)-1]); % read column major json binary    
+            TransmittedDynamicMTOfXAndYAndSubregionHist.SubregionCollisions = readBinaryData([datadir slash detector.Name '_SubregionCollisions'], ... 
+                (length(tempSubregionIndices) * 2)); % 2 for static vs dynamic tallies
+            TransmittedDynamicMTOfXAndYAndSubregionHist.SubregionCollisions = reshape(TransmittedDynamicMTOfXAndYAndSubregionHist.SubregionCollisions, ...            
+                [2, length(tempSubregionIndices)]); % read column major json binary    
+            if(detector.TallySecondMoment && exist([datadir slash detector.Name '_2'],'file'))
+                TransmittedDynamicMTOfXAndYAndSubregionHist.SecondMoment = readBinaryData([datadir slash detector.Name '_2'], ... 
+                (length(TransmittedDynamicMTOfXAndYAndSubregionHist.MTBins)-1) * (length(TransmittedDynamicMTOfXAndYAndSubregionHist.Y)-1) * (length(TransmittedDynamicMTOfXAndYAndSubregionHist.X)-1)); % read column major json binary
+                TransmittedDynamicMTOfXAndYAndSubregionHist.SecondMoment = reshape(TransmittedDynamicMTOfXAndYAndSubregionHist.SecondMoment, ...
+                [length(TransmittedDynamicMTOfXAndYAndSubregionHist.MTBins)-1,length(TransmittedDynamicMTOfXAndYAndSubregionHist.Y)-1,length(TransmittedDynamicMTOfXAndYAndSubregionHist.X)-1]);  
+                TransmittedDynamicMTOfXAndYAndSubregionHist.Stdev = sqrt((TransmittedDynamicMTOfXAndYAndSubregionHist.SecondMoment - (TransmittedDynamicMTOfXAndYAndSubregionHist.Mean .* TransmittedDynamicMTOfXAndYAndSubregionHist.Mean)) / (N));               
+                % depth dependent output
+                TransmittedDynamicMTOfXAndYAndSubregionHist.TotalMTOfZSecondMoment = readBinaryData([datadir slash detector.Name '_TotalMTOfZ_2'], ... 
+                (length(TransmittedDynamicMTOfXAndYAndSubregionHist.Z)-1) * (length(TransmittedDynamicMTOfXAndYAndSubregionHist.Y)-1) * (length(TransmittedDynamicMTOfXAndYAndSubregionHist.X)-1)); % read column major json binary
+                TransmittedDynamicMTOfXAndYAndSubregionHist.TotalMTOfZSecondMoment = reshape(TransmittedDynamicMTOfXAndYAndSubregionHist.TotalMTOfZSecondMoment, ...
+                [length(TransmittedDynamicMTOfXAndYAndSubregionHist.Z)-1,length(TransmittedDynamicMTOfXAndYAndSubregionHist.Y)-1,length(TransmittedDynamicMTOfXAndYAndSubregionHist.X)-1]);  
+                TransmittedDynamicMTOfXAndYAndSubregionHist.TotalMTOfZStdev = sqrt((TransmittedDynamicMTOfXAndYAndSubregionHist.TotalMTOfZSecondMoment - (TransmittedDynamicMTOfXAndYAndSubregionHist.TotalMTOfZ .* TransmittedDynamicMTOfXAndYAndSubregionHist.TotalMTOfZ)) / (N));               
+                TransmittedDynamicMTOfXAndYAndSubregionHist.DynamicMTOfZSecondMoment = readBinaryData([datadir slash detector.Name '_DynamicMTOfZ_2'], ... 
+                (length(TransmittedDynamicMTOfXAndYAndSubregionHist.Z)-1) * (length(TransmittedDynamicMTOfXAndYAndSubregionHist.Y)-1) *length(TransmittedDynamicMTOfXAndYAndSubregionHist.X)-1) % read column major json binary
+                TransmittedDynamicMTOfXAndYAndSubregionHist.DynamicMTOfZSecondMoment = reshape(TransmittedDynamicMTOfXAndYAndSubregionHist.DynamicMTOfZSecondMoment, ...
+                [length(TransmittedDynamicMTOfXAndYAndSubregionHist.Z)-1,length(TransmittedDynamicMTOfXAndYAndSubregionHist.Y)-1,length(TransmittedDynamicMTOfXAndYAndSubregionHist.X)-1]);  
+                TransmittedDynamicMTOfXAndYAndSubregionHist.DynamicMTOfZStdev = sqrt((TransmittedDynamicMTOfXAndYAndSubregionHist.DynamicMTOfZSecondMoment - (TransmittedDynamicMTOfXAndYAndSubregionHist.DynamicMTOfZ .* TransmittedDynamicMTOfXAndYAndSubregionHist.DynamicMTOfZ)) / (N));               
+            end
+            results{di}.TransmittedDynamicMTOfXAndYAndSubregionHist = TransmittedDynamicMTOfXAndYAndSubregionHist;
+        case 'TransmittedDynamicMTOfFxAndSubregionHist'
+            TransmittedDynamicMTOfFxAndSubregionHist.Name = detector.Name;
+            tempFx = detector.Fx;
+            tempMTBins = detector.MTBins;
+            tempZ = detector.Z;
+            tempFractionalMTBinsLength = detector.FractionalMTBins.Count+1; % +1 due to addition of =0,=1 bins
+            if (postProcessorResults)        
+                tempSubregionIndices = (1:1:length(databaseInputJson.TissueInput.Regions));
+                N = databaseInputJson.N;
+            else   
+                tempSubregionIndices = (1:1:length(json.TissueInput.Regions));
+                N = json.N;
+            end
+            TransmittedDynamicMTOfFxAndSubregionHist.Fx = linspace((tempFx.Start), (tempFx.Stop), (tempFx.Count));                     
+            TransmittedDynamicMTOfFxAndSubregionHist.MTBins = linspace((tempMTBins.Start), (tempMTBins.Stop), (tempMTBins.Count));
+            TransmittedDynamicMTOfFxAndSubregionHist.Z = linspace((tempZ.Start), (tempZ.Stop), (tempZ.Count));
+            TransmittedDynamicMTOfFxAndSubregionHist.Fx_Midpoints = TransmittedDynamicMTOfFxAndSubregionHist.Fx;
+            TransmittedDynamicMTOfFxAndSubregionHist.MTBins_Midpoints = (TransmittedDynamicMTOfFxAndSubregionHist.MTBins(1:end-1) + TransmittedDynamicMTOfFxAndSubregionHist.MTBins(2:end))/2;
+            TransmittedDynamicMTOfFxAndSubregionHist.Z_Midpoints = (TransmittedDynamicMTOfFxAndSubregionHist.Z(1:end-1) + TransmittedDynamicMTOfFxAndSubregionHist.Z(2:end))/2;
+            TransmittedDynamicMTOfFxAndSubregionHist.SubregionIndices = tempSubregionIndices;
+            tempData = readBinaryData([datadir slash detector.Name], ... 
+                (length(TransmittedDynamicMTOfFxAndSubregionHist.MTBins)-1) * 2*length(TransmittedDynamicMTOfFxAndSubregionHist.Fx));  
+            tempDataReshape = reshape(tempData, ...
+                [2*(length(TransmittedDynamicMTOfFxAndSubregionHist.MTBins)-1),length(TransmittedDynamicMTOfFxAndSubregionHist.Fx)]);  % read column major json binary          
+            TransmittedDynamicMTOfFxAndSubregionHist.Mean = tempDataReshape(1:2:end,:,:) + 1i*tempDataReshape(2:2:end,:,:);
+            tempData = readBinaryData([datadir slash detector.Name '_FractionalMT'], ... 
+                2*length(TransmittedDynamicMTOfFxAndSubregionHist.Fx) * (length(TransmittedDynamicMTOfFxAndSubregionHist.MTBins)-1) * ...
+                (tempFractionalMTBinsLength)); 
+            tempDataReshape = reshape(tempData, ...            
+                [2*tempFractionalMTBinsLength, length(TransmittedDynamicMTOfFxAndSubregionHist.MTBins)-1, length(TransmittedDynamicMTOfFxAndSubregionHist.Fx)]); % read column major json binary
+            TransmittedDynamicMTOfFxAndSubregionHist.FractionalMT = tempDataReshape(1:2:end,:,:) + 1i*tempDataReshape(2:2:end,:,:);
+            tempData = readBinaryData([datadir slash detector.Name '_TotalMTOfZ'], ... 
+                2*length(TransmittedDynamicMTOfFxAndSubregionHist.Fx) * (length(TransmittedDynamicMTOfFxAndSubregionHist.Z)-1)); 
+            tempDataReshape = reshape(tempData, ...            
+                [2*(length(TransmittedDynamicMTOfFxAndSubregionHist.Z)-1), length(TransmittedDynamicMTOfFxAndSubregionHist.Fx)]); % read column major json binary
+            TransmittedDynamicMTOfFxAndSubregionHist.TotalMTOfZ = tempDataReshape(1:2:end,:) + 1i*tempDataReshape(2:2:end,:);
+            tempData = readBinaryData([datadir slash detector.Name '_DynamicMTOfZ'], ... 
+                2*length(TransmittedDynamicMTOfFxAndSubregionHist.Fx) * (length(TransmittedDynamicMTOfFxAndSubregionHist.Z)-1)); 
+            tempDataReshape = reshape(tempData, ...            
+                [2*(length(TransmittedDynamicMTOfFxAndSubregionHist.Z)-1), length(TransmittedDynamicMTOfFxAndSubregionHist.Fx)]); % read column major json binary    
+            TransmittedDynamicMTOfFxAndSubregionHist.DynamicMTOfZ = tempDataReshape(1:2:end,:) + 1i*tempDataReshape(2:2:end,:);
+            TransmittedDynamicMTOfFxAndSubregionHist.SubregionCollisions = readBinaryData([datadir slash detector.Name '_SubregionCollisions'], ... 
+                (length(tempSubregionIndices) * 2)); % 2 for static vs dynamic tallies
+            TransmittedDynamicMTOfFxAndSubregionHist.SubregionCollisions = reshape(TransmittedDynamicMTOfFxAndSubregionHist.SubregionCollisions, ...            
+                [2, length(tempSubregionIndices)]); % read column major json binary    
+            if(detector.TallySecondMoment && exist([datadir slash detector.Name '_2'],'file'))
+                tempData = readBinaryData([datadir slash detector.Name '_2'], ... 
+                  (length(TransmittedDynamicMTOfFxAndSubregionHist.MTBins)-1) * 2*length(TransmittedDynamicMTOfFxAndSubregionHist.Fx)); % read column major json binary
+                tempDataReshape = reshape(tempData, ...
+                  [2*(length(TransmittedDynamicMTOfFxAndSubregionHist.MTBins)-1),length(TransmittedDynamicMTOfFxAndSubregionHist.Fx)]);  
+                TransmittedDynamicMTOfFxAndSubregionHist.SecondMoment = tempDataReshape(1:2:end,:) + 1i*tempDataReshape(2:2:end,:);    
+                TransmittedDynamicMTOfFxAndSubregionHist.Stdev = sqrt((abs(TransmittedDynamicMTOfFxAndSubregionHist.SecondMoment) - ...
+                    (abs(TransmittedDynamicMTOfFxAndSubregionHist.Mean) .* abs(TransmittedDynamicMTOfFxAndSubregionHist.Mean))) / (N));               
+                % depth dependent output
+                tempData = readBinaryData([datadir slash detector.Name '_TotalMTOfZ_2'], ... 
+                  (length(TransmittedDynamicMTOfFxAndSubregionHist.Z)-1) * 2*length(TransmittedDynamicMTOfFxAndSubregionHist.Fx)); % read column major json binary
+                tempDataReshape = reshape(tempData, ...
+                  [2*(length(TransmittedDynamicMTOfFxAndSubregionHist.Z)-1),length(TransmittedDynamicMTOfFxAndSubregionHist.Fx)]);  
+                TransmittedDynamicMTOfFxAndSubregionHist.TotalMTOfZSecondMoment = tempDataReshape(1:2:end,:) + 1i*tempDataReshape(2:2:end,:);   
+                TransmittedDynamicMTOfFxAndSubregionHist.TotalMTOfZStdev = sqrt((abs(TransmittedDynamicMTOfFxAndSubregionHist.TotalMTOfZSecondMoment) - ...
+                    (abs(TransmittedDynamicMTOfFxAndSubregionHist.TotalMTOfZ) .* abs(TransmittedDynamicMTOfFxAndSubregionHist.TotalMTOfZ))) / (N));               
+                tempData = readBinaryData([datadir slash detector.Name '_DynamicMTOfZ_2'], ... 
+                  (length(TransmittedDynamicMTOfFxAndSubregionHist.Z)-1) * 2*length(TransmittedDynamicMTOfFxAndSubregionHist.Fx)); % read column major json binary
+                tempDataReshape = reshape(tempData, ...
+                  [2*(length(TransmittedDynamicMTOfFxAndSubregionHist.Z)-1),length(TransmittedDynamicMTOfFxAndSubregionHist.Fx)]);  
+                TransmittedDynamicMTOfFxAndSubregionHist.DynamicMTOfZSecondMoment = tempDataReshape(1:2:end,:) + 1i*tempDataReshape(2:2:end,:);    
+                TransmittedDynamicMTOfFxAndSubregionHist.DynamicMTOfZStdev = sqrt((abs(TransmittedDynamicMTOfFxAndSubregionHist.DynamicMTOfZSecondMoment) - ...
+                  (abs(TransmittedDynamicMTOfFxAndSubregionHist.DynamicMTOfZ) .* abs(TransmittedDynamicMTOfFxAndSubregionHist.DynamicMTOfZ))) / (N));               
+            end
+            results{di}.TransmittedDynamicMTOfFxAndSubregionHist = TransmittedDynamicMTOfFxAndSubregionHist;
+        case 'ReflectedTimeOfRhoAndSubregionHist'
+            ReflectedTimeOfRhoAndSubregionHist.Name = detector.Name;
+            tempRho = detector.Rho;
+            tempTime = detector.Time;
+            if (postProcessorResults)        
+                tempSubregionIndices = (1:1:length(databaseInputJson.TissueInput.Regions));
+                N = databaseInputJson.N;
+            else   
+                tempSubregionIndices = (1:1:length(json.TissueInput.Regions));
+                N = json.N;
+            end
+            ReflectedTimeOfRhoAndSubregionHist.Rho = linspace((tempRho.Start), (tempRho.Stop), (tempRho.Count));                     
+            ReflectedTimeOfRhoAndSubregionHist.Time = linspace((tempTime.Start), (tempTime.Stop), (tempTime.Count));
+            ReflectedTimeOfRhoAndSubregionHist.SubregionIndices = tempSubregionIndices;
+            ReflectedTimeOfRhoAndSubregionHist.Rho_Midpoints = (ReflectedTimeOfRhoAndSubregionHist.Rho(1:end-1) + ReflectedTimeOfRhoAndSubregionHist.Rho(2:end))/2;
+            ReflectedTimeOfRhoAndSubregionHist.Time_Midpoints = (ReflectedTimeOfRhoAndSubregionHist.Time(1:end-1) + ReflectedTimeOfRhoAndSubregionHist.Time(2:end))/2;
+            ReflectedTimeOfRhoAndSubregionHist.Mean = readBinaryData([datadir slash detector.Name], ... 
+                (length(ReflectedTimeOfRhoAndSubregionHist.Rho)-1) * (length(tempSubregionIndices)) * (length(ReflectedTimeOfRhoAndSubregionHist.Time)-1));
+            ReflectedTimeOfRhoAndSubregionHist.Mean = reshape(ReflectedTimeOfRhoAndSubregionHist.Mean, ...
+                [length(ReflectedTimeOfRhoAndSubregionHist.Time)-1,length(tempSubregionIndices),length(ReflectedTimeOfRhoAndSubregionHist.Rho)-1]); % column major json binary
+            ReflectedTimeOfRhoAndSubregionHist.FractionalTime = readBinaryData([datadir slash detector.Name '_FractionalTime'], ... 
+                [length(tempSubregionIndices), length(ReflectedTimeOfRhoAndSubregionHist.Rho)-1]);
+            if(detector.TallySecondMoment && exist([datadir slash detector.Name '_2'],'file'))
+                ReflectedTimeOfRhoAndSubregionHist.SecondMoment = readBinaryData([datadir slash detector.Name '_2'], ... 
+                [(length(ReflectedTimeOfRhoAndSubregionHist.Rho)-1) * (length(tempSubregionIndices)) * (length(ReflectedTimeOfRhoAndSubregionHist.Time)-1)]); 
+                ReflectedTimeOfRhoAndSubregionHist.SecondMoment = reshape(ReflectedTimeOfRhoAndSubregionHist.SecondMoment, ...
+                [length(ReflectedTimeOfRhoAndSubregionHist.Time)-1,length(tempSubregionIndices),length(ReflectedTimeOfRhoAndSubregionHist.Rho)-1]);  % column major json binary
+                ReflectedTimeOfRhoAndSubregionHist.Stdev = sqrt((ReflectedTimeOfRhoAndSubregionHist.SecondMoment - (ReflectedTimeOfRhoAndSubregionHist.Mean .* ReflectedTimeOfRhoAndSubregionHist.Mean)) / (N));               
+            end
+            results{di}.ReflectedTimeOfRhoAndSubregionHist = ReflectedTimeOfRhoAndSubregionHist;
+      case 'pMCROfRho'
+            pMCROfRho.Name = detector.Name;
+            tempRho = detector.Rho;
+            pMCROfRho.Rho = linspace((tempRho.Start), (tempRho.Stop), (tempRho.Count));
+            pMCROfRho.Rho_Midpoints = (pMCROfRho.Rho(1:end-1) + pMCROfRho.Rho(2:end))/2;
+            pMCROfRho.Mean = readBinaryData([datadir slash detector.Name],length(pMCROfRho.Rho)-1);              
+            if(detector.TallySecondMoment && exist([datadir slash detector.Name '_2'],'file'))
+                pMCROfRho.SecondMoment = readBinaryData([datadir slash detector.Name '_2'],length(pMCROfRho.Rho)-1);
+                pMCROfRho.Stdev = sqrt((pMCROfRho.SecondMoment - (pMCROfRho.Mean .* pMCROfRho.Mean)) / (databaseInputJson.N));
+            end
+            results{di}.pMCROfRho = pMCROfRho;
+      case 'dMCdROfRhodMua'
+            dMCdROfRhodMua.Name = detector.Name;
+            tempRho = detector.Rho;
+            dMCdROfRhodMua.Rho = linspace((tempRho.Start), (tempRho.Stop), (tempRho.Count));
+            dMCdROfRhodMua.Rho_Midpoints = (dMCdROfRhodMua.Rho(1:end-1) + dMCdROfRhodMua.Rho(2:end))/2;
+            dMCdROfRhodMua.Mean = readBinaryData([datadir slash detector.Name],length(dMCdROfRhodMua.Rho)-1);              
+            if(detector.TallySecondMoment && exist([datadir slash detector.Name '_2'],'file'))
+                dMCdROfRhodMua.SecondMoment = readBinaryData([datadir slash detector.Name '_2'],length(dMCdROfRhodMua.Rho)-1);
+                dMCROfRhodMua.Stdev = sqrt((dMCdROfRhodMua.SecondMoment - (dMCdROfRhodMua.Mean .* dMCdROfRhodMua.Mean)) / (databaseInputJson.N));
+            end
+            results{di}.dMCdROfRhodMua = dMCdROfRhodMua;
+      case 'dMCdROfRhodMus'
+            dMCdROfRhodMus.Name = detector.Name;
+            tempRho = detector.Rho;
+            dMCdROfRhodMus.Rho = linspace((tempRho.Start), (tempRho.Stop), (tempRho.Count));
+            dMCdROfRhodMus.Rho_Midpoints = (dMCdROfRhodMus.Rho(1:end-1) + dMCdROfRhodMus.Rho(2:end))/2;
+            dMCdROfRhodMus.Mean = readBinaryData([datadir slash detector.Name],length(dMCdROfRhodMus.Rho)-1);              
+            if(detector.TallySecondMoment && exist([datadir slash detector.Name '_2'],'file'))
+                dMCdROfRhodMus.SecondMoment = readBinaryData([datadir slash detector.Name '_2'],length(dMCdROfRhodMus.Rho)-1);
+                dMCROfRhodMus.Stdev = sqrt((dMCdROfRhodMus.SecondMoment - (dMCdROfRhodMus.Mean .* dMCdROfRhodMus.Mean)) / (databaseInputJson.N));
+            end
+            results{di}.dMCdROfRhodMus = dMCdROfRhodMus;
+        case 'pMCROfRhoAndTime'
+            pMCROfRhoAndTime.Name = detector.Name;
+            tempRho = detector.Rho;
+            tempTime = detector.Time;
+            pMCROfRhoAndTime.Rho = linspace((tempRho.Start), (tempRho.Stop), (tempRho.Count));
+            pMCROfRhoAndTime.Time = linspace((tempTime.Start), (tempTime.Stop), (tempTime.Count));
+            pMCROfRhoAndTime.Rho_Midpoints = (pMCROfRhoAndTime.Rho(1:end-1) + pMCROfRhoAndTime.Rho(2:end))/2;
+            pMCROfRhoAndTime.Time_Midpoints = (pMCROfRhoAndTime.Time(1:end-1) + pMCROfRhoAndTime.Time(2:end))/2;
+            pMCROfRhoAndTime.Mean = readBinaryData([datadir slash detector.Name],[length(pMCROfRhoAndTime.Time)-1,length(pMCROfRhoAndTime.Rho)-1]); % read column major json binary            
+            if(detector.TallySecondMoment && exist([datadir slash detector.Name '_2'],'file'))
+                pMCROfRhoAndTime.SecondMoment = readBinaryData([datadir slash detector.Name '_2'],[length(pMCROfRhoAndTime.Time)-1,length(pMCROfRhoAndTime.Rho)-1]);
+                pMCROfRhoAndTime.Stdev = sqrt((pMCROfRhoAndTime.SecondMoment - (pMCROfRhoAndTime.Mean .* pMCROfRhoAndTime.Mean)) / (databaseInputJson.N));
+            end
+            results{di}.pMCROfRhoAndTime = pMCROfRhoAndTime;
+        case 'pMCROfRhoAndMaxDepth'
+            pMCROfRhoAndTime.Name = detector.Name;
+            tempRho = detector.Rho;
+            tempMaxDepth = detector.MaxDepth;
+            pMCROfRhoAndMaxDepth.Rho = linspace((tempRho.Start), (tempRho.Stop), (tempRho.Count));
+            pMCROfRhoAndMaxDepth.MaxDepth = linspace((tempMaxDepth.Start), (tempMaxDepth.Stop), (tempMaxDepth.Count));
+            pMCROfRhoAndMaxDepth.Rho_Midpoints = (pMCROfRhoAndMaxDepth.Rho(1:end-1) + pMCROfRhoAndMaxDepth.Rho(2:end))/2;
+            pMCROfRhoAndMaxDepth.MaxDepth_Midpoints = (pMCROfRhoAndMaxDepth.Time(1:end-1) + pMCROfRhoAndMaxDepth.MaxDepth(2:end))/2;
+            pMCROfRhoAndMaxDepth.Mean = readBinaryData([datadir slash detector.Name],[length(pMCROfRhoAndMaxDepth.MaxDepth)-1,length(pMCROfRhoAndMaxDepth.Rho)-1]); % read column major json binary            
+            if(detector.TallySecondMoment && exist([datadir slash detector.Name '_2'],'file'))
+                pMCROfRhoAndMaxDepth.SecondMoment = readBinaryData([datadir slash detector.Name '_2'],[length(pMCROfRhoAndMaxDepth.MaxDepth)-1,length(pMCROfRhoAndMaxDepth.Rho)-1]);
+                pMCROfRhoAndMaxDepth.Stdev = sqrt((pMCROfRhoAndMaxDepth.SecondMoment - (pMCROfRhoAndMaxDepth.Mean .* pMCROfRhoAndMaxDepth.Mean)) / (databaseInputJson.N));
+            end
+            results{di}.pMCROfRhoAndMaxDepth = pMCROfRhoAndMaxDepth;
+        case 'pMCROfXAndY'
+            pMCROfXAndY.Name = detector.Name;
+            tempX = detector.X;
+            tempY = detector.Y;
+            pMCROfXAndY.X = linspace((tempX.Start), (tempX.Stop), (tempX.Count));
+            pMCROfXAndY.Y = linspace((tempY.Start), (tempY.Stop), (tempY.Count));
+            pMCROfXAndY.X_Midpoints = (pMCROfXAndY.X(1:end-1) + pMCROfXAndY.X(2:end))/2;
+            pMCROfXAndY.Y_Midpoints = (pMCROfXAndY.Y(1:end-1) + pMCROfXAndY.Y(2:end))/2;
+            pMCROfXAndY.Mean = readBinaryData([datadir slash detector.Name],[length(pMCROfXAndY.Y)-1,length(pMCROfXAndY.X)-1]); % read column major json binary            
+            if(detector.TallySecondMoment && exist([datadir slash detector.Name '_2'],'file'))
+                pMCROfXAndY.SecondMoment = readBinaryData([datadir slash detector.Name '_2'],[length(pMCROfXAndY.Y)-1,length(pMCROfXAndY.X)-1]);
+                pMCROfXAndY.Stdev = sqrt((pMCROfXAndY.SecondMoment - (pMCROfXAndY.Mean .* pMCROfXAndY.Mean)) / (databaseInputJson.N));
+            end
+            results{di}.pMCROfXAndY = pMCROfXAndY;
+        case 'pMCROfFx'
+            pMCROfFx.Name = detector.Name;
+            tempFx = detector.Fx;
+            pMCROfFx.Fx = linspace((tempFx.Start), (tempFx.Stop), (tempFx.Count));
+            pMCROfFx.Fx_Midpoints = pMCROfFx.Fx;
+            tempData = readBinaryData([datadir slash detector.Name],2*length(pMCROfFx.Fx)); 
+            pMCROfFx.Mean = tempData(1:2:end) + 1i*tempData(2:2:end);                       
+            if(detector.TallySecondMoment && exist([datadir slash detector.Name '_2'],'file'))
+                tempData = readBinaryData([datadir slash detector.Name '_2'],2*length(pMCROfFx.Fx));
+                pMCROfFx.SecondMoment = tempData(1:2:end) + 1i*tempData(2:2:end);
+                pMCROfFx.Stdev = sqrt((pMCROfFx.SecondMoment + real(pMCROfFx.Mean) .* real(pMCROfFx.Mean) + ...
+                    imag(pMCROfFx.Mean) .* imag(pMCROfFx.Mean)) / databaseInputJson.N);
+            end
+            results{di}.pMCROfFx = pMCROfFx;
+    end %detector.Name switch
+end
+
+function json_parsed = readAndParseJson(filename)
+json_strings = textread(filename, '%s',  'whitespace', '', 'bufsize', 65536);
+json_parsed = loadjson(json_strings{1});