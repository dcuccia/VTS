<<<<<<< HEAD
% script for loading Monte Carlo results
clear variables;
dbstop if error;
slash = filesep;  % get correct path delimiter for platform

% script to parse results from MC simulation
% addpath([cd slash 'xml_toolbox']);
addpath([cd slash 'jsonlab']);

% names of individual MC simulations
datanames = { 'one_layer_all_detectors' };
% datanames = { 'results_mua0.1musp1.0' 'results_mua0.1musp1.1' }; %...etc

% outdir = 'C:\Projects\vts\src\Vts.MonteCarlo.CommandLineApplication\bin\Release';
outdir = '.';

show.SurfaceFiber =             1;
show.RDiffuse =                 1;
show.ROfRho =                   1;
show.ROfAngle =                 1;
show.ROfXAndY =                 1;
show.ROfRhoAndTime =            1;
show.ROfRhoAndMaxDepth =        1;
show.ROfRhoAndAngle =           1;
show.ROfRhoAndOmega =           1;
show.ROfFx =                    1;
show.ROfFxAndTime =             1;
show.ROfFxAndAngle =            1;
show.RSpecular =                1;
show.TDiffuse =                 1;
show.TOfRho =                   1;
show.TOfRhoAndAngle =           1;
show.TOfAngle =                 1;
show.TOfXAndY =                 1;
show.TOfFx =					1;
show.ATotal =                   1;
show.AOfRhoAndZ =               1;
show.AOfXAndYAndZ = 			1;
show.ATotalBoundingVolume =     1;
show.FluenceOfRhoAndZ =         1;
show.FluenceOfRhoAndZAndTime =  1;
show.FluenceOfRhoAndZAndOmega = 1;
show.FluenceOfXAndYAndZ =       1;
show.FluenceOfXAndYAndZAndTime =  1;
show.FluenceOfXAndYAndZAndOmega =  1;
show.FluenceOfXAndYAndZAndStartingXAndY = 1;
show.FluenceOfFxAndZ =          1;
show.RadianceOfRhoAndZAndAngle = 1;
show.RadianceOfFxAndZAndAngle = 1;
show.RadianceOfXAndYAndZAndThetaAndPhi = 1;
show.pMCROfRho =                1;
show.pMCROfRhoAndTime =         1;
show.pMCROfRhoAndMaxDepth =     1;
show.pMCROfXAndY =              1; 
show.pMCROfFx =                 1;
show.ReflectedMTOfRhoAndSubregionHist = 1;
show.ReflectedMTOfXAndYAndSubregionHist = 1;
show.TransmittedMTOfRhoAndSubregionHist = 1;
show.TransmittedMTOfXAndYAndSubregionHist = 1;
show.ReflectedDynamicMTOfRhoAndSubregionHist = 1;
show.ReflectedDynamicMTOfXAndYAndSubregionHist = 1;
show.ReflectedDynamicMTOfFxAndSubregionHist = 1;
show.TransmittedDynamicMTOfRhoAndSubregionHist = 1;
show.TransmittedDynamicMTOfXAndYAndSubregionHist = 1;
show.TransmittedDynamicMTOfFxAndSubregionHist = 1;
show.ReflectedTimeOfRhoAndSubregionHist = 1;

for mci = 1:length(datanames)
  dataname = datanames{mci};
  results = loadMCResults(outdir, dataname);  
  for di = 1:size(results, 2)
      
    if isfield(results{di}, 'SurfaceFiber') && show.SurfaceFiber
        disp(['Total reflectance captured by SurfaceFiber detector: ' num2str(results{di}.SurfaceFiber.Mean)]);
        disp(['Standard Deviation captured by SurfaceFiber detector: ' num2str(results{di}.SurfaceFiber.Stdev)]);
        disp(['+/- 3sigma by SurfaceFiber detector: ' ...
            num2str(results{di}.SurfaceFiber.Mean - 3 * results{di}.SurfaceFiber.Stdev) ' - ' ...
            num2str(results{di}.SurfaceFiber.Mean + 3 * results{di}.SurfaceFiber.Stdev)]);
    end
    
    if isfield(results{di}, 'RDiffuse') && show.RDiffuse
        disp(['Total reflectance captured by RDiffuse detector: ' num2str(results{di}.RDiffuse.Mean)]);
    end
    
    if isfield(results{di}, 'RSpecular') && show.RSpecular
        disp(['Total reflectance captured by RSpecular detector: ' num2str(results{di}.RSpecular.Mean)]);
    end
    
    if isfield(results{di}, 'ROfRho') && show.ROfRho
        figname = sprintf('log10(%s)',results{di}.ROfRho.Name); figure; plot(results{di}.ROfRho.Rho_Midpoints, log10(results{di}.ROfRho.Mean)); title(figname); set(gcf,'Name', figname); xlabel('\rho [mm]'); ylabel('R(\rho) [mm^-^2]');
        rhodelta = results{di}.ROfRho.Rho(2)-results{di}.ROfRho.Rho(1);
        rhonorm = 2 * pi * results{di}.ROfRho.Rho_Midpoints * rhodelta;
        disp(['Total reflectance captured by ROfRho detector: ' num2str(sum(results{di}.ROfRho.Mean.*rhonorm'))]);
    end

    if isfield(results{di}, 'ROfAngle') && show.ROfAngle
        figname = sprintf('log10(%s)',results{di}.ROfAngle.Name); figure; plot(results{di}.ROfAngle.Angle_Midpoints, log10(results{di}.ROfAngle.Mean)); title(figname); set(gcf,'Name', figname); xlabel('\angle [rad]'); ylabel('R(angle) [rad^-^1]');
        angledelta = results{di}.ROfAngle.Angle(2)-results{di}.ROfAngle.Angle(1);
        anglenorm = 2 * pi * sin(results{di}.ROfAngle.Angle_Midpoints) * angledelta;
        disp(['Total reflectance captured by ROfAngle detector: ' num2str(sum(results{di}.ROfAngle.Mean.*anglenorm'))]);
    end

    if isfield(results{di}, 'ROfXAndY') && show.ROfXAndY
        figname = sprintf('log10(%s)',results{di}.ROfXAndY.Name); figure; imagesc(results{di}.ROfXAndY.Y_Midpoints, results{di}.ROfXAndY.X_Midpoints, log10(results{di}.ROfXAndY.Mean)); colorbar; title(figname); set(gcf,'Name', figname); ylabel('Y [mm]'); xlabel('X [mm]');
        xynorm = (results{di}.ROfXAndY.X(2)-results{di}.ROfXAndY.X(1))*(results{di}.ROfXAndY.Y(2)-results{di}.ROfXAndY.Y(1));
        disp(['Total reflectance captured by ROfXAndY detector: ' num2str(sum(results{di}.ROfXAndY.Mean(:)*xynorm))]);
        % determine range of x, y midpoints that have non-zero data
        [r,c]=find(results{di}.ROfXAndY.Mean);
        disp(sprintf('ROfXAndY: x non-zero span [%d %d]',min(r),max(r))); disp(sprintf('ROfXAndY: y non-zero span [%d %d]',min(c),max(c)));
    end

    if isfield(results{di}, 'ROfRhoAndTime') && show.ROfRhoAndTime
        numtimes = length(results{di}.ROfRhoAndTime.Time)-1;
        figname = sprintf('log10(%s)',results{di}.ROfRhoAndTime.Name); figure; imagesc(results{di}.ROfRhoAndTime.Rho_Midpoints, results{di}.ROfRhoAndTime.Time_Midpoints,log10(results{di}.ROfRhoAndTime.Mean)); colorbar; title(figname); set(gcf,'Name', figname); ylabel('time [ns]'); xlabel('\rho [mm]');
        rhodelta = results{di}.ROfRhoAndTime.Rho(2)-results{di}.ROfRhoAndTime.Rho(1);
        timedelta = results{di}.ROfRhoAndTime.Time(2)-results{di}.ROfRhoAndTime.Time(1);
        rhonorm = 2 * pi * results{di}.ROfRhoAndTime.Rho_Midpoints * rhodelta;
        disp(['Total reflectance captured by ROfRhoAndTime detector: ' num2str(sum(sum(timedelta*results{di}.ROfRhoAndTime.Mean.*repmat(rhonorm,[numtimes,1]))))]);
    end

    if isfield(results{di}, 'ROfRhoAndMaxDepth') && show.ROfRhoAndMaxDepth
        numrhos = length(results{di}.ROfRhoAndMaxDepth.Rho)-1;
        numdepths = length(results{di}.ROfRhoAndMaxDepth.MaxDepth)-1;
        figname = sprintf('log10(%s)',results{di}.ROfRhoAndMaxDepth.Name); figure; imagesc(results{di}.ROfRhoAndMaxDepth.Rho_Midpoints, results{di}.ROfRhoAndMaxDepth.MaxDepth_Midpoints,log10(results{di}.ROfRhoAndMaxDepth.Mean)); colorbar; title(figname); set(gcf,'Name', figname); ylabel('max depths [mm]'); xlabel('\rho [mm]');
        rhodelta = results{di}.ROfRhoAndMaxDepth.Rho(2)-results{di}.ROfRhoAndMaxDepth.Rho(1);
        depthdelta = results{di}.ROfRhoAndMaxDepth.MaxDepth(2)-results{di}.ROfRhoAndMaxDepth.MaxDepth(1);
        rhonorm = 2 * pi * results{di}.ROfRhoAndMaxDepth.Rho_Midpoints * rhodelta;
        % plot distribution for select rhow
        figname = 'Max Depth Distribution';figure;
        k=1; % index for legend
        for i=1:10:numrhos % do every 10 rhos
            plot(results{di}.ROfRhoAndMaxDepth.MaxDepth_Midpoints,results{di}.ROfRhoAndMaxDepth.Mean(:,i));
            br{k}=sprintf('rho=%s',results{di}.ROfRhoAndMaxDepth.Rho_Midpoints(i));
            hold on;
            k=k+1;
        end
        legend(br);
        title(figname);xlabel('z [mm]');ylabel('max depth');
        disp(['Total reflectance captured by ROfRhoAndMaxDepth detector: ' num2str(sum(sum(results{di}.ROfRhoAndMaxDepth.Mean.*repmat(rhonorm,[numdepths,1]))))]);
    end
    
    if isfield(results{di}, 'ROfRhoAndAngle') && show.ROfRhoAndAngle        
        figname = sprintf('log10(%s)',results{di}.ROfRhoAndAngle.Name); figure; imagesc(results{di}.ROfRhoAndAngle.Rho_Midpoints, results{di}.ROfRhoAndAngle.Angle_Midpoints, log10(results{di}.ROfRhoAndAngle.Mean)); colorbar; title(figname); set(gcf,'Name', figname);ylabel('\angle [rad]'); xlabel('\rho [mm]'); 
        rhodelta = results{di}.ROfRhoAndAngle.Rho(2)-results{di}.ROfRhoAndAngle.Rho(1);
        angledelta = results{di}.ROfRhoAndAngle.Angle(2)-results{di}.ROfRhoAndAngle.Angle(1);
        rhonorm = 2 * pi * results{di}.ROfRhoAndAngle.Rho_Midpoints * rhodelta;
        anglenorm = 2 * pi * sin(results{di}.ROfRhoAndAngle.Angle_Midpoints) * angledelta;
        disp(['Total reflectance captured by ROfRhoAndAngle detector: ' num2str(sum(sum(results{di}.ROfRhoAndAngle.Mean.*repmat(anglenorm',[1,size(rhonorm,2)]).*repmat(rhonorm,[size(anglenorm,2),1]))))]);
    end

    if isfield(results{di}, 'ROfRhoAndOmega') && show.ROfRhoAndOmega
        figname = sprintf('%s - log10(Amplitude)',results{di}.ROfRhoAndOmega.Name); figure; imagesc(results{di}.ROfRhoAndOmega.Rho_Midpoints, results{di}.ROfRhoAndOmega.Omega_Midpoints, log10(results{di}.ROfRhoAndOmega.Amplitude)); colorbar; title(figname); set(gcf,'Name', figname); ylabel('\omega [GHz]'); xlabel('\rho [mm]');
        figname = sprintf('%s - Phase',results{di}.ROfRhoAndOmega.Name); figure; imagesc(results{di}.ROfRhoAndOmega.Rho_Midpoints, results{di}.ROfRhoAndOmega.Omega_Midpoints, results{di}.ROfRhoAndOmega.Phase); colorbar; title(figname); set(gcf,'Name', figname); ylabel('\omega [GHz]'); xlabel('\rho [mm]');
        rhodelta = results{di}.ROfRhoAndOmega.Rho(2)-results{di}.ROfRhoAndOmega.Rho(1);
        rhonorm = 2 * pi * results{di}.ROfRhoAndOmega.Rho_Midpoints * rhodelta;
        disp(['Total reflectance captured by ROfRhoAndOmega detector: ' num2str(sum(results{di}.ROfRhoAndOmega.Amplitude(1,:).*rhonorm))]);
    end

    if isfield(results{di}, 'ROfFx') && show.ROfFx
        figname = sprintf('%s',results{di}.ROfFx.Name); figure; plot(results{di}.ROfFx.Fx_Midpoints, abs(results{di}.ROfFx.Mean)); title(figname); set(gcf,'Name', figname); 
        xlabel('f_x [/mm]'); ylabel('R(f_x) [unitless]');
        disp(['Total reflectance captured by ROfFx detector: ' num2str(results{di}.ROfFx.Amplitude(1))]);
    end

    if isfield(results{di}, 'ROfFxAndTime') && show.ROfFxAndTime
        figname = sprintf('%s - log10(Amplitude)',results{di}.ROfFxAndTime.Name); 
        figure; imagesc(results{di}.ROfFxAndTime.Time_Midpoints, results{di}.ROfFxAndTime.Fx_Midpoints, log10(results{di}.ROfFxAndTime.Amplitude')); 
        title(figname); set(gcf,'Name', figname);colorbar; xlabel('time [ns]'); ylabel('f_x [/mm]');
        timedelta = results{di}.ROfFxAndTime.Time(2)-results{di}.ROfFxAndTime.Time(1);
        disp(['Total reflectance captured by ROfFxAndTime detector: ' num2str(sum(timedelta*results{di}.ROfFxAndTime.Amplitude(:,1)))]);
        end
 
    if isfield(results{di}, 'ROfFxAndAngle') && show.ROfFxAndAngle
        figname = sprintf('%s - log10(Amplitude)',results{di}.ROfFxAndAngle.Name); 
        figure; imagesc(results{di}.ROfFxAndAngle.Angle_Midpoints, results{di}.ROfFxAndAngle.Fx_Midpoints, log10(results{di}.ROfFxAndAngle.Amplitude')); 
        title(figname); set(gcf,'Name', figname);colorbar; xlabel('angle [rad]'); ylabel('f_x [/mm]');
        angledelta = results{di}.ROfFxAndAngle.Angle(2)-results{di}.ROfFxAndAngle.Angle(1);
        disp(['Total reflectance captured by ROfFxAndAngle detector: ' num2str(sum(angledelta*results{di}.ROfFxAndAngle.Amplitude(:,1)))]);
    end
        
    if isfield(results{di}, 'TDiffuse') && show.TDiffuse
        disp(['Total transmittance captured by TDiffuse detector: ' num2str(results{di}.TDiffuse.Mean)]);
    end
    if isfield(results{di}, 'TOfRho') && show.TOfRho
         figname = sprintf('log10(%s)',results{di}.TOfRho.Name); figure; plot(results{di}.TOfRho.Rho_Midpoints, log10(results{di}.TOfRho.Mean)); title(figname); set(gcf,'Name', figname); xlabel('\rho [mm]'); ylabel('T(\rho) [mm^-^2]');
         rhodelta = results{di}.TOfRho.Rho(2)-results{di}.TOfRho.Rho(1);
         rhonorm = 2 * pi * results{di}.TOfRho.Rho_Midpoints * rhodelta;
         disp(['Total transmittance captured by TOfRho detector: ' num2str(sum(results{di}.TOfRho.Mean.*rhonorm'))]);
    end
    if isfield(results{di}, 'TOfAngle') && show.TOfAngle
        figname = sprintf('log10(%s)',results{di}.TOfAngle.Name); figure; plot(results{di}.TOfAngle.Angle_Midpoints, log10(results{di}.TOfAngle.Mean)); title(figname); set(gcf,'Name', figname); xlabel('\angle [rad]'); ylabel('T(angle) [rad^-^1]');
        angledelta = results{di}.TOfAngle.Angle(2)-results{di}.TOfAngle.Angle(1);
        anglenorm = 2 * pi * sin(results{di}.TOfAngle.Angle_Midpoints) * angledelta;
        disp(['Total transmittance captured by TOfAngle detector: ' num2str(sum(results{di}.TOfAngle.Mean.*anglenorm'))]);
    end
    if isfield(results{di}, 'TOfRhoAndAngle') && show.TOfRhoAndAngle
        figname = sprintf('log10(%s)',results{di}.TOfRhoAndAngle.Name); figure; imagesc(results{di}.TOfRhoAndAngle.Rho_Midpoints, results{di}.TOfRhoAndAngle.Angle_Midpoints, log10(results{di}.TOfRhoAndAngle.Mean)); colorbar; title(figname); set(gcf,'Name', figname);ylabel('\angle [rad]');xlabel('\rho [mm]');
        rhodelta = results{di}.TOfRhoAndAngle.Rho(2)-results{di}.TOfRhoAndAngle.Rho(1);
        angledelta = results{di}.TOfRhoAndAngle.Angle(2)-results{di}.TOfRhoAndAngle.Angle(1);
        rhonorm = 2 * pi * results{di}.TOfRhoAndAngle.Rho_Midpoints * rhodelta;
        anglenorm = 2 * pi * sin(results{di}.TOfRhoAndAngle.Angle_Midpoints) * angledelta;
        disp(['Total transmittance captured by TOfRhoAndAngle detector: ' num2str(sum(sum(results{di}.TOfRhoAndAngle.Mean.*repmat(anglenorm',[1,size(rhonorm,2)]).*repmat(rhonorm,[size(anglenorm,2),1]))))]);
    end    
    if isfield(results{di}, 'TOfXAndY') && show.TOfXAndY
        figname = sprintf('log10(%s)',results{di}.TOfXAndY.Name); figure; imagesc(results{di}.TOfXAndY.Y_Midpoints, results{di}.TOfXAndY.X_Midpoints, log10(results{di}.TOfXAndY.Mean)); colorbar; title(figname); set(gcf,'Name', figname); ylabel('Y [mm]'); xlabel('X [mm]');
        xynorm = (results{di}.TOfXAndY.X(2)-results{di}.TOfXAndY.X(1))*(results{di}.TOfXAndY.Y(2)-results{di}.TOfXAndY.Y(1));
        disp(['Total transmittance captured by TOfXAndY detector: ' num2str(sum(results{di}.TOfXAndY.Mean(:)*xynorm))]);
        % determine range of x, y midpoints that have non-zero data
        [r,c]=find(results{di}.TOfXAndY.Mean);
        disp(sprintf('TOfXAndY: x non-zero span [%d %d]',min(r),max(r))); disp(sprintf('TOfXAndY: y non-zero span [%d %d]',min(c),max(c)));
    end
    if isfield(results{di}, 'TOfFx') && show.TOfFx
        figname = sprintf('log10(%s)',results{di}.TOfFx.Name); figure; plot(results{di}.TOfFx.Fx_Midpoints, abs(results{di}.TOfFx.Mean)); title(figname); set(gcf,'Name', figname); 
        xlabel('f_x [/mm]'); ylabel('T(f_x) [unitless]');
        disp(['Total transmittance captured by TOfFx detector: ' num2str(results{di}.TOfFx.Amplitude(1))]);
    end
    if isfield(results{di}, 'ATotal') && show.ATotal
        disp(['Total absorption captured by ATotal detector: ' num2str(results{di}.ATotal.Mean)]);
    end
    if isfield(results{di}, 'AOfRhoAndZ') && show.AOfRhoAndZ
        numzs = length(results{di}.AOfRhoAndZ.Z)-1;
        figname = sprintf('log10(%s)',results{di}.AOfRhoAndZ.Name); figure; imagesc(results{di}.AOfRhoAndZ.Rho_Midpoints, results{di}.AOfRhoAndZ.Z_Midpoints, log10(results{di}.AOfRhoAndZ.Mean)); colorbar; title(figname); set(gcf,'Name', figname);ylabel('z [mm]');xlabel('\rho mm]');
        rhodelta = results{di}.AOfRhoAndZ.Rho(2)-results{di}.AOfRhoAndZ.Rho(1);
        zdelta = results{di}.AOfRhoAndZ.Z(2)-results{di}.AOfRhoAndZ.Z(1);
        rhonorm = 2 * pi * results{di}.AOfRhoAndZ.Rho_Midpoints * rhodelta;
        disp(['Absorbed energy captured by AOfRhoAndZ detector: ' num2str(sum(sum(zdelta*results{di}.AOfRhoAndZ.Mean.*repmat(rhonorm,[numzs,1]))))]);
    end
    if isfield(results{di}, 'AOfXAndYAndZ') && show.AOfXAndYAndZ
        numY = length(results{di}.AOfXAndYAndZ.Y) - 1;
        center=floor(numY/2);
        for i=center+1:center+1  % 1:numY
            figname = sprintf('log10(%s) y=%5.3f mm',results{di}.AOfXAndYAndZ.Name,results{di}.AOfXAndYAndZ.Y_Midpoints(i)); figure; imagesc(results{di}.AOfXAndYAndZ.X_Midpoints, results{di}.AOfXAndYAndZ.Z_Midpoints, log10(squeeze(results{di}.AOfXAndYAndZ.Mean(:,i,:)))); 
            colorbar; title(figname); set(gcf,'Name', figname);ylabel('z [mm]'); xlabel('x [mm]');
            xyznorm = (results{di}.AOfXAndYAndZ.X(2)-results{di}.AOfXAndYAndZ.X(1))*(results{di}.AOfXAndYAndZ.Y(2)-results{di}.AOfXAndYAndZ.Y(1))*(results{di}.AOfXAndYAndZ.Z(2)-results{di}.AOfXAndYAndZ.Z(1));
            disp(['Absorbed Energy captured by AOfXAndYAndZ detector: ' num2str(sum(results{di}.AOfXAndYAndZ.Mean(:)*xyznorm))]);
        end
    end
    if isfield(results{di}, 'ATotalBoundingVolume') && show.ATotalBoundingVolume
        disp(['Total absorption captured by ATotalBoundingVolume detector: ' num2str(results{di}.ATotalBoundingVolume.Mean)]);
    end
    if isfield(results{di}, 'FluenceOfRhoAndZ') && show.FluenceOfRhoAndZ
        numzs = length(results{di}.FluenceOfRhoAndZ.Z)-1;
        figname = sprintf('log10(%s)',results{di}.FluenceOfRhoAndZ.Name); figure; imagesc(results{di}.FluenceOfRhoAndZ.Rho_Midpoints, results{di}.FluenceOfRhoAndZ.Z_Midpoints, log10(results{di}.FluenceOfRhoAndZ.Mean)); colorbar; title(figname); set(gcf,'Name', figname);ylabel('z [mm]'); xlabel('\rho [mm]');colormap(jet);
        rhodelta = results{di}.FluenceOfRhoAndZ.Rho(2)-results{di}.FluenceOfRhoAndZ.Rho(1);
        zdelta = results{di}.FluenceOfRhoAndZ.Z(2)-results{di}.FluenceOfRhoAndZ.Z(1);
        rhonorm = 2 * pi * results{di}.FluenceOfRhoAndZ.Rho_Midpoints * rhodelta;
        disp(['Fluence captured by FluenceOfRhoAndZ detector: ' num2str(sum(sum(zdelta*results{di}.FluenceOfRhoAndZ.Mean.*repmat(rhonorm,[numzs,1]))))]);
    end
    if isfield(results{di}, 'FluenceOfRhoAndZAndTime') && show.FluenceOfRhoAndZAndTime
        numtimes = length(results{di}.FluenceOfRhoAndZAndTime.Time)-1;
        numzs = length(results{di}.FluenceOfRhoAndZAndTime.Z)-1;
        for i=1:10:numtimes % do every 10 time bins
            figname = sprintf('log10(%s) time=%5.3f ns',results{di}.FluenceOfRhoAndZAndTime.Name,results{di}.FluenceOfRhoAndZAndTime.Time_Midpoints(i)); figure; imagesc(results{di}.FluenceOfRhoAndZAndTime.Rho_Midpoints, results{di}.FluenceOfRhoAndZAndTime.Z_Midpoints, log10(squeeze(results{di}.FluenceOfRhoAndZAndTime.Mean(i,:,:)))); colormap(jet);
            colorbar; title(figname); set(gcf,'Name', figname);ylabel('z [mm]'); xlabel('\rho [mm]'); 
        end
        rhodelta = results{di}.FluenceOfRhoAndZAndTime.Rho(2)-results{di}.FluenceOfRhoAndZAndTime.Rho(1);
        timedelta = results{di}.FluenceOfRhoAndZAndTime.Time(2)-results{di}.FluenceOfRhoAndZAndTime.Time(1);
        zdelta = results{di}.FluenceOfRhoAndZAndTime.Z(2)-results{di}.FluenceOfRhoAndZAndTime.Z(1);
        rhonorm = 2 * pi * results{di}.FluenceOfRhoAndZAndTime.Rho_Midpoints * rhodelta;
        rhomatrix = repmat(rhonorm',[1,numzs,numtimes]);
        disp(['Fluence captured by FluenceOfRhoAndZAndTime detector: ' num2str(sum(sum(sum(timedelta*zdelta*results{di}.FluenceOfRhoAndZAndTime.Mean.*permute(rhomatrix,[3,2,1])))))]);
    end
    if isfield(results{di}, 'FluenceOfRhoAndZAndOmega') && show.FluenceOfRhoAndZAndOmega
        numomegas = length(results{di}.FluenceOfRhoAndZAndOmega.Omega);
        numrhos = length(results{di}.FluenceOfRhoAndZAndOmega.Rho)-1;
        numzs = length(results{di}.FluenceOfRhoAndZAndOmega.Z)-1;
        for i=1:10:numomegas % do every 10 omegas
            figname = sprintf('log10(%s:amplitude) omega=%5.3f GHz',results{di}.FluenceOfRhoAndZAndOmega.Name,results{di}.FluenceOfRhoAndZAndOmega.Omega_Midpoints(i)); 
            figure; imagesc(results{di}.FluenceOfRhoAndZAndOmega.Rho_Midpoints, results{di}.FluenceOfRhoAndZAndOmega.Z_Midpoints, log10(squeeze(results{di}.FluenceOfRhoAndZAndOmega.Amplitude(i,:,:)))); 
            colormap(jet);
            colorbar; title(figname); set(gcf,'Name', figname);ylabel('z [mm]'); xlabel('\rho [mm]'); 
        end
        rhodelta = results{di}.FluenceOfRhoAndZAndOmega.Rho(2)-results{di}.FluenceOfRhoAndZAndOmega.Rho(1);
        zdelta = results{di}.FluenceOfRhoAndZAndOmega.Z(2)-results{di}.FluenceOfRhoAndZAndOmega.Z(1);
        rhonorm = 2 * pi * results{di}.FluenceOfRhoAndZAndOmega.Rho_Midpoints * rhodelta;
        rhomatrix = repmat(rhonorm',[1,numzs]); % calculate total fluence at single omega
        disp(sprintf('Fluence captured by FluenceOfRhoAndZAndOmega detector at omega=%5.3f GHz: %5.3f',...
            results{di}.FluenceOfRhoAndZAndOmega.Omega_Midpoints(1),sum(sum(zdelta*squeeze(results{di}.FluenceOfRhoAndZAndOmega.Amplitude(1,:,:)).*permute(rhomatrix,[2,1]))))); %#ok<*DSPS>
    end
    if isfield(results{di}, 'FluenceOfXAndYAndZ') && show.FluenceOfXAndYAndZ
        numY = length(results{di}.FluenceOfXAndYAndZ.Y) - 1;
        center = floor(numY/2);
        for i=center+1:center+1 % 1:numY
            figname = sprintf('log10(%s) y=%5.3f mm',results{di}.FluenceOfXAndYAndZ.Name,results{di}.FluenceOfXAndYAndZ.Y_Midpoints(i)); figure; imagesc(results{di}.FluenceOfXAndYAndZ.X_Midpoints, results{di}.FluenceOfXAndYAndZ.Z_Midpoints, log10(squeeze(results{di}.FluenceOfXAndYAndZ.Mean(:,i,:)))); colormap(jet);
            colorbar; title(figname); set(gcf,'Name', figname);ylabel('z [mm]'); xlabel('x [mm]');
            xyznorm = (results{di}.FluenceOfXAndYAndZ.X(2)-results{di}.FluenceOfXAndYAndZ.X(1))*(results{di}.FluenceOfXAndYAndZ.Y(2)-results{di}.FluenceOfXAndYAndZ.Y(1))*(results{di}.FluenceOfXAndYAndZ.Z(2)-results{di}.FluenceOfXAndYAndZ.Z(1));
            disp(['Fluence captured by FluenceOfXAndYAndZ detector: ' num2str(sum(results{di}.FluenceOfXAndYAndZ.Mean(:)*xyznorm))]);
        end
    end    
    if isfield(results{di}, 'FluenceOfXAndYAndZAndTime') && show.FluenceOfXAndYAndZAndTime
        numtimes = length(results{di}.FluenceOfXAndYAndZAndTime.Time)-1;
        numxs = length(results{di}.FluenceOfXAndYAndZAndTime.X)-1;
        numys = length(results{di}.FluenceOfXAndYAndZAndTime.Y)-1;
        numzs = length(results{di}.FluenceOfXAndYAndZAndTime.Z)-1;
        center = floor(numys/2)+1;
        for i=1:10:numtimes % do every 10 Times
            figname = sprintf('log10(%s) y=0 time=%5.3f ns',results{di}.FluenceOfXAndYAndZAndTime.Name,results{di}.FluenceOfXAndYAndZAndTime.Time_Midpoints(i)); 
            figure; imagesc(results{di}.FluenceOfXAndYAndZAndTime.X_Midpoints, results{di}.FluenceOfXAndYAndZAndTime.Z_Midpoints, log10(squeeze(results{di}.FluenceOfXAndYAndZAndTime.Mean(i,:,center,:)))); 
            colormap(jet);
            colorbar; title(figname); set(gcf,'Name', figname);ylabel('z [mm]'); xlabel('x [mm]'); 
        end
        xdelta = results{di}.FluenceOfXAndYAndZAndTime.X(2)-results{di}.FluenceOfXAndYAndZAndTime.X(1);
        ydelta = results{di}.FluenceOfXAndYAndZAndTime.Y(2)-results{di}.FluenceOfXAndYAndZAndTime.Y(1);
        zdelta = results{di}.FluenceOfXAndYAndZAndTime.Z(2)-results{di}.FluenceOfXAndYAndZAndTime.Z(1);
        voxnorm = xdelta * ydelta * zdelta;
        disp(sprintf('Fluence captured by FluenceOfXAndYAndZAndTime detector at Time=%5.3f ns: %5.3f',...
            results{di}.FluenceOfXAndYAndZAndTime.Time_Midpoints(1),sum(sum(sum(voxnorm*results{di}.FluenceOfXAndYAndZAndTime.Mean(1,:,:,:))))));
    end   
    if isfield(results{di}, 'FluenceOfXAndYAndZAndOmega') && show.FluenceOfXAndYAndZAndOmega
        numomegas = length(results{di}.FluenceOfXAndYAndZAndOmega.Omega);
        numxs = length(results{di}.FluenceOfXAndYAndZAndOmega.X)-1;
        numys = length(results{di}.FluenceOfXAndYAndZAndOmega.Y)-1;
        numzs = length(results{di}.FluenceOfXAndYAndZAndOmega.Z)-1;
        center = floor(numys/2)+1;
        for i=1:10:numomegas % do every 10 omegas
            figname = sprintf('log10(%s:amplitude) y=0 omega=%5.3f GHz',results{di}.FluenceOfXAndYAndZAndOmega.Name,results{di}.FluenceOfXAndYAndZAndOmega.Omega_Midpoints(i)); 
            figure; imagesc(results{di}.FluenceOfXAndYAndZAndOmega.X_Midpoints, results{di}.FluenceOfXAndYAndZAndOmega.Z_Midpoints, log10(squeeze(results{di}.FluenceOfXAndYAndZAndOmega.Amplitude(i,:,center,:)))); 
            colormap(jet);
            colorbar; title(figname); set(gcf,'Name', figname);ylabel('z [mm]'); xlabel('x [mm]'); 
        end
        xdelta = results{di}.FluenceOfXAndYAndZAndOmega.X(2)-results{di}.FluenceOfXAndYAndZAndOmega.X(1);
        ydelta = results{di}.FluenceOfXAndYAndZAndOmega.Y(2)-results{di}.FluenceOfXAndYAndZAndOmega.Y(1);
        zdelta = results{di}.FluenceOfXAndYAndZAndOmega.Z(2)-results{di}.FluenceOfXAndYAndZAndOmega.Z(1);
        voxnorm = xdelta * ydelta * zdelta;
        disp(sprintf('Fluence captured by FluenceOfXAndYAndZAndOmega detector at omega=%5.3f GHz: %5.3f',...
            results{di}.FluenceOfXAndYAndZAndOmega.Omega_Midpoints(1),sum(sum(sum(voxnorm*results{di}.FluenceOfXAndYAndZAndOmega.Amplitude(1,:,:,:))))));
    end
    if isfield(results{di}, 'FluenceOfXAndYAndZAndStartingXAndY') && show.FluenceOfXAndYAndZAndStartingXAndY
        numxs = length(results{di}.FluenceOfXAndYAndZAndStartingXAndY.X)-1;
        numys = length(results{di}.FluenceOfXAndYAndZAndStartingXAndY.Y)-1;
        numzs = length(results{di}.FluenceOfXAndYAndZAndStartingXAndY.Z)-1;
        numsxs = length(results{di}.FluenceOfXAndYAndZAndStartingXAndY.StartingX)-1;        
        numsys = length(results{di}.FluenceOfXAndYAndZAndStartingXAndY.StartingY)-1;
        center = floor(numys/2)+1;
        % do for 1st Starting X=1,Y=1
        figname = sprintf('log10(Fluence(X,Y,Z)) StartingX=%5.3f StartingY=%5.3f',...
            results{di}.FluenceOfXAndYAndZAndStartingXAndY.StartingX_Midpoints(1),results{di}.FluenceOfXAndYAndZAndStartingXAndY.StartingY_Midpoints(1)); 
        figure; imagesc(results{di}.FluenceOfXAndYAndZAndStartingXAndY.X_Midpoints, results{di}.FluenceOfXAndYAndZAndStartingXAndY.Z_Midpoints, ...
            log10(squeeze(results{di}.FluenceOfXAndYAndZAndStartingXAndY.Mean(:,center,:,1,1)))); 
        colormap(jet);
        colorbar; title(figname); set(gcf,'Name', figname);ylabel('z [mm]'); xlabel('x [mm]');
        disp(sprintf('# photons starting in X=3, Y=1: %d',results{di}.FluenceOfXAndYAndZAndStartingXAndY.StartingXYCount(1,1)));
        xdelta = results{di}.FluenceOfXAndYAndZAndStartingXAndY.X(2)-results{di}.FluenceOfXAndYAndZAndStartingXAndY.X(1);
        ydelta = results{di}.FluenceOfXAndYAndZAndStartingXAndY.Y(2)-results{di}.FluenceOfXAndYAndZAndStartingXAndY.Y(1);
        zdelta = results{di}.FluenceOfXAndYAndZAndStartingXAndY.Z(2)-results{di}.FluenceOfXAndYAndZAndStartingXAndY.Z(1);
        voxnorm = xdelta * ydelta * zdelta;
        disp(sprintf('Fluence captured by FluenceOfXAndYAndZAndStartingXAndY: %5.3f',sum(voxnorm*results{di}.FluenceOfXAndYAndZAndStartingXAndY.Mean(:))));
    end
    if isfield(results{di}, 'FluenceOfFxAndZ') && show.FluenceOfFxAndZ
        numfxs = length(results{di}.FluenceOfFxAndZ.Fx);
        numzs = length(results{di}.FluenceOfFxAndZ.Z)-1;
        figname = sprintf('log10(%s:amplitude)',results{di}.FluenceOfFxAndZ.Name); 
        figure; imagesc(results{di}.FluenceOfFxAndZ.Fx_Midpoints, results{di}.FluenceOfFxAndZ.Z_Midpoints, log10(results{di}.FluenceOfFxAndZ.Amplitude)); 
        colormap(jet);
        colorbar; title(figname); set(gcf,'Name', figname);ylabel('z [mm]'); xlabel('fx [/mm]');   
        zdelta = results{di}.FluenceOfFxAndZ.Z(2)-results{di}.FluenceOfFxAndZ.Z(1);
        disp(sprintf('Fluence captured by FluenceOfFxAndZ detector at fx=0: %5.3f',...
            sum(zdelta*results{di}.FluenceOfFxAndZ.Amplitude(:,1))));
    end
    if isfield(results{di}, 'RadianceOfRhoAndZAndAngle') && show.RadianceOfRhoAndZAndAngle
        numrhos = length(results{di}.RadianceOfRhoAndZAndAngle.Rho) - 1;
        numangles = length(results{di}.RadianceOfRhoAndZAndAngle.Angle) - 1;
        numzs = length(results{di}.RadianceOfRhoAndZAndAngle.Z) - 1;
        % create colorbar based on max, min values 
        minRadiance = min(results{di}.RadianceOfRhoAndZAndAngle.Mean(:));
        if minRadiance==0 % make sure don't take log of 0
            minRadiance=1e-5;
        end
        maxRadiance = max(results{di}.RadianceOfRhoAndZAndAngle.Mean(:));
        for i=1:numangles
            figname = sprintf('log10(%s) %5.3f<angle<%5.3f',results{di}.RadianceOfRhoAndZAndAngle.Name,(i-1)*pi/numangles,i*pi/numangles); 
            figure; imagesc(results{di}.RadianceOfRhoAndZAndAngle.Rho_Midpoints, results{di}.RadianceOfRhoAndZAndAngle.Z_Midpoints, log10(squeeze(results{di}.RadianceOfRhoAndZAndAngle.Mean(i,:,:)))); colorbar; title(figname); set(gcf,'Name', figname);ylabel('z [mm]'); xlabel('\rho [mm]'); colormap(jet);
            caxis([log10(minRadiance),log10(maxRadiance)]);
        end
        % plot diff if two hemispheres
        if (numangles==2)
            figname = 'log10(lower./upper)'; 
            figure; imagesc(results{di}.RadianceOfRhoAndZAndAngle.Rho_Midpoints, results{di}.RadianceOfRhoAndZAndAngle.Z_Midpoints, ...
                squeeze(log10(results{di}.RadianceOfRhoAndZAndAngle.Mean(1,:,:)./results{di}.RadianceOfRhoAndZAndAngle.Mean(2,:,:)))); colorbar; title(figname); set(gcf,'Name', figname);ylabel('z [mm]'); xlabel('\rho [mm]');
        end
        rhodelta = results{di}.RadianceOfRhoAndZAndAngle.Rho(2)-results{di}.RadianceOfRhoAndZAndAngle.Rho(1);
        zdelta = results{di}.RadianceOfRhoAndZAndAngle.Z(2)-results{di}.RadianceOfRhoAndZAndAngle.Z(1);
        angledelta = results{di}.RadianceOfRhoAndZAndAngle.Angle(2)-results{di}.RadianceOfRhoAndZAndAngle.Angle(1);
        rhonorm = 2 * pi * results{di}.RadianceOfRhoAndZAndAngle.Rho_Midpoints * rhodelta;
        anglenorm = 2 * pi * sin(results{di}.RadianceOfRhoAndZAndAngle.Angle_Midpoints) * angledelta;
        rhomatrix = repmat(rhonorm',[1,numzs,numangles]);
        anglematrix = repmat(anglenorm',[1,numzs,numrhos]);
        disp(['Radiance captured by RadianceOfRhoAndZAndAngle detector: ' num2str(sum(sum(sum(zdelta*results{di}.RadianceOfRhoAndZAndAngle.Mean.*anglematrix.*permute(rhomatrix,[3,2,1])))))]);
    end
    if isfield(results{di}, 'RadianceOfFxAndZAndAngle') && show.RadianceOfFxAndZAndAngle
        numfxs = length(results{di}.RadianceOfFxAndZAndAngle.Fx);
        numangles = length(results{di}.RadianceOfFxAndZAndAngle.Angle) - 1;
        numzs = length(results{di}.RadianceOfFxAndZAndAngle.Z) - 1;
        % create colorbar based on max, min values 
        minRadiance = min(abs(results{di}.RadianceOfFxAndZAndAngle.Mean(:)));
        if minRadiance==0 % make sure don't take log of 0
            minRadiance=1e-5;
        end
        maxRadiance = max(abs(results{di}.RadianceOfFxAndZAndAngle.Mean(:)));
        for i=1:numangles
            figname = sprintf('log10(%s) amplitude %5.3f<angle<%5.3f',results{di}.RadianceOfFxAndZAndAngle.Name,(i-1)*pi/numangles,i*pi/numangles); 
            figure; imagesc(results{di}.RadianceOfFxAndZAndAngle.Fx_Midpoints, results{di}.RadianceOfFxAndZAndAngle.Z_Midpoints, log10(squeeze(results{di}.RadianceOfFxAndZAndAngle.Amplitude(i,:,:)))); colormap(jet);
            colorbar; title(figname); set(gcf,'Name', figname);ylabel('z [mm]'); xlabel('fx [/mm]');
            %caxis([log10(minRadiance),log10(maxRadiance)]);
            % plot line scan of radiance at select fxs
            figure;
            k=1;
            for j=1:10:51
                plot(results{di}.RadianceOfFxAndZAndAngle.Z_Midpoints(1:end-1), log10(results{di}.RadianceOfFxAndZAndAngle.Amplitude(i,1:end-1,j)));
                title(sprintf('%5.3f<angle<%5.3f',(i-1)*pi/numangles,i*pi/numangles));
                ylabel('log Radiance amplitude');xlabel('z [mm]');
                hold on;
                ar{k}=sprintf('f_x = %s',num2str(results{di}.RadianceOfFxAndZAndAngle.Fx_Midpoints(j)));
                k=k+1;
                colormap(jet);
            end
            legend(ar);
%             % plot relative error
%             figure; imagesc(results{di}.RadianceOfFxAndZAndAngle.Fx_Midpoints, results{di}.RadianceOfFxAndZAndAngle.Z_Midpoints, ...
%             (squeeze(abs(results{di}.RadianceOfFxAndZAndAngle.Stdev(i,:,:))./results{di}.RadianceOfFxAndZAndAngle.Amplitude(i,:,:))));
%             colorbar; caxis([0 1]);title(sprintf('Relative Error Amplitude %5.3f<angle<%5.3f',(i-1)*pi/numangles,i*pi/numangles));ylabel('z [mm]');xlabel('fx [/mm]');
%             % plot line scan of relative error at select fxs
%             f=figure;
%             k=1;
%             for j=1:10:51
%                 plot(results{di}.RadianceOfFxAndZAndAngle.Z_Midpoints(1:end-1), ...
%                     results{di}.RadianceOfFxAndZAndAngle.Stdev(i,1:end-1,j)./results{di}.RadianceOfFxAndZAndAngle.Amplitude(i,1:end-1,j));
%                 title(sprintf('%5.3f<angle<%5.3f',(i-1)*pi/numangles,i*pi/numangles));
%                 ylabel('Relative Error');xlabel('z [mm]'); axis([0 results{di}.RadianceOfFxAndZAndAngle.Z(end), 0 0.4]);
%                 hold on;
%                 ar{k}=sprintf('f_x = %s',num2str(results{di}.RadianceOfFxAndZAndAngle.Fx_Midpoints(j)));
%                 k=k+1;
%             end
%             legend(ar);
%             line([0 10.0],[0.05 0.05],'Color',[0 0 0],'LineStyle',':');
        end
        zdelta = results{di}.RadianceOfFxAndZAndAngle.Z(2)-results{di}.RadianceOfFxAndZAndAngle.Z(1);
        angledelta = results{di}.RadianceOfFxAndZAndAngle.Angle(2)-results{di}.RadianceOfFxAndZAndAngle.Angle(1);
        anglenorm = 2 * pi * sin(results{di}.RadianceOfFxAndZAndAngle.Angle_Midpoints) * angledelta; 
        anglematrix = repmat(anglenorm',[1,numzs]);
        disp(['Radiance captured by RadianceOfFxAndZAndAngle detector for fx=0: ' num2str(sum(sum(sum(zdelta*results{di}.RadianceOfFxAndZAndAngle.Amplitude(:,:,1).*anglematrix))))]);
    end
    if isfield(results{di}, 'RadianceOfXAndYAndZAndThetaAndPhi') && show.RadianceOfXAndYAndZAndThetaAndPhi
        numxs = length(results{di}.RadianceOfXAndYAndZAndThetaAndPhi.X) - 1;
        numys = length(results{di}.RadianceOfXAndYAndZAndThetaAndPhi.Y) - 1;
        numzs = length(results{di}.RadianceOfXAndYAndZAndThetaAndPhi.Z) - 1;
        numphis = length(results{di}.RadianceOfXAndYAndZAndThetaAndPhi.Phi) - 1;
        numthetas = length(results{di}.RadianceOfXAndYAndZAndThetaAndPhi.Theta) - 1;      
        % plot radiance vs x and z for each theta (polar angle from Uz=[-1:1]
        for i=1:numthetas % note results array has dimensions [numphis, numthetas, numzs, numys, numxs] due to column major json reading
            figname = sprintf('log10(%s) %5.3f<Theta<%5.3f',results{di}.RadianceOfXAndYAndZAndThetaAndPhi.Name,(i-1)*pi/numthetas,i*pi/numthetas); 
            figure; imagesc(results{di}.RadianceOfXAndYAndZAndThetaAndPhi.X_Midpoints, results{di}.RadianceOfXAndYAndZAndThetaAndPhi.Z_Midpoints, log10(squeeze(results{di}.RadianceOfXAndYAndZAndThetaAndPhi.Mean(1,i,:,1,:))), [-20 -5]); colorbar; title(figname); set(gcf,'Name', figname);ylabel('z [mm]'); xlabel('x [mm]');colormap(jet);
        end
        xyzphinorm = (results{di}.RadianceOfXAndYAndZAndThetaAndPhi.X(2)-results{di}.RadianceOfXAndYAndZAndThetaAndPhi.X(1))...
                         *(results{di}.RadianceOfXAndYAndZAndThetaAndPhi.Y(2)-results{di}.RadianceOfXAndYAndZAndThetaAndPhi.Y(1))...
                         *(results{di}.RadianceOfXAndYAndZAndThetaAndPhi.Z(2)-results{di}.RadianceOfXAndYAndZAndThetaAndPhi.Z(1))...
                         *(results{di}.RadianceOfXAndYAndZAndThetaAndPhi.Phi(2)-results{di}.RadianceOfXAndYAndZAndThetaAndPhi.Phi(1)); 
        partialsum=xyzphinorm*sum(results{di}.RadianceOfXAndYAndZAndThetaAndPhi.Mean,[1,3,4,5]);
        thetadelta = results{di}.RadianceOfXAndYAndZAndThetaAndPhi.Theta(2)-results{di}.RadianceOfXAndYAndZAndThetaAndPhi.Theta(1);
        thetanorm = sin(results{di}.RadianceOfXAndYAndZAndThetaAndPhi.Theta_Midpoints) * thetadelta;  
        disp(['Radiance captured by RadianceOfXAndYAndZAndThetaAndPhi detector: ' num2str(sum(partialsum.*thetanorm))]);
    end
    if isfield(results{di}, 'ReflectedMTOfRhoAndSubregionHist') && show.ReflectedMTOfRhoAndSubregionHist
        numrhos = length(results{di}.ReflectedMTOfRhoAndSubregionHist.Rho) - 1;
        numsubregions = length(results{di}.ReflectedMTOfRhoAndSubregionHist.SubregionIndices)
        figname = sprintf('log10(%s)',results{di}.ReflectedMTOfRhoAndSubregionHist.Name); 
        figure; imagesc(results{di}.ReflectedMTOfRhoAndSubregionHist.Rho_Midpoints, results{di}.ReflectedMTOfRhoAndSubregionHist.MTBins_Midpoints, log10(results{di}.ReflectedMTOfRhoAndSubregionHist.Mean));...        
           colorbar; title(figname); xlabel('\rho [mm]'); ylabel('MT'); set(gcf,'Name', figname);colormap(jet);
        color=char('r-','g-','b-','c-','m-','r:','g:','b:','c:','m:');
        % note results array has dimensions [numFractionalMTBins,numSubregions, numMTBins, numRhos] due to column major json reading
        for j=2:3 % customized, general form: j=1:numsubregions
        for i=1:20:numrhos
            %figure; plot(results{di}.ReflectedMTOfRhoAndSubregionHist.MTBins_Midpoints,results{di}.ReflectedMTOfRhoAndSubregionHist.Mean(i,:)); % debug plots
            figure;figname = sprintf('Reflected Fractional MT in Region %2d, Rho = %5.3f mm',j-1,results{di}.ReflectedMTOfRhoAndSubregionHist.Rho_Midpoints(i));
            MT=results{di}.ReflectedMTOfRhoAndSubregionHist.MTBins_Midpoints;
            layerfrac=squeeze(results{di}.ReflectedMTOfRhoAndSubregionHist.FractionalMT(:,j,:,i));
            bar(MT,layerfrac','stacked'); title(figname);xlabel('MT'),ylabel('photon weight');
%           stack=zeros(size(results{di}.ReflectedMTOfRhoAndSubregionHist.FractionalMT(1,j,:,i)));
%             for k=1:size(results{di}.ReflectedMTOfRhoAndSubregionHist.FractionalMT,1)                
%                 %stack=stack+results{di}.ReflectedMTOfRhoAndSubregionHist.FractionalMT(i,:,j,k);
%                 stack=stack+results{di}.ReflectedMTOfRhoAndSubregionHist.FractionalMT(k,j,:,i);
%                 semilogy(X,squeeze(stack),color(k,:),'LineWidth',3);axis([0 max(X) 1e-7 1]);title(figname);xlabel('MT'),ylabel('stacked log10(photon weight)'); hold on;
%             end
            % variable size legend based on layerfrac size
            numfracs=size(layerfrac,1);
            ar{1}='=0';ar{numfracs}='=1';
            for k=2:numfracs-1
                ar{k}=sprintf('[%3.2f-%3.2f]',(1.0/(numfracs-2))*(k-2),(1.0/(numfracs-2))*(k-1));
            end
            legend(ar);   
        end
        end
    end
    if isfield(results{di}, 'ReflectedMTOfXAndYAndSubregionHist') && show.ReflectedMTOfXAndYAndSubregionHist
        numxs = length(results{di}.ReflectedMTOfXAndYAndSubregionHist.X) - 1;
        numys = length(results{di}.ReflectedMTOfXAndYAndSubregionHist.Y) - 1;
        numsubregions = length(results{di}.ReflectedMTOfXAndYAndSubregionHist.SubregionIndices);
        figname = sprintf('log10(%s) summed over y',results{di}.ReflectedMTOfXAndYAndSubregionHist.Name); 
        % plot results summed over y indices
        figure; imagesc(results{di}.ReflectedMTOfXAndYAndSubregionHist.X_Midpoints, results{di}.ReflectedMTOfXAndYAndSubregionHist.MTBins_Midpoints, log10(squeeze(sum(results{di}.ReflectedMTOfXAndYAndSubregionHist.Mean,2))));...        
           colorbar; title(figname); xlabel('x [mm]'); ylabel('MT'); set(gcf,'Name', figname);colormap(jet);
        color=char('r-','g-','b-','c-','m-','r:','g:','b:','c:','m:');
        % note results array has dimensions [numFractionalMTBins,numSubregions, numMTBins, numRhos] due to column major json reading
        for j=2:3 % customized, general form: j=1:numsubregions
        center=floor(numxs/2);
        for i=center:center+1 % customized for just those x near source, general form: i=1:numxs for every x bin
            %figure; plot(results{di}.ReflectedMTOfXAndYAndSubregionHist.MTBins_Midpoints,results{di}.ReflectedMTOfXAndYAndSubregionHist.Mean(i,1,:)); % debug plots
            figure;figname = sprintf('Reflected Fractional MT in Region %2d, X = %5.3f mm',j-1,results{di}.ReflectedMTOfXAndYAndSubregionHist.X_Midpoints(i));
            MT=results{di}.ReflectedMTOfXAndYAndSubregionHist.MTBins_Midpoints;
            layerfrac=squeeze(results{di}.ReflectedMTOfXAndYAndSubregionHist.FractionalMT(:,j,:,1,i));
            bar(MT,layerfrac','stacked'); title(figname);xlabel('MT'),ylabel('photon weight');
            % variable size legend based on layerfrac size
            numfracs=size(layerfrac,1);
            ar{1}='=0';ar{numfracs}='=1';
            for k=2:numfracs-1
                ar{k}=sprintf('[%3.2f-%3.2f]',(1.0/(numfracs-2))*(k-2),(1.0/(numfracs-2))*(k-1));
            end
            legend(ar);  
        end
        end
    end
    if isfield(results{di}, 'TransmittedMTOfRhoAndSubregionHist') && show.TransmittedMTOfRhoAndSubregionHist
        numrhos = length(results{di}.TransmittedMTOfRhoAndSubregionHist.Rho) - 1;
        numsubregions = length(results{di}.TransmittedMTOfRhoAndSubregionHist.SubregionIndices);
        figname = sprintf('log10(%s)',results{di}.TransmittedMTOfRhoAndSubregionHist.Name); 
        figure; imagesc(results{di}.TransmittedMTOfRhoAndSubregionHist.Rho_Midpoints, results{di}.TransmittedMTOfRhoAndSubregionHist.MTBins_Midpoints, log10(results{di}.TransmittedMTOfRhoAndSubregionHist.Mean));...        
           colorbar; title(figname); xlabel('\rho [mm]'); ylabel('MT'); set(gcf,'Name', figname);colormap(jet);
        color=char('r-','g-','b-','c-','m-','r:','g:','b:','c:','m:');
        % note results array has dimensions [numFractionalMTBins,numSubregions, numMTBins, numRhos] due to column major json reading
        for j=2:3 % customized, general form: j=1:numsubregions
        for i=1:20:numrhos
            %figure; plot(results{di}.TransmittedMTOfRhoAndSubregionHist.MTBins_Midpoints,results{di}.TransmittedMTOfRhoAndSubregionHist.Mean(i,:)); % debug plots
            figure;figname = sprintf('Transmitted Fractional MT in Region %2d, Rho = %5.3f mm',j-1,results{di}.TransmittedMTOfRhoAndSubregionHist.Rho_Midpoints(i));
            MT=results{di}.TransmittedMTOfRhoAndSubregionHist.MTBins_Midpoints;
            layerfrac=squeeze(results{di}.TransmittedMTOfRhoAndSubregionHist.FractionalMT(:,j,:,i));
            bar(MT,layerfrac','stacked'); title(figname);xlabel('MT'),ylabel('photon weight');
%           stack=zeros(size(results{di}.TransmittedMTOfRhoAndSubregionHist.FractionalMT(1,j,:,i)));
%             for k=1:size(results{di}.TransmittedMTOfRhoAndSubregionHist.FractionalMT,1)                
%                 %stack=stack+results{di}.TransmittedMTOfRhoAndSubregionHist.FractionalMT(i,:,j,k);
%                 stack=stack+results{di}.TransmittedMTOfRhoAndSubregionHist.FractionalMT(k,j,:,i);
%                 semilogy(X,squeeze(stack),color(k,:),'LineWidth',3);axis([0 max(X) 1e-7 1]);title(figname);xlabel('MT'),ylabel('stacked log10(photon weight)'); hold on;
%             end
            % variable size legend based on layerfrac size
            numfracs=size(layerfrac,1);
            ar{1}='=0';ar{numfracs}='=1';
            for k=2:numfracs-1
                ar{k}=sprintf('[%3.2f-%3.2f]',(1.0/(numfracs-2))*(k-2),(1.0/(numfracs-2))*(k-1));
            end
            legend(ar);
        end
        end
    end
    if isfield(results{di}, 'TransmittedMTOfXAndYAndSubregionHist') && show.TransmittedMTOfXAndYAndSubregionHist
        numxs = length(results{di}.TransmittedMTOfXAndYAndSubregionHist.X) - 1;
        numys = length(results{di}.TransmittedMTOfXAndYAndSubregionHist.Y) - 1;
        numsubregions = length(results{di}.TransmittedMTOfXAndYAndSubregionHist.SubregionIndices);
        figname = sprintf('log10(%s) at y=0',results{di}.TransmittedMTOfXAndYAndSubregionHist.Name); 
        % plot results summed over y indices
        figure; imagesc(results{di}.TransmittedMTOfXAndYAndSubregionHist.X_Midpoints, results{di}.TransmittedMTOfXAndYAndSubregionHist.MTBins_Midpoints, log10(squeeze(sum(results{di}.TransmittedMTOfXAndYAndSubregionHist.Mean,2))));...        
           colorbar; title(figname); xlabel('x [mm]'); ylabel('MT'); set(gcf,'Name', figname);colormap(jet);
        color=char('r-','g-','b-','c-','m-','r:','g:','b:','c:','m:');
        % note results array has dimensions [numFractionalMTBins,numSubregions, numMTBins, numRhos] due to column major json reading
        for j=2:3 % customized, general form: j=1:numsubregions
        center=floor(numxs/2);
        for i=center:center+1 % customized, general form: i=1:numxs
            %figure; plot(results{di}.TransmittedMTOfXAndYAndSubregionHist.MTBins_Midpoints,results{di}.TransmittedMTOfXAndYAndSubregionHist.Mean(i,1,:)); % debug plots
            figure;figname = sprintf('Reflected Fractional MT in Region %2d, X = %5.3f mm',j-1,results{di}.TransmittedMTOfXAndYAndSubregionHist.X_Midpoints(i));
            MT=results{di}.TransmittedMTOfXAndYAndSubregionHist.MTBins_Midpoints;
            layerfrac=squeeze(results{di}.TransmittedMTOfXAndYAndSubregionHist.FractionalMT(:,j,:,1,i));
            bar(MT,layerfrac','stacked'); title(figname);xlabel('MT'),ylabel('photon weight');
            % variable size legend based on layerfrac size
            numfracs=size(layerfrac,1);
            ar{1}='=0';ar{numfracs}='=1';
            for k=2:numfracs-1
                ar{k}=sprintf('[%3.2f-%3.2f]',(1.0/(numfracs-2))*(k-2),(1.0/(numfracs-2))*(k-1));
            end
            legend(ar); 
        end
        end
    end
    if isfield(results{di}, 'ReflectedDynamicMTOfRhoAndSubregionHist') && show.ReflectedDynamicMTOfRhoAndSubregionHist
        numrhos = length(results{di}.ReflectedDynamicMTOfRhoAndSubregionHist.Rho) - 1;
        figname = sprintf('log10(%s)',results{di}.ReflectedDynamicMTOfRhoAndSubregionHist.Name); 
        figure; imagesc(results{di}.ReflectedDynamicMTOfRhoAndSubregionHist.Rho_Midpoints, results{di}.ReflectedDynamicMTOfRhoAndSubregionHist.MTBins_Midpoints, log10(results{di}.ReflectedDynamicMTOfRhoAndSubregionHist.Mean));...        
           colorbar; title(figname); xlabel('\rho [mm]'); ylabel('Dynamic MT'); set(gcf,'Name', figname);colormap(jet);
        color=char('r-','g-','b-','c-','m-','r:','g:','b:','c:','m:');
        % note results array has dimensions [numFractionalMTBins,numMTBins, numRhos] due to column major json reading
        for i=1:20:numrhos
            %figure; plot(results{di}.ReflectedDynamicMTOfRhoAndSubregionHist.MTBins_Midpoints,results{di}.ReflectedDynamicMTOfRhoAndSubregionHist.Mean(i,:)); % debug plots
            figure;figname = sprintf('Reflected Fractional Dynamic MT, Rho = %5.3f mm',results{di}.ReflectedDynamicMTOfRhoAndSubregionHist.Rho_Midpoints(i));
            MT=results{di}.ReflectedDynamicMTOfRhoAndSubregionHist.MTBins_Midpoints;
            layerfrac=squeeze(results{di}.ReflectedDynamicMTOfRhoAndSubregionHist.FractionalMT(:,:,i));
            bar(MT,layerfrac','stacked'); title(figname);xlabel('Dynamic MT'),ylabel('photon weight');
%           stack=zeros(size(results{di}.ReflectedDynamicMTOfRhoAndSubregionHist.FractionalMT(1,j,:,i)));
%             for k=1:size(results{di}.ReflectedDynamicMTOfRhoAndSubregionHist.FractionalMT,1)                
%                 %stack=stack+results{di}.ReflectedDynamicMTOfRhoAndSubregionHist.FractionalMT(i,:,j,k);
%                 stack=stack+results{di}.ReflectedDynamicMTOfRhoAndSubregionHist.FractionalMT(k,j,:,i);
%                 semilogy(X,squeeze(stack),color(k,:),'LineWidth',3);axis([0 max(X) 1e-7 1]);title(figname);xlabel('MT'),ylabel('stacked log10(photon weight)'); hold on;
%             end
            % variable size legend based on layerfrac size
            numfracs=size(layerfrac,1);
            ar{1}='=0';ar{numfracs}='=1';
            for k=2:numfracs-1
                ar{k}=sprintf('[%3.2f-%3.2f]',(1.0/(numfracs-2))*(k-2),(1.0/(numfracs-2))*(k-1));
            end
            legend(ar);
            figure;figname = sprintf('Reflected Total MT of Z, Rho = %5.3f mm',results{di}.ReflectedDynamicMTOfRhoAndSubregionHist.Rho_Midpoints(i));
            errorbar(results{di}.ReflectedDynamicMTOfRhoAndSubregionHist.Z_Midpoints,results{di}.ReflectedDynamicMTOfRhoAndSubregionHist.TotalMTOfZ(:,i),...
                results{di}.ReflectedDynamicMTOfRhoAndSubregionHist.TotalMTOfZStdev(:,i));
            title(figname);xlabel('z (mm)');ylabel('Total MT');
            figure;figname = sprintf('Reflected Dynamic MT of Z, Rho = %5.3f mm',results{di}.ReflectedDynamicMTOfRhoAndSubregionHist.Rho_Midpoints(i));
            errorbar(results{di}.ReflectedDynamicMTOfRhoAndSubregionHist.Z_Midpoints,results{di}.ReflectedDynamicMTOfRhoAndSubregionHist.DynamicMTOfZ(:,i),...
                results{di}.ReflectedDynamicMTOfRhoAndSubregionHist.DynamicMTOfZStdev(:,i));
            title(figname);xlabel('z (mm)');ylabel('Dynamic MT');
        end
        figure;figname='Reflected Dynamic MT Of Rho: Subregion Collisions';
        plot(results{di}.ReflectedDynamicMTOfRhoAndSubregionHist.SubregionIndices, results{di}.ReflectedDynamicMTOfRhoAndSubregionHist.SubregionCollisions(1,:),...
             results{di}.ReflectedDynamicMTOfRhoAndSubregionHist.SubregionIndices, results{di}.ReflectedDynamicMTOfRhoAndSubregionHist.SubregionCollisions(2,:));
        title(figname);xlabel('tissue region index');ylabel('Collisions');legend('static','dynamic');
    end
    if isfield(results{di}, 'ReflectedDynamicMTOfXAndYAndSubregionHist') && show.ReflectedDynamicMTOfXAndYAndSubregionHist
        numxs = length(results{di}.ReflectedDynamicMTOfXAndYAndSubregionHist.X) - 1;
        numys = length(results{di}.ReflectedDynamicMTOfXAndYAndSubregionHist.Y) - 1;
        figname = sprintf('log10(%s) summed over y',results{di}.ReflectedDynamicMTOfXAndYAndSubregionHist.Name); 
        % plot results summed over y indices
        figure; imagesc(results{di}.ReflectedDynamicMTOfXAndYAndSubregionHist.X_Midpoints, results{di}.ReflectedDynamicMTOfXAndYAndSubregionHist.MTBins_Midpoints, log10(squeeze(sum(results{di}.ReflectedDynamicMTOfXAndYAndSubregionHist.Mean,2))));...        
           colorbar; title(figname); xlabel('x [mm]'); ylabel('Dynamic MT'); set(gcf,'Name', figname);
        color=char('r-','g-','b-','c-','m-','r:','g:','b:','c:','m:');
        % note results array has dimensions [numFractionalMTBins,numMTBins,numYs,numXs] due to column major json reading
        xcenter=floor(numxs/2);
        ycenter=floor(numys/2);
        for i=xcenter:xcenter+1 % customized for just those x near source, general form: i=1:numxs for every x bin
            %figure; plot(results{di}.ReflectedDynamicMTOfXAndYAndSubregionHist.MTBins_Midpoints,results{di}.ReflectedDynamicMTOfXAndYAndSubregionHist.Mean(i,1,:)); % debug plots
            figure;figname = sprintf('Reflected Fractional Dynamic MT, X = %5.3f mm, Y = %5.3f mm',results{di}.ReflectedDynamicMTOfXAndYAndSubregionHist.X_Midpoints(i),...
                results{di}.ReflectedDynamicMTOfXAndYAndSubregionHist.Y_Midpoints(ycenter));
            MT=results{di}.ReflectedDynamicMTOfXAndYAndSubregionHist.MTBins_Midpoints;
            layerfrac=squeeze(results{di}.ReflectedDynamicMTOfXAndYAndSubregionHist.FractionalMT(:,:,1,i));
            bar(MT,layerfrac','stacked'); title(figname);xlabel('MT'),ylabel('photon weight');
            % variable size legend based on layerfrac size
            numfracs=size(layerfrac,1);
            ar{1}='=0';ar{numfracs}='=1';
            for k=2:numfracs-1
                ar{k}=sprintf('[%3.2f-%3.2f]',(1.0/(numfracs-2))*(k-2),(1.0/(numfracs-2))*(k-1));
            end
            legend(ar); 
            figure;figname = sprintf('Reflected Total MT of Z, X = %5.3f mm, Y = %5.3f mm',results{di}.ReflectedDynamicMTOfXAndYAndSubregionHist.X_Midpoints(i),...
                results{di}.ReflectedDynamicMTOfXAndYAndSubregionHist.Y_Midpoints(ycenter));
            plot(results{di}.ReflectedDynamicMTOfXAndYAndSubregionHist.Z_Midpoints,results{di}.ReflectedDynamicMTOfXAndYAndSubregionHist.TotalMTOfZ(:,1,i));
            title(figname);xlabel('z (mm)');ylabel('Total MT');
            figure;figname = sprintf('Reflected Dynamic MT of Z, X = %5.3f mm, Y = %5.3f mm',results{di}.ReflectedDynamicMTOfXAndYAndSubregionHist.X_Midpoints(i),...
                results{di}.ReflectedDynamicMTOfXAndYAndSubregionHist.Y_Midpoints(ycenter));
            plot(results{di}.ReflectedDynamicMTOfXAndYAndSubregionHist.Z_Midpoints,results{di}.ReflectedDynamicMTOfXAndYAndSubregionHist.DynamicMTOfZ(:,1,i));
            title(figname);xlabel('z (mm)');ylabel('Dynamic MT');
        end
        figure;figname='Reflected Dynamic MT Of X and Y: Subregion Collisions';
        plot(results{di}.ReflectedDynamicMTOfXAndYAndSubregionHist.SubregionIndices, results{di}.ReflectedDynamicMTOfXAndYAndSubregionHist.SubregionCollisions(1,:),...
             results{di}.ReflectedDynamicMTOfXAndYAndSubregionHist.SubregionIndices, results{di}.ReflectedDynamicMTOfXAndYAndSubregionHist.SubregionCollisions(2,:));
        title(figname);xlabel('tissue region index');ylabel('Collisions');legend('static','dynamic');
    end
    if isfield(results{di}, 'ReflectedDynamicMTOfFxAndSubregionHist') && show.ReflectedDynamicMTOfFxAndSubregionHist
        numFxs = length(results{di}.ReflectedDynamicMTOfFxAndSubregionHist.Fx);
        figname = sprintf('log10(%s)',results{di}.ReflectedDynamicMTOfFxAndSubregionHist.Name); 
        figure; 
        imagesc(results{di}.ReflectedDynamicMTOfFxAndSubregionHist.Fx_Midpoints, results{di}.ReflectedDynamicMTOfFxAndSubregionHist.MTBins_Midpoints, ...
            log10(abs(results{di}.ReflectedDynamicMTOfFxAndSubregionHist.Mean)));       
        colorbar; title(figname); xlabel('Fx [/mm]'); ylabel('Dynamic MT'); set(gcf,'Name', figname);colormap(jet);
        color=char('r-','g-','b-','c-','m-','r:','g:','b:','c:','m:');
        % note results array has dimensions [numFractionalMTBins,numMTBins, numFxs] due to column major json reading
        for i=1:10:numFxs
            %figure; plot(results{di}.ReflectedDynamicMTOfFxAndSubregionHist.MTBins_Midpoints,results{di}.ReflectedDynamicMTOfFxAndSubregionHist.Mean(i,:)); % debug plots
            figure;figname = sprintf('Reflected Fractional Dynamic MT, Fx = %5.3f mm',results{di}.ReflectedDynamicMTOfFxAndSubregionHist.Fx_Midpoints(i));
            MT=results{di}.ReflectedDynamicMTOfFxAndSubregionHist.MTBins_Midpoints;
            layerfrac=squeeze(abs(results{di}.ReflectedDynamicMTOfFxAndSubregionHist.FractionalMT(:,:,i)));
            bar(MT,layerfrac','stacked'); title(figname);xlabel('Dynamic MT'),ylabel('photon weight');
%           stack=zeros(size(results{di}.ReflectedDynamicMTOfFxAndSubregionHist.FractionalMT(1,j,:,i)));
%             for k=1:size(results{di}.ReflectedDynamicMTOfFxAndSubregionHist.FractionalMT,1)                
%                 %stack=stack+results{di}.ReflectedDynamicMTOfFxAndSubregionHist.FractionalMT(i,:,j,k);
%                 stack=stack+results{di}.ReflectedDynamicMTOfFxAndSubregionHist.FractionalMT(k,j,:,i);
%                 semilogy(X,squeeze(stack),color(k,:),'LineWidth',3);axis([0 max(X) 1e-7 1]);title(figname);xlabel('MT'),ylabel('stacked log10(photon weight)'); hold on;
%             end
            % variable size legend based on layerfrac size
            numfracs=size(layerfrac,1);
            ar{1}='=0';ar{numfracs}='=1';
            for k=2:numfracs-1
                ar{k}=sprintf('[%3.2f-%3.2f]',(1.0/(numfracs-2))*(k-2),(1.0/(numfracs-2))*(k-1));
            end
            legend(ar);
            figure;figname = sprintf('Reflected Total MT of Z, Fx = %5.3f mm',results{di}.ReflectedDynamicMTOfFxAndSubregionHist.Fx_Midpoints(i));
            errorbar(results{di}.ReflectedDynamicMTOfFxAndSubregionHist.Z_Midpoints,abs(results{di}.ReflectedDynamicMTOfFxAndSubregionHist.TotalMTOfZ(:,i)),...
                abs(results{di}.ReflectedDynamicMTOfFxAndSubregionHist.TotalMTOfZStdev(:,i)));
            title(figname);xlabel('z (mm)');ylabel('Total MT');
            figure;figname = sprintf('Reflected Dynamic MT of Z, Fx = %5.3f mm',results{di}.ReflectedDynamicMTOfFxAndSubregionHist.Fx_Midpoints(i));
            errorbar(results{di}.ReflectedDynamicMTOfFxAndSubregionHist.Z_Midpoints,abs(results{di}.ReflectedDynamicMTOfFxAndSubregionHist.DynamicMTOfZ(:,i)),...
                abs(results{di}.ReflectedDynamicMTOfFxAndSubregionHist.DynamicMTOfZStdev(:,i)));
            title(figname);xlabel('z (mm)');ylabel('Dynamic MT');
        end
        figure;figname='Reflected Dynamic MT Of Fx: Subregion Collisions';
        plot(results{di}.ReflectedDynamicMTOfFxAndSubregionHist.SubregionIndices, results{di}.ReflectedDynamicMTOfFxAndSubregionHist.SubregionCollisions(1,:),...
             results{di}.ReflectedDynamicMTOfFxAndSubregionHist.SubregionIndices, results{di}.ReflectedDynamicMTOfFxAndSubregionHist.SubregionCollisions(2,:));
        title(figname);xlabel('tissue region index');ylabel('Collisions');legend('static','dynamic');
    end
    if isfield(results{di}, 'TransmittedDynamicMTOfRhoAndSubregionHist') && show.TransmittedDynamicMTOfRhoAndSubregionHist
        numrhos = length(results{di}.TransmittedDynamicMTOfRhoAndSubregionHist.Rho) - 1;
        figname = sprintf('log10(%s)',results{di}.TransmittedDynamicMTOfRhoAndSubregionHist.Name); 
        figure; imagesc(results{di}.TransmittedDynamicMTOfRhoAndSubregionHist.Rho_Midpoints, results{di}.TransmittedDynamicMTOfRhoAndSubregionHist.MTBins_Midpoints, log10(results{di}.TransmittedDynamicMTOfRhoAndSubregionHist.Mean));...        
           colorbar; title(figname); xlabel('\rho [mm]'); ylabel('Dynamic MT'); set(gcf,'Name', figname);
        color=char('r-','g-','b-','c-','m-','r:','g:','b:','c:','m:');
        % note results array has dimensions [numFractionalMTBins,numMTBins, numRhos] due to column major json reading
        for i=1:20:41 % customized, general form: i=1:numrhos
            %figure; plot(results{di}.TransmittedDynamicMTOfRhoAndSubregionHist.MTBins_Midpoints,results{di}.TransmittedDynamicMTOfRhoAndSubregionHist.Mean(i,:)); % debug plots
            figure;figname = sprintf('Transmitted Fractional Dynamic MT, Rho = %5.3f mm',results{di}.TransmittedDynamicMTOfRhoAndSubregionHist.Rho_Midpoints(i));
            MT=results{di}.TransmittedDynamicMTOfRhoAndSubregionHist.MTBins_Midpoints;
            layerfrac=squeeze(results{di}.TransmittedDynamicMTOfRhoAndSubregionHist.FractionalMT(:,:,i));
            bar(MT,layerfrac','stacked'); title(figname);xlabel('Dynamic MT'),ylabel('photon weight');
%           stack=zeros(size(results{di}.TransmittedDynamicMTOfRhoAndSubregionHist.FractionalMT(1,j,:,i)));
%             for k=1:size(results{di}.TransmittedDynamicMTOfRhoAndSubregionHist.FractionalMT,1)                
%                 %stack=stack+results{di}.TransmittedDynamicMTOfRhoAndSubregionHist.FractionalMT(i,:,j,k);
%                 stack=stack+results{di}.TransmittedDynamicMTOfRhoAndSubregionHist.FractionalMT(k,j,:,i);
%                 semilogy(X,squeeze(stack),color(k,:),'LineWidth',3);axis([0 max(X) 1e-7 1]);title(figname);xlabel('DynamicMT'),ylabel('stacked log10(photon weight)'); hold on;
%             end
            % variable size legend based on layerfrac size
            numfracs=size(layerfrac,1);
            ar{1}='=0';ar{numfracs}='=1';
            for k=2:numfracs-1
                ar{k}=sprintf('[%3.2f-%3.2f]',(1.0/(numfracs-2))*(k-2),(1.0/(numfracs-2))*(k-1));
            end
            legend(ar); 
            figure;figname = sprintf('Transmitted Total MT of Z, Rho = %5.3f mm',results{di}.TransmittedDynamicMTOfRhoAndSubregionHist.Rho_Midpoints(i));      
            plot(results{di}.TransmittedDynamicMTOfRhoAndSubregionHist.Z_Midpoints,results{di}.TransmittedDynamicMTOfRhoAndSubregionHist.TotalMTOfZ(:,i));
            title(figname);xlabel('z (mm)');ylabel('Total MT');
            figure;figname = sprintf('Transmitted Dynamic MT of Z, Rho = %5.3f mm',results{di}.TransmittedDynamicMTOfRhoAndSubregionHist.Rho_Midpoints(i));
            plot(results{di}.TransmittedDynamicMTOfRhoAndSubregionHist.Z_Midpoints,results{di}.TransmittedDynamicMTOfRhoAndSubregionHist.DynamicMTOfZ(:,i));
            title(figname);xlabel('z (mm)');ylabel('Dynamic MT');
        end
        figure;figname='Transmitted Dynamic MT Of Rho: Subregion Collisions';
        plot(results{di}.TransmittedDynamicMTOfRhoAndSubregionHist.SubregionIndices, results{di}.TransmittedDynamicMTOfRhoAndSubregionHist.SubregionCollisions(1,:),...
             results{di}.TransmittedDynamicMTOfRhoAndSubregionHist.SubregionIndices, results{di}.TransmittedDynamicMTOfRhoAndSubregionHist.SubregionCollisions(2,:));
        title(figname);xlabel('tissue region index');ylabel('Collisions');legend('static','dynamic');
    end
    if isfield(results{di}, 'TransmittedDynamicMTOfXAndYAndSubregionHist') && show.TransmittedDynamicMTOfXAndYAndSubregionHist
        numxs = length(results{di}.TransmittedDynamicMTOfXAndYAndSubregionHist.X) - 1;
        numys = length(results{di}.TransmittedDynamicMTOfXAndYAndSubregionHist.Y) - 1;
        figname = sprintf('log10(%s) at y=0',results{di}.TransmittedDynamicMTOfXAndYAndSubregionHist.Name); 
        % plot results summed over y indices
        figure; imagesc(results{di}.TransmittedDynamicMTOfXAndYAndSubregionHist.X_Midpoints, results{di}.TransmittedDynamicMTOfXAndYAndSubregionHist.MTBins_Midpoints, log10(squeeze(sum(results{di}.TransmittedDynamicMTOfXAndYAndSubregionHist.Mean,2))));...        
           colorbar; title(figname); xlabel('x [mm]'); ylabel('Dynamic MT'); set(gcf,'Name', figname);
        color=char('r-','g-','b-','c-','m-','r:','g:','b:','c:','m:');
        % note results array has dimensions [numFractionalMTBins,numMTBins,numYs,numXs] due to column major json reading
        xcenter=floor(numxs/2);
        ycenter=floor(numys/2);
        for i=xcenter:xcenter+1 % customized, general form: i=1:numxs
            %figure; plot(results{di}.TransmittedDynamicMTOfXAndYAndSubregionHist.MTBins_Midpoints,results{di}.TransmittedDynamicMTOfXAndYAndSubregionHist.Mean(i,1,:)); % debug plots
            figure;figname = sprintf('Transmitted Fractional Dynamic MT, X = %5.3f mm, Y = %5.3f mm',results{di}.TransmittedDynamicMTOfXAndYAndSubregionHist.X_Midpoints(i),...
                results{di}.TransmittedDynamicMTOfXAndYAndSubregionHist.Y_Midpoints(ycenter));
            MT=results{di}.TransmittedDynamicMTOfXAndYAndSubregionHist.MTBins_Midpoints;
            layerfrac=squeeze(results{di}.TransmittedDynamicMTOfXAndYAndSubregionHist.FractionalMT(:,:,ycenter,i));
            bar(MT,layerfrac','stacked'); title(figname);xlabel('Dynamic MT'),ylabel('photon weight');
            % variable size legend based on layerfrac size
            numfracs=size(layerfrac,1);
            ar{1}='=0';ar{numfracs}='=1';
            for k=2:numfracs-1
                ar{k}=sprintf('[%3.2f-%3.2f]',(1.0/(numfracs-2))*(k-2),(1.0/(numfracs-2))*(k-1));
            end
            legend(ar); 
            figure;figname = sprintf('Transmitted Total MT of Z, X = %5.3f mm, Y = %5.3f mm',results{di}.TransmittedDynamicMTOfXAndYAndSubregionHist.X_Midpoints(i),...
                results{di}.TransmittedDynamicMTOfXAndYAndSubregionHist.Y_Midpoints(ycenter));
            plot(results{di}.TransmittedDynamicMTOfXAndYAndSubregionHist.Z_Midpoints,results{di}.TransmittedDynamicMTOfXAndYAndSubregionHist.TotalMTOfZ(:,ycenter,i));
            title(figname);xlabel('z (mm)');ylabel('Total MT');
            figure;figname = sprintf('Transmitted Dynamic MT of Z, X = %5.3f mm, Y = %5.3f mm',results{di}.TransmittedDynamicMTOfXAndYAndSubregionHist.X_Midpoints(i),...
                results{di}.TransmittedDynamicMTOfXAndYAndSubregionHist.Y_Midpoints(ycenter));
            plot(results{di}.TransmittedDynamicMTOfXAndYAndSubregionHist.Z_Midpoints,results{di}.TransmittedDynamicMTOfXAndYAndSubregionHist.DynamicMTOfZ(:,ycenter,i));
            title(figname);xlabel('z (mm)');ylabel('Dynamic MT');
        end
        figure;figname='Transmitted Dynamic MT Of X and Y: Subregion Collisions';
        plot(results{di}.TransmittedDynamicMTOfXAndYAndSubregionHist.SubregionIndices, results{di}.TransmittedDynamicMTOfXAndYAndSubregionHist.SubregionCollisions(1,:),...
             results{di}.TransmittedDynamicMTOfXAndYAndSubregionHist.SubregionIndices, results{di}.TransmittedDynamicMTOfXAndYAndSubregionHist.SubregionCollisions(2,:));
        title(figname);xlabel('tissue region index');ylabel('Collisions');legend('static','dynamic');
    end   
    if isfield(results{di}, 'TransmittedDynamicMTOfFxAndSubregionHist') && show.TransmittedDynamicMTOfFxAndSubregionHist
        numFxs = length(results{di}.TransmittedDynamicMTOfFxAndSubregionHist.Fx);
        figname = sprintf('log10(%s)',results{di}.TransmittedDynamicMTOfFxAndSubregionHist.Name); 
        figure; 
        imagesc(results{di}.TransmittedDynamicMTOfFxAndSubregionHist.Fx_Midpoints, results{di}.TransmittedDynamicMTOfFxAndSubregionHist.MTBins_Midpoints,...
            log10(abs(results{di}.TransmittedDynamicMTOfFxAndSubregionHist.Mean)));...        
        colorbar; title(figname); xlabel('Fx [/mm]'); ylabel('Dynamic MT'); set(gcf,'Name', figname);colormap(jet);
        color=char('r-','g-','b-','c-','m-','r:','g:','b:','c:','m:');
        % note results array has dimensions [numFractionalMTBins,numMTBins, numFxs] due to column major json reading
        for i=1:10:numFxs
            %figure; plot(results{di}.TransmittedDynamicMTOfFxAndSubregionHist.MTBins_Midpoints,results{di}.TransmittedDynamicMTOfFxAndSubregionHist.Mean(i,:)); % debug plots
            figure;figname = sprintf('Transmitted Fractional Dynamic MT, Fx = %5.3f mm',results{di}.TransmittedDynamicMTOfFxAndSubregionHist.Fx_Midpoints(i));
            MT=results{di}.TransmittedDynamicMTOfFxAndSubregionHist.MTBins_Midpoints;
            layerfrac=squeeze(abs(results{di}.TransmittedDynamicMTOfFxAndSubregionHist.FractionalMT(:,:,i)));
            bar(MT,layerfrac','stacked'); title(figname);xlabel('Dynamic MT'),ylabel('photon weight');
%           stack=zeros(size(results{di}.TransmittedDynamicMTOfFxAndSubregionHist.FractionalMT(1,j,:,i)));
%             for k=1:size(results{di}.TransmittedDynamicMTOfFxAndSubregionHist.FractionalMT,1)                
%                 %stack=stack+results{di}.TransmittedDynamicMTOfFxAndSubregionHist.FractionalMT(i,:,j,k);
%                 stack=stack+results{di}.TransmittedDynamicMTOfFxAndSubregionHist.FractionalMT(k,j,:,i);
%                 semilogy(X,squeeze(stack),color(k,:),'LineWidth',3);axis([0 max(X) 1e-7 1]);title(figname);xlabel('MT'),ylabel('stacked log10(photon weight)'); hold on;
%             end
            % variable size legend based on layerfrac size
            numfracs=size(layerfrac,1);
            ar{1}='=0';ar{numfracs}='=1';
            for k=2:numfracs-1
                ar{k}=sprintf('[%3.2f-%3.2f]',(1.0/(numfracs-2))*(k-2),(1.0/(numfracs-2))*(k-1));
            end
            legend(ar);
            figure;figname = sprintf('Transmitted Total MT of Z, Fx = %5.3f mm',results{di}.TransmittedDynamicMTOfFxAndSubregionHist.Fx_Midpoints(i));
            errorbar(results{di}.TransmittedDynamicMTOfFxAndSubregionHist.Z_Midpoints,abs(results{di}.TransmittedDynamicMTOfFxAndSubregionHist.TotalMTOfZ(:,i)),...
                abs(results{di}.TransmittedDynamicMTOfFxAndSubregionHist.TotalMTOfZStdev(:,i)));
            title(figname);xlabel('z (mm)');ylabel('Total MT');
            figure;figname = sprintf('Transmitted Dynamic MT of Z, Fx = %5.3f mm',results{di}.TransmittedDynamicMTOfFxAndSubregionHist.Fx_Midpoints(i));
            errorbar(results{di}.TransmittedDynamicMTOfFxAndSubregionHist.Z_Midpoints,results{di}.TransmittedDynamicMTOfFxAndSubregionHist.DynamicMTOfZ(:,i),...
                results{di}.TransmittedDynamicMTOfFxAndSubregionHist.DynamicMTOfZStdev(:,i));
            title(figname);xlabel('z (mm)');ylabel('Dynamic MT');
        end
        figure;figname='Transmitted Dynamic MT Of Fx: Subregion Collisions';
        plot(results{di}.TransmittedDynamicMTOfFxAndSubregionHist.SubregionIndices, results{di}.TransmittedDynamicMTOfFxAndSubregionHist.SubregionCollisions(1,:),...
             results{di}.TransmittedDynamicMTOfFxAndSubregionHist.SubregionIndices, results{di}.TransmittedDynamicMTOfFxAndSubregionHist.SubregionCollisions(2,:));
        title(figname);xlabel('tissue region index');ylabel('Collisions');legend('static','dynamic');
    end    
    if isfield(results{di}, 'ReflectedTimeOfRhoAndSubregionHist') && show.ReflectedTimeOfRhoAndSubregionHist
        numtissueregions = length(results{di}.ReflectedTimeOfRhoAndSubregionHist.SubregionIndices);
        for i=1:numtissueregions
            figname = sprintf('log10(%s) Region Index %d',results{di}.ReflectedTimeOfRhoAndSubregionHist.Name, i-1); 
            figure; imagesc(results{di}.ReflectedTimeOfRhoAndSubregionHist.Rho_Midpoints, results{di}.ReflectedTimeOfRhoAndSubregionHist.Time_Midpoints, log10(squeeze(results{di}.ReflectedTimeOfRhoAndSubregionHist.Mean(:,i,:)')));       
               colorbar; caxis([-15 0]);title(figname); set(gcf,'Name', figname); ylabel('time [ns]'); xlabel('\rho [mm]');
        end
        figname = sprintf('%s Fractional Time',results{di}.ReflectedTimeOfRhoAndSubregionHist.Name); 
        figure; imagesc(results{di}.ReflectedTimeOfRhoAndSubregionHist.Rho_Midpoints, results{di}.ReflectedTimeOfRhoAndSubregionHist.SubregionIndices-1, results{di}.ReflectedTimeOfRhoAndSubregionHist.FractionalTime');       
               colorbar; title(figname); set(gcf,'Name', figname); ylabel('subregion index'); xlabel('\rho [mm]')
        disp(['Time in Subregion captured by ReflectedTimeOfRhoAndSubregionHist detector: ' num2str(sum(results{di}.ReflectedTimeOfRhoAndSubregionHist.Mean(:)))]);
    end
    if isfield(results{di}, 'pMCROfRho') && show.pMCROfRho
        figname = sprintf('log10(%s)',results{di}.pMCROfRho.Name); figure; plot(results{di}.pMCROfRho.Rho_Midpoints, log10(results{di}.pMCROfRho.Mean)); title(figname); set(gcf,'Name', figname); xlabel('\rho [mm]'); ylabel('pMC R(\rho) [mm^-^2]');
        disp(['Total reflectance captured by pMCROfRho detector: ' num2str(sum(results{di}.pMCROfRho.Mean(:)))]);
    end
    if isfield(results{di}, 'pMCROfRhoAndTime') && show.pMCROfRhoAndTime
        figname = sprintf('log10(%s)',results{di}.pMCROfRhoAndTime.Name); figure; imagesc(results{di}.pMCROfRhoAndTime.Rho_Midpoints, results{di}.pMCROfRhoAndTime.Time_Midpoints,log10(results{di}.pMCROfRhoAndTime.Mean)); colorbar; title(figname); set(gcf,'Name', figname);ylabel('time [ns]'); xlabel('\rho [mm]');
        disp(['Total reflectance captured by pMCROfRhoAndTime detector: ' num2str(sum(results{di}.pMCROfRhoAndTime.Mean(:)))]);
    end  
    if isfield(results{di}, 'pMCROfRhoAndMaxDepth') && show.pMCROfRhoAndMaxDepth
        figname = sprintf('log10(%s)',results{di}.pMCROfRhoAndMaxDepth.Name); figure; imagesc(results{di}.pMCROfRhoAndMaxDepth.Rho_Midpoints, results{di}.pMCROfRhoAndMaxDepth.MaxDepth_Midpoints,log10(results{di}.pMCROfRhoAndMaxDepth.Mean)); colorbar; title(figname); set(gcf,'Name', figname);ylabel('max depth [mm]'); xlabel('\rho [mm]');
        disp(['Total reflectance captured by pMCROfRhoAndMaxDepth detector: ' num2str(sum(results{di}.pMCROfRhoAndMaxDepth.Mean(:)))]);
    end 
    if isfield(results{di}, 'pMCROfXAndY') && show.pMCROfXAndY
        figname = sprintf('log10(%s)',results{di}.pMCROfXAndY.Name); figure; imagesc(results{di}.pMCROfXAndY.X_Midpoints, results{di}.pMCROfXAndY.Y_Midpoints,log10(results{di}.pMCROfXAndY.Mean)); colorbar; title(figname); set(gcf,'Name', figname);ylabel('y [mm]'); xlabel('x [mm]');
        disp(['Total reflectance captured by pMCROfXAndY detector: ' num2str(sum(results{di}.pMCROfXAndY.Mean(:)))]);
    end
    if isfield(results{di}, 'pMCROfFx') && show.pMCROfFx
        figname = sprintf('%s - Amplitude',results{di}.pMCROfFx.Name);figure;plot(results{di}.pMCROfFx.Fx_Midpoints, abs(results{di}.pMCROfFx.Mean));title(figname);set(gcf,'Name', figname);xlabel('f_x [/mm]');ylabel('R(f_x) [unitless]');
        Fxdelta = results{di}.pMCROfFx.Fx(2)-results{di}.pMCROfFx.Fx(1);
        Fxnorm = 2 * pi * (results{di}.pMCROfFx.Fx_Midpoints * Fxdelta);
        disp(['Total reflectance captured by ROfFx detector: ' num2str(sum(results{di}.pMCROfFx.Mean.*Fxnorm'))]);
     end
  end
=======
% script for loading Monte Carlo results

clear variables;
dbstop if error;
slash = filesep;  % get correct path delimiter for platform

% script to parse results from MC simulation
% addpath([cd slash 'xml_toolbox']);
addpath([cd slash 'jsonlab']);

% names of individual MC simulations
datanames = { 'one_layer_all_detectors' };
% datanames = { 'results_mua0.1musp1.0' 'results_mua0.1musp1.1' }; %...etc

% outdir = 'C:\Projects\vts\src\Vts.MonteCarlo.CommandLineApplication\bin\Release';
outdir = '.';

show.RDiffuse =                 1;
show.ROfRho =                   1;
show.ROfAngle =                 1;
show.ROfXAndY =                 1;
show.ROfRhoAndTime =            1;
show.ROfRhoAndMaxDepth =        1;
show.ROfRhoAndAngle =           1;
show.ROfRhoAndOmega =           1;
show.ROfFx =                    1;
show.ROfFxAndTime =             1;
show.ROfFxAndAngle =            1;
show.RSpecular =                1;
show.TDiffuse =                 1;
show.TOfRho =                   1;
show.TOfRhoAndAngle =           1;
show.TOfAngle =                 1;
show.TOfXAndY =                 1;
show.TOfFx =					1;
show.ATotal =                   1;
show.AOfRhoAndZ =               1;
show.AOfXAndYAndZ = 			1;
show.ATotalBoundingVolume =     1;
show.FluenceOfRhoAndZ =         1;
show.FluenceOfRhoAndZAndTime =  1;
show.FluenceOfRhoAndZAndOmega = 1;
show.FluenceOfXAndYAndZ =       1;
show.FluenceOfXAndYAndZAndTime =  1;
show.FluenceOfXAndYAndZAndOmega =  1;
show.FluenceOfXAndYAndZAndStartingXAndY = 1;
show.FluenceOfFxAndZ =          1;
show.RadianceOfRhoAndZAndAngle = 1;
show.RadianceOfFxAndZAndAngle = 1;
show.RadianceOfXAndYAndZAndThetaAndPhi = 1;
show.pMCROfRho =                1;
show.pMCROfRhoAndTime =         1;
show.pMCROfXAndY =              1; 
show.pMCROfFx =                 1;
show.ReflectedMTOfRhoAndSubregionHist = 1;
show.ReflectedMTOfXAndYAndSubregionHist = 1;
show.TransmittedMTOfRhoAndSubregionHist = 1;
show.TransmittedMTOfXAndYAndSubregionHist = 1;
show.ReflectedDynamicMTOfRhoAndSubregionHist = 1;
show.ReflectedDynamicMTOfXAndYAndSubregionHist = 1;
show.ReflectedDynamicMTOfFxAndSubregionHist = 1;
show.TransmittedDynamicMTOfRhoAndSubregionHist = 1;
show.TransmittedDynamicMTOfXAndYAndSubregionHist = 1;
show.TransmittedDynamicMTOfFxAndSubregionHist = 1;
show.ReflectedTimeOfRhoAndSubregionHist = 1;

for mci = 1:length(datanames)
  dataname = datanames{mci};
  results = loadMCResults(outdir, dataname);  
  for di = 1:size(results, 2)
    if isfield(results{di}, 'RDiffuse') && show.RDiffuse
        disp(['Total reflectance captured by RDiffuse detector: ' num2str(results{di}.RDiffuse.Mean)]);
    end
    
    if isfield(results{di}, 'RSpecular') && show.RSpecular
        disp(['Total reflectance captured by RSpecular detector: ' num2str(results{di}.RSpecular.Mean)]);
    end
    
    if isfield(results{di}, 'ROfRho') && show.ROfRho
        figname = sprintf('log10(%s)',results{di}.ROfRho.Name); figure; plot(results{di}.ROfRho.Rho_Midpoints, log10(results{di}.ROfRho.Mean)); title(figname); set(gcf,'Name', figname); xlabel('\rho [mm]'); ylabel('R(\rho) [mm^-^2]');
        rhodelta = results{di}.ROfRho.Rho(2)-results{di}.ROfRho.Rho(1);
        rhonorm = 2 * pi * results{di}.ROfRho.Rho_Midpoints * rhodelta;
        disp(['Total reflectance captured by ROfRho detector: ' num2str(sum(results{di}.ROfRho.Mean.*rhonorm'))]);
    end

    if isfield(results{di}, 'ROfAngle') && show.ROfAngle
        figname = sprintf('log10(%s)',results{di}.ROfAngle.Name); figure; plot(results{di}.ROfAngle.Angle_Midpoints, log10(results{di}.ROfAngle.Mean)); title(figname); set(gcf,'Name', figname); xlabel('\angle [rad]'); ylabel('R(angle) [rad^-^1]');
        angledelta = results{di}.ROfAngle.Angle(2)-results{di}.ROfAngle.Angle(1);
        anglenorm = 2 * pi * sin(results{di}.ROfAngle.Angle_Midpoints) * angledelta;
        disp(['Total reflectance captured by ROfAngle detector: ' num2str(sum(results{di}.ROfAngle.Mean.*anglenorm'))]);
    end

    if isfield(results{di}, 'ROfXAndY') && show.ROfXAndY
        figname = sprintf('log10(%s)',results{di}.ROfXAndY.Name); figure; imagesc(results{di}.ROfXAndY.Y_Midpoints, results{di}.ROfXAndY.X_Midpoints, log10(results{di}.ROfXAndY.Mean)); colorbar; title(figname); set(gcf,'Name', figname); ylabel('Y [mm]'); xlabel('X [mm]');
        xynorm = (results{di}.ROfXAndY.X(2)-results{di}.ROfXAndY.X(1))*(results{di}.ROfXAndY.Y(2)-results{di}.ROfXAndY.Y(1));
        disp(['Total reflectance captured by ROfXAndY detector: ' num2str(sum(results{di}.ROfXAndY.Mean(:)*xynorm))]);
        % determine range of x, y midpoints that have non-zero data
        [r,c]=find(results{di}.ROfXAndY.Mean);
        disp(sprintf('ROfXAndY: x non-zero span [%d %d]',min(r),max(r))); disp(sprintf('ROfXAndY: y non-zero span [%d %d]',min(c),max(c)));
    end

    if isfield(results{di}, 'ROfRhoAndTime') && show.ROfRhoAndTime
        numtimes = length(results{di}.ROfRhoAndTime.Time)-1;
        figname = sprintf('log10(%s)',results{di}.ROfRhoAndTime.Name); figure; imagesc(results{di}.ROfRhoAndTime.Rho_Midpoints, results{di}.ROfRhoAndTime.Time_Midpoints,log10(results{di}.ROfRhoAndTime.Mean)); colorbar; title(figname); set(gcf,'Name', figname); ylabel('time [ns]'); xlabel('\rho [mm]');
        rhodelta = results{di}.ROfRhoAndTime.Rho(2)-results{di}.ROfRhoAndTime.Rho(1);
        timedelta = results{di}.ROfRhoAndTime.Time(2)-results{di}.ROfRhoAndTime.Time(1);
        rhonorm = 2 * pi * results{di}.ROfRhoAndTime.Rho_Midpoints * rhodelta;
        disp(['Total reflectance captured by ROfRhoAndTime detector: ' num2str(sum(sum(timedelta*results{di}.ROfRhoAndTime.Mean.*repmat(rhonorm,[numtimes,1]))))]);
    end

    if isfield(results{di}, 'ROfRhoAndMaxDepth') && show.ROfRhoAndMaxDepth
        numrhos = length(results{di}.ROfRhoAndMaxDepth.Rho)-1;
        numdepths = length(results{di}.ROfRhoAndMaxDepth.MaxDepth)-1;
        figname = sprintf('log10(%s)',results{di}.ROfRhoAndMaxDepth.Name); figure; imagesc(results{di}.ROfRhoAndMaxDepth.Rho_Midpoints, results{di}.ROfRhoAndMaxDepth.MaxDepth_Midpoints,log10(results{di}.ROfRhoAndMaxDepth.Mean)); colorbar; title(figname); set(gcf,'Name', figname); ylabel('max depths [mm]'); xlabel('\rho [mm]');
        rhodelta = results{di}.ROfRhoAndMaxDepth.Rho(2)-results{di}.ROfRhoAndMaxDepth.Rho(1);
        depthdelta = results{di}.ROfRhoAndMaxDepth.MaxDepth(2)-results{di}.ROfRhoAndMaxDepth.MaxDepth(1);
        rhonorm = 2 * pi * results{di}.ROfRhoAndMaxDepth.Rho_Midpoints * rhodelta;
        % plot distribution for select rhow
        figname = 'Max Depth Distribution';figure;
        k=1; % index for legend
        for i=1:10:numrhos % do every 10 rhos
            plot(results{di}.ROfRhoAndMaxDepth.MaxDepth_Midpoints,results{di}.ROfRhoAndMaxDepth.Mean(:,i));
            br{k}=sprintf('rho=%s',results{di}.ROfRhoAndMaxDepth.Rho_Midpoints(i));
            hold on;
            k=k+1;
        end
        legend(br);
        title(figname);xlabel('z [mm]');ylabel('max depth');
        disp(['Total reflectance captured by ROfRhoAndMaxDepth detector: ' num2str(sum(sum(results{di}.ROfRhoAndMaxDepth.Mean.*repmat(rhonorm,[numdepths,1]))))]);
    end
    
    if isfield(results{di}, 'ROfRhoAndAngle') && show.ROfRhoAndAngle        
        figname = sprintf('log10(%s)',results{di}.ROfRhoAndAngle.Name); figure; imagesc(results{di}.ROfRhoAndAngle.Rho_Midpoints, results{di}.ROfRhoAndAngle.Angle_Midpoints, log10(results{di}.ROfRhoAndAngle.Mean)); colorbar; title(figname); set(gcf,'Name', figname);ylabel('\angle [rad]'); xlabel('\rho [mm]'); 
        rhodelta = results{di}.ROfRhoAndAngle.Rho(2)-results{di}.ROfRhoAndAngle.Rho(1);
        angledelta = results{di}.ROfRhoAndAngle.Angle(2)-results{di}.ROfRhoAndAngle.Angle(1);
        rhonorm = 2 * pi * results{di}.ROfRhoAndAngle.Rho_Midpoints * rhodelta;
        anglenorm = 2 * pi * sin(results{di}.ROfRhoAndAngle.Angle_Midpoints) * angledelta;
        disp(['Total reflectance captured by ROfRhoAndAngle detector: ' num2str(sum(sum(results{di}.ROfRhoAndAngle.Mean.*repmat(anglenorm',[1,size(rhonorm,2)]).*repmat(rhonorm,[size(anglenorm,2),1]))))]);
    end

    if isfield(results{di}, 'ROfRhoAndOmega') && show.ROfRhoAndOmega
        figname = sprintf('%s - log10(Amplitude)',results{di}.ROfRhoAndOmega.Name); figure; imagesc(results{di}.ROfRhoAndOmega.Rho_Midpoints, results{di}.ROfRhoAndOmega.Omega_Midpoints, log10(results{di}.ROfRhoAndOmega.Amplitude)); colorbar; title(figname); set(gcf,'Name', figname); ylabel('\omega [GHz]'); xlabel('\rho [mm]');
        figname = sprintf('%s - Phase',results{di}.ROfRhoAndOmega.Name); figure; imagesc(results{di}.ROfRhoAndOmega.Rho_Midpoints, results{di}.ROfRhoAndOmega.Omega_Midpoints, results{di}.ROfRhoAndOmega.Phase); colorbar; title(figname); set(gcf,'Name', figname); ylabel('\omega [GHz]'); xlabel('\rho [mm]');
        rhodelta = results{di}.ROfRhoAndOmega.Rho(2)-results{di}.ROfRhoAndOmega.Rho(1);
        rhonorm = 2 * pi * results{di}.ROfRhoAndOmega.Rho_Midpoints * rhodelta;
        disp(['Total reflectance captured by ROfRhoAndOmega detector: ' num2str(sum(results{di}.ROfRhoAndOmega.Amplitude(1,:).*rhonorm))]);
    end

    if isfield(results{di}, 'ROfFx') && show.ROfFx
        figname = sprintf('%s',results{di}.ROfFx.Name); figure; plot(results{di}.ROfFx.Fx_Midpoints, abs(results{di}.ROfFx.Mean)); title(figname); set(gcf,'Name', figname); 
        xlabel('f_x [/mm]'); ylabel('R(f_x) [unitless]');
        disp(['Total reflectance captured by ROfFx detector: ' num2str(results{di}.ROfFx.Amplitude(1))]);
    end

    if isfield(results{di}, 'ROfFxAndTime') && show.ROfFxAndTime
        figname = sprintf('%s - log10(Amplitude)',results{di}.ROfFxAndTime.Name); 
        figure; imagesc(results{di}.ROfFxAndTime.Time_Midpoints, results{di}.ROfFxAndTime.Fx_Midpoints, log10(results{di}.ROfFxAndTime.Amplitude')); 
        title(figname); set(gcf,'Name', figname);colorbar; xlabel('time [ns]'); ylabel('f_x [/mm]');
        timedelta = results{di}.ROfFxAndTime.Time(2)-results{di}.ROfFxAndTime.Time(1);
        disp(['Total reflectance captured by ROfFxAndTime detector: ' num2str(sum(timedelta*results{di}.ROfFxAndTime.Amplitude(:,1)))]);
        end
 
    if isfield(results{di}, 'ROfFxAndAngle') && show.ROfFxAndAngle
        figname = sprintf('%s - log10(Amplitude)',results{di}.ROfFxAndAngle.Name); 
        figure; imagesc(results{di}.ROfFxAndAngle.Angle_Midpoints, results{di}.ROfFxAndAngle.Fx_Midpoints, log10(results{di}.ROfFxAndAngle.Amplitude')); 
        title(figname); set(gcf,'Name', figname);colorbar; xlabel('angle [rad]'); ylabel('f_x [/mm]');
        angledelta = results{di}.ROfFxAndAngle.Angle(2)-results{di}.ROfFxAndAngle.Angle(1);
        disp(['Total reflectance captured by ROfFxAndAngle detector: ' num2str(sum(angledelta*results{di}.ROfFxAndAngle.Amplitude(:,1)))]);
    end
        
    if isfield(results{di}, 'TDiffuse') && show.TDiffuse
        disp(['Total transmittance captured by TDiffuse detector: ' num2str(results{di}.TDiffuse.Mean)]);
    end
    if isfield(results{di}, 'TOfRho') && show.TOfRho
         figname = sprintf('log10(%s)',results{di}.TOfRho.Name); figure; plot(results{di}.TOfRho.Rho_Midpoints, log10(results{di}.TOfRho.Mean)); title(figname); set(gcf,'Name', figname); xlabel('\rho [mm]'); ylabel('T(\rho) [mm^-^2]');
         rhodelta = results{di}.TOfRho.Rho(2)-results{di}.TOfRho.Rho(1);
         rhonorm = 2 * pi * results{di}.TOfRho.Rho_Midpoints * rhodelta;
         disp(['Total transmittance captured by TOfRho detector: ' num2str(sum(results{di}.TOfRho.Mean.*rhonorm'))]);
    end
    if isfield(results{di}, 'TOfAngle') && show.TOfAngle
        figname = sprintf('log10(%s)',results{di}.TOfAngle.Name); figure; plot(results{di}.TOfAngle.Angle_Midpoints, log10(results{di}.TOfAngle.Mean)); title(figname); set(gcf,'Name', figname); xlabel('\angle [rad]'); ylabel('T(angle) [rad^-^1]');
        angledelta = results{di}.TOfAngle.Angle(2)-results{di}.TOfAngle.Angle(1);
        anglenorm = 2 * pi * sin(results{di}.TOfAngle.Angle_Midpoints) * angledelta;
        disp(['Total transmittance captured by TOfAngle detector: ' num2str(sum(results{di}.TOfAngle.Mean.*anglenorm'))]);
    end
    if isfield(results{di}, 'TOfRhoAndAngle') && show.TOfRhoAndAngle
        figname = sprintf('log10(%s)',results{di}.TOfRhoAndAngle.Name); figure; imagesc(results{di}.TOfRhoAndAngle.Rho_Midpoints, results{di}.TOfRhoAndAngle.Angle_Midpoints, log10(results{di}.TOfRhoAndAngle.Mean)); colorbar; title(figname); set(gcf,'Name', figname);ylabel('\angle [rad]');xlabel('\rho [mm]');
        rhodelta = results{di}.TOfRhoAndAngle.Rho(2)-results{di}.TOfRhoAndAngle.Rho(1);
        angledelta = results{di}.TOfRhoAndAngle.Angle(2)-results{di}.TOfRhoAndAngle.Angle(1);
        rhonorm = 2 * pi * results{di}.TOfRhoAndAngle.Rho_Midpoints * rhodelta;
        anglenorm = 2 * pi * sin(results{di}.TOfRhoAndAngle.Angle_Midpoints) * angledelta;
        disp(['Total transmittance captured by TOfRhoAndAngle detector: ' num2str(sum(sum(results{di}.TOfRhoAndAngle.Mean.*repmat(anglenorm',[1,size(rhonorm,2)]).*repmat(rhonorm,[size(anglenorm,2),1]))))]);
    end    
    if isfield(results{di}, 'TOfXAndY') && show.TOfXAndY
        figname = sprintf('log10(%s)',results{di}.TOfXAndY.Name); figure; imagesc(results{di}.TOfXAndY.Y_Midpoints, results{di}.TOfXAndY.X_Midpoints, log10(results{di}.TOfXAndY.Mean)); colorbar; title(figname); set(gcf,'Name', figname); ylabel('Y [mm]'); xlabel('X [mm]');
        xynorm = (results{di}.TOfXAndY.X(2)-results{di}.TOfXAndY.X(1))*(results{di}.TOfXAndY.Y(2)-results{di}.TOfXAndY.Y(1));
        disp(['Total transmittance captured by TOfXAndY detector: ' num2str(sum(results{di}.TOfXAndY.Mean(:)*xynorm))]);
        % determine range of x, y midpoints that have non-zero data
        [r,c]=find(results{di}.TOfXAndY.Mean);
        disp(sprintf('TOfXAndY: x non-zero span [%d %d]',min(r),max(r))); disp(sprintf('TOfXAndY: y non-zero span [%d %d]',min(c),max(c)));
    end
    if isfield(results{di}, 'TOfFx') && show.TOfFx
        figname = sprintf('log10(%s)',results{di}.TOfFx.Name); figure; plot(results{di}.TOfFx.Fx_Midpoints, abs(results{di}.TOfFx.Mean)); title(figname); set(gcf,'Name', figname); 
        xlabel('f_x [/mm]'); ylabel('T(f_x) [unitless]');
        disp(['Total transmittance captured by TOfFx detector: ' num2str(results{di}.TOfFx.Amplitude(1))]);
    end
    if isfield(results{di}, 'ATotal') && show.ATotal
        disp(['Total absorption captured by ATotal detector: ' num2str(results{di}.ATotal.Mean)]);
    end
    if isfield(results{di}, 'AOfRhoAndZ') && show.AOfRhoAndZ
        numzs = length(results{di}.AOfRhoAndZ.Z)-1;
        figname = sprintf('log10(%s)',results{di}.AOfRhoAndZ.Name); figure; imagesc(results{di}.AOfRhoAndZ.Rho_Midpoints, results{di}.AOfRhoAndZ.Z_Midpoints, log10(results{di}.AOfRhoAndZ.Mean)); colorbar; title(figname); set(gcf,'Name', figname);ylabel('z [mm]');xlabel('\rho mm]');
        rhodelta = results{di}.AOfRhoAndZ.Rho(2)-results{di}.AOfRhoAndZ.Rho(1);
        zdelta = results{di}.AOfRhoAndZ.Z(2)-results{di}.AOfRhoAndZ.Z(1);
        rhonorm = 2 * pi * results{di}.AOfRhoAndZ.Rho_Midpoints * rhodelta;
        disp(['Absorbed energy captured by AOfRhoAndZ detector: ' num2str(sum(sum(zdelta*results{di}.AOfRhoAndZ.Mean.*repmat(rhonorm,[numzs,1]))))]);
    end
    if isfield(results{di}, 'AOfXAndYAndZ') && show.AOfXAndYAndZ
        numY = length(results{di}.AOfXAndYAndZ.Y) - 1;
        center=floor(numY/2);
        for i=center+1:center+1  % 1:numY
            figname = sprintf('log10(%s) y=%5.3f mm',results{di}.AOfXAndYAndZ.Name,results{di}.AOfXAndYAndZ.Y_Midpoints(i)); figure; imagesc(results{di}.AOfXAndYAndZ.X_Midpoints, results{di}.AOfXAndYAndZ.Z_Midpoints, log10(squeeze(results{di}.AOfXAndYAndZ.Mean(:,i,:)))); 
            colorbar; title(figname); set(gcf,'Name', figname);ylabel('z [mm]'); xlabel('x [mm]');
            xyznorm = (results{di}.AOfXAndYAndZ.X(2)-results{di}.AOfXAndYAndZ.X(1))*(results{di}.AOfXAndYAndZ.Y(2)-results{di}.AOfXAndYAndZ.Y(1))*(results{di}.AOfXAndYAndZ.Z(2)-results{di}.AOfXAndYAndZ.Z(1));
            disp(['Absorbed Energy captured by AOfXAndYAndZ detector: ' num2str(sum(results{di}.AOfXAndYAndZ.Mean(:)*xyznorm))]);
        end
    end
    if isfield(results{di}, 'ATotalBoundingVolume') && show.ATotalBoundingVolume
        disp(['Total absorption captured by ATotalBoundingVolume detector: ' num2str(results{di}.ATotalBoundingVolume.Mean)]);
    end
    if isfield(results{di}, 'FluenceOfRhoAndZ') && show.FluenceOfRhoAndZ
        numzs = length(results{di}.FluenceOfRhoAndZ.Z)-1;
        figname = sprintf('log10(%s)',results{di}.FluenceOfRhoAndZ.Name); figure; imagesc(results{di}.FluenceOfRhoAndZ.Rho_Midpoints, results{di}.FluenceOfRhoAndZ.Z_Midpoints, log10(results{di}.FluenceOfRhoAndZ.Mean)); colorbar; title(figname); set(gcf,'Name', figname);ylabel('z [mm]'); xlabel('\rho [mm]');colormap(jet);
        rhodelta = results{di}.FluenceOfRhoAndZ.Rho(2)-results{di}.FluenceOfRhoAndZ.Rho(1);
        zdelta = results{di}.FluenceOfRhoAndZ.Z(2)-results{di}.FluenceOfRhoAndZ.Z(1);
        rhonorm = 2 * pi * results{di}.FluenceOfRhoAndZ.Rho_Midpoints * rhodelta;
        disp(['Fluence captured by FluenceOfRhoAndZ detector: ' num2str(sum(sum(zdelta*results{di}.FluenceOfRhoAndZ.Mean.*repmat(rhonorm,[numzs,1]))))]);
    end
    if isfield(results{di}, 'FluenceOfRhoAndZAndTime') && show.FluenceOfRhoAndZAndTime
        numtimes = length(results{di}.FluenceOfRhoAndZAndTime.Time)-1;
        numzs = length(results{di}.FluenceOfRhoAndZAndTime.Z)-1;
        for i=1:10:numtimes % do every 10 time bins
            figname = sprintf('log10(%s) time=%5.3f ns',results{di}.FluenceOfRhoAndZAndTime.Name,results{di}.FluenceOfRhoAndZAndTime.Time_Midpoints(i)); figure; imagesc(results{di}.FluenceOfRhoAndZAndTime.Rho_Midpoints, results{di}.FluenceOfRhoAndZAndTime.Z_Midpoints, log10(squeeze(results{di}.FluenceOfRhoAndZAndTime.Mean(i,:,:)))); colormap(jet);
            colorbar; title(figname); set(gcf,'Name', figname);ylabel('z [mm]'); xlabel('\rho [mm]'); 
        end
        rhodelta = results{di}.FluenceOfRhoAndZAndTime.Rho(2)-results{di}.FluenceOfRhoAndZAndTime.Rho(1);
        timedelta = results{di}.FluenceOfRhoAndZAndTime.Time(2)-results{di}.FluenceOfRhoAndZAndTime.Time(1);
        zdelta = results{di}.FluenceOfRhoAndZAndTime.Z(2)-results{di}.FluenceOfRhoAndZAndTime.Z(1);
        rhonorm = 2 * pi * results{di}.FluenceOfRhoAndZAndTime.Rho_Midpoints * rhodelta;
        rhomatrix = repmat(rhonorm',[1,numzs,numtimes]);
        disp(['Fluence captured by FluenceOfRhoAndZAndTime detector: ' num2str(sum(sum(sum(timedelta*zdelta*results{di}.FluenceOfRhoAndZAndTime.Mean.*permute(rhomatrix,[3,2,1])))))]);
    end
    if isfield(results{di}, 'FluenceOfRhoAndZAndOmega') && show.FluenceOfRhoAndZAndOmega
        numomegas = length(results{di}.FluenceOfRhoAndZAndOmega.Omega);
        numrhos = length(results{di}.FluenceOfRhoAndZAndOmega.Rho)-1;
        numzs = length(results{di}.FluenceOfRhoAndZAndOmega.Z)-1;
        for i=1:10:numomegas % do every 10 omegas
            figname = sprintf('log10(%s:amplitude) omega=%5.3f GHz',results{di}.FluenceOfRhoAndZAndOmega.Name,results{di}.FluenceOfRhoAndZAndOmega.Omega_Midpoints(i)); 
            figure; imagesc(results{di}.FluenceOfRhoAndZAndOmega.Rho_Midpoints, results{di}.FluenceOfRhoAndZAndOmega.Z_Midpoints, log10(squeeze(results{di}.FluenceOfRhoAndZAndOmega.Amplitude(i,:,:)))); 
            colormap(jet);
            colorbar; title(figname); set(gcf,'Name', figname);ylabel('z [mm]'); xlabel('\rho [mm]'); 
        end
        rhodelta = results{di}.FluenceOfRhoAndZAndOmega.Rho(2)-results{di}.FluenceOfRhoAndZAndOmega.Rho(1);
        zdelta = results{di}.FluenceOfRhoAndZAndOmega.Z(2)-results{di}.FluenceOfRhoAndZAndOmega.Z(1);
        rhonorm = 2 * pi * results{di}.FluenceOfRhoAndZAndOmega.Rho_Midpoints * rhodelta;
        rhomatrix = repmat(rhonorm',[1,numzs]); % calculate total fluence at single omega
        disp(sprintf('Fluence captured by FluenceOfRhoAndZAndOmega detector at omega=%5.3f GHz: %5.3f',...
            results{di}.FluenceOfRhoAndZAndOmega.Omega_Midpoints(1),sum(sum(zdelta*squeeze(results{di}.FluenceOfRhoAndZAndOmega.Amplitude(1,:,:)).*permute(rhomatrix,[2,1]))))); %#ok<*DSPS>
    end
    if isfield(results{di}, 'FluenceOfXAndYAndZ') && show.FluenceOfXAndYAndZ
        numY = length(results{di}.FluenceOfXAndYAndZ.Y) - 1;
        center = floor(numY/2);
        for i=center+1:center+1 % 1:numY
            figname = sprintf('log10(%s) y=%5.3f mm',results{di}.FluenceOfXAndYAndZ.Name,results{di}.FluenceOfXAndYAndZ.Y_Midpoints(i)); figure; imagesc(results{di}.FluenceOfXAndYAndZ.X_Midpoints, results{di}.FluenceOfXAndYAndZ.Z_Midpoints, log10(squeeze(results{di}.FluenceOfXAndYAndZ.Mean(:,i,:)))); colormap(jet);
            colorbar; title(figname); set(gcf,'Name', figname);ylabel('z [mm]'); xlabel('x [mm]');
            xyznorm = (results{di}.FluenceOfXAndYAndZ.X(2)-results{di}.FluenceOfXAndYAndZ.X(1))*(results{di}.FluenceOfXAndYAndZ.Y(2)-results{di}.FluenceOfXAndYAndZ.Y(1))*(results{di}.FluenceOfXAndYAndZ.Z(2)-results{di}.FluenceOfXAndYAndZ.Z(1));
            disp(['Fluence captured by FluenceOfXAndYAndZ detector: ' num2str(sum(results{di}.FluenceOfXAndYAndZ.Mean(:)*xyznorm))]);
        end
    end    
    if isfield(results{di}, 'FluenceOfXAndYAndZAndTime') && show.FluenceOfXAndYAndZAndTime
        numtimes = length(results{di}.FluenceOfXAndYAndZAndTime.Time)-1;
        numxs = length(results{di}.FluenceOfXAndYAndZAndTime.X)-1;
        numys = length(results{di}.FluenceOfXAndYAndZAndTime.Y)-1;
        numzs = length(results{di}.FluenceOfXAndYAndZAndTime.Z)-1;
        center = floor(numys/2)+1;
        for i=1:10:numtimes % do every 10 Times
            figname = sprintf('log10(%s) y=0 time=%5.3f ns',results{di}.FluenceOfXAndYAndZAndTime.Name,results{di}.FluenceOfXAndYAndZAndTime.Time_Midpoints(i)); 
            figure; imagesc(results{di}.FluenceOfXAndYAndZAndTime.X_Midpoints, results{di}.FluenceOfXAndYAndZAndTime.Z_Midpoints, log10(squeeze(results{di}.FluenceOfXAndYAndZAndTime.Mean(i,:,center,:)))); 
            colormap(jet);
            colorbar; title(figname); set(gcf,'Name', figname);ylabel('z [mm]'); xlabel('x [mm]'); 
        end
        xdelta = results{di}.FluenceOfXAndYAndZAndTime.X(2)-results{di}.FluenceOfXAndYAndZAndTime.X(1);
        ydelta = results{di}.FluenceOfXAndYAndZAndTime.Y(2)-results{di}.FluenceOfXAndYAndZAndTime.Y(1);
        zdelta = results{di}.FluenceOfXAndYAndZAndTime.Z(2)-results{di}.FluenceOfXAndYAndZAndTime.Z(1);
        voxnorm = xdelta * ydelta * zdelta;
        disp(sprintf('Fluence captured by FluenceOfXAndYAndZAndTime detector at Time=%5.3f ns: %5.3f',...
            results{di}.FluenceOfXAndYAndZAndTime.Time_Midpoints(1),sum(sum(sum(voxnorm*results{di}.FluenceOfXAndYAndZAndTime.Mean(1,:,:,:))))));
    end   
    if isfield(results{di}, 'FluenceOfXAndYAndZAndOmega') && show.FluenceOfXAndYAndZAndOmega
        numomegas = length(results{di}.FluenceOfXAndYAndZAndOmega.Omega);
        numxs = length(results{di}.FluenceOfXAndYAndZAndOmega.X)-1;
        numys = length(results{di}.FluenceOfXAndYAndZAndOmega.Y)-1;
        numzs = length(results{di}.FluenceOfXAndYAndZAndOmega.Z)-1;
        center = floor(numys/2)+1;
        for i=1:10:numomegas % do every 10 omegas
            figname = sprintf('log10(%s:amplitude) y=0 omega=%5.3f GHz',results{di}.FluenceOfXAndYAndZAndOmega.Name,results{di}.FluenceOfXAndYAndZAndOmega.Omega_Midpoints(i)); 
            figure; imagesc(results{di}.FluenceOfXAndYAndZAndOmega.X_Midpoints, results{di}.FluenceOfXAndYAndZAndOmega.Z_Midpoints, log10(squeeze(results{di}.FluenceOfXAndYAndZAndOmega.Amplitude(i,:,center,:)))); 
            colormap(jet);
            colorbar; title(figname); set(gcf,'Name', figname);ylabel('z [mm]'); xlabel('x [mm]'); 
        end
        xdelta = results{di}.FluenceOfXAndYAndZAndOmega.X(2)-results{di}.FluenceOfXAndYAndZAndOmega.X(1);
        ydelta = results{di}.FluenceOfXAndYAndZAndOmega.Y(2)-results{di}.FluenceOfXAndYAndZAndOmega.Y(1);
        zdelta = results{di}.FluenceOfXAndYAndZAndOmega.Z(2)-results{di}.FluenceOfXAndYAndZAndOmega.Z(1);
        voxnorm = xdelta * ydelta * zdelta;
        disp(sprintf('Fluence captured by FluenceOfXAndYAndZAndOmega detector at omega=%5.3f GHz: %5.3f',...
            results{di}.FluenceOfXAndYAndZAndOmega.Omega_Midpoints(1),sum(sum(sum(voxnorm*results{di}.FluenceOfXAndYAndZAndOmega.Amplitude(1,:,:,:))))));
    end
    if isfield(results{di}, 'FluenceOfXAndYAndZAndStartingXAndY') && show.FluenceOfXAndYAndZAndStartingXAndY
        numxs = length(results{di}.FluenceOfXAndYAndZAndStartingXAndY.X)-1;
        numys = length(results{di}.FluenceOfXAndYAndZAndStartingXAndY.Y)-1;
        numzs = length(results{di}.FluenceOfXAndYAndZAndStartingXAndY.Z)-1;
        numsxs = length(results{di}.FluenceOfXAndYAndZAndStartingXAndY.StartingX)-1;        
        numsys = length(results{di}.FluenceOfXAndYAndZAndStartingXAndY.StartingY)-1;
        center = floor(numys/2)+1;
        % do for 1st Starting X=1,Y=1
        figname = sprintf('log10(Fluence(X,Y,Z)) StartingX=%5.3f StartingY=%5.3f',...
            results{di}.FluenceOfXAndYAndZAndStartingXAndY.StartingX_Midpoints(1),results{di}.FluenceOfXAndYAndZAndStartingXAndY.StartingY_Midpoints(1)); 
        figure; imagesc(results{di}.FluenceOfXAndYAndZAndStartingXAndY.X_Midpoints, results{di}.FluenceOfXAndYAndZAndStartingXAndY.Z_Midpoints, ...
            log10(squeeze(results{di}.FluenceOfXAndYAndZAndStartingXAndY.Mean(:,center,:,1,1)))); 
        colormap(jet);
        colorbar; title(figname); set(gcf,'Name', figname);ylabel('z [mm]'); xlabel('x [mm]');
        disp(sprintf('# photons starting in X=3, Y=1: %d',results{di}.FluenceOfXAndYAndZAndStartingXAndY.StartingXYCount(1,1)));
        xdelta = results{di}.FluenceOfXAndYAndZAndStartingXAndY.X(2)-results{di}.FluenceOfXAndYAndZAndStartingXAndY.X(1);
        ydelta = results{di}.FluenceOfXAndYAndZAndStartingXAndY.Y(2)-results{di}.FluenceOfXAndYAndZAndStartingXAndY.Y(1);
        zdelta = results{di}.FluenceOfXAndYAndZAndStartingXAndY.Z(2)-results{di}.FluenceOfXAndYAndZAndStartingXAndY.Z(1);
        voxnorm = xdelta * ydelta * zdelta;
        disp(sprintf('Fluence captured by FluenceOfXAndYAndZAndStartingXAndY: %5.3f',sum(voxnorm*results{di}.FluenceOfXAndYAndZAndStartingXAndY.Mean(:))));
    end
    if isfield(results{di}, 'FluenceOfFxAndZ') && show.FluenceOfFxAndZ
        numfxs = length(results{di}.FluenceOfFxAndZ.Fx);
        numzs = length(results{di}.FluenceOfFxAndZ.Z)-1;
        figname = sprintf('log10(%s:amplitude)',results{di}.FluenceOfFxAndZ.Name); 
        figure; imagesc(results{di}.FluenceOfFxAndZ.Fx_Midpoints, results{di}.FluenceOfFxAndZ.Z_Midpoints, log10(results{di}.FluenceOfFxAndZ.Amplitude)); 
        colormap(jet);
        colorbar; title(figname); set(gcf,'Name', figname);ylabel('z [mm]'); xlabel('fx [/mm]');   
        zdelta = results{di}.FluenceOfFxAndZ.Z(2)-results{di}.FluenceOfFxAndZ.Z(1);
        disp(sprintf('Fluence captured by FluenceOfFxAndZ detector at fx=0: %5.3f',...
            sum(zdelta*results{di}.FluenceOfFxAndZ.Amplitude(:,1))));
    end
    if isfield(results{di}, 'RadianceOfRhoAndZAndAngle') && show.RadianceOfRhoAndZAndAngle
        numrhos = length(results{di}.RadianceOfRhoAndZAndAngle.Rho) - 1;
        numangles = length(results{di}.RadianceOfRhoAndZAndAngle.Angle) - 1;
        numzs = length(results{di}.RadianceOfRhoAndZAndAngle.Z) - 1;
        % create colorbar based on max, min values 
        minRadiance = min(results{di}.RadianceOfRhoAndZAndAngle.Mean(:));
        if minRadiance==0 % make sure don't take log of 0
            minRadiance=1e-5;
        end
        maxRadiance = max(results{di}.RadianceOfRhoAndZAndAngle.Mean(:));
        for i=1:numangles
            figname = sprintf('log10(%s) %5.3f<angle<%5.3f',results{di}.RadianceOfRhoAndZAndAngle.Name,(i-1)*pi/numangles,i*pi/numangles); 
            figure; imagesc(results{di}.RadianceOfRhoAndZAndAngle.Rho_Midpoints, results{di}.RadianceOfRhoAndZAndAngle.Z_Midpoints, log10(squeeze(results{di}.RadianceOfRhoAndZAndAngle.Mean(i,:,:)))); colorbar; title(figname); set(gcf,'Name', figname);ylabel('z [mm]'); xlabel('\rho [mm]'); colormap(jet);
            caxis([log10(minRadiance),log10(maxRadiance)]);
        end
        % plot ratio of two hemispheres
        if (numangles==2)
            figname = '(lower./upper)'; 
            figure; imagesc(results{di}.RadianceOfRhoAndZAndAngle.Rho_Midpoints, results{di}.RadianceOfRhoAndZAndAngle.Z_Midpoints, ...
                squeeze(results{di}.RadianceOfRhoAndZAndAngle.Mean(1,:,:)./results{di}.RadianceOfRhoAndZAndAngle.Mean(2,:,:))); ...
                colorbar; title(figname); set(gcf,'Name', figname);ylabel('z [mm]'); xlabel('\rho [mm]'); caxis([0 2]);
        end
        rhodelta = results{di}.RadianceOfRhoAndZAndAngle.Rho(2)-results{di}.RadianceOfRhoAndZAndAngle.Rho(1);
        zdelta = results{di}.RadianceOfRhoAndZAndAngle.Z(2)-results{di}.RadianceOfRhoAndZAndAngle.Z(1);
        angledelta = results{di}.RadianceOfRhoAndZAndAngle.Angle(2)-results{di}.RadianceOfRhoAndZAndAngle.Angle(1);
        rhonorm = 2 * pi * results{di}.RadianceOfRhoAndZAndAngle.Rho_Midpoints * rhodelta;
        anglenorm = 2 * pi * sin(results{di}.RadianceOfRhoAndZAndAngle.Angle_Midpoints) * angledelta;
        rhomatrix = repmat(rhonorm',[1,numzs,numangles]);
        anglematrix = repmat(anglenorm',[1,numzs,numrhos]);
        disp(['Radiance captured by RadianceOfRhoAndZAndAngle detector: ' num2str(sum(sum(sum(zdelta*results{di}.RadianceOfRhoAndZAndAngle.Mean.*anglematrix.*permute(rhomatrix,[3,2,1])))))]);
    end
    if isfield(results{di}, 'RadianceOfFxAndZAndAngle') && show.RadianceOfFxAndZAndAngle
        numfxs = length(results{di}.RadianceOfFxAndZAndAngle.Fx);
        numangles = length(results{di}.RadianceOfFxAndZAndAngle.Angle) - 1;
        numzs = length(results{di}.RadianceOfFxAndZAndAngle.Z) - 1;
        % create colorbar based on max, min values 
        minRadiance = min(abs(results{di}.RadianceOfFxAndZAndAngle.Mean(:)));
        if minRadiance==0 % make sure don't take log of 0
            minRadiance=1e-5;
        end
        maxRadiance = max(abs(results{di}.RadianceOfFxAndZAndAngle.Mean(:)));
        for i=1:numangles
            figname = sprintf('log10(%s) amplitude %5.3f<angle<%5.3f',results{di}.RadianceOfFxAndZAndAngle.Name,(i-1)*pi/numangles,i*pi/numangles); 
            figure; imagesc(results{di}.RadianceOfFxAndZAndAngle.Fx_Midpoints, results{di}.RadianceOfFxAndZAndAngle.Z_Midpoints, log10(squeeze(results{di}.RadianceOfFxAndZAndAngle.Amplitude(i,:,:)))); colormap(jet);
            colorbar; title(figname); set(gcf,'Name', figname);ylabel('z [mm]'); xlabel('fx [/mm]');
            %caxis([log10(minRadiance),log10(maxRadiance)]);
            % plot line scan of radiance at select fxs
            figure;
            k=1;
            for j=1:10:51
                plot(results{di}.RadianceOfFxAndZAndAngle.Z_Midpoints(1:end-1), log10(results{di}.RadianceOfFxAndZAndAngle.Amplitude(i,1:end-1,j)));
                title(sprintf('%5.3f<angle<%5.3f',(i-1)*pi/numangles,i*pi/numangles));
                ylabel('log Radiance amplitude');xlabel('z [mm]');
                hold on;
                ar{k}=sprintf('f_x = %s',num2str(results{di}.RadianceOfFxAndZAndAngle.Fx_Midpoints(j)));
                k=k+1;
                colormap(jet);
            end
            legend(ar);
%             % plot relative error
%             figure; imagesc(results{di}.RadianceOfFxAndZAndAngle.Fx_Midpoints, results{di}.RadianceOfFxAndZAndAngle.Z_Midpoints, ...
%             (squeeze(abs(results{di}.RadianceOfFxAndZAndAngle.Stdev(i,:,:))./results{di}.RadianceOfFxAndZAndAngle.Amplitude(i,:,:))));
%             colorbar; caxis([0 1]);title(sprintf('Relative Error Amplitude %5.3f<angle<%5.3f',(i-1)*pi/numangles,i*pi/numangles));ylabel('z [mm]');xlabel('fx [/mm]');
%             % plot line scan of relative error at select fxs
%             f=figure;
%             k=1;
%             for j=1:10:51
%                 plot(results{di}.RadianceOfFxAndZAndAngle.Z_Midpoints(1:end-1), ...
%                     results{di}.RadianceOfFxAndZAndAngle.Stdev(i,1:end-1,j)./results{di}.RadianceOfFxAndZAndAngle.Amplitude(i,1:end-1,j));
%                 title(sprintf('%5.3f<angle<%5.3f',(i-1)*pi/numangles,i*pi/numangles));
%                 ylabel('Relative Error');xlabel('z [mm]'); axis([0 results{di}.RadianceOfFxAndZAndAngle.Z(end), 0 0.4]);
%                 hold on;
%                 ar{k}=sprintf('f_x = %s',num2str(results{di}.RadianceOfFxAndZAndAngle.Fx_Midpoints(j)));
%                 k=k+1;
%             end
%             legend(ar);
%             line([0 10.0],[0.05 0.05],'Color',[0 0 0],'LineStyle',':');
        end
        zdelta = results{di}.RadianceOfFxAndZAndAngle.Z(2)-results{di}.RadianceOfFxAndZAndAngle.Z(1);
        angledelta = results{di}.RadianceOfFxAndZAndAngle.Angle(2)-results{di}.RadianceOfFxAndZAndAngle.Angle(1);
        anglenorm = 2 * pi * sin(results{di}.RadianceOfFxAndZAndAngle.Angle_Midpoints) * angledelta; 
        anglematrix = repmat(anglenorm',[1,numzs]);
        disp(['Radiance captured by RadianceOfFxAndZAndAngle detector for fx=0: ' num2str(sum(sum(sum(zdelta*results{di}.RadianceOfFxAndZAndAngle.Amplitude(:,:,1).*anglematrix))))]);
    end
    if isfield(results{di}, 'RadianceOfXAndYAndZAndThetaAndPhi') && show.RadianceOfXAndYAndZAndThetaAndPhi
        numxs = length(results{di}.RadianceOfXAndYAndZAndThetaAndPhi.X) - 1;
        numys = length(results{di}.RadianceOfXAndYAndZAndThetaAndPhi.Y) - 1;
        numzs = length(results{di}.RadianceOfXAndYAndZAndThetaAndPhi.Z) - 1;
        numphis = length(results{di}.RadianceOfXAndYAndZAndThetaAndPhi.Phi) - 1;
        numthetas = length(results{di}.RadianceOfXAndYAndZAndThetaAndPhi.Theta) - 1;      
        % plot radiance vs x and z for each theta (polar angle from Uz=[-1:1]
        for i=1:numthetas % note results array has dimensions [numphis, numthetas, numzs, numys, numxs] due to column major json reading
            figname = sprintf('log10(%s) %5.3f<Theta<%5.3f',results{di}.RadianceOfXAndYAndZAndThetaAndPhi.Name,(i-1)*pi/numthetas,i*pi/numthetas); 
            figure; imagesc(results{di}.RadianceOfXAndYAndZAndThetaAndPhi.X_Midpoints, results{di}.RadianceOfXAndYAndZAndThetaAndPhi.Z_Midpoints, log10(squeeze(results{di}.RadianceOfXAndYAndZAndThetaAndPhi.Mean(1,i,:,1,:))), [-20 -5]); colorbar; title(figname); set(gcf,'Name', figname);ylabel('z [mm]'); xlabel('x [mm]');colormap(jet);
        end
        xyzphinorm = (results{di}.RadianceOfXAndYAndZAndThetaAndPhi.X(2)-results{di}.RadianceOfXAndYAndZAndThetaAndPhi.X(1))...
                         *(results{di}.RadianceOfXAndYAndZAndThetaAndPhi.Y(2)-results{di}.RadianceOfXAndYAndZAndThetaAndPhi.Y(1))...
                         *(results{di}.RadianceOfXAndYAndZAndThetaAndPhi.Z(2)-results{di}.RadianceOfXAndYAndZAndThetaAndPhi.Z(1))...
                         *(results{di}.RadianceOfXAndYAndZAndThetaAndPhi.Phi(2)-results{di}.RadianceOfXAndYAndZAndThetaAndPhi.Phi(1)); 
        partialsum=xyzphinorm*sum(results{di}.RadianceOfXAndYAndZAndThetaAndPhi.Mean,[1,3,4,5]);
        thetadelta = results{di}.RadianceOfXAndYAndZAndThetaAndPhi.Theta(2)-results{di}.RadianceOfXAndYAndZAndThetaAndPhi.Theta(1);
        thetanorm = sin(results{di}.RadianceOfXAndYAndZAndThetaAndPhi.Theta_Midpoints) * thetadelta;  
        disp(['Radiance captured by RadianceOfXAndYAndZAndThetaAndPhi detector: ' num2str(sum(partialsum.*thetanorm))]);
    end
    if isfield(results{di}, 'ReflectedMTOfRhoAndSubregionHist') && show.ReflectedMTOfRhoAndSubregionHist
        numrhos = length(results{di}.ReflectedMTOfRhoAndSubregionHist.Rho) - 1;
        numsubregions = length(results{di}.ReflectedMTOfRhoAndSubregionHist.SubregionIndices)
        figname = sprintf('log10(%s)',results{di}.ReflectedMTOfRhoAndSubregionHist.Name); 
        figure; imagesc(results{di}.ReflectedMTOfRhoAndSubregionHist.Rho_Midpoints, results{di}.ReflectedMTOfRhoAndSubregionHist.MTBins_Midpoints, log10(results{di}.ReflectedMTOfRhoAndSubregionHist.Mean));...        
           colorbar; title(figname); xlabel('\rho [mm]'); ylabel('MT'); set(gcf,'Name', figname);colormap(jet);
        color=char('r-','g-','b-','c-','m-','r:','g:','b:','c:','m:');
        % note results array has dimensions [numFractionalMTBins,numSubregions, numMTBins, numRhos] due to column major json reading
        for j=2:3 % customized, general form: j=1:numsubregions
        for i=1:20:numrhos
            %figure; plot(results{di}.ReflectedMTOfRhoAndSubregionHist.MTBins_Midpoints,results{di}.ReflectedMTOfRhoAndSubregionHist.Mean(i,:)); % debug plots
            figure;figname = sprintf('Reflected Fractional MT in Region %2d, Rho = %5.3f mm',j-1,results{di}.ReflectedMTOfRhoAndSubregionHist.Rho_Midpoints(i));
            MT=results{di}.ReflectedMTOfRhoAndSubregionHist.MTBins_Midpoints;
            layerfrac=squeeze(results{di}.ReflectedMTOfRhoAndSubregionHist.FractionalMT(:,j,:,i));
            bar(MT,layerfrac','stacked'); title(figname);xlabel('MT'),ylabel('photon weight');
%           stack=zeros(size(results{di}.ReflectedMTOfRhoAndSubregionHist.FractionalMT(1,j,:,i)));
%             for k=1:size(results{di}.ReflectedMTOfRhoAndSubregionHist.FractionalMT,1)                
%                 %stack=stack+results{di}.ReflectedMTOfRhoAndSubregionHist.FractionalMT(i,:,j,k);
%                 stack=stack+results{di}.ReflectedMTOfRhoAndSubregionHist.FractionalMT(k,j,:,i);
%                 semilogy(X,squeeze(stack),color(k,:),'LineWidth',3);axis([0 max(X) 1e-7 1]);title(figname);xlabel('MT'),ylabel('stacked log10(photon weight)'); hold on;
%             end
            % variable size legend based on layerfrac size
            numfracs=size(layerfrac,1);
            ar{1}='=0';ar{numfracs}='=1';
            for k=2:numfracs-1
                ar{k}=sprintf('[%3.2f-%3.2f]',(1.0/(numfracs-2))*(k-2),(1.0/(numfracs-2))*(k-1));
            end
            legend(ar);   
        end
        end
    end
    if isfield(results{di}, 'ReflectedMTOfXAndYAndSubregionHist') && show.ReflectedMTOfXAndYAndSubregionHist
        numxs = length(results{di}.ReflectedMTOfXAndYAndSubregionHist.X) - 1;
        numys = length(results{di}.ReflectedMTOfXAndYAndSubregionHist.Y) - 1;
        numsubregions = length(results{di}.ReflectedMTOfXAndYAndSubregionHist.SubregionIndices);
        figname = sprintf('log10(%s) summed over y',results{di}.ReflectedMTOfXAndYAndSubregionHist.Name); 
        % plot results summed over y indices
        figure; imagesc(results{di}.ReflectedMTOfXAndYAndSubregionHist.X_Midpoints, results{di}.ReflectedMTOfXAndYAndSubregionHist.MTBins_Midpoints, log10(squeeze(sum(results{di}.ReflectedMTOfXAndYAndSubregionHist.Mean,2))));...        
           colorbar; title(figname); xlabel('x [mm]'); ylabel('MT'); set(gcf,'Name', figname);colormap(jet);
        color=char('r-','g-','b-','c-','m-','r:','g:','b:','c:','m:');
        % note results array has dimensions [numFractionalMTBins,numSubregions, numMTBins, numRhos] due to column major json reading
        for j=2:3 % customized, general form: j=1:numsubregions
        center=floor(numxs/2);
        for i=center:center+1 % customized for just those x near source, general form: i=1:numxs for every x bin
            %figure; plot(results{di}.ReflectedMTOfXAndYAndSubregionHist.MTBins_Midpoints,results{di}.ReflectedMTOfXAndYAndSubregionHist.Mean(i,1,:)); % debug plots
            figure;figname = sprintf('Reflected Fractional MT in Region %2d, X = %5.3f mm',j-1,results{di}.ReflectedMTOfXAndYAndSubregionHist.X_Midpoints(i));
            MT=results{di}.ReflectedMTOfXAndYAndSubregionHist.MTBins_Midpoints;
            layerfrac=squeeze(results{di}.ReflectedMTOfXAndYAndSubregionHist.FractionalMT(:,j,:,1,i));
            bar(MT,layerfrac','stacked'); title(figname);xlabel('MT'),ylabel('photon weight');
            % variable size legend based on layerfrac size
            numfracs=size(layerfrac,1);
            ar{1}='=0';ar{numfracs}='=1';
            for k=2:numfracs-1
                ar{k}=sprintf('[%3.2f-%3.2f]',(1.0/(numfracs-2))*(k-2),(1.0/(numfracs-2))*(k-1));
            end
            legend(ar);  
        end
        end
    end
    if isfield(results{di}, 'TransmittedMTOfRhoAndSubregionHist') && show.TransmittedMTOfRhoAndSubregionHist
        numrhos = length(results{di}.TransmittedMTOfRhoAndSubregionHist.Rho) - 1;
        numsubregions = length(results{di}.TransmittedMTOfRhoAndSubregionHist.SubregionIndices);
        figname = sprintf('log10(%s)',results{di}.TransmittedMTOfRhoAndSubregionHist.Name); 
        figure; imagesc(results{di}.TransmittedMTOfRhoAndSubregionHist.Rho_Midpoints, results{di}.TransmittedMTOfRhoAndSubregionHist.MTBins_Midpoints, log10(results{di}.TransmittedMTOfRhoAndSubregionHist.Mean));...        
           colorbar; title(figname); xlabel('\rho [mm]'); ylabel('MT'); set(gcf,'Name', figname);colormap(jet);
        color=char('r-','g-','b-','c-','m-','r:','g:','b:','c:','m:');
        % note results array has dimensions [numFractionalMTBins,numSubregions, numMTBins, numRhos] due to column major json reading
        for j=2:3 % customized, general form: j=1:numsubregions
        for i=1:20:numrhos
            %figure; plot(results{di}.TransmittedMTOfRhoAndSubregionHist.MTBins_Midpoints,results{di}.TransmittedMTOfRhoAndSubregionHist.Mean(i,:)); % debug plots
            figure;figname = sprintf('Transmitted Fractional MT in Region %2d, Rho = %5.3f mm',j-1,results{di}.TransmittedMTOfRhoAndSubregionHist.Rho_Midpoints(i));
            MT=results{di}.TransmittedMTOfRhoAndSubregionHist.MTBins_Midpoints;
            layerfrac=squeeze(results{di}.TransmittedMTOfRhoAndSubregionHist.FractionalMT(:,j,:,i));
            bar(MT,layerfrac','stacked'); title(figname);xlabel('MT'),ylabel('photon weight');
%           stack=zeros(size(results{di}.TransmittedMTOfRhoAndSubregionHist.FractionalMT(1,j,:,i)));
%             for k=1:size(results{di}.TransmittedMTOfRhoAndSubregionHist.FractionalMT,1)                
%                 %stack=stack+results{di}.TransmittedMTOfRhoAndSubregionHist.FractionalMT(i,:,j,k);
%                 stack=stack+results{di}.TransmittedMTOfRhoAndSubregionHist.FractionalMT(k,j,:,i);
%                 semilogy(X,squeeze(stack),color(k,:),'LineWidth',3);axis([0 max(X) 1e-7 1]);title(figname);xlabel('MT'),ylabel('stacked log10(photon weight)'); hold on;
%             end
            % variable size legend based on layerfrac size
            numfracs=size(layerfrac,1);
            ar{1}='=0';ar{numfracs}='=1';
            for k=2:numfracs-1
                ar{k}=sprintf('[%3.2f-%3.2f]',(1.0/(numfracs-2))*(k-2),(1.0/(numfracs-2))*(k-1));
            end
            legend(ar);
        end
        end
    end
    if isfield(results{di}, 'TransmittedMTOfXAndYAndSubregionHist') && show.TransmittedMTOfXAndYAndSubregionHist
        numxs = length(results{di}.TransmittedMTOfXAndYAndSubregionHist.X) - 1;
        numys = length(results{di}.TransmittedMTOfXAndYAndSubregionHist.Y) - 1;
        numsubregions = length(results{di}.TransmittedMTOfXAndYAndSubregionHist.SubregionIndices);
        figname = sprintf('log10(%s) at y=0',results{di}.TransmittedMTOfXAndYAndSubregionHist.Name); 
        % plot results summed over y indices
        figure; imagesc(results{di}.TransmittedMTOfXAndYAndSubregionHist.X_Midpoints, results{di}.TransmittedMTOfXAndYAndSubregionHist.MTBins_Midpoints, log10(squeeze(sum(results{di}.TransmittedMTOfXAndYAndSubregionHist.Mean,2))));...        
           colorbar; title(figname); xlabel('x [mm]'); ylabel('MT'); set(gcf,'Name', figname);colormap(jet);
        color=char('r-','g-','b-','c-','m-','r:','g:','b:','c:','m:');
        % note results array has dimensions [numFractionalMTBins,numSubregions, numMTBins, numRhos] due to column major json reading
        for j=2:3 % customized, general form: j=1:numsubregions
        center=floor(numxs/2);
        for i=center:center+1 % customized, general form: i=1:numxs
            %figure; plot(results{di}.TransmittedMTOfXAndYAndSubregionHist.MTBins_Midpoints,results{di}.TransmittedMTOfXAndYAndSubregionHist.Mean(i,1,:)); % debug plots
            figure;figname = sprintf('Reflected Fractional MT in Region %2d, X = %5.3f mm',j-1,results{di}.TransmittedMTOfXAndYAndSubregionHist.X_Midpoints(i));
            MT=results{di}.TransmittedMTOfXAndYAndSubregionHist.MTBins_Midpoints;
            layerfrac=squeeze(results{di}.TransmittedMTOfXAndYAndSubregionHist.FractionalMT(:,j,:,1,i));
            bar(MT,layerfrac','stacked'); title(figname);xlabel('MT'),ylabel('photon weight');
            % variable size legend based on layerfrac size
            numfracs=size(layerfrac,1);
            ar{1}='=0';ar{numfracs}='=1';
            for k=2:numfracs-1
                ar{k}=sprintf('[%3.2f-%3.2f]',(1.0/(numfracs-2))*(k-2),(1.0/(numfracs-2))*(k-1));
            end
            legend(ar); 
        end
        end
    end
    if isfield(results{di}, 'ReflectedDynamicMTOfRhoAndSubregionHist') && show.ReflectedDynamicMTOfRhoAndSubregionHist
        numrhos = length(results{di}.ReflectedDynamicMTOfRhoAndSubregionHist.Rho) - 1;
        figname = sprintf('log10(%s)',results{di}.ReflectedDynamicMTOfRhoAndSubregionHist.Name); 
        figure; imagesc(results{di}.ReflectedDynamicMTOfRhoAndSubregionHist.Rho_Midpoints, results{di}.ReflectedDynamicMTOfRhoAndSubregionHist.MTBins_Midpoints, log10(results{di}.ReflectedDynamicMTOfRhoAndSubregionHist.Mean));...        
           colorbar; title(figname); xlabel('\rho [mm]'); ylabel('Dynamic MT'); set(gcf,'Name', figname);colormap(jet);
        color=char('r-','g-','b-','c-','m-','r:','g:','b:','c:','m:');
        % note results array has dimensions [numFractionalMTBins,numMTBins, numRhos] due to column major json reading
        for i=1:20:numrhos
            %figure; plot(results{di}.ReflectedDynamicMTOfRhoAndSubregionHist.MTBins_Midpoints,results{di}.ReflectedDynamicMTOfRhoAndSubregionHist.Mean(i,:)); % debug plots
            figure;figname = sprintf('Reflected Fractional Dynamic MT, Rho = %5.3f mm',results{di}.ReflectedDynamicMTOfRhoAndSubregionHist.Rho_Midpoints(i));
            MT=results{di}.ReflectedDynamicMTOfRhoAndSubregionHist.MTBins_Midpoints;
            layerfrac=squeeze(results{di}.ReflectedDynamicMTOfRhoAndSubregionHist.FractionalMT(:,:,i));
            bar(MT,layerfrac','stacked'); title(figname);xlabel('Dynamic MT'),ylabel('photon weight');
%           stack=zeros(size(results{di}.ReflectedDynamicMTOfRhoAndSubregionHist.FractionalMT(1,j,:,i)));
%             for k=1:size(results{di}.ReflectedDynamicMTOfRhoAndSubregionHist.FractionalMT,1)                
%                 %stack=stack+results{di}.ReflectedDynamicMTOfRhoAndSubregionHist.FractionalMT(i,:,j,k);
%                 stack=stack+results{di}.ReflectedDynamicMTOfRhoAndSubregionHist.FractionalMT(k,j,:,i);
%                 semilogy(X,squeeze(stack),color(k,:),'LineWidth',3);axis([0 max(X) 1e-7 1]);title(figname);xlabel('MT'),ylabel('stacked log10(photon weight)'); hold on;
%             end
            % variable size legend based on layerfrac size
            numfracs=size(layerfrac,1);
            ar{1}='=0';ar{numfracs}='=1';
            for k=2:numfracs-1
                ar{k}=sprintf('[%3.2f-%3.2f]',(1.0/(numfracs-2))*(k-2),(1.0/(numfracs-2))*(k-1));
            end
            legend(ar);
            figure;figname = sprintf('Reflected Total MT of Z, Rho = %5.3f mm',results{di}.ReflectedDynamicMTOfRhoAndSubregionHist.Rho_Midpoints(i));
            errorbar(results{di}.ReflectedDynamicMTOfRhoAndSubregionHist.Z_Midpoints,results{di}.ReflectedDynamicMTOfRhoAndSubregionHist.TotalMTOfZ(:,i),...
                results{di}.ReflectedDynamicMTOfRhoAndSubregionHist.TotalMTOfZStdev(:,i));
            title(figname);xlabel('z (mm)');ylabel('Total MT');
            figure;figname = sprintf('Reflected Dynamic MT of Z, Rho = %5.3f mm',results{di}.ReflectedDynamicMTOfRhoAndSubregionHist.Rho_Midpoints(i));
            errorbar(results{di}.ReflectedDynamicMTOfRhoAndSubregionHist.Z_Midpoints,results{di}.ReflectedDynamicMTOfRhoAndSubregionHist.DynamicMTOfZ(:,i),...
                results{di}.ReflectedDynamicMTOfRhoAndSubregionHist.DynamicMTOfZStdev(:,i));
            title(figname);xlabel('z (mm)');ylabel('Dynamic MT');
        end
        figure;figname='Reflected Dynamic MT Of Rho: Subregion Collisions';
        plot(results{di}.ReflectedDynamicMTOfRhoAndSubregionHist.SubregionIndices, results{di}.ReflectedDynamicMTOfRhoAndSubregionHist.SubregionCollisions(1,:),...
             results{di}.ReflectedDynamicMTOfRhoAndSubregionHist.SubregionIndices, results{di}.ReflectedDynamicMTOfRhoAndSubregionHist.SubregionCollisions(2,:));
        title(figname);xlabel('tissue region index');ylabel('Collisions');legend('static','dynamic');
    end
    if isfield(results{di}, 'ReflectedDynamicMTOfXAndYAndSubregionHist') && show.ReflectedDynamicMTOfXAndYAndSubregionHist
        numxs = length(results{di}.ReflectedDynamicMTOfXAndYAndSubregionHist.X) - 1;
        numys = length(results{di}.ReflectedDynamicMTOfXAndYAndSubregionHist.Y) - 1;
        figname = sprintf('log10(%s) summed over y',results{di}.ReflectedDynamicMTOfXAndYAndSubregionHist.Name); 
        % plot results summed over y indices
        figure; imagesc(results{di}.ReflectedDynamicMTOfXAndYAndSubregionHist.X_Midpoints, results{di}.ReflectedDynamicMTOfXAndYAndSubregionHist.MTBins_Midpoints, log10(squeeze(sum(results{di}.ReflectedDynamicMTOfXAndYAndSubregionHist.Mean,2))));...        
           colorbar; title(figname); xlabel('x [mm]'); ylabel('Dynamic MT'); set(gcf,'Name', figname);
        color=char('r-','g-','b-','c-','m-','r:','g:','b:','c:','m:');
        % note results array has dimensions [numFractionalMTBins,numMTBins,numYs,numXs] due to column major json reading
        xcenter=floor(numxs/2);
        ycenter=floor(numys/2);
        for i=xcenter:xcenter+1 % customized for just those x near source, general form: i=1:numxs for every x bin
            %figure; plot(results{di}.ReflectedDynamicMTOfXAndYAndSubregionHist.MTBins_Midpoints,results{di}.ReflectedDynamicMTOfXAndYAndSubregionHist.Mean(i,1,:)); % debug plots
            figure;figname = sprintf('Reflected Fractional Dynamic MT, X = %5.3f mm, Y = %5.3f mm',results{di}.ReflectedDynamicMTOfXAndYAndSubregionHist.X_Midpoints(i),...
                results{di}.ReflectedDynamicMTOfXAndYAndSubregionHist.Y_Midpoints(ycenter));
            MT=results{di}.ReflectedDynamicMTOfXAndYAndSubregionHist.MTBins_Midpoints;
            layerfrac=squeeze(results{di}.ReflectedDynamicMTOfXAndYAndSubregionHist.FractionalMT(:,:,1,i));
            bar(MT,layerfrac','stacked'); title(figname);xlabel('MT'),ylabel('photon weight');
            % variable size legend based on layerfrac size
            numfracs=size(layerfrac,1);
            ar{1}='=0';ar{numfracs}='=1';
            for k=2:numfracs-1
                ar{k}=sprintf('[%3.2f-%3.2f]',(1.0/(numfracs-2))*(k-2),(1.0/(numfracs-2))*(k-1));
            end
            legend(ar); 
            figure;figname = sprintf('Reflected Total MT of Z, X = %5.3f mm, Y = %5.3f mm',results{di}.ReflectedDynamicMTOfXAndYAndSubregionHist.X_Midpoints(i),...
                results{di}.ReflectedDynamicMTOfXAndYAndSubregionHist.Y_Midpoints(ycenter));
            plot(results{di}.ReflectedDynamicMTOfXAndYAndSubregionHist.Z_Midpoints,results{di}.ReflectedDynamicMTOfXAndYAndSubregionHist.TotalMTOfZ(:,1,i));
            title(figname);xlabel('z (mm)');ylabel('Total MT');
            figure;figname = sprintf('Reflected Dynamic MT of Z, X = %5.3f mm, Y = %5.3f mm',results{di}.ReflectedDynamicMTOfXAndYAndSubregionHist.X_Midpoints(i),...
                results{di}.ReflectedDynamicMTOfXAndYAndSubregionHist.Y_Midpoints(ycenter));
            plot(results{di}.ReflectedDynamicMTOfXAndYAndSubregionHist.Z_Midpoints,results{di}.ReflectedDynamicMTOfXAndYAndSubregionHist.DynamicMTOfZ(:,1,i));
            title(figname);xlabel('z (mm)');ylabel('Dynamic MT');
        end
        figure;figname='Reflected Dynamic MT Of X and Y: Subregion Collisions';
        plot(results{di}.ReflectedDynamicMTOfXAndYAndSubregionHist.SubregionIndices, results{di}.ReflectedDynamicMTOfXAndYAndSubregionHist.SubregionCollisions(1,:),...
             results{di}.ReflectedDynamicMTOfXAndYAndSubregionHist.SubregionIndices, results{di}.ReflectedDynamicMTOfXAndYAndSubregionHist.SubregionCollisions(2,:));
        title(figname);xlabel('tissue region index');ylabel('Collisions');legend('static','dynamic');
    end
    if isfield(results{di}, 'ReflectedDynamicMTOfFxAndSubregionHist') && show.ReflectedDynamicMTOfFxAndSubregionHist
        numFxs = length(results{di}.ReflectedDynamicMTOfFxAndSubregionHist.Fx);
        figname = sprintf('log10(%s)',results{di}.ReflectedDynamicMTOfFxAndSubregionHist.Name); 
        figure; 
        imagesc(results{di}.ReflectedDynamicMTOfFxAndSubregionHist.Fx_Midpoints, results{di}.ReflectedDynamicMTOfFxAndSubregionHist.MTBins_Midpoints, ...
            log10(abs(results{di}.ReflectedDynamicMTOfFxAndSubregionHist.Mean)));       
        colorbar; title(figname); xlabel('Fx [/mm]'); ylabel('Dynamic MT'); set(gcf,'Name', figname);colormap(jet);
        color=char('r-','g-','b-','c-','m-','r:','g:','b:','c:','m:');
        % note results array has dimensions [numFractionalMTBins,numMTBins, numFxs] due to column major json reading
        for i=1:10:numFxs
            %figure; plot(results{di}.ReflectedDynamicMTOfFxAndSubregionHist.MTBins_Midpoints,results{di}.ReflectedDynamicMTOfFxAndSubregionHist.Mean(i,:)); % debug plots
            figure;figname = sprintf('Reflected Fractional Dynamic MT, Fx = %5.3f mm',results{di}.ReflectedDynamicMTOfFxAndSubregionHist.Fx_Midpoints(i));
            MT=results{di}.ReflectedDynamicMTOfFxAndSubregionHist.MTBins_Midpoints;
            layerfrac=squeeze(abs(results{di}.ReflectedDynamicMTOfFxAndSubregionHist.FractionalMT(:,:,i)));
            bar(MT,layerfrac','stacked'); title(figname);xlabel('Dynamic MT'),ylabel('photon weight');
%           stack=zeros(size(results{di}.ReflectedDynamicMTOfFxAndSubregionHist.FractionalMT(1,j,:,i)));
%             for k=1:size(results{di}.ReflectedDynamicMTOfFxAndSubregionHist.FractionalMT,1)                
%                 %stack=stack+results{di}.ReflectedDynamicMTOfFxAndSubregionHist.FractionalMT(i,:,j,k);
%                 stack=stack+results{di}.ReflectedDynamicMTOfFxAndSubregionHist.FractionalMT(k,j,:,i);
%                 semilogy(X,squeeze(stack),color(k,:),'LineWidth',3);axis([0 max(X) 1e-7 1]);title(figname);xlabel('MT'),ylabel('stacked log10(photon weight)'); hold on;
%             end
            % variable size legend based on layerfrac size
            numfracs=size(layerfrac,1);
            ar{1}='=0';ar{numfracs}='=1';
            for k=2:numfracs-1
                ar{k}=sprintf('[%3.2f-%3.2f]',(1.0/(numfracs-2))*(k-2),(1.0/(numfracs-2))*(k-1));
            end
            legend(ar);
            figure;figname = sprintf('Reflected Total MT of Z, Fx = %5.3f mm',results{di}.ReflectedDynamicMTOfFxAndSubregionHist.Fx_Midpoints(i));
            errorbar(results{di}.ReflectedDynamicMTOfFxAndSubregionHist.Z_Midpoints,abs(results{di}.ReflectedDynamicMTOfFxAndSubregionHist.TotalMTOfZ(:,i)),...
                abs(results{di}.ReflectedDynamicMTOfFxAndSubregionHist.TotalMTOfZStdev(:,i)));
            title(figname);xlabel('z (mm)');ylabel('Total MT');
            figure;figname = sprintf('Reflected Dynamic MT of Z, Fx = %5.3f mm',results{di}.ReflectedDynamicMTOfFxAndSubregionHist.Fx_Midpoints(i));
            errorbar(results{di}.ReflectedDynamicMTOfFxAndSubregionHist.Z_Midpoints,abs(results{di}.ReflectedDynamicMTOfFxAndSubregionHist.DynamicMTOfZ(:,i)),...
                abs(results{di}.ReflectedDynamicMTOfFxAndSubregionHist.DynamicMTOfZStdev(:,i)));
            title(figname);xlabel('z (mm)');ylabel('Dynamic MT');
        end
        figure;figname='Reflected Dynamic MT Of Fx: Subregion Collisions';
        plot(results{di}.ReflectedDynamicMTOfFxAndSubregionHist.SubregionIndices, results{di}.ReflectedDynamicMTOfFxAndSubregionHist.SubregionCollisions(1,:),...
             results{di}.ReflectedDynamicMTOfFxAndSubregionHist.SubregionIndices, results{di}.ReflectedDynamicMTOfFxAndSubregionHist.SubregionCollisions(2,:));
        title(figname);xlabel('tissue region index');ylabel('Collisions');legend('static','dynamic');
    end
    if isfield(results{di}, 'TransmittedDynamicMTOfRhoAndSubregionHist') && show.TransmittedDynamicMTOfRhoAndSubregionHist
        numrhos = length(results{di}.TransmittedDynamicMTOfRhoAndSubregionHist.Rho) - 1;
        figname = sprintf('log10(%s)',results{di}.TransmittedDynamicMTOfRhoAndSubregionHist.Name); 
        figure; imagesc(results{di}.TransmittedDynamicMTOfRhoAndSubregionHist.Rho_Midpoints, results{di}.TransmittedDynamicMTOfRhoAndSubregionHist.MTBins_Midpoints, log10(results{di}.TransmittedDynamicMTOfRhoAndSubregionHist.Mean));...        
           colorbar; title(figname); xlabel('\rho [mm]'); ylabel('Dynamic MT'); set(gcf,'Name', figname);
        color=char('r-','g-','b-','c-','m-','r:','g:','b:','c:','m:');
        % note results array has dimensions [numFractionalMTBins,numMTBins, numRhos] due to column major json reading
        for i=1:20:41 % customized, general form: i=1:numrhos
            %figure; plot(results{di}.TransmittedDynamicMTOfRhoAndSubregionHist.MTBins_Midpoints,results{di}.TransmittedDynamicMTOfRhoAndSubregionHist.Mean(i,:)); % debug plots
            figure;figname = sprintf('Transmitted Fractional Dynamic MT, Rho = %5.3f mm',results{di}.TransmittedDynamicMTOfRhoAndSubregionHist.Rho_Midpoints(i));
            MT=results{di}.TransmittedDynamicMTOfRhoAndSubregionHist.MTBins_Midpoints;
            layerfrac=squeeze(results{di}.TransmittedDynamicMTOfRhoAndSubregionHist.FractionalMT(:,:,i));
            bar(MT,layerfrac','stacked'); title(figname);xlabel('Dynamic MT'),ylabel('photon weight');
%           stack=zeros(size(results{di}.TransmittedDynamicMTOfRhoAndSubregionHist.FractionalMT(1,j,:,i)));
%             for k=1:size(results{di}.TransmittedDynamicMTOfRhoAndSubregionHist.FractionalMT,1)                
%                 %stack=stack+results{di}.TransmittedDynamicMTOfRhoAndSubregionHist.FractionalMT(i,:,j,k);
%                 stack=stack+results{di}.TransmittedDynamicMTOfRhoAndSubregionHist.FractionalMT(k,j,:,i);
%                 semilogy(X,squeeze(stack),color(k,:),'LineWidth',3);axis([0 max(X) 1e-7 1]);title(figname);xlabel('DynamicMT'),ylabel('stacked log10(photon weight)'); hold on;
%             end
            % variable size legend based on layerfrac size
            numfracs=size(layerfrac,1);
            ar{1}='=0';ar{numfracs}='=1';
            for k=2:numfracs-1
                ar{k}=sprintf('[%3.2f-%3.2f]',(1.0/(numfracs-2))*(k-2),(1.0/(numfracs-2))*(k-1));
            end
            legend(ar); 
            figure;figname = sprintf('Transmitted Total MT of Z, Rho = %5.3f mm',results{di}.TransmittedDynamicMTOfRhoAndSubregionHist.Rho_Midpoints(i));      
            plot(results{di}.TransmittedDynamicMTOfRhoAndSubregionHist.Z_Midpoints,results{di}.TransmittedDynamicMTOfRhoAndSubregionHist.TotalMTOfZ(:,i));
            title(figname);xlabel('z (mm)');ylabel('Total MT');
            figure;figname = sprintf('Transmitted Dynamic MT of Z, Rho = %5.3f mm',results{di}.TransmittedDynamicMTOfRhoAndSubregionHist.Rho_Midpoints(i));
            plot(results{di}.TransmittedDynamicMTOfRhoAndSubregionHist.Z_Midpoints,results{di}.TransmittedDynamicMTOfRhoAndSubregionHist.DynamicMTOfZ(:,i));
            title(figname);xlabel('z (mm)');ylabel('Dynamic MT');
        end
        figure;figname='Transmitted Dynamic MT Of Rho: Subregion Collisions';
        plot(results{di}.TransmittedDynamicMTOfRhoAndSubregionHist.SubregionIndices, results{di}.TransmittedDynamicMTOfRhoAndSubregionHist.SubregionCollisions(1,:),...
             results{di}.TransmittedDynamicMTOfRhoAndSubregionHist.SubregionIndices, results{di}.TransmittedDynamicMTOfRhoAndSubregionHist.SubregionCollisions(2,:));
        title(figname);xlabel('tissue region index');ylabel('Collisions');legend('static','dynamic');
    end
    if isfield(results{di}, 'TransmittedDynamicMTOfXAndYAndSubregionHist') && show.TransmittedDynamicMTOfXAndYAndSubregionHist
        numxs = length(results{di}.TransmittedDynamicMTOfXAndYAndSubregionHist.X) - 1;
        numys = length(results{di}.TransmittedDynamicMTOfXAndYAndSubregionHist.Y) - 1;
        figname = sprintf('log10(%s) at y=0',results{di}.TransmittedDynamicMTOfXAndYAndSubregionHist.Name); 
        % plot results summed over y indices
        figure; imagesc(results{di}.TransmittedDynamicMTOfXAndYAndSubregionHist.X_Midpoints, results{di}.TransmittedDynamicMTOfXAndYAndSubregionHist.MTBins_Midpoints, log10(squeeze(sum(results{di}.TransmittedDynamicMTOfXAndYAndSubregionHist.Mean,2))));...        
           colorbar; title(figname); xlabel('x [mm]'); ylabel('Dynamic MT'); set(gcf,'Name', figname);
        color=char('r-','g-','b-','c-','m-','r:','g:','b:','c:','m:');
        % note results array has dimensions [numFractionalMTBins,numMTBins,numYs,numXs] due to column major json reading
        xcenter=floor(numxs/2);
        ycenter=floor(numys/2);
        for i=xcenter:xcenter+1 % customized, general form: i=1:numxs
            %figure; plot(results{di}.TransmittedDynamicMTOfXAndYAndSubregionHist.MTBins_Midpoints,results{di}.TransmittedDynamicMTOfXAndYAndSubregionHist.Mean(i,1,:)); % debug plots
            figure;figname = sprintf('Transmitted Fractional Dynamic MT, X = %5.3f mm, Y = %5.3f mm',results{di}.TransmittedDynamicMTOfXAndYAndSubregionHist.X_Midpoints(i),...
                results{di}.TransmittedDynamicMTOfXAndYAndSubregionHist.Y_Midpoints(ycenter));
            MT=results{di}.TransmittedDynamicMTOfXAndYAndSubregionHist.MTBins_Midpoints;
            layerfrac=squeeze(results{di}.TransmittedDynamicMTOfXAndYAndSubregionHist.FractionalMT(:,:,ycenter,i));
            bar(MT,layerfrac','stacked'); title(figname);xlabel('Dynamic MT'),ylabel('photon weight');
            % variable size legend based on layerfrac size
            numfracs=size(layerfrac,1);
            ar{1}='=0';ar{numfracs}='=1';
            for k=2:numfracs-1
                ar{k}=sprintf('[%3.2f-%3.2f]',(1.0/(numfracs-2))*(k-2),(1.0/(numfracs-2))*(k-1));
            end
            legend(ar); 
            figure;figname = sprintf('Transmitted Total MT of Z, X = %5.3f mm, Y = %5.3f mm',results{di}.TransmittedDynamicMTOfXAndYAndSubregionHist.X_Midpoints(i),...
                results{di}.TransmittedDynamicMTOfXAndYAndSubregionHist.Y_Midpoints(ycenter));
            plot(results{di}.TransmittedDynamicMTOfXAndYAndSubregionHist.Z_Midpoints,results{di}.TransmittedDynamicMTOfXAndYAndSubregionHist.TotalMTOfZ(:,ycenter,i));
            title(figname);xlabel('z (mm)');ylabel('Total MT');
            figure;figname = sprintf('Transmitted Dynamic MT of Z, X = %5.3f mm, Y = %5.3f mm',results{di}.TransmittedDynamicMTOfXAndYAndSubregionHist.X_Midpoints(i),...
                results{di}.TransmittedDynamicMTOfXAndYAndSubregionHist.Y_Midpoints(ycenter));
            plot(results{di}.TransmittedDynamicMTOfXAndYAndSubregionHist.Z_Midpoints,results{di}.TransmittedDynamicMTOfXAndYAndSubregionHist.DynamicMTOfZ(:,ycenter,i));
            title(figname);xlabel('z (mm)');ylabel('Dynamic MT');
        end
        figure;figname='Transmitted Dynamic MT Of X and Y: Subregion Collisions';
        plot(results{di}.TransmittedDynamicMTOfXAndYAndSubregionHist.SubregionIndices, results{di}.TransmittedDynamicMTOfXAndYAndSubregionHist.SubregionCollisions(1,:),...
             results{di}.TransmittedDynamicMTOfXAndYAndSubregionHist.SubregionIndices, results{di}.TransmittedDynamicMTOfXAndYAndSubregionHist.SubregionCollisions(2,:));
        title(figname);xlabel('tissue region index');ylabel('Collisions');legend('static','dynamic');
    end   
    if isfield(results{di}, 'TransmittedDynamicMTOfFxAndSubregionHist') && show.TransmittedDynamicMTOfFxAndSubregionHist
        numFxs = length(results{di}.TransmittedDynamicMTOfFxAndSubregionHist.Fx);
        figname = sprintf('log10(%s)',results{di}.TransmittedDynamicMTOfFxAndSubregionHist.Name); 
        figure; 
        imagesc(results{di}.TransmittedDynamicMTOfFxAndSubregionHist.Fx_Midpoints, results{di}.TransmittedDynamicMTOfFxAndSubregionHist.MTBins_Midpoints,...
            log10(abs(results{di}.TransmittedDynamicMTOfFxAndSubregionHist.Mean)));...        
        colorbar; title(figname); xlabel('Fx [/mm]'); ylabel('Dynamic MT'); set(gcf,'Name', figname);colormap(jet);
        color=char('r-','g-','b-','c-','m-','r:','g:','b:','c:','m:');
        % note results array has dimensions [numFractionalMTBins,numMTBins, numFxs] due to column major json reading
        for i=1:10:numFxs
            %figure; plot(results{di}.TransmittedDynamicMTOfFxAndSubregionHist.MTBins_Midpoints,results{di}.TransmittedDynamicMTOfFxAndSubregionHist.Mean(i,:)); % debug plots
            figure;figname = sprintf('Transmitted Fractional Dynamic MT, Fx = %5.3f mm',results{di}.TransmittedDynamicMTOfFxAndSubregionHist.Fx_Midpoints(i));
            MT=results{di}.TransmittedDynamicMTOfFxAndSubregionHist.MTBins_Midpoints;
            layerfrac=squeeze(abs(results{di}.TransmittedDynamicMTOfFxAndSubregionHist.FractionalMT(:,:,i)));
            bar(MT,layerfrac','stacked'); title(figname);xlabel('Dynamic MT'),ylabel('photon weight');
%           stack=zeros(size(results{di}.TransmittedDynamicMTOfFxAndSubregionHist.FractionalMT(1,j,:,i)));
%             for k=1:size(results{di}.TransmittedDynamicMTOfFxAndSubregionHist.FractionalMT,1)                
%                 %stack=stack+results{di}.TransmittedDynamicMTOfFxAndSubregionHist.FractionalMT(i,:,j,k);
%                 stack=stack+results{di}.TransmittedDynamicMTOfFxAndSubregionHist.FractionalMT(k,j,:,i);
%                 semilogy(X,squeeze(stack),color(k,:),'LineWidth',3);axis([0 max(X) 1e-7 1]);title(figname);xlabel('MT'),ylabel('stacked log10(photon weight)'); hold on;
%             end
            % variable size legend based on layerfrac size
            numfracs=size(layerfrac,1);
            ar{1}='=0';ar{numfracs}='=1';
            for k=2:numfracs-1
                ar{k}=sprintf('[%3.2f-%3.2f]',(1.0/(numfracs-2))*(k-2),(1.0/(numfracs-2))*(k-1));
            end
            legend(ar);
            figure;figname = sprintf('Transmitted Total MT of Z, Fx = %5.3f mm',results{di}.TransmittedDynamicMTOfFxAndSubregionHist.Fx_Midpoints(i));
            errorbar(results{di}.TransmittedDynamicMTOfFxAndSubregionHist.Z_Midpoints,abs(results{di}.TransmittedDynamicMTOfFxAndSubregionHist.TotalMTOfZ(:,i)),...
                abs(results{di}.TransmittedDynamicMTOfFxAndSubregionHist.TotalMTOfZStdev(:,i)));
            title(figname);xlabel('z (mm)');ylabel('Total MT');
            figure;figname = sprintf('Transmitted Dynamic MT of Z, Fx = %5.3f mm',results{di}.TransmittedDynamicMTOfFxAndSubregionHist.Fx_Midpoints(i));
            errorbar(results{di}.TransmittedDynamicMTOfFxAndSubregionHist.Z_Midpoints,results{di}.TransmittedDynamicMTOfFxAndSubregionHist.DynamicMTOfZ(:,i),...
                results{di}.TransmittedDynamicMTOfFxAndSubregionHist.DynamicMTOfZStdev(:,i));
            title(figname);xlabel('z (mm)');ylabel('Dynamic MT');
        end
        figure;figname='Transmitted Dynamic MT Of Fx: Subregion Collisions';
        plot(results{di}.TransmittedDynamicMTOfFxAndSubregionHist.SubregionIndices, results{di}.TransmittedDynamicMTOfFxAndSubregionHist.SubregionCollisions(1,:),...
             results{di}.TransmittedDynamicMTOfFxAndSubregionHist.SubregionIndices, results{di}.TransmittedDynamicMTOfFxAndSubregionHist.SubregionCollisions(2,:));
        title(figname);xlabel('tissue region index');ylabel('Collisions');legend('static','dynamic');
    end    
    if isfield(results{di}, 'ReflectedTimeOfRhoAndSubregionHist') && show.ReflectedTimeOfRhoAndSubregionHist
        numtissueregions = length(results{di}.ReflectedTimeOfRhoAndSubregionHist.SubregionIndices);
        for i=1:numtissueregions
            figname = sprintf('log10(%s) Region Index %d',results{di}.ReflectedTimeOfRhoAndSubregionHist.Name, i-1); 
            figure; imagesc(results{di}.ReflectedTimeOfRhoAndSubregionHist.Rho_Midpoints, results{di}.ReflectedTimeOfRhoAndSubregionHist.Time_Midpoints, log10(squeeze(results{di}.ReflectedTimeOfRhoAndSubregionHist.Mean(:,i,:)')));       
               colorbar; caxis([-15 0]);title(figname); set(gcf,'Name', figname); ylabel('time [ns]'); xlabel('\rho [mm]');
        end
        figname = sprintf('%s Fractional Time',results{di}.ReflectedTimeOfRhoAndSubregionHist.Name); 
        figure; imagesc(results{di}.ReflectedTimeOfRhoAndSubregionHist.Rho_Midpoints, results{di}.ReflectedTimeOfRhoAndSubregionHist.SubregionIndices-1, results{di}.ReflectedTimeOfRhoAndSubregionHist.FractionalTime');       
               colorbar; title(figname); set(gcf,'Name', figname); ylabel('subregion index'); xlabel('\rho [mm]')
        disp(['Time in Subregion captured by ReflectedTimeOfRhoAndSubregionHist detector: ' num2str(sum(results{di}.ReflectedTimeOfRhoAndSubregionHist.Mean(:)))]);
    end
    if isfield(results{di}, 'pMCROfRho') && show.pMCROfRho
        figname = sprintf('log10(%s)',results{di}.pMCROfRho.Name); figure; plot(results{di}.pMCROfRho.Rho_Midpoints, log10(results{di}.pMCROfRho.Mean)); title(figname); set(gcf,'Name', figname); xlabel('\rho [mm]'); ylabel('pMC R(\rho) [mm^-^2]');
        disp(['Total reflectance captured by pMCROfRho detector: ' num2str(sum(results{di}.pMCROfRho.Mean(:)))]);
    end
    if isfield(results{di}, 'pMCROfRhoAndTime') && show.pMCROfRhoAndTime
        figname = sprintf('log10(%s)',results{di}.pMCROfRhoAndTime.Name); figure; imagesc(results{di}.pMCROfRhoAndTime.Rho_Midpoints, results{di}.pMCROfRhoAndTime.Time_Midpoints,log10(results{di}.pMCROfRhoAndTime.Mean)); colorbar; title(figname); set(gcf,'Name', figname);ylabel('time [ns]'); xlabel('\rho [mm]');
        disp(['Total reflectance captured by pMCROfRhoAndTime detector: ' num2str(sum(results{di}.pMCROfRhoAndTime.Mean(:)))]);
    end       
    if isfield(results{di}, 'pMCROfXAndY') && show.pMCROfXAndY
        figname = sprintf('log10(%s)',results{di}.pMCROfXAndY.Name); figure; imagesc(results{di}.pMCROfXAndY.X_Midpoints, results{di}.pMCROfXAndY.Y_Midpoints,log10(results{di}.pMCROfXAndY.Mean)); colorbar; title(figname); set(gcf,'Name', figname);ylabel('y [mm]'); xlabel('x [mm]');
        disp(['Total reflectance captured by pMCROfXAndY detector: ' num2str(sum(results{di}.pMCROfXAndY.Mean(:)))]);
    end
    if isfield(results{di}, 'pMCROfFx') && show.pMCROfFx
        figname = sprintf('%s - Amplitude',results{di}.pMCROfFx.Name);figure;plot(results{di}.pMCROfFx.Fx_Midpoints, abs(results{di}.pMCROfFx.Mean));title(figname);set(gcf,'Name', figname);xlabel('f_x [/mm]');ylabel('R(f_x) [unitless]');
        Fxdelta = results{di}.pMCROfFx.Fx(2)-results{di}.pMCROfFx.Fx(1);
        Fxnorm = 2 * pi * (results{di}.pMCROfFx.Fx_Midpoints * Fxdelta);
        disp(['Total reflectance captured by ROfFx detector: ' num2str(sum(results{di}.pMCROfFx.Mean.*Fxnorm'))]);
     end
  end
>>>>>>> da9f2f8d
end<|MERGE_RESOLUTION|>--- conflicted
+++ resolved
@@ -1,1701 +1,852 @@
-<<<<<<< HEAD
-% script for loading Monte Carlo results
-clear variables;
-dbstop if error;
-slash = filesep;  % get correct path delimiter for platform
-
-% script to parse results from MC simulation
-% addpath([cd slash 'xml_toolbox']);
-addpath([cd slash 'jsonlab']);
-
-% names of individual MC simulations
-datanames = { 'one_layer_all_detectors' };
-% datanames = { 'results_mua0.1musp1.0' 'results_mua0.1musp1.1' }; %...etc
-
-% outdir = 'C:\Projects\vts\src\Vts.MonteCarlo.CommandLineApplication\bin\Release';
-outdir = '.';
-
-show.SurfaceFiber =             1;
-show.RDiffuse =                 1;
-show.ROfRho =                   1;
-show.ROfAngle =                 1;
-show.ROfXAndY =                 1;
-show.ROfRhoAndTime =            1;
-show.ROfRhoAndMaxDepth =        1;
-show.ROfRhoAndAngle =           1;
-show.ROfRhoAndOmega =           1;
-show.ROfFx =                    1;
-show.ROfFxAndTime =             1;
-show.ROfFxAndAngle =            1;
-show.RSpecular =                1;
-show.TDiffuse =                 1;
-show.TOfRho =                   1;
-show.TOfRhoAndAngle =           1;
-show.TOfAngle =                 1;
-show.TOfXAndY =                 1;
-show.TOfFx =					1;
-show.ATotal =                   1;
-show.AOfRhoAndZ =               1;
-show.AOfXAndYAndZ = 			1;
-show.ATotalBoundingVolume =     1;
-show.FluenceOfRhoAndZ =         1;
-show.FluenceOfRhoAndZAndTime =  1;
-show.FluenceOfRhoAndZAndOmega = 1;
-show.FluenceOfXAndYAndZ =       1;
-show.FluenceOfXAndYAndZAndTime =  1;
-show.FluenceOfXAndYAndZAndOmega =  1;
-show.FluenceOfXAndYAndZAndStartingXAndY = 1;
-show.FluenceOfFxAndZ =          1;
-show.RadianceOfRhoAndZAndAngle = 1;
-show.RadianceOfFxAndZAndAngle = 1;
-show.RadianceOfXAndYAndZAndThetaAndPhi = 1;
-show.pMCROfRho =                1;
-show.pMCROfRhoAndTime =         1;
-show.pMCROfRhoAndMaxDepth =     1;
-show.pMCROfXAndY =              1; 
-show.pMCROfFx =                 1;
-show.ReflectedMTOfRhoAndSubregionHist = 1;
-show.ReflectedMTOfXAndYAndSubregionHist = 1;
-show.TransmittedMTOfRhoAndSubregionHist = 1;
-show.TransmittedMTOfXAndYAndSubregionHist = 1;
-show.ReflectedDynamicMTOfRhoAndSubregionHist = 1;
-show.ReflectedDynamicMTOfXAndYAndSubregionHist = 1;
-show.ReflectedDynamicMTOfFxAndSubregionHist = 1;
-show.TransmittedDynamicMTOfRhoAndSubregionHist = 1;
-show.TransmittedDynamicMTOfXAndYAndSubregionHist = 1;
-show.TransmittedDynamicMTOfFxAndSubregionHist = 1;
-show.ReflectedTimeOfRhoAndSubregionHist = 1;
-
-for mci = 1:length(datanames)
-  dataname = datanames{mci};
-  results = loadMCResults(outdir, dataname);  
-  for di = 1:size(results, 2)
-      
-    if isfield(results{di}, 'SurfaceFiber') && show.SurfaceFiber
-        disp(['Total reflectance captured by SurfaceFiber detector: ' num2str(results{di}.SurfaceFiber.Mean)]);
-        disp(['Standard Deviation captured by SurfaceFiber detector: ' num2str(results{di}.SurfaceFiber.Stdev)]);
-        disp(['+/- 3sigma by SurfaceFiber detector: ' ...
-            num2str(results{di}.SurfaceFiber.Mean - 3 * results{di}.SurfaceFiber.Stdev) ' - ' ...
-            num2str(results{di}.SurfaceFiber.Mean + 3 * results{di}.SurfaceFiber.Stdev)]);
-    end
-    
-    if isfield(results{di}, 'RDiffuse') && show.RDiffuse
-        disp(['Total reflectance captured by RDiffuse detector: ' num2str(results{di}.RDiffuse.Mean)]);
-    end
-    
-    if isfield(results{di}, 'RSpecular') && show.RSpecular
-        disp(['Total reflectance captured by RSpecular detector: ' num2str(results{di}.RSpecular.Mean)]);
-    end
-    
-    if isfield(results{di}, 'ROfRho') && show.ROfRho
-        figname = sprintf('log10(%s)',results{di}.ROfRho.Name); figure; plot(results{di}.ROfRho.Rho_Midpoints, log10(results{di}.ROfRho.Mean)); title(figname); set(gcf,'Name', figname); xlabel('\rho [mm]'); ylabel('R(\rho) [mm^-^2]');
-        rhodelta = results{di}.ROfRho.Rho(2)-results{di}.ROfRho.Rho(1);
-        rhonorm = 2 * pi * results{di}.ROfRho.Rho_Midpoints * rhodelta;
-        disp(['Total reflectance captured by ROfRho detector: ' num2str(sum(results{di}.ROfRho.Mean.*rhonorm'))]);
-    end
-
-    if isfield(results{di}, 'ROfAngle') && show.ROfAngle
-        figname = sprintf('log10(%s)',results{di}.ROfAngle.Name); figure; plot(results{di}.ROfAngle.Angle_Midpoints, log10(results{di}.ROfAngle.Mean)); title(figname); set(gcf,'Name', figname); xlabel('\angle [rad]'); ylabel('R(angle) [rad^-^1]');
-        angledelta = results{di}.ROfAngle.Angle(2)-results{di}.ROfAngle.Angle(1);
-        anglenorm = 2 * pi * sin(results{di}.ROfAngle.Angle_Midpoints) * angledelta;
-        disp(['Total reflectance captured by ROfAngle detector: ' num2str(sum(results{di}.ROfAngle.Mean.*anglenorm'))]);
-    end
-
-    if isfield(results{di}, 'ROfXAndY') && show.ROfXAndY
-        figname = sprintf('log10(%s)',results{di}.ROfXAndY.Name); figure; imagesc(results{di}.ROfXAndY.Y_Midpoints, results{di}.ROfXAndY.X_Midpoints, log10(results{di}.ROfXAndY.Mean)); colorbar; title(figname); set(gcf,'Name', figname); ylabel('Y [mm]'); xlabel('X [mm]');
-        xynorm = (results{di}.ROfXAndY.X(2)-results{di}.ROfXAndY.X(1))*(results{di}.ROfXAndY.Y(2)-results{di}.ROfXAndY.Y(1));
-        disp(['Total reflectance captured by ROfXAndY detector: ' num2str(sum(results{di}.ROfXAndY.Mean(:)*xynorm))]);
-        % determine range of x, y midpoints that have non-zero data
-        [r,c]=find(results{di}.ROfXAndY.Mean);
-        disp(sprintf('ROfXAndY: x non-zero span [%d %d]',min(r),max(r))); disp(sprintf('ROfXAndY: y non-zero span [%d %d]',min(c),max(c)));
-    end
-
-    if isfield(results{di}, 'ROfRhoAndTime') && show.ROfRhoAndTime
-        numtimes = length(results{di}.ROfRhoAndTime.Time)-1;
-        figname = sprintf('log10(%s)',results{di}.ROfRhoAndTime.Name); figure; imagesc(results{di}.ROfRhoAndTime.Rho_Midpoints, results{di}.ROfRhoAndTime.Time_Midpoints,log10(results{di}.ROfRhoAndTime.Mean)); colorbar; title(figname); set(gcf,'Name', figname); ylabel('time [ns]'); xlabel('\rho [mm]');
-        rhodelta = results{di}.ROfRhoAndTime.Rho(2)-results{di}.ROfRhoAndTime.Rho(1);
-        timedelta = results{di}.ROfRhoAndTime.Time(2)-results{di}.ROfRhoAndTime.Time(1);
-        rhonorm = 2 * pi * results{di}.ROfRhoAndTime.Rho_Midpoints * rhodelta;
-        disp(['Total reflectance captured by ROfRhoAndTime detector: ' num2str(sum(sum(timedelta*results{di}.ROfRhoAndTime.Mean.*repmat(rhonorm,[numtimes,1]))))]);
-    end
-
-    if isfield(results{di}, 'ROfRhoAndMaxDepth') && show.ROfRhoAndMaxDepth
-        numrhos = length(results{di}.ROfRhoAndMaxDepth.Rho)-1;
-        numdepths = length(results{di}.ROfRhoAndMaxDepth.MaxDepth)-1;
-        figname = sprintf('log10(%s)',results{di}.ROfRhoAndMaxDepth.Name); figure; imagesc(results{di}.ROfRhoAndMaxDepth.Rho_Midpoints, results{di}.ROfRhoAndMaxDepth.MaxDepth_Midpoints,log10(results{di}.ROfRhoAndMaxDepth.Mean)); colorbar; title(figname); set(gcf,'Name', figname); ylabel('max depths [mm]'); xlabel('\rho [mm]');
-        rhodelta = results{di}.ROfRhoAndMaxDepth.Rho(2)-results{di}.ROfRhoAndMaxDepth.Rho(1);
-        depthdelta = results{di}.ROfRhoAndMaxDepth.MaxDepth(2)-results{di}.ROfRhoAndMaxDepth.MaxDepth(1);
-        rhonorm = 2 * pi * results{di}.ROfRhoAndMaxDepth.Rho_Midpoints * rhodelta;
-        % plot distribution for select rhow
-        figname = 'Max Depth Distribution';figure;
-        k=1; % index for legend
-        for i=1:10:numrhos % do every 10 rhos
-            plot(results{di}.ROfRhoAndMaxDepth.MaxDepth_Midpoints,results{di}.ROfRhoAndMaxDepth.Mean(:,i));
-            br{k}=sprintf('rho=%s',results{di}.ROfRhoAndMaxDepth.Rho_Midpoints(i));
-            hold on;
-            k=k+1;
-        end
-        legend(br);
-        title(figname);xlabel('z [mm]');ylabel('max depth');
-        disp(['Total reflectance captured by ROfRhoAndMaxDepth detector: ' num2str(sum(sum(results{di}.ROfRhoAndMaxDepth.Mean.*repmat(rhonorm,[numdepths,1]))))]);
-    end
-    
-    if isfield(results{di}, 'ROfRhoAndAngle') && show.ROfRhoAndAngle        
-        figname = sprintf('log10(%s)',results{di}.ROfRhoAndAngle.Name); figure; imagesc(results{di}.ROfRhoAndAngle.Rho_Midpoints, results{di}.ROfRhoAndAngle.Angle_Midpoints, log10(results{di}.ROfRhoAndAngle.Mean)); colorbar; title(figname); set(gcf,'Name', figname);ylabel('\angle [rad]'); xlabel('\rho [mm]'); 
-        rhodelta = results{di}.ROfRhoAndAngle.Rho(2)-results{di}.ROfRhoAndAngle.Rho(1);
-        angledelta = results{di}.ROfRhoAndAngle.Angle(2)-results{di}.ROfRhoAndAngle.Angle(1);
-        rhonorm = 2 * pi * results{di}.ROfRhoAndAngle.Rho_Midpoints * rhodelta;
-        anglenorm = 2 * pi * sin(results{di}.ROfRhoAndAngle.Angle_Midpoints) * angledelta;
-        disp(['Total reflectance captured by ROfRhoAndAngle detector: ' num2str(sum(sum(results{di}.ROfRhoAndAngle.Mean.*repmat(anglenorm',[1,size(rhonorm,2)]).*repmat(rhonorm,[size(anglenorm,2),1]))))]);
-    end
-
-    if isfield(results{di}, 'ROfRhoAndOmega') && show.ROfRhoAndOmega
-        figname = sprintf('%s - log10(Amplitude)',results{di}.ROfRhoAndOmega.Name); figure; imagesc(results{di}.ROfRhoAndOmega.Rho_Midpoints, results{di}.ROfRhoAndOmega.Omega_Midpoints, log10(results{di}.ROfRhoAndOmega.Amplitude)); colorbar; title(figname); set(gcf,'Name', figname); ylabel('\omega [GHz]'); xlabel('\rho [mm]');
-        figname = sprintf('%s - Phase',results{di}.ROfRhoAndOmega.Name); figure; imagesc(results{di}.ROfRhoAndOmega.Rho_Midpoints, results{di}.ROfRhoAndOmega.Omega_Midpoints, results{di}.ROfRhoAndOmega.Phase); colorbar; title(figname); set(gcf,'Name', figname); ylabel('\omega [GHz]'); xlabel('\rho [mm]');
-        rhodelta = results{di}.ROfRhoAndOmega.Rho(2)-results{di}.ROfRhoAndOmega.Rho(1);
-        rhonorm = 2 * pi * results{di}.ROfRhoAndOmega.Rho_Midpoints * rhodelta;
-        disp(['Total reflectance captured by ROfRhoAndOmega detector: ' num2str(sum(results{di}.ROfRhoAndOmega.Amplitude(1,:).*rhonorm))]);
-    end
-
-    if isfield(results{di}, 'ROfFx') && show.ROfFx
-        figname = sprintf('%s',results{di}.ROfFx.Name); figure; plot(results{di}.ROfFx.Fx_Midpoints, abs(results{di}.ROfFx.Mean)); title(figname); set(gcf,'Name', figname); 
-        xlabel('f_x [/mm]'); ylabel('R(f_x) [unitless]');
-        disp(['Total reflectance captured by ROfFx detector: ' num2str(results{di}.ROfFx.Amplitude(1))]);
-    end
-
-    if isfield(results{di}, 'ROfFxAndTime') && show.ROfFxAndTime
-        figname = sprintf('%s - log10(Amplitude)',results{di}.ROfFxAndTime.Name); 
-        figure; imagesc(results{di}.ROfFxAndTime.Time_Midpoints, results{di}.ROfFxAndTime.Fx_Midpoints, log10(results{di}.ROfFxAndTime.Amplitude')); 
-        title(figname); set(gcf,'Name', figname);colorbar; xlabel('time [ns]'); ylabel('f_x [/mm]');
-        timedelta = results{di}.ROfFxAndTime.Time(2)-results{di}.ROfFxAndTime.Time(1);
-        disp(['Total reflectance captured by ROfFxAndTime detector: ' num2str(sum(timedelta*results{di}.ROfFxAndTime.Amplitude(:,1)))]);
-        end
- 
-    if isfield(results{di}, 'ROfFxAndAngle') && show.ROfFxAndAngle
-        figname = sprintf('%s - log10(Amplitude)',results{di}.ROfFxAndAngle.Name); 
-        figure; imagesc(results{di}.ROfFxAndAngle.Angle_Midpoints, results{di}.ROfFxAndAngle.Fx_Midpoints, log10(results{di}.ROfFxAndAngle.Amplitude')); 
-        title(figname); set(gcf,'Name', figname);colorbar; xlabel('angle [rad]'); ylabel('f_x [/mm]');
-        angledelta = results{di}.ROfFxAndAngle.Angle(2)-results{di}.ROfFxAndAngle.Angle(1);
-        disp(['Total reflectance captured by ROfFxAndAngle detector: ' num2str(sum(angledelta*results{di}.ROfFxAndAngle.Amplitude(:,1)))]);
-    end
-        
-    if isfield(results{di}, 'TDiffuse') && show.TDiffuse
-        disp(['Total transmittance captured by TDiffuse detector: ' num2str(results{di}.TDiffuse.Mean)]);
-    end
-    if isfield(results{di}, 'TOfRho') && show.TOfRho
-         figname = sprintf('log10(%s)',results{di}.TOfRho.Name); figure; plot(results{di}.TOfRho.Rho_Midpoints, log10(results{di}.TOfRho.Mean)); title(figname); set(gcf,'Name', figname); xlabel('\rho [mm]'); ylabel('T(\rho) [mm^-^2]');
-         rhodelta = results{di}.TOfRho.Rho(2)-results{di}.TOfRho.Rho(1);
-         rhonorm = 2 * pi * results{di}.TOfRho.Rho_Midpoints * rhodelta;
-         disp(['Total transmittance captured by TOfRho detector: ' num2str(sum(results{di}.TOfRho.Mean.*rhonorm'))]);
-    end
-    if isfield(results{di}, 'TOfAngle') && show.TOfAngle
-        figname = sprintf('log10(%s)',results{di}.TOfAngle.Name); figure; plot(results{di}.TOfAngle.Angle_Midpoints, log10(results{di}.TOfAngle.Mean)); title(figname); set(gcf,'Name', figname); xlabel('\angle [rad]'); ylabel('T(angle) [rad^-^1]');
-        angledelta = results{di}.TOfAngle.Angle(2)-results{di}.TOfAngle.Angle(1);
-        anglenorm = 2 * pi * sin(results{di}.TOfAngle.Angle_Midpoints) * angledelta;
-        disp(['Total transmittance captured by TOfAngle detector: ' num2str(sum(results{di}.TOfAngle.Mean.*anglenorm'))]);
-    end
-    if isfield(results{di}, 'TOfRhoAndAngle') && show.TOfRhoAndAngle
-        figname = sprintf('log10(%s)',results{di}.TOfRhoAndAngle.Name); figure; imagesc(results{di}.TOfRhoAndAngle.Rho_Midpoints, results{di}.TOfRhoAndAngle.Angle_Midpoints, log10(results{di}.TOfRhoAndAngle.Mean)); colorbar; title(figname); set(gcf,'Name', figname);ylabel('\angle [rad]');xlabel('\rho [mm]');
-        rhodelta = results{di}.TOfRhoAndAngle.Rho(2)-results{di}.TOfRhoAndAngle.Rho(1);
-        angledelta = results{di}.TOfRhoAndAngle.Angle(2)-results{di}.TOfRhoAndAngle.Angle(1);
-        rhonorm = 2 * pi * results{di}.TOfRhoAndAngle.Rho_Midpoints * rhodelta;
-        anglenorm = 2 * pi * sin(results{di}.TOfRhoAndAngle.Angle_Midpoints) * angledelta;
-        disp(['Total transmittance captured by TOfRhoAndAngle detector: ' num2str(sum(sum(results{di}.TOfRhoAndAngle.Mean.*repmat(anglenorm',[1,size(rhonorm,2)]).*repmat(rhonorm,[size(anglenorm,2),1]))))]);
-    end    
-    if isfield(results{di}, 'TOfXAndY') && show.TOfXAndY
-        figname = sprintf('log10(%s)',results{di}.TOfXAndY.Name); figure; imagesc(results{di}.TOfXAndY.Y_Midpoints, results{di}.TOfXAndY.X_Midpoints, log10(results{di}.TOfXAndY.Mean)); colorbar; title(figname); set(gcf,'Name', figname); ylabel('Y [mm]'); xlabel('X [mm]');
-        xynorm = (results{di}.TOfXAndY.X(2)-results{di}.TOfXAndY.X(1))*(results{di}.TOfXAndY.Y(2)-results{di}.TOfXAndY.Y(1));
-        disp(['Total transmittance captured by TOfXAndY detector: ' num2str(sum(results{di}.TOfXAndY.Mean(:)*xynorm))]);
-        % determine range of x, y midpoints that have non-zero data
-        [r,c]=find(results{di}.TOfXAndY.Mean);
-        disp(sprintf('TOfXAndY: x non-zero span [%d %d]',min(r),max(r))); disp(sprintf('TOfXAndY: y non-zero span [%d %d]',min(c),max(c)));
-    end
-    if isfield(results{di}, 'TOfFx') && show.TOfFx
-        figname = sprintf('log10(%s)',results{di}.TOfFx.Name); figure; plot(results{di}.TOfFx.Fx_Midpoints, abs(results{di}.TOfFx.Mean)); title(figname); set(gcf,'Name', figname); 
-        xlabel('f_x [/mm]'); ylabel('T(f_x) [unitless]');
-        disp(['Total transmittance captured by TOfFx detector: ' num2str(results{di}.TOfFx.Amplitude(1))]);
-    end
-    if isfield(results{di}, 'ATotal') && show.ATotal
-        disp(['Total absorption captured by ATotal detector: ' num2str(results{di}.ATotal.Mean)]);
-    end
-    if isfield(results{di}, 'AOfRhoAndZ') && show.AOfRhoAndZ
-        numzs = length(results{di}.AOfRhoAndZ.Z)-1;
-        figname = sprintf('log10(%s)',results{di}.AOfRhoAndZ.Name); figure; imagesc(results{di}.AOfRhoAndZ.Rho_Midpoints, results{di}.AOfRhoAndZ.Z_Midpoints, log10(results{di}.AOfRhoAndZ.Mean)); colorbar; title(figname); set(gcf,'Name', figname);ylabel('z [mm]');xlabel('\rho mm]');
-        rhodelta = results{di}.AOfRhoAndZ.Rho(2)-results{di}.AOfRhoAndZ.Rho(1);
-        zdelta = results{di}.AOfRhoAndZ.Z(2)-results{di}.AOfRhoAndZ.Z(1);
-        rhonorm = 2 * pi * results{di}.AOfRhoAndZ.Rho_Midpoints * rhodelta;
-        disp(['Absorbed energy captured by AOfRhoAndZ detector: ' num2str(sum(sum(zdelta*results{di}.AOfRhoAndZ.Mean.*repmat(rhonorm,[numzs,1]))))]);
-    end
-    if isfield(results{di}, 'AOfXAndYAndZ') && show.AOfXAndYAndZ
-        numY = length(results{di}.AOfXAndYAndZ.Y) - 1;
-        center=floor(numY/2);
-        for i=center+1:center+1  % 1:numY
-            figname = sprintf('log10(%s) y=%5.3f mm',results{di}.AOfXAndYAndZ.Name,results{di}.AOfXAndYAndZ.Y_Midpoints(i)); figure; imagesc(results{di}.AOfXAndYAndZ.X_Midpoints, results{di}.AOfXAndYAndZ.Z_Midpoints, log10(squeeze(results{di}.AOfXAndYAndZ.Mean(:,i,:)))); 
-            colorbar; title(figname); set(gcf,'Name', figname);ylabel('z [mm]'); xlabel('x [mm]');
-            xyznorm = (results{di}.AOfXAndYAndZ.X(2)-results{di}.AOfXAndYAndZ.X(1))*(results{di}.AOfXAndYAndZ.Y(2)-results{di}.AOfXAndYAndZ.Y(1))*(results{di}.AOfXAndYAndZ.Z(2)-results{di}.AOfXAndYAndZ.Z(1));
-            disp(['Absorbed Energy captured by AOfXAndYAndZ detector: ' num2str(sum(results{di}.AOfXAndYAndZ.Mean(:)*xyznorm))]);
-        end
-    end
-    if isfield(results{di}, 'ATotalBoundingVolume') && show.ATotalBoundingVolume
-        disp(['Total absorption captured by ATotalBoundingVolume detector: ' num2str(results{di}.ATotalBoundingVolume.Mean)]);
-    end
-    if isfield(results{di}, 'FluenceOfRhoAndZ') && show.FluenceOfRhoAndZ
-        numzs = length(results{di}.FluenceOfRhoAndZ.Z)-1;
-        figname = sprintf('log10(%s)',results{di}.FluenceOfRhoAndZ.Name); figure; imagesc(results{di}.FluenceOfRhoAndZ.Rho_Midpoints, results{di}.FluenceOfRhoAndZ.Z_Midpoints, log10(results{di}.FluenceOfRhoAndZ.Mean)); colorbar; title(figname); set(gcf,'Name', figname);ylabel('z [mm]'); xlabel('\rho [mm]');colormap(jet);
-        rhodelta = results{di}.FluenceOfRhoAndZ.Rho(2)-results{di}.FluenceOfRhoAndZ.Rho(1);
-        zdelta = results{di}.FluenceOfRhoAndZ.Z(2)-results{di}.FluenceOfRhoAndZ.Z(1);
-        rhonorm = 2 * pi * results{di}.FluenceOfRhoAndZ.Rho_Midpoints * rhodelta;
-        disp(['Fluence captured by FluenceOfRhoAndZ detector: ' num2str(sum(sum(zdelta*results{di}.FluenceOfRhoAndZ.Mean.*repmat(rhonorm,[numzs,1]))))]);
-    end
-    if isfield(results{di}, 'FluenceOfRhoAndZAndTime') && show.FluenceOfRhoAndZAndTime
-        numtimes = length(results{di}.FluenceOfRhoAndZAndTime.Time)-1;
-        numzs = length(results{di}.FluenceOfRhoAndZAndTime.Z)-1;
-        for i=1:10:numtimes % do every 10 time bins
-            figname = sprintf('log10(%s) time=%5.3f ns',results{di}.FluenceOfRhoAndZAndTime.Name,results{di}.FluenceOfRhoAndZAndTime.Time_Midpoints(i)); figure; imagesc(results{di}.FluenceOfRhoAndZAndTime.Rho_Midpoints, results{di}.FluenceOfRhoAndZAndTime.Z_Midpoints, log10(squeeze(results{di}.FluenceOfRhoAndZAndTime.Mean(i,:,:)))); colormap(jet);
-            colorbar; title(figname); set(gcf,'Name', figname);ylabel('z [mm]'); xlabel('\rho [mm]'); 
-        end
-        rhodelta = results{di}.FluenceOfRhoAndZAndTime.Rho(2)-results{di}.FluenceOfRhoAndZAndTime.Rho(1);
-        timedelta = results{di}.FluenceOfRhoAndZAndTime.Time(2)-results{di}.FluenceOfRhoAndZAndTime.Time(1);
-        zdelta = results{di}.FluenceOfRhoAndZAndTime.Z(2)-results{di}.FluenceOfRhoAndZAndTime.Z(1);
-        rhonorm = 2 * pi * results{di}.FluenceOfRhoAndZAndTime.Rho_Midpoints * rhodelta;
-        rhomatrix = repmat(rhonorm',[1,numzs,numtimes]);
-        disp(['Fluence captured by FluenceOfRhoAndZAndTime detector: ' num2str(sum(sum(sum(timedelta*zdelta*results{di}.FluenceOfRhoAndZAndTime.Mean.*permute(rhomatrix,[3,2,1])))))]);
-    end
-    if isfield(results{di}, 'FluenceOfRhoAndZAndOmega') && show.FluenceOfRhoAndZAndOmega
-        numomegas = length(results{di}.FluenceOfRhoAndZAndOmega.Omega);
-        numrhos = length(results{di}.FluenceOfRhoAndZAndOmega.Rho)-1;
-        numzs = length(results{di}.FluenceOfRhoAndZAndOmega.Z)-1;
-        for i=1:10:numomegas % do every 10 omegas
-            figname = sprintf('log10(%s:amplitude) omega=%5.3f GHz',results{di}.FluenceOfRhoAndZAndOmega.Name,results{di}.FluenceOfRhoAndZAndOmega.Omega_Midpoints(i)); 
-            figure; imagesc(results{di}.FluenceOfRhoAndZAndOmega.Rho_Midpoints, results{di}.FluenceOfRhoAndZAndOmega.Z_Midpoints, log10(squeeze(results{di}.FluenceOfRhoAndZAndOmega.Amplitude(i,:,:)))); 
-            colormap(jet);
-            colorbar; title(figname); set(gcf,'Name', figname);ylabel('z [mm]'); xlabel('\rho [mm]'); 
-        end
-        rhodelta = results{di}.FluenceOfRhoAndZAndOmega.Rho(2)-results{di}.FluenceOfRhoAndZAndOmega.Rho(1);
-        zdelta = results{di}.FluenceOfRhoAndZAndOmega.Z(2)-results{di}.FluenceOfRhoAndZAndOmega.Z(1);
-        rhonorm = 2 * pi * results{di}.FluenceOfRhoAndZAndOmega.Rho_Midpoints * rhodelta;
-        rhomatrix = repmat(rhonorm',[1,numzs]); % calculate total fluence at single omega
-        disp(sprintf('Fluence captured by FluenceOfRhoAndZAndOmega detector at omega=%5.3f GHz: %5.3f',...
-            results{di}.FluenceOfRhoAndZAndOmega.Omega_Midpoints(1),sum(sum(zdelta*squeeze(results{di}.FluenceOfRhoAndZAndOmega.Amplitude(1,:,:)).*permute(rhomatrix,[2,1]))))); %#ok<*DSPS>
-    end
-    if isfield(results{di}, 'FluenceOfXAndYAndZ') && show.FluenceOfXAndYAndZ
-        numY = length(results{di}.FluenceOfXAndYAndZ.Y) - 1;
-        center = floor(numY/2);
-        for i=center+1:center+1 % 1:numY
-            figname = sprintf('log10(%s) y=%5.3f mm',results{di}.FluenceOfXAndYAndZ.Name,results{di}.FluenceOfXAndYAndZ.Y_Midpoints(i)); figure; imagesc(results{di}.FluenceOfXAndYAndZ.X_Midpoints, results{di}.FluenceOfXAndYAndZ.Z_Midpoints, log10(squeeze(results{di}.FluenceOfXAndYAndZ.Mean(:,i,:)))); colormap(jet);
-            colorbar; title(figname); set(gcf,'Name', figname);ylabel('z [mm]'); xlabel('x [mm]');
-            xyznorm = (results{di}.FluenceOfXAndYAndZ.X(2)-results{di}.FluenceOfXAndYAndZ.X(1))*(results{di}.FluenceOfXAndYAndZ.Y(2)-results{di}.FluenceOfXAndYAndZ.Y(1))*(results{di}.FluenceOfXAndYAndZ.Z(2)-results{di}.FluenceOfXAndYAndZ.Z(1));
-            disp(['Fluence captured by FluenceOfXAndYAndZ detector: ' num2str(sum(results{di}.FluenceOfXAndYAndZ.Mean(:)*xyznorm))]);
-        end
-    end    
-    if isfield(results{di}, 'FluenceOfXAndYAndZAndTime') && show.FluenceOfXAndYAndZAndTime
-        numtimes = length(results{di}.FluenceOfXAndYAndZAndTime.Time)-1;
-        numxs = length(results{di}.FluenceOfXAndYAndZAndTime.X)-1;
-        numys = length(results{di}.FluenceOfXAndYAndZAndTime.Y)-1;
-        numzs = length(results{di}.FluenceOfXAndYAndZAndTime.Z)-1;
-        center = floor(numys/2)+1;
-        for i=1:10:numtimes % do every 10 Times
-            figname = sprintf('log10(%s) y=0 time=%5.3f ns',results{di}.FluenceOfXAndYAndZAndTime.Name,results{di}.FluenceOfXAndYAndZAndTime.Time_Midpoints(i)); 
-            figure; imagesc(results{di}.FluenceOfXAndYAndZAndTime.X_Midpoints, results{di}.FluenceOfXAndYAndZAndTime.Z_Midpoints, log10(squeeze(results{di}.FluenceOfXAndYAndZAndTime.Mean(i,:,center,:)))); 
-            colormap(jet);
-            colorbar; title(figname); set(gcf,'Name', figname);ylabel('z [mm]'); xlabel('x [mm]'); 
-        end
-        xdelta = results{di}.FluenceOfXAndYAndZAndTime.X(2)-results{di}.FluenceOfXAndYAndZAndTime.X(1);
-        ydelta = results{di}.FluenceOfXAndYAndZAndTime.Y(2)-results{di}.FluenceOfXAndYAndZAndTime.Y(1);
-        zdelta = results{di}.FluenceOfXAndYAndZAndTime.Z(2)-results{di}.FluenceOfXAndYAndZAndTime.Z(1);
-        voxnorm = xdelta * ydelta * zdelta;
-        disp(sprintf('Fluence captured by FluenceOfXAndYAndZAndTime detector at Time=%5.3f ns: %5.3f',...
-            results{di}.FluenceOfXAndYAndZAndTime.Time_Midpoints(1),sum(sum(sum(voxnorm*results{di}.FluenceOfXAndYAndZAndTime.Mean(1,:,:,:))))));
-    end   
-    if isfield(results{di}, 'FluenceOfXAndYAndZAndOmega') && show.FluenceOfXAndYAndZAndOmega
-        numomegas = length(results{di}.FluenceOfXAndYAndZAndOmega.Omega);
-        numxs = length(results{di}.FluenceOfXAndYAndZAndOmega.X)-1;
-        numys = length(results{di}.FluenceOfXAndYAndZAndOmega.Y)-1;
-        numzs = length(results{di}.FluenceOfXAndYAndZAndOmega.Z)-1;
-        center = floor(numys/2)+1;
-        for i=1:10:numomegas % do every 10 omegas
-            figname = sprintf('log10(%s:amplitude) y=0 omega=%5.3f GHz',results{di}.FluenceOfXAndYAndZAndOmega.Name,results{di}.FluenceOfXAndYAndZAndOmega.Omega_Midpoints(i)); 
-            figure; imagesc(results{di}.FluenceOfXAndYAndZAndOmega.X_Midpoints, results{di}.FluenceOfXAndYAndZAndOmega.Z_Midpoints, log10(squeeze(results{di}.FluenceOfXAndYAndZAndOmega.Amplitude(i,:,center,:)))); 
-            colormap(jet);
-            colorbar; title(figname); set(gcf,'Name', figname);ylabel('z [mm]'); xlabel('x [mm]'); 
-        end
-        xdelta = results{di}.FluenceOfXAndYAndZAndOmega.X(2)-results{di}.FluenceOfXAndYAndZAndOmega.X(1);
-        ydelta = results{di}.FluenceOfXAndYAndZAndOmega.Y(2)-results{di}.FluenceOfXAndYAndZAndOmega.Y(1);
-        zdelta = results{di}.FluenceOfXAndYAndZAndOmega.Z(2)-results{di}.FluenceOfXAndYAndZAndOmega.Z(1);
-        voxnorm = xdelta * ydelta * zdelta;
-        disp(sprintf('Fluence captured by FluenceOfXAndYAndZAndOmega detector at omega=%5.3f GHz: %5.3f',...
-            results{di}.FluenceOfXAndYAndZAndOmega.Omega_Midpoints(1),sum(sum(sum(voxnorm*results{di}.FluenceOfXAndYAndZAndOmega.Amplitude(1,:,:,:))))));
-    end
-    if isfield(results{di}, 'FluenceOfXAndYAndZAndStartingXAndY') && show.FluenceOfXAndYAndZAndStartingXAndY
-        numxs = length(results{di}.FluenceOfXAndYAndZAndStartingXAndY.X)-1;
-        numys = length(results{di}.FluenceOfXAndYAndZAndStartingXAndY.Y)-1;
-        numzs = length(results{di}.FluenceOfXAndYAndZAndStartingXAndY.Z)-1;
-        numsxs = length(results{di}.FluenceOfXAndYAndZAndStartingXAndY.StartingX)-1;        
-        numsys = length(results{di}.FluenceOfXAndYAndZAndStartingXAndY.StartingY)-1;
-        center = floor(numys/2)+1;
-        % do for 1st Starting X=1,Y=1
-        figname = sprintf('log10(Fluence(X,Y,Z)) StartingX=%5.3f StartingY=%5.3f',...
-            results{di}.FluenceOfXAndYAndZAndStartingXAndY.StartingX_Midpoints(1),results{di}.FluenceOfXAndYAndZAndStartingXAndY.StartingY_Midpoints(1)); 
-        figure; imagesc(results{di}.FluenceOfXAndYAndZAndStartingXAndY.X_Midpoints, results{di}.FluenceOfXAndYAndZAndStartingXAndY.Z_Midpoints, ...
-            log10(squeeze(results{di}.FluenceOfXAndYAndZAndStartingXAndY.Mean(:,center,:,1,1)))); 
-        colormap(jet);
-        colorbar; title(figname); set(gcf,'Name', figname);ylabel('z [mm]'); xlabel('x [mm]');
-        disp(sprintf('# photons starting in X=3, Y=1: %d',results{di}.FluenceOfXAndYAndZAndStartingXAndY.StartingXYCount(1,1)));
-        xdelta = results{di}.FluenceOfXAndYAndZAndStartingXAndY.X(2)-results{di}.FluenceOfXAndYAndZAndStartingXAndY.X(1);
-        ydelta = results{di}.FluenceOfXAndYAndZAndStartingXAndY.Y(2)-results{di}.FluenceOfXAndYAndZAndStartingXAndY.Y(1);
-        zdelta = results{di}.FluenceOfXAndYAndZAndStartingXAndY.Z(2)-results{di}.FluenceOfXAndYAndZAndStartingXAndY.Z(1);
-        voxnorm = xdelta * ydelta * zdelta;
-        disp(sprintf('Fluence captured by FluenceOfXAndYAndZAndStartingXAndY: %5.3f',sum(voxnorm*results{di}.FluenceOfXAndYAndZAndStartingXAndY.Mean(:))));
-    end
-    if isfield(results{di}, 'FluenceOfFxAndZ') && show.FluenceOfFxAndZ
-        numfxs = length(results{di}.FluenceOfFxAndZ.Fx);
-        numzs = length(results{di}.FluenceOfFxAndZ.Z)-1;
-        figname = sprintf('log10(%s:amplitude)',results{di}.FluenceOfFxAndZ.Name); 
-        figure; imagesc(results{di}.FluenceOfFxAndZ.Fx_Midpoints, results{di}.FluenceOfFxAndZ.Z_Midpoints, log10(results{di}.FluenceOfFxAndZ.Amplitude)); 
-        colormap(jet);
-        colorbar; title(figname); set(gcf,'Name', figname);ylabel('z [mm]'); xlabel('fx [/mm]');   
-        zdelta = results{di}.FluenceOfFxAndZ.Z(2)-results{di}.FluenceOfFxAndZ.Z(1);
-        disp(sprintf('Fluence captured by FluenceOfFxAndZ detector at fx=0: %5.3f',...
-            sum(zdelta*results{di}.FluenceOfFxAndZ.Amplitude(:,1))));
-    end
-    if isfield(results{di}, 'RadianceOfRhoAndZAndAngle') && show.RadianceOfRhoAndZAndAngle
-        numrhos = length(results{di}.RadianceOfRhoAndZAndAngle.Rho) - 1;
-        numangles = length(results{di}.RadianceOfRhoAndZAndAngle.Angle) - 1;
-        numzs = length(results{di}.RadianceOfRhoAndZAndAngle.Z) - 1;
-        % create colorbar based on max, min values 
-        minRadiance = min(results{di}.RadianceOfRhoAndZAndAngle.Mean(:));
-        if minRadiance==0 % make sure don't take log of 0
-            minRadiance=1e-5;
-        end
-        maxRadiance = max(results{di}.RadianceOfRhoAndZAndAngle.Mean(:));
-        for i=1:numangles
-            figname = sprintf('log10(%s) %5.3f<angle<%5.3f',results{di}.RadianceOfRhoAndZAndAngle.Name,(i-1)*pi/numangles,i*pi/numangles); 
-            figure; imagesc(results{di}.RadianceOfRhoAndZAndAngle.Rho_Midpoints, results{di}.RadianceOfRhoAndZAndAngle.Z_Midpoints, log10(squeeze(results{di}.RadianceOfRhoAndZAndAngle.Mean(i,:,:)))); colorbar; title(figname); set(gcf,'Name', figname);ylabel('z [mm]'); xlabel('\rho [mm]'); colormap(jet);
-            caxis([log10(minRadiance),log10(maxRadiance)]);
-        end
-        % plot diff if two hemispheres
-        if (numangles==2)
-            figname = 'log10(lower./upper)'; 
-            figure; imagesc(results{di}.RadianceOfRhoAndZAndAngle.Rho_Midpoints, results{di}.RadianceOfRhoAndZAndAngle.Z_Midpoints, ...
-                squeeze(log10(results{di}.RadianceOfRhoAndZAndAngle.Mean(1,:,:)./results{di}.RadianceOfRhoAndZAndAngle.Mean(2,:,:)))); colorbar; title(figname); set(gcf,'Name', figname);ylabel('z [mm]'); xlabel('\rho [mm]');
-        end
-        rhodelta = results{di}.RadianceOfRhoAndZAndAngle.Rho(2)-results{di}.RadianceOfRhoAndZAndAngle.Rho(1);
-        zdelta = results{di}.RadianceOfRhoAndZAndAngle.Z(2)-results{di}.RadianceOfRhoAndZAndAngle.Z(1);
-        angledelta = results{di}.RadianceOfRhoAndZAndAngle.Angle(2)-results{di}.RadianceOfRhoAndZAndAngle.Angle(1);
-        rhonorm = 2 * pi * results{di}.RadianceOfRhoAndZAndAngle.Rho_Midpoints * rhodelta;
-        anglenorm = 2 * pi * sin(results{di}.RadianceOfRhoAndZAndAngle.Angle_Midpoints) * angledelta;
-        rhomatrix = repmat(rhonorm',[1,numzs,numangles]);
-        anglematrix = repmat(anglenorm',[1,numzs,numrhos]);
-        disp(['Radiance captured by RadianceOfRhoAndZAndAngle detector: ' num2str(sum(sum(sum(zdelta*results{di}.RadianceOfRhoAndZAndAngle.Mean.*anglematrix.*permute(rhomatrix,[3,2,1])))))]);
-    end
-    if isfield(results{di}, 'RadianceOfFxAndZAndAngle') && show.RadianceOfFxAndZAndAngle
-        numfxs = length(results{di}.RadianceOfFxAndZAndAngle.Fx);
-        numangles = length(results{di}.RadianceOfFxAndZAndAngle.Angle) - 1;
-        numzs = length(results{di}.RadianceOfFxAndZAndAngle.Z) - 1;
-        % create colorbar based on max, min values 
-        minRadiance = min(abs(results{di}.RadianceOfFxAndZAndAngle.Mean(:)));
-        if minRadiance==0 % make sure don't take log of 0
-            minRadiance=1e-5;
-        end
-        maxRadiance = max(abs(results{di}.RadianceOfFxAndZAndAngle.Mean(:)));
-        for i=1:numangles
-            figname = sprintf('log10(%s) amplitude %5.3f<angle<%5.3f',results{di}.RadianceOfFxAndZAndAngle.Name,(i-1)*pi/numangles,i*pi/numangles); 
-            figure; imagesc(results{di}.RadianceOfFxAndZAndAngle.Fx_Midpoints, results{di}.RadianceOfFxAndZAndAngle.Z_Midpoints, log10(squeeze(results{di}.RadianceOfFxAndZAndAngle.Amplitude(i,:,:)))); colormap(jet);
-            colorbar; title(figname); set(gcf,'Name', figname);ylabel('z [mm]'); xlabel('fx [/mm]');
-            %caxis([log10(minRadiance),log10(maxRadiance)]);
-            % plot line scan of radiance at select fxs
-            figure;
-            k=1;
-            for j=1:10:51
-                plot(results{di}.RadianceOfFxAndZAndAngle.Z_Midpoints(1:end-1), log10(results{di}.RadianceOfFxAndZAndAngle.Amplitude(i,1:end-1,j)));
-                title(sprintf('%5.3f<angle<%5.3f',(i-1)*pi/numangles,i*pi/numangles));
-                ylabel('log Radiance amplitude');xlabel('z [mm]');
-                hold on;
-                ar{k}=sprintf('f_x = %s',num2str(results{di}.RadianceOfFxAndZAndAngle.Fx_Midpoints(j)));
-                k=k+1;
-                colormap(jet);
-            end
-            legend(ar);
-%             % plot relative error
-%             figure; imagesc(results{di}.RadianceOfFxAndZAndAngle.Fx_Midpoints, results{di}.RadianceOfFxAndZAndAngle.Z_Midpoints, ...
-%             (squeeze(abs(results{di}.RadianceOfFxAndZAndAngle.Stdev(i,:,:))./results{di}.RadianceOfFxAndZAndAngle.Amplitude(i,:,:))));
-%             colorbar; caxis([0 1]);title(sprintf('Relative Error Amplitude %5.3f<angle<%5.3f',(i-1)*pi/numangles,i*pi/numangles));ylabel('z [mm]');xlabel('fx [/mm]');
-%             % plot line scan of relative error at select fxs
-%             f=figure;
-%             k=1;
-%             for j=1:10:51
-%                 plot(results{di}.RadianceOfFxAndZAndAngle.Z_Midpoints(1:end-1), ...
-%                     results{di}.RadianceOfFxAndZAndAngle.Stdev(i,1:end-1,j)./results{di}.RadianceOfFxAndZAndAngle.Amplitude(i,1:end-1,j));
-%                 title(sprintf('%5.3f<angle<%5.3f',(i-1)*pi/numangles,i*pi/numangles));
-%                 ylabel('Relative Error');xlabel('z [mm]'); axis([0 results{di}.RadianceOfFxAndZAndAngle.Z(end), 0 0.4]);
-%                 hold on;
-%                 ar{k}=sprintf('f_x = %s',num2str(results{di}.RadianceOfFxAndZAndAngle.Fx_Midpoints(j)));
-%                 k=k+1;
-%             end
-%             legend(ar);
-%             line([0 10.0],[0.05 0.05],'Color',[0 0 0],'LineStyle',':');
-        end
-        zdelta = results{di}.RadianceOfFxAndZAndAngle.Z(2)-results{di}.RadianceOfFxAndZAndAngle.Z(1);
-        angledelta = results{di}.RadianceOfFxAndZAndAngle.Angle(2)-results{di}.RadianceOfFxAndZAndAngle.Angle(1);
-        anglenorm = 2 * pi * sin(results{di}.RadianceOfFxAndZAndAngle.Angle_Midpoints) * angledelta; 
-        anglematrix = repmat(anglenorm',[1,numzs]);
-        disp(['Radiance captured by RadianceOfFxAndZAndAngle detector for fx=0: ' num2str(sum(sum(sum(zdelta*results{di}.RadianceOfFxAndZAndAngle.Amplitude(:,:,1).*anglematrix))))]);
-    end
-    if isfield(results{di}, 'RadianceOfXAndYAndZAndThetaAndPhi') && show.RadianceOfXAndYAndZAndThetaAndPhi
-        numxs = length(results{di}.RadianceOfXAndYAndZAndThetaAndPhi.X) - 1;
-        numys = length(results{di}.RadianceOfXAndYAndZAndThetaAndPhi.Y) - 1;
-        numzs = length(results{di}.RadianceOfXAndYAndZAndThetaAndPhi.Z) - 1;
-        numphis = length(results{di}.RadianceOfXAndYAndZAndThetaAndPhi.Phi) - 1;
-        numthetas = length(results{di}.RadianceOfXAndYAndZAndThetaAndPhi.Theta) - 1;      
-        % plot radiance vs x and z for each theta (polar angle from Uz=[-1:1]
-        for i=1:numthetas % note results array has dimensions [numphis, numthetas, numzs, numys, numxs] due to column major json reading
-            figname = sprintf('log10(%s) %5.3f<Theta<%5.3f',results{di}.RadianceOfXAndYAndZAndThetaAndPhi.Name,(i-1)*pi/numthetas,i*pi/numthetas); 
-            figure; imagesc(results{di}.RadianceOfXAndYAndZAndThetaAndPhi.X_Midpoints, results{di}.RadianceOfXAndYAndZAndThetaAndPhi.Z_Midpoints, log10(squeeze(results{di}.RadianceOfXAndYAndZAndThetaAndPhi.Mean(1,i,:,1,:))), [-20 -5]); colorbar; title(figname); set(gcf,'Name', figname);ylabel('z [mm]'); xlabel('x [mm]');colormap(jet);
-        end
-        xyzphinorm = (results{di}.RadianceOfXAndYAndZAndThetaAndPhi.X(2)-results{di}.RadianceOfXAndYAndZAndThetaAndPhi.X(1))...
-                         *(results{di}.RadianceOfXAndYAndZAndThetaAndPhi.Y(2)-results{di}.RadianceOfXAndYAndZAndThetaAndPhi.Y(1))...
-                         *(results{di}.RadianceOfXAndYAndZAndThetaAndPhi.Z(2)-results{di}.RadianceOfXAndYAndZAndThetaAndPhi.Z(1))...
-                         *(results{di}.RadianceOfXAndYAndZAndThetaAndPhi.Phi(2)-results{di}.RadianceOfXAndYAndZAndThetaAndPhi.Phi(1)); 
-        partialsum=xyzphinorm*sum(results{di}.RadianceOfXAndYAndZAndThetaAndPhi.Mean,[1,3,4,5]);
-        thetadelta = results{di}.RadianceOfXAndYAndZAndThetaAndPhi.Theta(2)-results{di}.RadianceOfXAndYAndZAndThetaAndPhi.Theta(1);
-        thetanorm = sin(results{di}.RadianceOfXAndYAndZAndThetaAndPhi.Theta_Midpoints) * thetadelta;  
-        disp(['Radiance captured by RadianceOfXAndYAndZAndThetaAndPhi detector: ' num2str(sum(partialsum.*thetanorm))]);
-    end
-    if isfield(results{di}, 'ReflectedMTOfRhoAndSubregionHist') && show.ReflectedMTOfRhoAndSubregionHist
-        numrhos = length(results{di}.ReflectedMTOfRhoAndSubregionHist.Rho) - 1;
-        numsubregions = length(results{di}.ReflectedMTOfRhoAndSubregionHist.SubregionIndices)
-        figname = sprintf('log10(%s)',results{di}.ReflectedMTOfRhoAndSubregionHist.Name); 
-        figure; imagesc(results{di}.ReflectedMTOfRhoAndSubregionHist.Rho_Midpoints, results{di}.ReflectedMTOfRhoAndSubregionHist.MTBins_Midpoints, log10(results{di}.ReflectedMTOfRhoAndSubregionHist.Mean));...        
-           colorbar; title(figname); xlabel('\rho [mm]'); ylabel('MT'); set(gcf,'Name', figname);colormap(jet);
-        color=char('r-','g-','b-','c-','m-','r:','g:','b:','c:','m:');
-        % note results array has dimensions [numFractionalMTBins,numSubregions, numMTBins, numRhos] due to column major json reading
-        for j=2:3 % customized, general form: j=1:numsubregions
-        for i=1:20:numrhos
-            %figure; plot(results{di}.ReflectedMTOfRhoAndSubregionHist.MTBins_Midpoints,results{di}.ReflectedMTOfRhoAndSubregionHist.Mean(i,:)); % debug plots
-            figure;figname = sprintf('Reflected Fractional MT in Region %2d, Rho = %5.3f mm',j-1,results{di}.ReflectedMTOfRhoAndSubregionHist.Rho_Midpoints(i));
-            MT=results{di}.ReflectedMTOfRhoAndSubregionHist.MTBins_Midpoints;
-            layerfrac=squeeze(results{di}.ReflectedMTOfRhoAndSubregionHist.FractionalMT(:,j,:,i));
-            bar(MT,layerfrac','stacked'); title(figname);xlabel('MT'),ylabel('photon weight');
-%           stack=zeros(size(results{di}.ReflectedMTOfRhoAndSubregionHist.FractionalMT(1,j,:,i)));
-%             for k=1:size(results{di}.ReflectedMTOfRhoAndSubregionHist.FractionalMT,1)                
-%                 %stack=stack+results{di}.ReflectedMTOfRhoAndSubregionHist.FractionalMT(i,:,j,k);
-%                 stack=stack+results{di}.ReflectedMTOfRhoAndSubregionHist.FractionalMT(k,j,:,i);
-%                 semilogy(X,squeeze(stack),color(k,:),'LineWidth',3);axis([0 max(X) 1e-7 1]);title(figname);xlabel('MT'),ylabel('stacked log10(photon weight)'); hold on;
-%             end
-            % variable size legend based on layerfrac size
-            numfracs=size(layerfrac,1);
-            ar{1}='=0';ar{numfracs}='=1';
-            for k=2:numfracs-1
-                ar{k}=sprintf('[%3.2f-%3.2f]',(1.0/(numfracs-2))*(k-2),(1.0/(numfracs-2))*(k-1));
-            end
-            legend(ar);   
-        end
-        end
-    end
-    if isfield(results{di}, 'ReflectedMTOfXAndYAndSubregionHist') && show.ReflectedMTOfXAndYAndSubregionHist
-        numxs = length(results{di}.ReflectedMTOfXAndYAndSubregionHist.X) - 1;
-        numys = length(results{di}.ReflectedMTOfXAndYAndSubregionHist.Y) - 1;
-        numsubregions = length(results{di}.ReflectedMTOfXAndYAndSubregionHist.SubregionIndices);
-        figname = sprintf('log10(%s) summed over y',results{di}.ReflectedMTOfXAndYAndSubregionHist.Name); 
-        % plot results summed over y indices
-        figure; imagesc(results{di}.ReflectedMTOfXAndYAndSubregionHist.X_Midpoints, results{di}.ReflectedMTOfXAndYAndSubregionHist.MTBins_Midpoints, log10(squeeze(sum(results{di}.ReflectedMTOfXAndYAndSubregionHist.Mean,2))));...        
-           colorbar; title(figname); xlabel('x [mm]'); ylabel('MT'); set(gcf,'Name', figname);colormap(jet);
-        color=char('r-','g-','b-','c-','m-','r:','g:','b:','c:','m:');
-        % note results array has dimensions [numFractionalMTBins,numSubregions, numMTBins, numRhos] due to column major json reading
-        for j=2:3 % customized, general form: j=1:numsubregions
-        center=floor(numxs/2);
-        for i=center:center+1 % customized for just those x near source, general form: i=1:numxs for every x bin
-            %figure; plot(results{di}.ReflectedMTOfXAndYAndSubregionHist.MTBins_Midpoints,results{di}.ReflectedMTOfXAndYAndSubregionHist.Mean(i,1,:)); % debug plots
-            figure;figname = sprintf('Reflected Fractional MT in Region %2d, X = %5.3f mm',j-1,results{di}.ReflectedMTOfXAndYAndSubregionHist.X_Midpoints(i));
-            MT=results{di}.ReflectedMTOfXAndYAndSubregionHist.MTBins_Midpoints;
-            layerfrac=squeeze(results{di}.ReflectedMTOfXAndYAndSubregionHist.FractionalMT(:,j,:,1,i));
-            bar(MT,layerfrac','stacked'); title(figname);xlabel('MT'),ylabel('photon weight');
-            % variable size legend based on layerfrac size
-            numfracs=size(layerfrac,1);
-            ar{1}='=0';ar{numfracs}='=1';
-            for k=2:numfracs-1
-                ar{k}=sprintf('[%3.2f-%3.2f]',(1.0/(numfracs-2))*(k-2),(1.0/(numfracs-2))*(k-1));
-            end
-            legend(ar);  
-        end
-        end
-    end
-    if isfield(results{di}, 'TransmittedMTOfRhoAndSubregionHist') && show.TransmittedMTOfRhoAndSubregionHist
-        numrhos = length(results{di}.TransmittedMTOfRhoAndSubregionHist.Rho) - 1;
-        numsubregions = length(results{di}.TransmittedMTOfRhoAndSubregionHist.SubregionIndices);
-        figname = sprintf('log10(%s)',results{di}.TransmittedMTOfRhoAndSubregionHist.Name); 
-        figure; imagesc(results{di}.TransmittedMTOfRhoAndSubregionHist.Rho_Midpoints, results{di}.TransmittedMTOfRhoAndSubregionHist.MTBins_Midpoints, log10(results{di}.TransmittedMTOfRhoAndSubregionHist.Mean));...        
-           colorbar; title(figname); xlabel('\rho [mm]'); ylabel('MT'); set(gcf,'Name', figname);colormap(jet);
-        color=char('r-','g-','b-','c-','m-','r:','g:','b:','c:','m:');
-        % note results array has dimensions [numFractionalMTBins,numSubregions, numMTBins, numRhos] due to column major json reading
-        for j=2:3 % customized, general form: j=1:numsubregions
-        for i=1:20:numrhos
-            %figure; plot(results{di}.TransmittedMTOfRhoAndSubregionHist.MTBins_Midpoints,results{di}.TransmittedMTOfRhoAndSubregionHist.Mean(i,:)); % debug plots
-            figure;figname = sprintf('Transmitted Fractional MT in Region %2d, Rho = %5.3f mm',j-1,results{di}.TransmittedMTOfRhoAndSubregionHist.Rho_Midpoints(i));
-            MT=results{di}.TransmittedMTOfRhoAndSubregionHist.MTBins_Midpoints;
-            layerfrac=squeeze(results{di}.TransmittedMTOfRhoAndSubregionHist.FractionalMT(:,j,:,i));
-            bar(MT,layerfrac','stacked'); title(figname);xlabel('MT'),ylabel('photon weight');
-%           stack=zeros(size(results{di}.TransmittedMTOfRhoAndSubregionHist.FractionalMT(1,j,:,i)));
-%             for k=1:size(results{di}.TransmittedMTOfRhoAndSubregionHist.FractionalMT,1)                
-%                 %stack=stack+results{di}.TransmittedMTOfRhoAndSubregionHist.FractionalMT(i,:,j,k);
-%                 stack=stack+results{di}.TransmittedMTOfRhoAndSubregionHist.FractionalMT(k,j,:,i);
-%                 semilogy(X,squeeze(stack),color(k,:),'LineWidth',3);axis([0 max(X) 1e-7 1]);title(figname);xlabel('MT'),ylabel('stacked log10(photon weight)'); hold on;
-%             end
-            % variable size legend based on layerfrac size
-            numfracs=size(layerfrac,1);
-            ar{1}='=0';ar{numfracs}='=1';
-            for k=2:numfracs-1
-                ar{k}=sprintf('[%3.2f-%3.2f]',(1.0/(numfracs-2))*(k-2),(1.0/(numfracs-2))*(k-1));
-            end
-            legend(ar);
-        end
-        end
-    end
-    if isfield(results{di}, 'TransmittedMTOfXAndYAndSubregionHist') && show.TransmittedMTOfXAndYAndSubregionHist
-        numxs = length(results{di}.TransmittedMTOfXAndYAndSubregionHist.X) - 1;
-        numys = length(results{di}.TransmittedMTOfXAndYAndSubregionHist.Y) - 1;
-        numsubregions = length(results{di}.TransmittedMTOfXAndYAndSubregionHist.SubregionIndices);
-        figname = sprintf('log10(%s) at y=0',results{di}.TransmittedMTOfXAndYAndSubregionHist.Name); 
-        % plot results summed over y indices
-        figure; imagesc(results{di}.TransmittedMTOfXAndYAndSubregionHist.X_Midpoints, results{di}.TransmittedMTOfXAndYAndSubregionHist.MTBins_Midpoints, log10(squeeze(sum(results{di}.TransmittedMTOfXAndYAndSubregionHist.Mean,2))));...        
-           colorbar; title(figname); xlabel('x [mm]'); ylabel('MT'); set(gcf,'Name', figname);colormap(jet);
-        color=char('r-','g-','b-','c-','m-','r:','g:','b:','c:','m:');
-        % note results array has dimensions [numFractionalMTBins,numSubregions, numMTBins, numRhos] due to column major json reading
-        for j=2:3 % customized, general form: j=1:numsubregions
-        center=floor(numxs/2);
-        for i=center:center+1 % customized, general form: i=1:numxs
-            %figure; plot(results{di}.TransmittedMTOfXAndYAndSubregionHist.MTBins_Midpoints,results{di}.TransmittedMTOfXAndYAndSubregionHist.Mean(i,1,:)); % debug plots
-            figure;figname = sprintf('Reflected Fractional MT in Region %2d, X = %5.3f mm',j-1,results{di}.TransmittedMTOfXAndYAndSubregionHist.X_Midpoints(i));
-            MT=results{di}.TransmittedMTOfXAndYAndSubregionHist.MTBins_Midpoints;
-            layerfrac=squeeze(results{di}.TransmittedMTOfXAndYAndSubregionHist.FractionalMT(:,j,:,1,i));
-            bar(MT,layerfrac','stacked'); title(figname);xlabel('MT'),ylabel('photon weight');
-            % variable size legend based on layerfrac size
-            numfracs=size(layerfrac,1);
-            ar{1}='=0';ar{numfracs}='=1';
-            for k=2:numfracs-1
-                ar{k}=sprintf('[%3.2f-%3.2f]',(1.0/(numfracs-2))*(k-2),(1.0/(numfracs-2))*(k-1));
-            end
-            legend(ar); 
-        end
-        end
-    end
-    if isfield(results{di}, 'ReflectedDynamicMTOfRhoAndSubregionHist') && show.ReflectedDynamicMTOfRhoAndSubregionHist
-        numrhos = length(results{di}.ReflectedDynamicMTOfRhoAndSubregionHist.Rho) - 1;
-        figname = sprintf('log10(%s)',results{di}.ReflectedDynamicMTOfRhoAndSubregionHist.Name); 
-        figure; imagesc(results{di}.ReflectedDynamicMTOfRhoAndSubregionHist.Rho_Midpoints, results{di}.ReflectedDynamicMTOfRhoAndSubregionHist.MTBins_Midpoints, log10(results{di}.ReflectedDynamicMTOfRhoAndSubregionHist.Mean));...        
-           colorbar; title(figname); xlabel('\rho [mm]'); ylabel('Dynamic MT'); set(gcf,'Name', figname);colormap(jet);
-        color=char('r-','g-','b-','c-','m-','r:','g:','b:','c:','m:');
-        % note results array has dimensions [numFractionalMTBins,numMTBins, numRhos] due to column major json reading
-        for i=1:20:numrhos
-            %figure; plot(results{di}.ReflectedDynamicMTOfRhoAndSubregionHist.MTBins_Midpoints,results{di}.ReflectedDynamicMTOfRhoAndSubregionHist.Mean(i,:)); % debug plots
-            figure;figname = sprintf('Reflected Fractional Dynamic MT, Rho = %5.3f mm',results{di}.ReflectedDynamicMTOfRhoAndSubregionHist.Rho_Midpoints(i));
-            MT=results{di}.ReflectedDynamicMTOfRhoAndSubregionHist.MTBins_Midpoints;
-            layerfrac=squeeze(results{di}.ReflectedDynamicMTOfRhoAndSubregionHist.FractionalMT(:,:,i));
-            bar(MT,layerfrac','stacked'); title(figname);xlabel('Dynamic MT'),ylabel('photon weight');
-%           stack=zeros(size(results{di}.ReflectedDynamicMTOfRhoAndSubregionHist.FractionalMT(1,j,:,i)));
-%             for k=1:size(results{di}.ReflectedDynamicMTOfRhoAndSubregionHist.FractionalMT,1)                
-%                 %stack=stack+results{di}.ReflectedDynamicMTOfRhoAndSubregionHist.FractionalMT(i,:,j,k);
-%                 stack=stack+results{di}.ReflectedDynamicMTOfRhoAndSubregionHist.FractionalMT(k,j,:,i);
-%                 semilogy(X,squeeze(stack),color(k,:),'LineWidth',3);axis([0 max(X) 1e-7 1]);title(figname);xlabel('MT'),ylabel('stacked log10(photon weight)'); hold on;
-%             end
-            % variable size legend based on layerfrac size
-            numfracs=size(layerfrac,1);
-            ar{1}='=0';ar{numfracs}='=1';
-            for k=2:numfracs-1
-                ar{k}=sprintf('[%3.2f-%3.2f]',(1.0/(numfracs-2))*(k-2),(1.0/(numfracs-2))*(k-1));
-            end
-            legend(ar);
-            figure;figname = sprintf('Reflected Total MT of Z, Rho = %5.3f mm',results{di}.ReflectedDynamicMTOfRhoAndSubregionHist.Rho_Midpoints(i));
-            errorbar(results{di}.ReflectedDynamicMTOfRhoAndSubregionHist.Z_Midpoints,results{di}.ReflectedDynamicMTOfRhoAndSubregionHist.TotalMTOfZ(:,i),...
-                results{di}.ReflectedDynamicMTOfRhoAndSubregionHist.TotalMTOfZStdev(:,i));
-            title(figname);xlabel('z (mm)');ylabel('Total MT');
-            figure;figname = sprintf('Reflected Dynamic MT of Z, Rho = %5.3f mm',results{di}.ReflectedDynamicMTOfRhoAndSubregionHist.Rho_Midpoints(i));
-            errorbar(results{di}.ReflectedDynamicMTOfRhoAndSubregionHist.Z_Midpoints,results{di}.ReflectedDynamicMTOfRhoAndSubregionHist.DynamicMTOfZ(:,i),...
-                results{di}.ReflectedDynamicMTOfRhoAndSubregionHist.DynamicMTOfZStdev(:,i));
-            title(figname);xlabel('z (mm)');ylabel('Dynamic MT');
-        end
-        figure;figname='Reflected Dynamic MT Of Rho: Subregion Collisions';
-        plot(results{di}.ReflectedDynamicMTOfRhoAndSubregionHist.SubregionIndices, results{di}.ReflectedDynamicMTOfRhoAndSubregionHist.SubregionCollisions(1,:),...
-             results{di}.ReflectedDynamicMTOfRhoAndSubregionHist.SubregionIndices, results{di}.ReflectedDynamicMTOfRhoAndSubregionHist.SubregionCollisions(2,:));
-        title(figname);xlabel('tissue region index');ylabel('Collisions');legend('static','dynamic');
-    end
-    if isfield(results{di}, 'ReflectedDynamicMTOfXAndYAndSubregionHist') && show.ReflectedDynamicMTOfXAndYAndSubregionHist
-        numxs = length(results{di}.ReflectedDynamicMTOfXAndYAndSubregionHist.X) - 1;
-        numys = length(results{di}.ReflectedDynamicMTOfXAndYAndSubregionHist.Y) - 1;
-        figname = sprintf('log10(%s) summed over y',results{di}.ReflectedDynamicMTOfXAndYAndSubregionHist.Name); 
-        % plot results summed over y indices
-        figure; imagesc(results{di}.ReflectedDynamicMTOfXAndYAndSubregionHist.X_Midpoints, results{di}.ReflectedDynamicMTOfXAndYAndSubregionHist.MTBins_Midpoints, log10(squeeze(sum(results{di}.ReflectedDynamicMTOfXAndYAndSubregionHist.Mean,2))));...        
-           colorbar; title(figname); xlabel('x [mm]'); ylabel('Dynamic MT'); set(gcf,'Name', figname);
-        color=char('r-','g-','b-','c-','m-','r:','g:','b:','c:','m:');
-        % note results array has dimensions [numFractionalMTBins,numMTBins,numYs,numXs] due to column major json reading
-        xcenter=floor(numxs/2);
-        ycenter=floor(numys/2);
-        for i=xcenter:xcenter+1 % customized for just those x near source, general form: i=1:numxs for every x bin
-            %figure; plot(results{di}.ReflectedDynamicMTOfXAndYAndSubregionHist.MTBins_Midpoints,results{di}.ReflectedDynamicMTOfXAndYAndSubregionHist.Mean(i,1,:)); % debug plots
-            figure;figname = sprintf('Reflected Fractional Dynamic MT, X = %5.3f mm, Y = %5.3f mm',results{di}.ReflectedDynamicMTOfXAndYAndSubregionHist.X_Midpoints(i),...
-                results{di}.ReflectedDynamicMTOfXAndYAndSubregionHist.Y_Midpoints(ycenter));
-            MT=results{di}.ReflectedDynamicMTOfXAndYAndSubregionHist.MTBins_Midpoints;
-            layerfrac=squeeze(results{di}.ReflectedDynamicMTOfXAndYAndSubregionHist.FractionalMT(:,:,1,i));
-            bar(MT,layerfrac','stacked'); title(figname);xlabel('MT'),ylabel('photon weight');
-            % variable size legend based on layerfrac size
-            numfracs=size(layerfrac,1);
-            ar{1}='=0';ar{numfracs}='=1';
-            for k=2:numfracs-1
-                ar{k}=sprintf('[%3.2f-%3.2f]',(1.0/(numfracs-2))*(k-2),(1.0/(numfracs-2))*(k-1));
-            end
-            legend(ar); 
-            figure;figname = sprintf('Reflected Total MT of Z, X = %5.3f mm, Y = %5.3f mm',results{di}.ReflectedDynamicMTOfXAndYAndSubregionHist.X_Midpoints(i),...
-                results{di}.ReflectedDynamicMTOfXAndYAndSubregionHist.Y_Midpoints(ycenter));
-            plot(results{di}.ReflectedDynamicMTOfXAndYAndSubregionHist.Z_Midpoints,results{di}.ReflectedDynamicMTOfXAndYAndSubregionHist.TotalMTOfZ(:,1,i));
-            title(figname);xlabel('z (mm)');ylabel('Total MT');
-            figure;figname = sprintf('Reflected Dynamic MT of Z, X = %5.3f mm, Y = %5.3f mm',results{di}.ReflectedDynamicMTOfXAndYAndSubregionHist.X_Midpoints(i),...
-                results{di}.ReflectedDynamicMTOfXAndYAndSubregionHist.Y_Midpoints(ycenter));
-            plot(results{di}.ReflectedDynamicMTOfXAndYAndSubregionHist.Z_Midpoints,results{di}.ReflectedDynamicMTOfXAndYAndSubregionHist.DynamicMTOfZ(:,1,i));
-            title(figname);xlabel('z (mm)');ylabel('Dynamic MT');
-        end
-        figure;figname='Reflected Dynamic MT Of X and Y: Subregion Collisions';
-        plot(results{di}.ReflectedDynamicMTOfXAndYAndSubregionHist.SubregionIndices, results{di}.ReflectedDynamicMTOfXAndYAndSubregionHist.SubregionCollisions(1,:),...
-             results{di}.ReflectedDynamicMTOfXAndYAndSubregionHist.SubregionIndices, results{di}.ReflectedDynamicMTOfXAndYAndSubregionHist.SubregionCollisions(2,:));
-        title(figname);xlabel('tissue region index');ylabel('Collisions');legend('static','dynamic');
-    end
-    if isfield(results{di}, 'ReflectedDynamicMTOfFxAndSubregionHist') && show.ReflectedDynamicMTOfFxAndSubregionHist
-        numFxs = length(results{di}.ReflectedDynamicMTOfFxAndSubregionHist.Fx);
-        figname = sprintf('log10(%s)',results{di}.ReflectedDynamicMTOfFxAndSubregionHist.Name); 
-        figure; 
-        imagesc(results{di}.ReflectedDynamicMTOfFxAndSubregionHist.Fx_Midpoints, results{di}.ReflectedDynamicMTOfFxAndSubregionHist.MTBins_Midpoints, ...
-            log10(abs(results{di}.ReflectedDynamicMTOfFxAndSubregionHist.Mean)));       
-        colorbar; title(figname); xlabel('Fx [/mm]'); ylabel('Dynamic MT'); set(gcf,'Name', figname);colormap(jet);
-        color=char('r-','g-','b-','c-','m-','r:','g:','b:','c:','m:');
-        % note results array has dimensions [numFractionalMTBins,numMTBins, numFxs] due to column major json reading
-        for i=1:10:numFxs
-            %figure; plot(results{di}.ReflectedDynamicMTOfFxAndSubregionHist.MTBins_Midpoints,results{di}.ReflectedDynamicMTOfFxAndSubregionHist.Mean(i,:)); % debug plots
-            figure;figname = sprintf('Reflected Fractional Dynamic MT, Fx = %5.3f mm',results{di}.ReflectedDynamicMTOfFxAndSubregionHist.Fx_Midpoints(i));
-            MT=results{di}.ReflectedDynamicMTOfFxAndSubregionHist.MTBins_Midpoints;
-            layerfrac=squeeze(abs(results{di}.ReflectedDynamicMTOfFxAndSubregionHist.FractionalMT(:,:,i)));
-            bar(MT,layerfrac','stacked'); title(figname);xlabel('Dynamic MT'),ylabel('photon weight');
-%           stack=zeros(size(results{di}.ReflectedDynamicMTOfFxAndSubregionHist.FractionalMT(1,j,:,i)));
-%             for k=1:size(results{di}.ReflectedDynamicMTOfFxAndSubregionHist.FractionalMT,1)                
-%                 %stack=stack+results{di}.ReflectedDynamicMTOfFxAndSubregionHist.FractionalMT(i,:,j,k);
-%                 stack=stack+results{di}.ReflectedDynamicMTOfFxAndSubregionHist.FractionalMT(k,j,:,i);
-%                 semilogy(X,squeeze(stack),color(k,:),'LineWidth',3);axis([0 max(X) 1e-7 1]);title(figname);xlabel('MT'),ylabel('stacked log10(photon weight)'); hold on;
-%             end
-            % variable size legend based on layerfrac size
-            numfracs=size(layerfrac,1);
-            ar{1}='=0';ar{numfracs}='=1';
-            for k=2:numfracs-1
-                ar{k}=sprintf('[%3.2f-%3.2f]',(1.0/(numfracs-2))*(k-2),(1.0/(numfracs-2))*(k-1));
-            end
-            legend(ar);
-            figure;figname = sprintf('Reflected Total MT of Z, Fx = %5.3f mm',results{di}.ReflectedDynamicMTOfFxAndSubregionHist.Fx_Midpoints(i));
-            errorbar(results{di}.ReflectedDynamicMTOfFxAndSubregionHist.Z_Midpoints,abs(results{di}.ReflectedDynamicMTOfFxAndSubregionHist.TotalMTOfZ(:,i)),...
-                abs(results{di}.ReflectedDynamicMTOfFxAndSubregionHist.TotalMTOfZStdev(:,i)));
-            title(figname);xlabel('z (mm)');ylabel('Total MT');
-            figure;figname = sprintf('Reflected Dynamic MT of Z, Fx = %5.3f mm',results{di}.ReflectedDynamicMTOfFxAndSubregionHist.Fx_Midpoints(i));
-            errorbar(results{di}.ReflectedDynamicMTOfFxAndSubregionHist.Z_Midpoints,abs(results{di}.ReflectedDynamicMTOfFxAndSubregionHist.DynamicMTOfZ(:,i)),...
-                abs(results{di}.ReflectedDynamicMTOfFxAndSubregionHist.DynamicMTOfZStdev(:,i)));
-            title(figname);xlabel('z (mm)');ylabel('Dynamic MT');
-        end
-        figure;figname='Reflected Dynamic MT Of Fx: Subregion Collisions';
-        plot(results{di}.ReflectedDynamicMTOfFxAndSubregionHist.SubregionIndices, results{di}.ReflectedDynamicMTOfFxAndSubregionHist.SubregionCollisions(1,:),...
-             results{di}.ReflectedDynamicMTOfFxAndSubregionHist.SubregionIndices, results{di}.ReflectedDynamicMTOfFxAndSubregionHist.SubregionCollisions(2,:));
-        title(figname);xlabel('tissue region index');ylabel('Collisions');legend('static','dynamic');
-    end
-    if isfield(results{di}, 'TransmittedDynamicMTOfRhoAndSubregionHist') && show.TransmittedDynamicMTOfRhoAndSubregionHist
-        numrhos = length(results{di}.TransmittedDynamicMTOfRhoAndSubregionHist.Rho) - 1;
-        figname = sprintf('log10(%s)',results{di}.TransmittedDynamicMTOfRhoAndSubregionHist.Name); 
-        figure; imagesc(results{di}.TransmittedDynamicMTOfRhoAndSubregionHist.Rho_Midpoints, results{di}.TransmittedDynamicMTOfRhoAndSubregionHist.MTBins_Midpoints, log10(results{di}.TransmittedDynamicMTOfRhoAndSubregionHist.Mean));...        
-           colorbar; title(figname); xlabel('\rho [mm]'); ylabel('Dynamic MT'); set(gcf,'Name', figname);
-        color=char('r-','g-','b-','c-','m-','r:','g:','b:','c:','m:');
-        % note results array has dimensions [numFractionalMTBins,numMTBins, numRhos] due to column major json reading
-        for i=1:20:41 % customized, general form: i=1:numrhos
-            %figure; plot(results{di}.TransmittedDynamicMTOfRhoAndSubregionHist.MTBins_Midpoints,results{di}.TransmittedDynamicMTOfRhoAndSubregionHist.Mean(i,:)); % debug plots
-            figure;figname = sprintf('Transmitted Fractional Dynamic MT, Rho = %5.3f mm',results{di}.TransmittedDynamicMTOfRhoAndSubregionHist.Rho_Midpoints(i));
-            MT=results{di}.TransmittedDynamicMTOfRhoAndSubregionHist.MTBins_Midpoints;
-            layerfrac=squeeze(results{di}.TransmittedDynamicMTOfRhoAndSubregionHist.FractionalMT(:,:,i));
-            bar(MT,layerfrac','stacked'); title(figname);xlabel('Dynamic MT'),ylabel('photon weight');
-%           stack=zeros(size(results{di}.TransmittedDynamicMTOfRhoAndSubregionHist.FractionalMT(1,j,:,i)));
-%             for k=1:size(results{di}.TransmittedDynamicMTOfRhoAndSubregionHist.FractionalMT,1)                
-%                 %stack=stack+results{di}.TransmittedDynamicMTOfRhoAndSubregionHist.FractionalMT(i,:,j,k);
-%                 stack=stack+results{di}.TransmittedDynamicMTOfRhoAndSubregionHist.FractionalMT(k,j,:,i);
-%                 semilogy(X,squeeze(stack),color(k,:),'LineWidth',3);axis([0 max(X) 1e-7 1]);title(figname);xlabel('DynamicMT'),ylabel('stacked log10(photon weight)'); hold on;
-%             end
-            % variable size legend based on layerfrac size
-            numfracs=size(layerfrac,1);
-            ar{1}='=0';ar{numfracs}='=1';
-            for k=2:numfracs-1
-                ar{k}=sprintf('[%3.2f-%3.2f]',(1.0/(numfracs-2))*(k-2),(1.0/(numfracs-2))*(k-1));
-            end
-            legend(ar); 
-            figure;figname = sprintf('Transmitted Total MT of Z, Rho = %5.3f mm',results{di}.TransmittedDynamicMTOfRhoAndSubregionHist.Rho_Midpoints(i));      
-            plot(results{di}.TransmittedDynamicMTOfRhoAndSubregionHist.Z_Midpoints,results{di}.TransmittedDynamicMTOfRhoAndSubregionHist.TotalMTOfZ(:,i));
-            title(figname);xlabel('z (mm)');ylabel('Total MT');
-            figure;figname = sprintf('Transmitted Dynamic MT of Z, Rho = %5.3f mm',results{di}.TransmittedDynamicMTOfRhoAndSubregionHist.Rho_Midpoints(i));
-            plot(results{di}.TransmittedDynamicMTOfRhoAndSubregionHist.Z_Midpoints,results{di}.TransmittedDynamicMTOfRhoAndSubregionHist.DynamicMTOfZ(:,i));
-            title(figname);xlabel('z (mm)');ylabel('Dynamic MT');
-        end
-        figure;figname='Transmitted Dynamic MT Of Rho: Subregion Collisions';
-        plot(results{di}.TransmittedDynamicMTOfRhoAndSubregionHist.SubregionIndices, results{di}.TransmittedDynamicMTOfRhoAndSubregionHist.SubregionCollisions(1,:),...
-             results{di}.TransmittedDynamicMTOfRhoAndSubregionHist.SubregionIndices, results{di}.TransmittedDynamicMTOfRhoAndSubregionHist.SubregionCollisions(2,:));
-        title(figname);xlabel('tissue region index');ylabel('Collisions');legend('static','dynamic');
-    end
-    if isfield(results{di}, 'TransmittedDynamicMTOfXAndYAndSubregionHist') && show.TransmittedDynamicMTOfXAndYAndSubregionHist
-        numxs = length(results{di}.TransmittedDynamicMTOfXAndYAndSubregionHist.X) - 1;
-        numys = length(results{di}.TransmittedDynamicMTOfXAndYAndSubregionHist.Y) - 1;
-        figname = sprintf('log10(%s) at y=0',results{di}.TransmittedDynamicMTOfXAndYAndSubregionHist.Name); 
-        % plot results summed over y indices
-        figure; imagesc(results{di}.TransmittedDynamicMTOfXAndYAndSubregionHist.X_Midpoints, results{di}.TransmittedDynamicMTOfXAndYAndSubregionHist.MTBins_Midpoints, log10(squeeze(sum(results{di}.TransmittedDynamicMTOfXAndYAndSubregionHist.Mean,2))));...        
-           colorbar; title(figname); xlabel('x [mm]'); ylabel('Dynamic MT'); set(gcf,'Name', figname);
-        color=char('r-','g-','b-','c-','m-','r:','g:','b:','c:','m:');
-        % note results array has dimensions [numFractionalMTBins,numMTBins,numYs,numXs] due to column major json reading
-        xcenter=floor(numxs/2);
-        ycenter=floor(numys/2);
-        for i=xcenter:xcenter+1 % customized, general form: i=1:numxs
-            %figure; plot(results{di}.TransmittedDynamicMTOfXAndYAndSubregionHist.MTBins_Midpoints,results{di}.TransmittedDynamicMTOfXAndYAndSubregionHist.Mean(i,1,:)); % debug plots
-            figure;figname = sprintf('Transmitted Fractional Dynamic MT, X = %5.3f mm, Y = %5.3f mm',results{di}.TransmittedDynamicMTOfXAndYAndSubregionHist.X_Midpoints(i),...
-                results{di}.TransmittedDynamicMTOfXAndYAndSubregionHist.Y_Midpoints(ycenter));
-            MT=results{di}.TransmittedDynamicMTOfXAndYAndSubregionHist.MTBins_Midpoints;
-            layerfrac=squeeze(results{di}.TransmittedDynamicMTOfXAndYAndSubregionHist.FractionalMT(:,:,ycenter,i));
-            bar(MT,layerfrac','stacked'); title(figname);xlabel('Dynamic MT'),ylabel('photon weight');
-            % variable size legend based on layerfrac size
-            numfracs=size(layerfrac,1);
-            ar{1}='=0';ar{numfracs}='=1';
-            for k=2:numfracs-1
-                ar{k}=sprintf('[%3.2f-%3.2f]',(1.0/(numfracs-2))*(k-2),(1.0/(numfracs-2))*(k-1));
-            end
-            legend(ar); 
-            figure;figname = sprintf('Transmitted Total MT of Z, X = %5.3f mm, Y = %5.3f mm',results{di}.TransmittedDynamicMTOfXAndYAndSubregionHist.X_Midpoints(i),...
-                results{di}.TransmittedDynamicMTOfXAndYAndSubregionHist.Y_Midpoints(ycenter));
-            plot(results{di}.TransmittedDynamicMTOfXAndYAndSubregionHist.Z_Midpoints,results{di}.TransmittedDynamicMTOfXAndYAndSubregionHist.TotalMTOfZ(:,ycenter,i));
-            title(figname);xlabel('z (mm)');ylabel('Total MT');
-            figure;figname = sprintf('Transmitted Dynamic MT of Z, X = %5.3f mm, Y = %5.3f mm',results{di}.TransmittedDynamicMTOfXAndYAndSubregionHist.X_Midpoints(i),...
-                results{di}.TransmittedDynamicMTOfXAndYAndSubregionHist.Y_Midpoints(ycenter));
-            plot(results{di}.TransmittedDynamicMTOfXAndYAndSubregionHist.Z_Midpoints,results{di}.TransmittedDynamicMTOfXAndYAndSubregionHist.DynamicMTOfZ(:,ycenter,i));
-            title(figname);xlabel('z (mm)');ylabel('Dynamic MT');
-        end
-        figure;figname='Transmitted Dynamic MT Of X and Y: Subregion Collisions';
-        plot(results{di}.TransmittedDynamicMTOfXAndYAndSubregionHist.SubregionIndices, results{di}.TransmittedDynamicMTOfXAndYAndSubregionHist.SubregionCollisions(1,:),...
-             results{di}.TransmittedDynamicMTOfXAndYAndSubregionHist.SubregionIndices, results{di}.TransmittedDynamicMTOfXAndYAndSubregionHist.SubregionCollisions(2,:));
-        title(figname);xlabel('tissue region index');ylabel('Collisions');legend('static','dynamic');
-    end   
-    if isfield(results{di}, 'TransmittedDynamicMTOfFxAndSubregionHist') && show.TransmittedDynamicMTOfFxAndSubregionHist
-        numFxs = length(results{di}.TransmittedDynamicMTOfFxAndSubregionHist.Fx);
-        figname = sprintf('log10(%s)',results{di}.TransmittedDynamicMTOfFxAndSubregionHist.Name); 
-        figure; 
-        imagesc(results{di}.TransmittedDynamicMTOfFxAndSubregionHist.Fx_Midpoints, results{di}.TransmittedDynamicMTOfFxAndSubregionHist.MTBins_Midpoints,...
-            log10(abs(results{di}.TransmittedDynamicMTOfFxAndSubregionHist.Mean)));...        
-        colorbar; title(figname); xlabel('Fx [/mm]'); ylabel('Dynamic MT'); set(gcf,'Name', figname);colormap(jet);
-        color=char('r-','g-','b-','c-','m-','r:','g:','b:','c:','m:');
-        % note results array has dimensions [numFractionalMTBins,numMTBins, numFxs] due to column major json reading
-        for i=1:10:numFxs
-            %figure; plot(results{di}.TransmittedDynamicMTOfFxAndSubregionHist.MTBins_Midpoints,results{di}.TransmittedDynamicMTOfFxAndSubregionHist.Mean(i,:)); % debug plots
-            figure;figname = sprintf('Transmitted Fractional Dynamic MT, Fx = %5.3f mm',results{di}.TransmittedDynamicMTOfFxAndSubregionHist.Fx_Midpoints(i));
-            MT=results{di}.TransmittedDynamicMTOfFxAndSubregionHist.MTBins_Midpoints;
-            layerfrac=squeeze(abs(results{di}.TransmittedDynamicMTOfFxAndSubregionHist.FractionalMT(:,:,i)));
-            bar(MT,layerfrac','stacked'); title(figname);xlabel('Dynamic MT'),ylabel('photon weight');
-%           stack=zeros(size(results{di}.TransmittedDynamicMTOfFxAndSubregionHist.FractionalMT(1,j,:,i)));
-%             for k=1:size(results{di}.TransmittedDynamicMTOfFxAndSubregionHist.FractionalMT,1)                
-%                 %stack=stack+results{di}.TransmittedDynamicMTOfFxAndSubregionHist.FractionalMT(i,:,j,k);
-%                 stack=stack+results{di}.TransmittedDynamicMTOfFxAndSubregionHist.FractionalMT(k,j,:,i);
-%                 semilogy(X,squeeze(stack),color(k,:),'LineWidth',3);axis([0 max(X) 1e-7 1]);title(figname);xlabel('MT'),ylabel('stacked log10(photon weight)'); hold on;
-%             end
-            % variable size legend based on layerfrac size
-            numfracs=size(layerfrac,1);
-            ar{1}='=0';ar{numfracs}='=1';
-            for k=2:numfracs-1
-                ar{k}=sprintf('[%3.2f-%3.2f]',(1.0/(numfracs-2))*(k-2),(1.0/(numfracs-2))*(k-1));
-            end
-            legend(ar);
-            figure;figname = sprintf('Transmitted Total MT of Z, Fx = %5.3f mm',results{di}.TransmittedDynamicMTOfFxAndSubregionHist.Fx_Midpoints(i));
-            errorbar(results{di}.TransmittedDynamicMTOfFxAndSubregionHist.Z_Midpoints,abs(results{di}.TransmittedDynamicMTOfFxAndSubregionHist.TotalMTOfZ(:,i)),...
-                abs(results{di}.TransmittedDynamicMTOfFxAndSubregionHist.TotalMTOfZStdev(:,i)));
-            title(figname);xlabel('z (mm)');ylabel('Total MT');
-            figure;figname = sprintf('Transmitted Dynamic MT of Z, Fx = %5.3f mm',results{di}.TransmittedDynamicMTOfFxAndSubregionHist.Fx_Midpoints(i));
-            errorbar(results{di}.TransmittedDynamicMTOfFxAndSubregionHist.Z_Midpoints,results{di}.TransmittedDynamicMTOfFxAndSubregionHist.DynamicMTOfZ(:,i),...
-                results{di}.TransmittedDynamicMTOfFxAndSubregionHist.DynamicMTOfZStdev(:,i));
-            title(figname);xlabel('z (mm)');ylabel('Dynamic MT');
-        end
-        figure;figname='Transmitted Dynamic MT Of Fx: Subregion Collisions';
-        plot(results{di}.TransmittedDynamicMTOfFxAndSubregionHist.SubregionIndices, results{di}.TransmittedDynamicMTOfFxAndSubregionHist.SubregionCollisions(1,:),...
-             results{di}.TransmittedDynamicMTOfFxAndSubregionHist.SubregionIndices, results{di}.TransmittedDynamicMTOfFxAndSubregionHist.SubregionCollisions(2,:));
-        title(figname);xlabel('tissue region index');ylabel('Collisions');legend('static','dynamic');
-    end    
-    if isfield(results{di}, 'ReflectedTimeOfRhoAndSubregionHist') && show.ReflectedTimeOfRhoAndSubregionHist
-        numtissueregions = length(results{di}.ReflectedTimeOfRhoAndSubregionHist.SubregionIndices);
-        for i=1:numtissueregions
-            figname = sprintf('log10(%s) Region Index %d',results{di}.ReflectedTimeOfRhoAndSubregionHist.Name, i-1); 
-            figure; imagesc(results{di}.ReflectedTimeOfRhoAndSubregionHist.Rho_Midpoints, results{di}.ReflectedTimeOfRhoAndSubregionHist.Time_Midpoints, log10(squeeze(results{di}.ReflectedTimeOfRhoAndSubregionHist.Mean(:,i,:)')));       
-               colorbar; caxis([-15 0]);title(figname); set(gcf,'Name', figname); ylabel('time [ns]'); xlabel('\rho [mm]');
-        end
-        figname = sprintf('%s Fractional Time',results{di}.ReflectedTimeOfRhoAndSubregionHist.Name); 
-        figure; imagesc(results{di}.ReflectedTimeOfRhoAndSubregionHist.Rho_Midpoints, results{di}.ReflectedTimeOfRhoAndSubregionHist.SubregionIndices-1, results{di}.ReflectedTimeOfRhoAndSubregionHist.FractionalTime');       
-               colorbar; title(figname); set(gcf,'Name', figname); ylabel('subregion index'); xlabel('\rho [mm]')
-        disp(['Time in Subregion captured by ReflectedTimeOfRhoAndSubregionHist detector: ' num2str(sum(results{di}.ReflectedTimeOfRhoAndSubregionHist.Mean(:)))]);
-    end
-    if isfield(results{di}, 'pMCROfRho') && show.pMCROfRho
-        figname = sprintf('log10(%s)',results{di}.pMCROfRho.Name); figure; plot(results{di}.pMCROfRho.Rho_Midpoints, log10(results{di}.pMCROfRho.Mean)); title(figname); set(gcf,'Name', figname); xlabel('\rho [mm]'); ylabel('pMC R(\rho) [mm^-^2]');
-        disp(['Total reflectance captured by pMCROfRho detector: ' num2str(sum(results{di}.pMCROfRho.Mean(:)))]);
-    end
-    if isfield(results{di}, 'pMCROfRhoAndTime') && show.pMCROfRhoAndTime
-        figname = sprintf('log10(%s)',results{di}.pMCROfRhoAndTime.Name); figure; imagesc(results{di}.pMCROfRhoAndTime.Rho_Midpoints, results{di}.pMCROfRhoAndTime.Time_Midpoints,log10(results{di}.pMCROfRhoAndTime.Mean)); colorbar; title(figname); set(gcf,'Name', figname);ylabel('time [ns]'); xlabel('\rho [mm]');
-        disp(['Total reflectance captured by pMCROfRhoAndTime detector: ' num2str(sum(results{di}.pMCROfRhoAndTime.Mean(:)))]);
-    end  
-    if isfield(results{di}, 'pMCROfRhoAndMaxDepth') && show.pMCROfRhoAndMaxDepth
-        figname = sprintf('log10(%s)',results{di}.pMCROfRhoAndMaxDepth.Name); figure; imagesc(results{di}.pMCROfRhoAndMaxDepth.Rho_Midpoints, results{di}.pMCROfRhoAndMaxDepth.MaxDepth_Midpoints,log10(results{di}.pMCROfRhoAndMaxDepth.Mean)); colorbar; title(figname); set(gcf,'Name', figname);ylabel('max depth [mm]'); xlabel('\rho [mm]');
-        disp(['Total reflectance captured by pMCROfRhoAndMaxDepth detector: ' num2str(sum(results{di}.pMCROfRhoAndMaxDepth.Mean(:)))]);
-    end 
-    if isfield(results{di}, 'pMCROfXAndY') && show.pMCROfXAndY
-        figname = sprintf('log10(%s)',results{di}.pMCROfXAndY.Name); figure; imagesc(results{di}.pMCROfXAndY.X_Midpoints, results{di}.pMCROfXAndY.Y_Midpoints,log10(results{di}.pMCROfXAndY.Mean)); colorbar; title(figname); set(gcf,'Name', figname);ylabel('y [mm]'); xlabel('x [mm]');
-        disp(['Total reflectance captured by pMCROfXAndY detector: ' num2str(sum(results{di}.pMCROfXAndY.Mean(:)))]);
-    end
-    if isfield(results{di}, 'pMCROfFx') && show.pMCROfFx
-        figname = sprintf('%s - Amplitude',results{di}.pMCROfFx.Name);figure;plot(results{di}.pMCROfFx.Fx_Midpoints, abs(results{di}.pMCROfFx.Mean));title(figname);set(gcf,'Name', figname);xlabel('f_x [/mm]');ylabel('R(f_x) [unitless]');
-        Fxdelta = results{di}.pMCROfFx.Fx(2)-results{di}.pMCROfFx.Fx(1);
-        Fxnorm = 2 * pi * (results{di}.pMCROfFx.Fx_Midpoints * Fxdelta);
-        disp(['Total reflectance captured by ROfFx detector: ' num2str(sum(results{di}.pMCROfFx.Mean.*Fxnorm'))]);
-     end
-  end
-=======
-% script for loading Monte Carlo results
-
-clear variables;
-dbstop if error;
-slash = filesep;  % get correct path delimiter for platform
-
-% script to parse results from MC simulation
-% addpath([cd slash 'xml_toolbox']);
-addpath([cd slash 'jsonlab']);
-
-% names of individual MC simulations
-datanames = { 'one_layer_all_detectors' };
-% datanames = { 'results_mua0.1musp1.0' 'results_mua0.1musp1.1' }; %...etc
-
-% outdir = 'C:\Projects\vts\src\Vts.MonteCarlo.CommandLineApplication\bin\Release';
-outdir = '.';
-
-show.RDiffuse =                 1;
-show.ROfRho =                   1;
-show.ROfAngle =                 1;
-show.ROfXAndY =                 1;
-show.ROfRhoAndTime =            1;
-show.ROfRhoAndMaxDepth =        1;
-show.ROfRhoAndAngle =           1;
-show.ROfRhoAndOmega =           1;
-show.ROfFx =                    1;
-show.ROfFxAndTime =             1;
-show.ROfFxAndAngle =            1;
-show.RSpecular =                1;
-show.TDiffuse =                 1;
-show.TOfRho =                   1;
-show.TOfRhoAndAngle =           1;
-show.TOfAngle =                 1;
-show.TOfXAndY =                 1;
-show.TOfFx =					1;
-show.ATotal =                   1;
-show.AOfRhoAndZ =               1;
-show.AOfXAndYAndZ = 			1;
-show.ATotalBoundingVolume =     1;
-show.FluenceOfRhoAndZ =         1;
-show.FluenceOfRhoAndZAndTime =  1;
-show.FluenceOfRhoAndZAndOmega = 1;
-show.FluenceOfXAndYAndZ =       1;
-show.FluenceOfXAndYAndZAndTime =  1;
-show.FluenceOfXAndYAndZAndOmega =  1;
-show.FluenceOfXAndYAndZAndStartingXAndY = 1;
-show.FluenceOfFxAndZ =          1;
-show.RadianceOfRhoAndZAndAngle = 1;
-show.RadianceOfFxAndZAndAngle = 1;
-show.RadianceOfXAndYAndZAndThetaAndPhi = 1;
-show.pMCROfRho =                1;
-show.pMCROfRhoAndTime =         1;
-show.pMCROfXAndY =              1; 
-show.pMCROfFx =                 1;
-show.ReflectedMTOfRhoAndSubregionHist = 1;
-show.ReflectedMTOfXAndYAndSubregionHist = 1;
-show.TransmittedMTOfRhoAndSubregionHist = 1;
-show.TransmittedMTOfXAndYAndSubregionHist = 1;
-show.ReflectedDynamicMTOfRhoAndSubregionHist = 1;
-show.ReflectedDynamicMTOfXAndYAndSubregionHist = 1;
-show.ReflectedDynamicMTOfFxAndSubregionHist = 1;
-show.TransmittedDynamicMTOfRhoAndSubregionHist = 1;
-show.TransmittedDynamicMTOfXAndYAndSubregionHist = 1;
-show.TransmittedDynamicMTOfFxAndSubregionHist = 1;
-show.ReflectedTimeOfRhoAndSubregionHist = 1;
-
-for mci = 1:length(datanames)
-  dataname = datanames{mci};
-  results = loadMCResults(outdir, dataname);  
-  for di = 1:size(results, 2)
-    if isfield(results{di}, 'RDiffuse') && show.RDiffuse
-        disp(['Total reflectance captured by RDiffuse detector: ' num2str(results{di}.RDiffuse.Mean)]);
-    end
-    
-    if isfield(results{di}, 'RSpecular') && show.RSpecular
-        disp(['Total reflectance captured by RSpecular detector: ' num2str(results{di}.RSpecular.Mean)]);
-    end
-    
-    if isfield(results{di}, 'ROfRho') && show.ROfRho
-        figname = sprintf('log10(%s)',results{di}.ROfRho.Name); figure; plot(results{di}.ROfRho.Rho_Midpoints, log10(results{di}.ROfRho.Mean)); title(figname); set(gcf,'Name', figname); xlabel('\rho [mm]'); ylabel('R(\rho) [mm^-^2]');
-        rhodelta = results{di}.ROfRho.Rho(2)-results{di}.ROfRho.Rho(1);
-        rhonorm = 2 * pi * results{di}.ROfRho.Rho_Midpoints * rhodelta;
-        disp(['Total reflectance captured by ROfRho detector: ' num2str(sum(results{di}.ROfRho.Mean.*rhonorm'))]);
-    end
-
-    if isfield(results{di}, 'ROfAngle') && show.ROfAngle
-        figname = sprintf('log10(%s)',results{di}.ROfAngle.Name); figure; plot(results{di}.ROfAngle.Angle_Midpoints, log10(results{di}.ROfAngle.Mean)); title(figname); set(gcf,'Name', figname); xlabel('\angle [rad]'); ylabel('R(angle) [rad^-^1]');
-        angledelta = results{di}.ROfAngle.Angle(2)-results{di}.ROfAngle.Angle(1);
-        anglenorm = 2 * pi * sin(results{di}.ROfAngle.Angle_Midpoints) * angledelta;
-        disp(['Total reflectance captured by ROfAngle detector: ' num2str(sum(results{di}.ROfAngle.Mean.*anglenorm'))]);
-    end
-
-    if isfield(results{di}, 'ROfXAndY') && show.ROfXAndY
-        figname = sprintf('log10(%s)',results{di}.ROfXAndY.Name); figure; imagesc(results{di}.ROfXAndY.Y_Midpoints, results{di}.ROfXAndY.X_Midpoints, log10(results{di}.ROfXAndY.Mean)); colorbar; title(figname); set(gcf,'Name', figname); ylabel('Y [mm]'); xlabel('X [mm]');
-        xynorm = (results{di}.ROfXAndY.X(2)-results{di}.ROfXAndY.X(1))*(results{di}.ROfXAndY.Y(2)-results{di}.ROfXAndY.Y(1));
-        disp(['Total reflectance captured by ROfXAndY detector: ' num2str(sum(results{di}.ROfXAndY.Mean(:)*xynorm))]);
-        % determine range of x, y midpoints that have non-zero data
-        [r,c]=find(results{di}.ROfXAndY.Mean);
-        disp(sprintf('ROfXAndY: x non-zero span [%d %d]',min(r),max(r))); disp(sprintf('ROfXAndY: y non-zero span [%d %d]',min(c),max(c)));
-    end
-
-    if isfield(results{di}, 'ROfRhoAndTime') && show.ROfRhoAndTime
-        numtimes = length(results{di}.ROfRhoAndTime.Time)-1;
-        figname = sprintf('log10(%s)',results{di}.ROfRhoAndTime.Name); figure; imagesc(results{di}.ROfRhoAndTime.Rho_Midpoints, results{di}.ROfRhoAndTime.Time_Midpoints,log10(results{di}.ROfRhoAndTime.Mean)); colorbar; title(figname); set(gcf,'Name', figname); ylabel('time [ns]'); xlabel('\rho [mm]');
-        rhodelta = results{di}.ROfRhoAndTime.Rho(2)-results{di}.ROfRhoAndTime.Rho(1);
-        timedelta = results{di}.ROfRhoAndTime.Time(2)-results{di}.ROfRhoAndTime.Time(1);
-        rhonorm = 2 * pi * results{di}.ROfRhoAndTime.Rho_Midpoints * rhodelta;
-        disp(['Total reflectance captured by ROfRhoAndTime detector: ' num2str(sum(sum(timedelta*results{di}.ROfRhoAndTime.Mean.*repmat(rhonorm,[numtimes,1]))))]);
-    end
-
-    if isfield(results{di}, 'ROfRhoAndMaxDepth') && show.ROfRhoAndMaxDepth
-        numrhos = length(results{di}.ROfRhoAndMaxDepth.Rho)-1;
-        numdepths = length(results{di}.ROfRhoAndMaxDepth.MaxDepth)-1;
-        figname = sprintf('log10(%s)',results{di}.ROfRhoAndMaxDepth.Name); figure; imagesc(results{di}.ROfRhoAndMaxDepth.Rho_Midpoints, results{di}.ROfRhoAndMaxDepth.MaxDepth_Midpoints,log10(results{di}.ROfRhoAndMaxDepth.Mean)); colorbar; title(figname); set(gcf,'Name', figname); ylabel('max depths [mm]'); xlabel('\rho [mm]');
-        rhodelta = results{di}.ROfRhoAndMaxDepth.Rho(2)-results{di}.ROfRhoAndMaxDepth.Rho(1);
-        depthdelta = results{di}.ROfRhoAndMaxDepth.MaxDepth(2)-results{di}.ROfRhoAndMaxDepth.MaxDepth(1);
-        rhonorm = 2 * pi * results{di}.ROfRhoAndMaxDepth.Rho_Midpoints * rhodelta;
-        % plot distribution for select rhow
-        figname = 'Max Depth Distribution';figure;
-        k=1; % index for legend
-        for i=1:10:numrhos % do every 10 rhos
-            plot(results{di}.ROfRhoAndMaxDepth.MaxDepth_Midpoints,results{di}.ROfRhoAndMaxDepth.Mean(:,i));
-            br{k}=sprintf('rho=%s',results{di}.ROfRhoAndMaxDepth.Rho_Midpoints(i));
-            hold on;
-            k=k+1;
-        end
-        legend(br);
-        title(figname);xlabel('z [mm]');ylabel('max depth');
-        disp(['Total reflectance captured by ROfRhoAndMaxDepth detector: ' num2str(sum(sum(results{di}.ROfRhoAndMaxDepth.Mean.*repmat(rhonorm,[numdepths,1]))))]);
-    end
-    
-    if isfield(results{di}, 'ROfRhoAndAngle') && show.ROfRhoAndAngle        
-        figname = sprintf('log10(%s)',results{di}.ROfRhoAndAngle.Name); figure; imagesc(results{di}.ROfRhoAndAngle.Rho_Midpoints, results{di}.ROfRhoAndAngle.Angle_Midpoints, log10(results{di}.ROfRhoAndAngle.Mean)); colorbar; title(figname); set(gcf,'Name', figname);ylabel('\angle [rad]'); xlabel('\rho [mm]'); 
-        rhodelta = results{di}.ROfRhoAndAngle.Rho(2)-results{di}.ROfRhoAndAngle.Rho(1);
-        angledelta = results{di}.ROfRhoAndAngle.Angle(2)-results{di}.ROfRhoAndAngle.Angle(1);
-        rhonorm = 2 * pi * results{di}.ROfRhoAndAngle.Rho_Midpoints * rhodelta;
-        anglenorm = 2 * pi * sin(results{di}.ROfRhoAndAngle.Angle_Midpoints) * angledelta;
-        disp(['Total reflectance captured by ROfRhoAndAngle detector: ' num2str(sum(sum(results{di}.ROfRhoAndAngle.Mean.*repmat(anglenorm',[1,size(rhonorm,2)]).*repmat(rhonorm,[size(anglenorm,2),1]))))]);
-    end
-
-    if isfield(results{di}, 'ROfRhoAndOmega') && show.ROfRhoAndOmega
-        figname = sprintf('%s - log10(Amplitude)',results{di}.ROfRhoAndOmega.Name); figure; imagesc(results{di}.ROfRhoAndOmega.Rho_Midpoints, results{di}.ROfRhoAndOmega.Omega_Midpoints, log10(results{di}.ROfRhoAndOmega.Amplitude)); colorbar; title(figname); set(gcf,'Name', figname); ylabel('\omega [GHz]'); xlabel('\rho [mm]');
-        figname = sprintf('%s - Phase',results{di}.ROfRhoAndOmega.Name); figure; imagesc(results{di}.ROfRhoAndOmega.Rho_Midpoints, results{di}.ROfRhoAndOmega.Omega_Midpoints, results{di}.ROfRhoAndOmega.Phase); colorbar; title(figname); set(gcf,'Name', figname); ylabel('\omega [GHz]'); xlabel('\rho [mm]');
-        rhodelta = results{di}.ROfRhoAndOmega.Rho(2)-results{di}.ROfRhoAndOmega.Rho(1);
-        rhonorm = 2 * pi * results{di}.ROfRhoAndOmega.Rho_Midpoints * rhodelta;
-        disp(['Total reflectance captured by ROfRhoAndOmega detector: ' num2str(sum(results{di}.ROfRhoAndOmega.Amplitude(1,:).*rhonorm))]);
-    end
-
-    if isfield(results{di}, 'ROfFx') && show.ROfFx
-        figname = sprintf('%s',results{di}.ROfFx.Name); figure; plot(results{di}.ROfFx.Fx_Midpoints, abs(results{di}.ROfFx.Mean)); title(figname); set(gcf,'Name', figname); 
-        xlabel('f_x [/mm]'); ylabel('R(f_x) [unitless]');
-        disp(['Total reflectance captured by ROfFx detector: ' num2str(results{di}.ROfFx.Amplitude(1))]);
-    end
-
-    if isfield(results{di}, 'ROfFxAndTime') && show.ROfFxAndTime
-        figname = sprintf('%s - log10(Amplitude)',results{di}.ROfFxAndTime.Name); 
-        figure; imagesc(results{di}.ROfFxAndTime.Time_Midpoints, results{di}.ROfFxAndTime.Fx_Midpoints, log10(results{di}.ROfFxAndTime.Amplitude')); 
-        title(figname); set(gcf,'Name', figname);colorbar; xlabel('time [ns]'); ylabel('f_x [/mm]');
-        timedelta = results{di}.ROfFxAndTime.Time(2)-results{di}.ROfFxAndTime.Time(1);
-        disp(['Total reflectance captured by ROfFxAndTime detector: ' num2str(sum(timedelta*results{di}.ROfFxAndTime.Amplitude(:,1)))]);
-        end
- 
-    if isfield(results{di}, 'ROfFxAndAngle') && show.ROfFxAndAngle
-        figname = sprintf('%s - log10(Amplitude)',results{di}.ROfFxAndAngle.Name); 
-        figure; imagesc(results{di}.ROfFxAndAngle.Angle_Midpoints, results{di}.ROfFxAndAngle.Fx_Midpoints, log10(results{di}.ROfFxAndAngle.Amplitude')); 
-        title(figname); set(gcf,'Name', figname);colorbar; xlabel('angle [rad]'); ylabel('f_x [/mm]');
-        angledelta = results{di}.ROfFxAndAngle.Angle(2)-results{di}.ROfFxAndAngle.Angle(1);
-        disp(['Total reflectance captured by ROfFxAndAngle detector: ' num2str(sum(angledelta*results{di}.ROfFxAndAngle.Amplitude(:,1)))]);
-    end
-        
-    if isfield(results{di}, 'TDiffuse') && show.TDiffuse
-        disp(['Total transmittance captured by TDiffuse detector: ' num2str(results{di}.TDiffuse.Mean)]);
-    end
-    if isfield(results{di}, 'TOfRho') && show.TOfRho
-         figname = sprintf('log10(%s)',results{di}.TOfRho.Name); figure; plot(results{di}.TOfRho.Rho_Midpoints, log10(results{di}.TOfRho.Mean)); title(figname); set(gcf,'Name', figname); xlabel('\rho [mm]'); ylabel('T(\rho) [mm^-^2]');
-         rhodelta = results{di}.TOfRho.Rho(2)-results{di}.TOfRho.Rho(1);
-         rhonorm = 2 * pi * results{di}.TOfRho.Rho_Midpoints * rhodelta;
-         disp(['Total transmittance captured by TOfRho detector: ' num2str(sum(results{di}.TOfRho.Mean.*rhonorm'))]);
-    end
-    if isfield(results{di}, 'TOfAngle') && show.TOfAngle
-        figname = sprintf('log10(%s)',results{di}.TOfAngle.Name); figure; plot(results{di}.TOfAngle.Angle_Midpoints, log10(results{di}.TOfAngle.Mean)); title(figname); set(gcf,'Name', figname); xlabel('\angle [rad]'); ylabel('T(angle) [rad^-^1]');
-        angledelta = results{di}.TOfAngle.Angle(2)-results{di}.TOfAngle.Angle(1);
-        anglenorm = 2 * pi * sin(results{di}.TOfAngle.Angle_Midpoints) * angledelta;
-        disp(['Total transmittance captured by TOfAngle detector: ' num2str(sum(results{di}.TOfAngle.Mean.*anglenorm'))]);
-    end
-    if isfield(results{di}, 'TOfRhoAndAngle') && show.TOfRhoAndAngle
-        figname = sprintf('log10(%s)',results{di}.TOfRhoAndAngle.Name); figure; imagesc(results{di}.TOfRhoAndAngle.Rho_Midpoints, results{di}.TOfRhoAndAngle.Angle_Midpoints, log10(results{di}.TOfRhoAndAngle.Mean)); colorbar; title(figname); set(gcf,'Name', figname);ylabel('\angle [rad]');xlabel('\rho [mm]');
-        rhodelta = results{di}.TOfRhoAndAngle.Rho(2)-results{di}.TOfRhoAndAngle.Rho(1);
-        angledelta = results{di}.TOfRhoAndAngle.Angle(2)-results{di}.TOfRhoAndAngle.Angle(1);
-        rhonorm = 2 * pi * results{di}.TOfRhoAndAngle.Rho_Midpoints * rhodelta;
-        anglenorm = 2 * pi * sin(results{di}.TOfRhoAndAngle.Angle_Midpoints) * angledelta;
-        disp(['Total transmittance captured by TOfRhoAndAngle detector: ' num2str(sum(sum(results{di}.TOfRhoAndAngle.Mean.*repmat(anglenorm',[1,size(rhonorm,2)]).*repmat(rhonorm,[size(anglenorm,2),1]))))]);
-    end    
-    if isfield(results{di}, 'TOfXAndY') && show.TOfXAndY
-        figname = sprintf('log10(%s)',results{di}.TOfXAndY.Name); figure; imagesc(results{di}.TOfXAndY.Y_Midpoints, results{di}.TOfXAndY.X_Midpoints, log10(results{di}.TOfXAndY.Mean)); colorbar; title(figname); set(gcf,'Name', figname); ylabel('Y [mm]'); xlabel('X [mm]');
-        xynorm = (results{di}.TOfXAndY.X(2)-results{di}.TOfXAndY.X(1))*(results{di}.TOfXAndY.Y(2)-results{di}.TOfXAndY.Y(1));
-        disp(['Total transmittance captured by TOfXAndY detector: ' num2str(sum(results{di}.TOfXAndY.Mean(:)*xynorm))]);
-        % determine range of x, y midpoints that have non-zero data
-        [r,c]=find(results{di}.TOfXAndY.Mean);
-        disp(sprintf('TOfXAndY: x non-zero span [%d %d]',min(r),max(r))); disp(sprintf('TOfXAndY: y non-zero span [%d %d]',min(c),max(c)));
-    end
-    if isfield(results{di}, 'TOfFx') && show.TOfFx
-        figname = sprintf('log10(%s)',results{di}.TOfFx.Name); figure; plot(results{di}.TOfFx.Fx_Midpoints, abs(results{di}.TOfFx.Mean)); title(figname); set(gcf,'Name', figname); 
-        xlabel('f_x [/mm]'); ylabel('T(f_x) [unitless]');
-        disp(['Total transmittance captured by TOfFx detector: ' num2str(results{di}.TOfFx.Amplitude(1))]);
-    end
-    if isfield(results{di}, 'ATotal') && show.ATotal
-        disp(['Total absorption captured by ATotal detector: ' num2str(results{di}.ATotal.Mean)]);
-    end
-    if isfield(results{di}, 'AOfRhoAndZ') && show.AOfRhoAndZ
-        numzs = length(results{di}.AOfRhoAndZ.Z)-1;
-        figname = sprintf('log10(%s)',results{di}.AOfRhoAndZ.Name); figure; imagesc(results{di}.AOfRhoAndZ.Rho_Midpoints, results{di}.AOfRhoAndZ.Z_Midpoints, log10(results{di}.AOfRhoAndZ.Mean)); colorbar; title(figname); set(gcf,'Name', figname);ylabel('z [mm]');xlabel('\rho mm]');
-        rhodelta = results{di}.AOfRhoAndZ.Rho(2)-results{di}.AOfRhoAndZ.Rho(1);
-        zdelta = results{di}.AOfRhoAndZ.Z(2)-results{di}.AOfRhoAndZ.Z(1);
-        rhonorm = 2 * pi * results{di}.AOfRhoAndZ.Rho_Midpoints * rhodelta;
-        disp(['Absorbed energy captured by AOfRhoAndZ detector: ' num2str(sum(sum(zdelta*results{di}.AOfRhoAndZ.Mean.*repmat(rhonorm,[numzs,1]))))]);
-    end
-    if isfield(results{di}, 'AOfXAndYAndZ') && show.AOfXAndYAndZ
-        numY = length(results{di}.AOfXAndYAndZ.Y) - 1;
-        center=floor(numY/2);
-        for i=center+1:center+1  % 1:numY
-            figname = sprintf('log10(%s) y=%5.3f mm',results{di}.AOfXAndYAndZ.Name,results{di}.AOfXAndYAndZ.Y_Midpoints(i)); figure; imagesc(results{di}.AOfXAndYAndZ.X_Midpoints, results{di}.AOfXAndYAndZ.Z_Midpoints, log10(squeeze(results{di}.AOfXAndYAndZ.Mean(:,i,:)))); 
-            colorbar; title(figname); set(gcf,'Name', figname);ylabel('z [mm]'); xlabel('x [mm]');
-            xyznorm = (results{di}.AOfXAndYAndZ.X(2)-results{di}.AOfXAndYAndZ.X(1))*(results{di}.AOfXAndYAndZ.Y(2)-results{di}.AOfXAndYAndZ.Y(1))*(results{di}.AOfXAndYAndZ.Z(2)-results{di}.AOfXAndYAndZ.Z(1));
-            disp(['Absorbed Energy captured by AOfXAndYAndZ detector: ' num2str(sum(results{di}.AOfXAndYAndZ.Mean(:)*xyznorm))]);
-        end
-    end
-    if isfield(results{di}, 'ATotalBoundingVolume') && show.ATotalBoundingVolume
-        disp(['Total absorption captured by ATotalBoundingVolume detector: ' num2str(results{di}.ATotalBoundingVolume.Mean)]);
-    end
-    if isfield(results{di}, 'FluenceOfRhoAndZ') && show.FluenceOfRhoAndZ
-        numzs = length(results{di}.FluenceOfRhoAndZ.Z)-1;
-        figname = sprintf('log10(%s)',results{di}.FluenceOfRhoAndZ.Name); figure; imagesc(results{di}.FluenceOfRhoAndZ.Rho_Midpoints, results{di}.FluenceOfRhoAndZ.Z_Midpoints, log10(results{di}.FluenceOfRhoAndZ.Mean)); colorbar; title(figname); set(gcf,'Name', figname);ylabel('z [mm]'); xlabel('\rho [mm]');colormap(jet);
-        rhodelta = results{di}.FluenceOfRhoAndZ.Rho(2)-results{di}.FluenceOfRhoAndZ.Rho(1);
-        zdelta = results{di}.FluenceOfRhoAndZ.Z(2)-results{di}.FluenceOfRhoAndZ.Z(1);
-        rhonorm = 2 * pi * results{di}.FluenceOfRhoAndZ.Rho_Midpoints * rhodelta;
-        disp(['Fluence captured by FluenceOfRhoAndZ detector: ' num2str(sum(sum(zdelta*results{di}.FluenceOfRhoAndZ.Mean.*repmat(rhonorm,[numzs,1]))))]);
-    end
-    if isfield(results{di}, 'FluenceOfRhoAndZAndTime') && show.FluenceOfRhoAndZAndTime
-        numtimes = length(results{di}.FluenceOfRhoAndZAndTime.Time)-1;
-        numzs = length(results{di}.FluenceOfRhoAndZAndTime.Z)-1;
-        for i=1:10:numtimes % do every 10 time bins
-            figname = sprintf('log10(%s) time=%5.3f ns',results{di}.FluenceOfRhoAndZAndTime.Name,results{di}.FluenceOfRhoAndZAndTime.Time_Midpoints(i)); figure; imagesc(results{di}.FluenceOfRhoAndZAndTime.Rho_Midpoints, results{di}.FluenceOfRhoAndZAndTime.Z_Midpoints, log10(squeeze(results{di}.FluenceOfRhoAndZAndTime.Mean(i,:,:)))); colormap(jet);
-            colorbar; title(figname); set(gcf,'Name', figname);ylabel('z [mm]'); xlabel('\rho [mm]'); 
-        end
-        rhodelta = results{di}.FluenceOfRhoAndZAndTime.Rho(2)-results{di}.FluenceOfRhoAndZAndTime.Rho(1);
-        timedelta = results{di}.FluenceOfRhoAndZAndTime.Time(2)-results{di}.FluenceOfRhoAndZAndTime.Time(1);
-        zdelta = results{di}.FluenceOfRhoAndZAndTime.Z(2)-results{di}.FluenceOfRhoAndZAndTime.Z(1);
-        rhonorm = 2 * pi * results{di}.FluenceOfRhoAndZAndTime.Rho_Midpoints * rhodelta;
-        rhomatrix = repmat(rhonorm',[1,numzs,numtimes]);
-        disp(['Fluence captured by FluenceOfRhoAndZAndTime detector: ' num2str(sum(sum(sum(timedelta*zdelta*results{di}.FluenceOfRhoAndZAndTime.Mean.*permute(rhomatrix,[3,2,1])))))]);
-    end
-    if isfield(results{di}, 'FluenceOfRhoAndZAndOmega') && show.FluenceOfRhoAndZAndOmega
-        numomegas = length(results{di}.FluenceOfRhoAndZAndOmega.Omega);
-        numrhos = length(results{di}.FluenceOfRhoAndZAndOmega.Rho)-1;
-        numzs = length(results{di}.FluenceOfRhoAndZAndOmega.Z)-1;
-        for i=1:10:numomegas % do every 10 omegas
-            figname = sprintf('log10(%s:amplitude) omega=%5.3f GHz',results{di}.FluenceOfRhoAndZAndOmega.Name,results{di}.FluenceOfRhoAndZAndOmega.Omega_Midpoints(i)); 
-            figure; imagesc(results{di}.FluenceOfRhoAndZAndOmega.Rho_Midpoints, results{di}.FluenceOfRhoAndZAndOmega.Z_Midpoints, log10(squeeze(results{di}.FluenceOfRhoAndZAndOmega.Amplitude(i,:,:)))); 
-            colormap(jet);
-            colorbar; title(figname); set(gcf,'Name', figname);ylabel('z [mm]'); xlabel('\rho [mm]'); 
-        end
-        rhodelta = results{di}.FluenceOfRhoAndZAndOmega.Rho(2)-results{di}.FluenceOfRhoAndZAndOmega.Rho(1);
-        zdelta = results{di}.FluenceOfRhoAndZAndOmega.Z(2)-results{di}.FluenceOfRhoAndZAndOmega.Z(1);
-        rhonorm = 2 * pi * results{di}.FluenceOfRhoAndZAndOmega.Rho_Midpoints * rhodelta;
-        rhomatrix = repmat(rhonorm',[1,numzs]); % calculate total fluence at single omega
-        disp(sprintf('Fluence captured by FluenceOfRhoAndZAndOmega detector at omega=%5.3f GHz: %5.3f',...
-            results{di}.FluenceOfRhoAndZAndOmega.Omega_Midpoints(1),sum(sum(zdelta*squeeze(results{di}.FluenceOfRhoAndZAndOmega.Amplitude(1,:,:)).*permute(rhomatrix,[2,1]))))); %#ok<*DSPS>
-    end
-    if isfield(results{di}, 'FluenceOfXAndYAndZ') && show.FluenceOfXAndYAndZ
-        numY = length(results{di}.FluenceOfXAndYAndZ.Y) - 1;
-        center = floor(numY/2);
-        for i=center+1:center+1 % 1:numY
-            figname = sprintf('log10(%s) y=%5.3f mm',results{di}.FluenceOfXAndYAndZ.Name,results{di}.FluenceOfXAndYAndZ.Y_Midpoints(i)); figure; imagesc(results{di}.FluenceOfXAndYAndZ.X_Midpoints, results{di}.FluenceOfXAndYAndZ.Z_Midpoints, log10(squeeze(results{di}.FluenceOfXAndYAndZ.Mean(:,i,:)))); colormap(jet);
-            colorbar; title(figname); set(gcf,'Name', figname);ylabel('z [mm]'); xlabel('x [mm]');
-            xyznorm = (results{di}.FluenceOfXAndYAndZ.X(2)-results{di}.FluenceOfXAndYAndZ.X(1))*(results{di}.FluenceOfXAndYAndZ.Y(2)-results{di}.FluenceOfXAndYAndZ.Y(1))*(results{di}.FluenceOfXAndYAndZ.Z(2)-results{di}.FluenceOfXAndYAndZ.Z(1));
-            disp(['Fluence captured by FluenceOfXAndYAndZ detector: ' num2str(sum(results{di}.FluenceOfXAndYAndZ.Mean(:)*xyznorm))]);
-        end
-    end    
-    if isfield(results{di}, 'FluenceOfXAndYAndZAndTime') && show.FluenceOfXAndYAndZAndTime
-        numtimes = length(results{di}.FluenceOfXAndYAndZAndTime.Time)-1;
-        numxs = length(results{di}.FluenceOfXAndYAndZAndTime.X)-1;
-        numys = length(results{di}.FluenceOfXAndYAndZAndTime.Y)-1;
-        numzs = length(results{di}.FluenceOfXAndYAndZAndTime.Z)-1;
-        center = floor(numys/2)+1;
-        for i=1:10:numtimes % do every 10 Times
-            figname = sprintf('log10(%s) y=0 time=%5.3f ns',results{di}.FluenceOfXAndYAndZAndTime.Name,results{di}.FluenceOfXAndYAndZAndTime.Time_Midpoints(i)); 
-            figure; imagesc(results{di}.FluenceOfXAndYAndZAndTime.X_Midpoints, results{di}.FluenceOfXAndYAndZAndTime.Z_Midpoints, log10(squeeze(results{di}.FluenceOfXAndYAndZAndTime.Mean(i,:,center,:)))); 
-            colormap(jet);
-            colorbar; title(figname); set(gcf,'Name', figname);ylabel('z [mm]'); xlabel('x [mm]'); 
-        end
-        xdelta = results{di}.FluenceOfXAndYAndZAndTime.X(2)-results{di}.FluenceOfXAndYAndZAndTime.X(1);
-        ydelta = results{di}.FluenceOfXAndYAndZAndTime.Y(2)-results{di}.FluenceOfXAndYAndZAndTime.Y(1);
-        zdelta = results{di}.FluenceOfXAndYAndZAndTime.Z(2)-results{di}.FluenceOfXAndYAndZAndTime.Z(1);
-        voxnorm = xdelta * ydelta * zdelta;
-        disp(sprintf('Fluence captured by FluenceOfXAndYAndZAndTime detector at Time=%5.3f ns: %5.3f',...
-            results{di}.FluenceOfXAndYAndZAndTime.Time_Midpoints(1),sum(sum(sum(voxnorm*results{di}.FluenceOfXAndYAndZAndTime.Mean(1,:,:,:))))));
-    end   
-    if isfield(results{di}, 'FluenceOfXAndYAndZAndOmega') && show.FluenceOfXAndYAndZAndOmega
-        numomegas = length(results{di}.FluenceOfXAndYAndZAndOmega.Omega);
-        numxs = length(results{di}.FluenceOfXAndYAndZAndOmega.X)-1;
-        numys = length(results{di}.FluenceOfXAndYAndZAndOmega.Y)-1;
-        numzs = length(results{di}.FluenceOfXAndYAndZAndOmega.Z)-1;
-        center = floor(numys/2)+1;
-        for i=1:10:numomegas % do every 10 omegas
-            figname = sprintf('log10(%s:amplitude) y=0 omega=%5.3f GHz',results{di}.FluenceOfXAndYAndZAndOmega.Name,results{di}.FluenceOfXAndYAndZAndOmega.Omega_Midpoints(i)); 
-            figure; imagesc(results{di}.FluenceOfXAndYAndZAndOmega.X_Midpoints, results{di}.FluenceOfXAndYAndZAndOmega.Z_Midpoints, log10(squeeze(results{di}.FluenceOfXAndYAndZAndOmega.Amplitude(i,:,center,:)))); 
-            colormap(jet);
-            colorbar; title(figname); set(gcf,'Name', figname);ylabel('z [mm]'); xlabel('x [mm]'); 
-        end
-        xdelta = results{di}.FluenceOfXAndYAndZAndOmega.X(2)-results{di}.FluenceOfXAndYAndZAndOmega.X(1);
-        ydelta = results{di}.FluenceOfXAndYAndZAndOmega.Y(2)-results{di}.FluenceOfXAndYAndZAndOmega.Y(1);
-        zdelta = results{di}.FluenceOfXAndYAndZAndOmega.Z(2)-results{di}.FluenceOfXAndYAndZAndOmega.Z(1);
-        voxnorm = xdelta * ydelta * zdelta;
-        disp(sprintf('Fluence captured by FluenceOfXAndYAndZAndOmega detector at omega=%5.3f GHz: %5.3f',...
-            results{di}.FluenceOfXAndYAndZAndOmega.Omega_Midpoints(1),sum(sum(sum(voxnorm*results{di}.FluenceOfXAndYAndZAndOmega.Amplitude(1,:,:,:))))));
-    end
-    if isfield(results{di}, 'FluenceOfXAndYAndZAndStartingXAndY') && show.FluenceOfXAndYAndZAndStartingXAndY
-        numxs = length(results{di}.FluenceOfXAndYAndZAndStartingXAndY.X)-1;
-        numys = length(results{di}.FluenceOfXAndYAndZAndStartingXAndY.Y)-1;
-        numzs = length(results{di}.FluenceOfXAndYAndZAndStartingXAndY.Z)-1;
-        numsxs = length(results{di}.FluenceOfXAndYAndZAndStartingXAndY.StartingX)-1;        
-        numsys = length(results{di}.FluenceOfXAndYAndZAndStartingXAndY.StartingY)-1;
-        center = floor(numys/2)+1;
-        % do for 1st Starting X=1,Y=1
-        figname = sprintf('log10(Fluence(X,Y,Z)) StartingX=%5.3f StartingY=%5.3f',...
-            results{di}.FluenceOfXAndYAndZAndStartingXAndY.StartingX_Midpoints(1),results{di}.FluenceOfXAndYAndZAndStartingXAndY.StartingY_Midpoints(1)); 
-        figure; imagesc(results{di}.FluenceOfXAndYAndZAndStartingXAndY.X_Midpoints, results{di}.FluenceOfXAndYAndZAndStartingXAndY.Z_Midpoints, ...
-            log10(squeeze(results{di}.FluenceOfXAndYAndZAndStartingXAndY.Mean(:,center,:,1,1)))); 
-        colormap(jet);
-        colorbar; title(figname); set(gcf,'Name', figname);ylabel('z [mm]'); xlabel('x [mm]');
-        disp(sprintf('# photons starting in X=3, Y=1: %d',results{di}.FluenceOfXAndYAndZAndStartingXAndY.StartingXYCount(1,1)));
-        xdelta = results{di}.FluenceOfXAndYAndZAndStartingXAndY.X(2)-results{di}.FluenceOfXAndYAndZAndStartingXAndY.X(1);
-        ydelta = results{di}.FluenceOfXAndYAndZAndStartingXAndY.Y(2)-results{di}.FluenceOfXAndYAndZAndStartingXAndY.Y(1);
-        zdelta = results{di}.FluenceOfXAndYAndZAndStartingXAndY.Z(2)-results{di}.FluenceOfXAndYAndZAndStartingXAndY.Z(1);
-        voxnorm = xdelta * ydelta * zdelta;
-        disp(sprintf('Fluence captured by FluenceOfXAndYAndZAndStartingXAndY: %5.3f',sum(voxnorm*results{di}.FluenceOfXAndYAndZAndStartingXAndY.Mean(:))));
-    end
-    if isfield(results{di}, 'FluenceOfFxAndZ') && show.FluenceOfFxAndZ
-        numfxs = length(results{di}.FluenceOfFxAndZ.Fx);
-        numzs = length(results{di}.FluenceOfFxAndZ.Z)-1;
-        figname = sprintf('log10(%s:amplitude)',results{di}.FluenceOfFxAndZ.Name); 
-        figure; imagesc(results{di}.FluenceOfFxAndZ.Fx_Midpoints, results{di}.FluenceOfFxAndZ.Z_Midpoints, log10(results{di}.FluenceOfFxAndZ.Amplitude)); 
-        colormap(jet);
-        colorbar; title(figname); set(gcf,'Name', figname);ylabel('z [mm]'); xlabel('fx [/mm]');   
-        zdelta = results{di}.FluenceOfFxAndZ.Z(2)-results{di}.FluenceOfFxAndZ.Z(1);
-        disp(sprintf('Fluence captured by FluenceOfFxAndZ detector at fx=0: %5.3f',...
-            sum(zdelta*results{di}.FluenceOfFxAndZ.Amplitude(:,1))));
-    end
-    if isfield(results{di}, 'RadianceOfRhoAndZAndAngle') && show.RadianceOfRhoAndZAndAngle
-        numrhos = length(results{di}.RadianceOfRhoAndZAndAngle.Rho) - 1;
-        numangles = length(results{di}.RadianceOfRhoAndZAndAngle.Angle) - 1;
-        numzs = length(results{di}.RadianceOfRhoAndZAndAngle.Z) - 1;
-        % create colorbar based on max, min values 
-        minRadiance = min(results{di}.RadianceOfRhoAndZAndAngle.Mean(:));
-        if minRadiance==0 % make sure don't take log of 0
-            minRadiance=1e-5;
-        end
-        maxRadiance = max(results{di}.RadianceOfRhoAndZAndAngle.Mean(:));
-        for i=1:numangles
-            figname = sprintf('log10(%s) %5.3f<angle<%5.3f',results{di}.RadianceOfRhoAndZAndAngle.Name,(i-1)*pi/numangles,i*pi/numangles); 
-            figure; imagesc(results{di}.RadianceOfRhoAndZAndAngle.Rho_Midpoints, results{di}.RadianceOfRhoAndZAndAngle.Z_Midpoints, log10(squeeze(results{di}.RadianceOfRhoAndZAndAngle.Mean(i,:,:)))); colorbar; title(figname); set(gcf,'Name', figname);ylabel('z [mm]'); xlabel('\rho [mm]'); colormap(jet);
-            caxis([log10(minRadiance),log10(maxRadiance)]);
-        end
-        % plot ratio of two hemispheres
-        if (numangles==2)
-            figname = '(lower./upper)'; 
-            figure; imagesc(results{di}.RadianceOfRhoAndZAndAngle.Rho_Midpoints, results{di}.RadianceOfRhoAndZAndAngle.Z_Midpoints, ...
-                squeeze(results{di}.RadianceOfRhoAndZAndAngle.Mean(1,:,:)./results{di}.RadianceOfRhoAndZAndAngle.Mean(2,:,:))); ...
-                colorbar; title(figname); set(gcf,'Name', figname);ylabel('z [mm]'); xlabel('\rho [mm]'); caxis([0 2]);
-        end
-        rhodelta = results{di}.RadianceOfRhoAndZAndAngle.Rho(2)-results{di}.RadianceOfRhoAndZAndAngle.Rho(1);
-        zdelta = results{di}.RadianceOfRhoAndZAndAngle.Z(2)-results{di}.RadianceOfRhoAndZAndAngle.Z(1);
-        angledelta = results{di}.RadianceOfRhoAndZAndAngle.Angle(2)-results{di}.RadianceOfRhoAndZAndAngle.Angle(1);
-        rhonorm = 2 * pi * results{di}.RadianceOfRhoAndZAndAngle.Rho_Midpoints * rhodelta;
-        anglenorm = 2 * pi * sin(results{di}.RadianceOfRhoAndZAndAngle.Angle_Midpoints) * angledelta;
-        rhomatrix = repmat(rhonorm',[1,numzs,numangles]);
-        anglematrix = repmat(anglenorm',[1,numzs,numrhos]);
-        disp(['Radiance captured by RadianceOfRhoAndZAndAngle detector: ' num2str(sum(sum(sum(zdelta*results{di}.RadianceOfRhoAndZAndAngle.Mean.*anglematrix.*permute(rhomatrix,[3,2,1])))))]);
-    end
-    if isfield(results{di}, 'RadianceOfFxAndZAndAngle') && show.RadianceOfFxAndZAndAngle
-        numfxs = length(results{di}.RadianceOfFxAndZAndAngle.Fx);
-        numangles = length(results{di}.RadianceOfFxAndZAndAngle.Angle) - 1;
-        numzs = length(results{di}.RadianceOfFxAndZAndAngle.Z) - 1;
-        % create colorbar based on max, min values 
-        minRadiance = min(abs(results{di}.RadianceOfFxAndZAndAngle.Mean(:)));
-        if minRadiance==0 % make sure don't take log of 0
-            minRadiance=1e-5;
-        end
-        maxRadiance = max(abs(results{di}.RadianceOfFxAndZAndAngle.Mean(:)));
-        for i=1:numangles
-            figname = sprintf('log10(%s) amplitude %5.3f<angle<%5.3f',results{di}.RadianceOfFxAndZAndAngle.Name,(i-1)*pi/numangles,i*pi/numangles); 
-            figure; imagesc(results{di}.RadianceOfFxAndZAndAngle.Fx_Midpoints, results{di}.RadianceOfFxAndZAndAngle.Z_Midpoints, log10(squeeze(results{di}.RadianceOfFxAndZAndAngle.Amplitude(i,:,:)))); colormap(jet);
-            colorbar; title(figname); set(gcf,'Name', figname);ylabel('z [mm]'); xlabel('fx [/mm]');
-            %caxis([log10(minRadiance),log10(maxRadiance)]);
-            % plot line scan of radiance at select fxs
-            figure;
-            k=1;
-            for j=1:10:51
-                plot(results{di}.RadianceOfFxAndZAndAngle.Z_Midpoints(1:end-1), log10(results{di}.RadianceOfFxAndZAndAngle.Amplitude(i,1:end-1,j)));
-                title(sprintf('%5.3f<angle<%5.3f',(i-1)*pi/numangles,i*pi/numangles));
-                ylabel('log Radiance amplitude');xlabel('z [mm]');
-                hold on;
-                ar{k}=sprintf('f_x = %s',num2str(results{di}.RadianceOfFxAndZAndAngle.Fx_Midpoints(j)));
-                k=k+1;
-                colormap(jet);
-            end
-            legend(ar);
-%             % plot relative error
-%             figure; imagesc(results{di}.RadianceOfFxAndZAndAngle.Fx_Midpoints, results{di}.RadianceOfFxAndZAndAngle.Z_Midpoints, ...
-%             (squeeze(abs(results{di}.RadianceOfFxAndZAndAngle.Stdev(i,:,:))./results{di}.RadianceOfFxAndZAndAngle.Amplitude(i,:,:))));
-%             colorbar; caxis([0 1]);title(sprintf('Relative Error Amplitude %5.3f<angle<%5.3f',(i-1)*pi/numangles,i*pi/numangles));ylabel('z [mm]');xlabel('fx [/mm]');
-%             % plot line scan of relative error at select fxs
-%             f=figure;
-%             k=1;
-%             for j=1:10:51
-%                 plot(results{di}.RadianceOfFxAndZAndAngle.Z_Midpoints(1:end-1), ...
-%                     results{di}.RadianceOfFxAndZAndAngle.Stdev(i,1:end-1,j)./results{di}.RadianceOfFxAndZAndAngle.Amplitude(i,1:end-1,j));
-%                 title(sprintf('%5.3f<angle<%5.3f',(i-1)*pi/numangles,i*pi/numangles));
-%                 ylabel('Relative Error');xlabel('z [mm]'); axis([0 results{di}.RadianceOfFxAndZAndAngle.Z(end), 0 0.4]);
-%                 hold on;
-%                 ar{k}=sprintf('f_x = %s',num2str(results{di}.RadianceOfFxAndZAndAngle.Fx_Midpoints(j)));
-%                 k=k+1;
-%             end
-%             legend(ar);
-%             line([0 10.0],[0.05 0.05],'Color',[0 0 0],'LineStyle',':');
-        end
-        zdelta = results{di}.RadianceOfFxAndZAndAngle.Z(2)-results{di}.RadianceOfFxAndZAndAngle.Z(1);
-        angledelta = results{di}.RadianceOfFxAndZAndAngle.Angle(2)-results{di}.RadianceOfFxAndZAndAngle.Angle(1);
-        anglenorm = 2 * pi * sin(results{di}.RadianceOfFxAndZAndAngle.Angle_Midpoints) * angledelta; 
-        anglematrix = repmat(anglenorm',[1,numzs]);
-        disp(['Radiance captured by RadianceOfFxAndZAndAngle detector for fx=0: ' num2str(sum(sum(sum(zdelta*results{di}.RadianceOfFxAndZAndAngle.Amplitude(:,:,1).*anglematrix))))]);
-    end
-    if isfield(results{di}, 'RadianceOfXAndYAndZAndThetaAndPhi') && show.RadianceOfXAndYAndZAndThetaAndPhi
-        numxs = length(results{di}.RadianceOfXAndYAndZAndThetaAndPhi.X) - 1;
-        numys = length(results{di}.RadianceOfXAndYAndZAndThetaAndPhi.Y) - 1;
-        numzs = length(results{di}.RadianceOfXAndYAndZAndThetaAndPhi.Z) - 1;
-        numphis = length(results{di}.RadianceOfXAndYAndZAndThetaAndPhi.Phi) - 1;
-        numthetas = length(results{di}.RadianceOfXAndYAndZAndThetaAndPhi.Theta) - 1;      
-        % plot radiance vs x and z for each theta (polar angle from Uz=[-1:1]
-        for i=1:numthetas % note results array has dimensions [numphis, numthetas, numzs, numys, numxs] due to column major json reading
-            figname = sprintf('log10(%s) %5.3f<Theta<%5.3f',results{di}.RadianceOfXAndYAndZAndThetaAndPhi.Name,(i-1)*pi/numthetas,i*pi/numthetas); 
-            figure; imagesc(results{di}.RadianceOfXAndYAndZAndThetaAndPhi.X_Midpoints, results{di}.RadianceOfXAndYAndZAndThetaAndPhi.Z_Midpoints, log10(squeeze(results{di}.RadianceOfXAndYAndZAndThetaAndPhi.Mean(1,i,:,1,:))), [-20 -5]); colorbar; title(figname); set(gcf,'Name', figname);ylabel('z [mm]'); xlabel('x [mm]');colormap(jet);
-        end
-        xyzphinorm = (results{di}.RadianceOfXAndYAndZAndThetaAndPhi.X(2)-results{di}.RadianceOfXAndYAndZAndThetaAndPhi.X(1))...
-                         *(results{di}.RadianceOfXAndYAndZAndThetaAndPhi.Y(2)-results{di}.RadianceOfXAndYAndZAndThetaAndPhi.Y(1))...
-                         *(results{di}.RadianceOfXAndYAndZAndThetaAndPhi.Z(2)-results{di}.RadianceOfXAndYAndZAndThetaAndPhi.Z(1))...
-                         *(results{di}.RadianceOfXAndYAndZAndThetaAndPhi.Phi(2)-results{di}.RadianceOfXAndYAndZAndThetaAndPhi.Phi(1)); 
-        partialsum=xyzphinorm*sum(results{di}.RadianceOfXAndYAndZAndThetaAndPhi.Mean,[1,3,4,5]);
-        thetadelta = results{di}.RadianceOfXAndYAndZAndThetaAndPhi.Theta(2)-results{di}.RadianceOfXAndYAndZAndThetaAndPhi.Theta(1);
-        thetanorm = sin(results{di}.RadianceOfXAndYAndZAndThetaAndPhi.Theta_Midpoints) * thetadelta;  
-        disp(['Radiance captured by RadianceOfXAndYAndZAndThetaAndPhi detector: ' num2str(sum(partialsum.*thetanorm))]);
-    end
-    if isfield(results{di}, 'ReflectedMTOfRhoAndSubregionHist') && show.ReflectedMTOfRhoAndSubregionHist
-        numrhos = length(results{di}.ReflectedMTOfRhoAndSubregionHist.Rho) - 1;
-        numsubregions = length(results{di}.ReflectedMTOfRhoAndSubregionHist.SubregionIndices)
-        figname = sprintf('log10(%s)',results{di}.ReflectedMTOfRhoAndSubregionHist.Name); 
-        figure; imagesc(results{di}.ReflectedMTOfRhoAndSubregionHist.Rho_Midpoints, results{di}.ReflectedMTOfRhoAndSubregionHist.MTBins_Midpoints, log10(results{di}.ReflectedMTOfRhoAndSubregionHist.Mean));...        
-           colorbar; title(figname); xlabel('\rho [mm]'); ylabel('MT'); set(gcf,'Name', figname);colormap(jet);
-        color=char('r-','g-','b-','c-','m-','r:','g:','b:','c:','m:');
-        % note results array has dimensions [numFractionalMTBins,numSubregions, numMTBins, numRhos] due to column major json reading
-        for j=2:3 % customized, general form: j=1:numsubregions
-        for i=1:20:numrhos
-            %figure; plot(results{di}.ReflectedMTOfRhoAndSubregionHist.MTBins_Midpoints,results{di}.ReflectedMTOfRhoAndSubregionHist.Mean(i,:)); % debug plots
-            figure;figname = sprintf('Reflected Fractional MT in Region %2d, Rho = %5.3f mm',j-1,results{di}.ReflectedMTOfRhoAndSubregionHist.Rho_Midpoints(i));
-            MT=results{di}.ReflectedMTOfRhoAndSubregionHist.MTBins_Midpoints;
-            layerfrac=squeeze(results{di}.ReflectedMTOfRhoAndSubregionHist.FractionalMT(:,j,:,i));
-            bar(MT,layerfrac','stacked'); title(figname);xlabel('MT'),ylabel('photon weight');
-%           stack=zeros(size(results{di}.ReflectedMTOfRhoAndSubregionHist.FractionalMT(1,j,:,i)));
-%             for k=1:size(results{di}.ReflectedMTOfRhoAndSubregionHist.FractionalMT,1)                
-%                 %stack=stack+results{di}.ReflectedMTOfRhoAndSubregionHist.FractionalMT(i,:,j,k);
-%                 stack=stack+results{di}.ReflectedMTOfRhoAndSubregionHist.FractionalMT(k,j,:,i);
-%                 semilogy(X,squeeze(stack),color(k,:),'LineWidth',3);axis([0 max(X) 1e-7 1]);title(figname);xlabel('MT'),ylabel('stacked log10(photon weight)'); hold on;
-%             end
-            % variable size legend based on layerfrac size
-            numfracs=size(layerfrac,1);
-            ar{1}='=0';ar{numfracs}='=1';
-            for k=2:numfracs-1
-                ar{k}=sprintf('[%3.2f-%3.2f]',(1.0/(numfracs-2))*(k-2),(1.0/(numfracs-2))*(k-1));
-            end
-            legend(ar);   
-        end
-        end
-    end
-    if isfield(results{di}, 'ReflectedMTOfXAndYAndSubregionHist') && show.ReflectedMTOfXAndYAndSubregionHist
-        numxs = length(results{di}.ReflectedMTOfXAndYAndSubregionHist.X) - 1;
-        numys = length(results{di}.ReflectedMTOfXAndYAndSubregionHist.Y) - 1;
-        numsubregions = length(results{di}.ReflectedMTOfXAndYAndSubregionHist.SubregionIndices);
-        figname = sprintf('log10(%s) summed over y',results{di}.ReflectedMTOfXAndYAndSubregionHist.Name); 
-        % plot results summed over y indices
-        figure; imagesc(results{di}.ReflectedMTOfXAndYAndSubregionHist.X_Midpoints, results{di}.ReflectedMTOfXAndYAndSubregionHist.MTBins_Midpoints, log10(squeeze(sum(results{di}.ReflectedMTOfXAndYAndSubregionHist.Mean,2))));...        
-           colorbar; title(figname); xlabel('x [mm]'); ylabel('MT'); set(gcf,'Name', figname);colormap(jet);
-        color=char('r-','g-','b-','c-','m-','r:','g:','b:','c:','m:');
-        % note results array has dimensions [numFractionalMTBins,numSubregions, numMTBins, numRhos] due to column major json reading
-        for j=2:3 % customized, general form: j=1:numsubregions
-        center=floor(numxs/2);
-        for i=center:center+1 % customized for just those x near source, general form: i=1:numxs for every x bin
-            %figure; plot(results{di}.ReflectedMTOfXAndYAndSubregionHist.MTBins_Midpoints,results{di}.ReflectedMTOfXAndYAndSubregionHist.Mean(i,1,:)); % debug plots
-            figure;figname = sprintf('Reflected Fractional MT in Region %2d, X = %5.3f mm',j-1,results{di}.ReflectedMTOfXAndYAndSubregionHist.X_Midpoints(i));
-            MT=results{di}.ReflectedMTOfXAndYAndSubregionHist.MTBins_Midpoints;
-            layerfrac=squeeze(results{di}.ReflectedMTOfXAndYAndSubregionHist.FractionalMT(:,j,:,1,i));
-            bar(MT,layerfrac','stacked'); title(figname);xlabel('MT'),ylabel('photon weight');
-            % variable size legend based on layerfrac size
-            numfracs=size(layerfrac,1);
-            ar{1}='=0';ar{numfracs}='=1';
-            for k=2:numfracs-1
-                ar{k}=sprintf('[%3.2f-%3.2f]',(1.0/(numfracs-2))*(k-2),(1.0/(numfracs-2))*(k-1));
-            end
-            legend(ar);  
-        end
-        end
-    end
-    if isfield(results{di}, 'TransmittedMTOfRhoAndSubregionHist') && show.TransmittedMTOfRhoAndSubregionHist
-        numrhos = length(results{di}.TransmittedMTOfRhoAndSubregionHist.Rho) - 1;
-        numsubregions = length(results{di}.TransmittedMTOfRhoAndSubregionHist.SubregionIndices);
-        figname = sprintf('log10(%s)',results{di}.TransmittedMTOfRhoAndSubregionHist.Name); 
-        figure; imagesc(results{di}.TransmittedMTOfRhoAndSubregionHist.Rho_Midpoints, results{di}.TransmittedMTOfRhoAndSubregionHist.MTBins_Midpoints, log10(results{di}.TransmittedMTOfRhoAndSubregionHist.Mean));...        
-           colorbar; title(figname); xlabel('\rho [mm]'); ylabel('MT'); set(gcf,'Name', figname);colormap(jet);
-        color=char('r-','g-','b-','c-','m-','r:','g:','b:','c:','m:');
-        % note results array has dimensions [numFractionalMTBins,numSubregions, numMTBins, numRhos] due to column major json reading
-        for j=2:3 % customized, general form: j=1:numsubregions
-        for i=1:20:numrhos
-            %figure; plot(results{di}.TransmittedMTOfRhoAndSubregionHist.MTBins_Midpoints,results{di}.TransmittedMTOfRhoAndSubregionHist.Mean(i,:)); % debug plots
-            figure;figname = sprintf('Transmitted Fractional MT in Region %2d, Rho = %5.3f mm',j-1,results{di}.TransmittedMTOfRhoAndSubregionHist.Rho_Midpoints(i));
-            MT=results{di}.TransmittedMTOfRhoAndSubregionHist.MTBins_Midpoints;
-            layerfrac=squeeze(results{di}.TransmittedMTOfRhoAndSubregionHist.FractionalMT(:,j,:,i));
-            bar(MT,layerfrac','stacked'); title(figname);xlabel('MT'),ylabel('photon weight');
-%           stack=zeros(size(results{di}.TransmittedMTOfRhoAndSubregionHist.FractionalMT(1,j,:,i)));
-%             for k=1:size(results{di}.TransmittedMTOfRhoAndSubregionHist.FractionalMT,1)                
-%                 %stack=stack+results{di}.TransmittedMTOfRhoAndSubregionHist.FractionalMT(i,:,j,k);
-%                 stack=stack+results{di}.TransmittedMTOfRhoAndSubregionHist.FractionalMT(k,j,:,i);
-%                 semilogy(X,squeeze(stack),color(k,:),'LineWidth',3);axis([0 max(X) 1e-7 1]);title(figname);xlabel('MT'),ylabel('stacked log10(photon weight)'); hold on;
-%             end
-            % variable size legend based on layerfrac size
-            numfracs=size(layerfrac,1);
-            ar{1}='=0';ar{numfracs}='=1';
-            for k=2:numfracs-1
-                ar{k}=sprintf('[%3.2f-%3.2f]',(1.0/(numfracs-2))*(k-2),(1.0/(numfracs-2))*(k-1));
-            end
-            legend(ar);
-        end
-        end
-    end
-    if isfield(results{di}, 'TransmittedMTOfXAndYAndSubregionHist') && show.TransmittedMTOfXAndYAndSubregionHist
-        numxs = length(results{di}.TransmittedMTOfXAndYAndSubregionHist.X) - 1;
-        numys = length(results{di}.TransmittedMTOfXAndYAndSubregionHist.Y) - 1;
-        numsubregions = length(results{di}.TransmittedMTOfXAndYAndSubregionHist.SubregionIndices);
-        figname = sprintf('log10(%s) at y=0',results{di}.TransmittedMTOfXAndYAndSubregionHist.Name); 
-        % plot results summed over y indices
-        figure; imagesc(results{di}.TransmittedMTOfXAndYAndSubregionHist.X_Midpoints, results{di}.TransmittedMTOfXAndYAndSubregionHist.MTBins_Midpoints, log10(squeeze(sum(results{di}.TransmittedMTOfXAndYAndSubregionHist.Mean,2))));...        
-           colorbar; title(figname); xlabel('x [mm]'); ylabel('MT'); set(gcf,'Name', figname);colormap(jet);
-        color=char('r-','g-','b-','c-','m-','r:','g:','b:','c:','m:');
-        % note results array has dimensions [numFractionalMTBins,numSubregions, numMTBins, numRhos] due to column major json reading
-        for j=2:3 % customized, general form: j=1:numsubregions
-        center=floor(numxs/2);
-        for i=center:center+1 % customized, general form: i=1:numxs
-            %figure; plot(results{di}.TransmittedMTOfXAndYAndSubregionHist.MTBins_Midpoints,results{di}.TransmittedMTOfXAndYAndSubregionHist.Mean(i,1,:)); % debug plots
-            figure;figname = sprintf('Reflected Fractional MT in Region %2d, X = %5.3f mm',j-1,results{di}.TransmittedMTOfXAndYAndSubregionHist.X_Midpoints(i));
-            MT=results{di}.TransmittedMTOfXAndYAndSubregionHist.MTBins_Midpoints;
-            layerfrac=squeeze(results{di}.TransmittedMTOfXAndYAndSubregionHist.FractionalMT(:,j,:,1,i));
-            bar(MT,layerfrac','stacked'); title(figname);xlabel('MT'),ylabel('photon weight');
-            % variable size legend based on layerfrac size
-            numfracs=size(layerfrac,1);
-            ar{1}='=0';ar{numfracs}='=1';
-            for k=2:numfracs-1
-                ar{k}=sprintf('[%3.2f-%3.2f]',(1.0/(numfracs-2))*(k-2),(1.0/(numfracs-2))*(k-1));
-            end
-            legend(ar); 
-        end
-        end
-    end
-    if isfield(results{di}, 'ReflectedDynamicMTOfRhoAndSubregionHist') && show.ReflectedDynamicMTOfRhoAndSubregionHist
-        numrhos = length(results{di}.ReflectedDynamicMTOfRhoAndSubregionHist.Rho) - 1;
-        figname = sprintf('log10(%s)',results{di}.ReflectedDynamicMTOfRhoAndSubregionHist.Name); 
-        figure; imagesc(results{di}.ReflectedDynamicMTOfRhoAndSubregionHist.Rho_Midpoints, results{di}.ReflectedDynamicMTOfRhoAndSubregionHist.MTBins_Midpoints, log10(results{di}.ReflectedDynamicMTOfRhoAndSubregionHist.Mean));...        
-           colorbar; title(figname); xlabel('\rho [mm]'); ylabel('Dynamic MT'); set(gcf,'Name', figname);colormap(jet);
-        color=char('r-','g-','b-','c-','m-','r:','g:','b:','c:','m:');
-        % note results array has dimensions [numFractionalMTBins,numMTBins, numRhos] due to column major json reading
-        for i=1:20:numrhos
-            %figure; plot(results{di}.ReflectedDynamicMTOfRhoAndSubregionHist.MTBins_Midpoints,results{di}.ReflectedDynamicMTOfRhoAndSubregionHist.Mean(i,:)); % debug plots
-            figure;figname = sprintf('Reflected Fractional Dynamic MT, Rho = %5.3f mm',results{di}.ReflectedDynamicMTOfRhoAndSubregionHist.Rho_Midpoints(i));
-            MT=results{di}.ReflectedDynamicMTOfRhoAndSubregionHist.MTBins_Midpoints;
-            layerfrac=squeeze(results{di}.ReflectedDynamicMTOfRhoAndSubregionHist.FractionalMT(:,:,i));
-            bar(MT,layerfrac','stacked'); title(figname);xlabel('Dynamic MT'),ylabel('photon weight');
-%           stack=zeros(size(results{di}.ReflectedDynamicMTOfRhoAndSubregionHist.FractionalMT(1,j,:,i)));
-%             for k=1:size(results{di}.ReflectedDynamicMTOfRhoAndSubregionHist.FractionalMT,1)                
-%                 %stack=stack+results{di}.ReflectedDynamicMTOfRhoAndSubregionHist.FractionalMT(i,:,j,k);
-%                 stack=stack+results{di}.ReflectedDynamicMTOfRhoAndSubregionHist.FractionalMT(k,j,:,i);
-%                 semilogy(X,squeeze(stack),color(k,:),'LineWidth',3);axis([0 max(X) 1e-7 1]);title(figname);xlabel('MT'),ylabel('stacked log10(photon weight)'); hold on;
-%             end
-            % variable size legend based on layerfrac size
-            numfracs=size(layerfrac,1);
-            ar{1}='=0';ar{numfracs}='=1';
-            for k=2:numfracs-1
-                ar{k}=sprintf('[%3.2f-%3.2f]',(1.0/(numfracs-2))*(k-2),(1.0/(numfracs-2))*(k-1));
-            end
-            legend(ar);
-            figure;figname = sprintf('Reflected Total MT of Z, Rho = %5.3f mm',results{di}.ReflectedDynamicMTOfRhoAndSubregionHist.Rho_Midpoints(i));
-            errorbar(results{di}.ReflectedDynamicMTOfRhoAndSubregionHist.Z_Midpoints,results{di}.ReflectedDynamicMTOfRhoAndSubregionHist.TotalMTOfZ(:,i),...
-                results{di}.ReflectedDynamicMTOfRhoAndSubregionHist.TotalMTOfZStdev(:,i));
-            title(figname);xlabel('z (mm)');ylabel('Total MT');
-            figure;figname = sprintf('Reflected Dynamic MT of Z, Rho = %5.3f mm',results{di}.ReflectedDynamicMTOfRhoAndSubregionHist.Rho_Midpoints(i));
-            errorbar(results{di}.ReflectedDynamicMTOfRhoAndSubregionHist.Z_Midpoints,results{di}.ReflectedDynamicMTOfRhoAndSubregionHist.DynamicMTOfZ(:,i),...
-                results{di}.ReflectedDynamicMTOfRhoAndSubregionHist.DynamicMTOfZStdev(:,i));
-            title(figname);xlabel('z (mm)');ylabel('Dynamic MT');
-        end
-        figure;figname='Reflected Dynamic MT Of Rho: Subregion Collisions';
-        plot(results{di}.ReflectedDynamicMTOfRhoAndSubregionHist.SubregionIndices, results{di}.ReflectedDynamicMTOfRhoAndSubregionHist.SubregionCollisions(1,:),...
-             results{di}.ReflectedDynamicMTOfRhoAndSubregionHist.SubregionIndices, results{di}.ReflectedDynamicMTOfRhoAndSubregionHist.SubregionCollisions(2,:));
-        title(figname);xlabel('tissue region index');ylabel('Collisions');legend('static','dynamic');
-    end
-    if isfield(results{di}, 'ReflectedDynamicMTOfXAndYAndSubregionHist') && show.ReflectedDynamicMTOfXAndYAndSubregionHist
-        numxs = length(results{di}.ReflectedDynamicMTOfXAndYAndSubregionHist.X) - 1;
-        numys = length(results{di}.ReflectedDynamicMTOfXAndYAndSubregionHist.Y) - 1;
-        figname = sprintf('log10(%s) summed over y',results{di}.ReflectedDynamicMTOfXAndYAndSubregionHist.Name); 
-        % plot results summed over y indices
-        figure; imagesc(results{di}.ReflectedDynamicMTOfXAndYAndSubregionHist.X_Midpoints, results{di}.ReflectedDynamicMTOfXAndYAndSubregionHist.MTBins_Midpoints, log10(squeeze(sum(results{di}.ReflectedDynamicMTOfXAndYAndSubregionHist.Mean,2))));...        
-           colorbar; title(figname); xlabel('x [mm]'); ylabel('Dynamic MT'); set(gcf,'Name', figname);
-        color=char('r-','g-','b-','c-','m-','r:','g:','b:','c:','m:');
-        % note results array has dimensions [numFractionalMTBins,numMTBins,numYs,numXs] due to column major json reading
-        xcenter=floor(numxs/2);
-        ycenter=floor(numys/2);
-        for i=xcenter:xcenter+1 % customized for just those x near source, general form: i=1:numxs for every x bin
-            %figure; plot(results{di}.ReflectedDynamicMTOfXAndYAndSubregionHist.MTBins_Midpoints,results{di}.ReflectedDynamicMTOfXAndYAndSubregionHist.Mean(i,1,:)); % debug plots
-            figure;figname = sprintf('Reflected Fractional Dynamic MT, X = %5.3f mm, Y = %5.3f mm',results{di}.ReflectedDynamicMTOfXAndYAndSubregionHist.X_Midpoints(i),...
-                results{di}.ReflectedDynamicMTOfXAndYAndSubregionHist.Y_Midpoints(ycenter));
-            MT=results{di}.ReflectedDynamicMTOfXAndYAndSubregionHist.MTBins_Midpoints;
-            layerfrac=squeeze(results{di}.ReflectedDynamicMTOfXAndYAndSubregionHist.FractionalMT(:,:,1,i));
-            bar(MT,layerfrac','stacked'); title(figname);xlabel('MT'),ylabel('photon weight');
-            % variable size legend based on layerfrac size
-            numfracs=size(layerfrac,1);
-            ar{1}='=0';ar{numfracs}='=1';
-            for k=2:numfracs-1
-                ar{k}=sprintf('[%3.2f-%3.2f]',(1.0/(numfracs-2))*(k-2),(1.0/(numfracs-2))*(k-1));
-            end
-            legend(ar); 
-            figure;figname = sprintf('Reflected Total MT of Z, X = %5.3f mm, Y = %5.3f mm',results{di}.ReflectedDynamicMTOfXAndYAndSubregionHist.X_Midpoints(i),...
-                results{di}.ReflectedDynamicMTOfXAndYAndSubregionHist.Y_Midpoints(ycenter));
-            plot(results{di}.ReflectedDynamicMTOfXAndYAndSubregionHist.Z_Midpoints,results{di}.ReflectedDynamicMTOfXAndYAndSubregionHist.TotalMTOfZ(:,1,i));
-            title(figname);xlabel('z (mm)');ylabel('Total MT');
-            figure;figname = sprintf('Reflected Dynamic MT of Z, X = %5.3f mm, Y = %5.3f mm',results{di}.ReflectedDynamicMTOfXAndYAndSubregionHist.X_Midpoints(i),...
-                results{di}.ReflectedDynamicMTOfXAndYAndSubregionHist.Y_Midpoints(ycenter));
-            plot(results{di}.ReflectedDynamicMTOfXAndYAndSubregionHist.Z_Midpoints,results{di}.ReflectedDynamicMTOfXAndYAndSubregionHist.DynamicMTOfZ(:,1,i));
-            title(figname);xlabel('z (mm)');ylabel('Dynamic MT');
-        end
-        figure;figname='Reflected Dynamic MT Of X and Y: Subregion Collisions';
-        plot(results{di}.ReflectedDynamicMTOfXAndYAndSubregionHist.SubregionIndices, results{di}.ReflectedDynamicMTOfXAndYAndSubregionHist.SubregionCollisions(1,:),...
-             results{di}.ReflectedDynamicMTOfXAndYAndSubregionHist.SubregionIndices, results{di}.ReflectedDynamicMTOfXAndYAndSubregionHist.SubregionCollisions(2,:));
-        title(figname);xlabel('tissue region index');ylabel('Collisions');legend('static','dynamic');
-    end
-    if isfield(results{di}, 'ReflectedDynamicMTOfFxAndSubregionHist') && show.ReflectedDynamicMTOfFxAndSubregionHist
-        numFxs = length(results{di}.ReflectedDynamicMTOfFxAndSubregionHist.Fx);
-        figname = sprintf('log10(%s)',results{di}.ReflectedDynamicMTOfFxAndSubregionHist.Name); 
-        figure; 
-        imagesc(results{di}.ReflectedDynamicMTOfFxAndSubregionHist.Fx_Midpoints, results{di}.ReflectedDynamicMTOfFxAndSubregionHist.MTBins_Midpoints, ...
-            log10(abs(results{di}.ReflectedDynamicMTOfFxAndSubregionHist.Mean)));       
-        colorbar; title(figname); xlabel('Fx [/mm]'); ylabel('Dynamic MT'); set(gcf,'Name', figname);colormap(jet);
-        color=char('r-','g-','b-','c-','m-','r:','g:','b:','c:','m:');
-        % note results array has dimensions [numFractionalMTBins,numMTBins, numFxs] due to column major json reading
-        for i=1:10:numFxs
-            %figure; plot(results{di}.ReflectedDynamicMTOfFxAndSubregionHist.MTBins_Midpoints,results{di}.ReflectedDynamicMTOfFxAndSubregionHist.Mean(i,:)); % debug plots
-            figure;figname = sprintf('Reflected Fractional Dynamic MT, Fx = %5.3f mm',results{di}.ReflectedDynamicMTOfFxAndSubregionHist.Fx_Midpoints(i));
-            MT=results{di}.ReflectedDynamicMTOfFxAndSubregionHist.MTBins_Midpoints;
-            layerfrac=squeeze(abs(results{di}.ReflectedDynamicMTOfFxAndSubregionHist.FractionalMT(:,:,i)));
-            bar(MT,layerfrac','stacked'); title(figname);xlabel('Dynamic MT'),ylabel('photon weight');
-%           stack=zeros(size(results{di}.ReflectedDynamicMTOfFxAndSubregionHist.FractionalMT(1,j,:,i)));
-%             for k=1:size(results{di}.ReflectedDynamicMTOfFxAndSubregionHist.FractionalMT,1)                
-%                 %stack=stack+results{di}.ReflectedDynamicMTOfFxAndSubregionHist.FractionalMT(i,:,j,k);
-%                 stack=stack+results{di}.ReflectedDynamicMTOfFxAndSubregionHist.FractionalMT(k,j,:,i);
-%                 semilogy(X,squeeze(stack),color(k,:),'LineWidth',3);axis([0 max(X) 1e-7 1]);title(figname);xlabel('MT'),ylabel('stacked log10(photon weight)'); hold on;
-%             end
-            % variable size legend based on layerfrac size
-            numfracs=size(layerfrac,1);
-            ar{1}='=0';ar{numfracs}='=1';
-            for k=2:numfracs-1
-                ar{k}=sprintf('[%3.2f-%3.2f]',(1.0/(numfracs-2))*(k-2),(1.0/(numfracs-2))*(k-1));
-            end
-            legend(ar);
-            figure;figname = sprintf('Reflected Total MT of Z, Fx = %5.3f mm',results{di}.ReflectedDynamicMTOfFxAndSubregionHist.Fx_Midpoints(i));
-            errorbar(results{di}.ReflectedDynamicMTOfFxAndSubregionHist.Z_Midpoints,abs(results{di}.ReflectedDynamicMTOfFxAndSubregionHist.TotalMTOfZ(:,i)),...
-                abs(results{di}.ReflectedDynamicMTOfFxAndSubregionHist.TotalMTOfZStdev(:,i)));
-            title(figname);xlabel('z (mm)');ylabel('Total MT');
-            figure;figname = sprintf('Reflected Dynamic MT of Z, Fx = %5.3f mm',results{di}.ReflectedDynamicMTOfFxAndSubregionHist.Fx_Midpoints(i));
-            errorbar(results{di}.ReflectedDynamicMTOfFxAndSubregionHist.Z_Midpoints,abs(results{di}.ReflectedDynamicMTOfFxAndSubregionHist.DynamicMTOfZ(:,i)),...
-                abs(results{di}.ReflectedDynamicMTOfFxAndSubregionHist.DynamicMTOfZStdev(:,i)));
-            title(figname);xlabel('z (mm)');ylabel('Dynamic MT');
-        end
-        figure;figname='Reflected Dynamic MT Of Fx: Subregion Collisions';
-        plot(results{di}.ReflectedDynamicMTOfFxAndSubregionHist.SubregionIndices, results{di}.ReflectedDynamicMTOfFxAndSubregionHist.SubregionCollisions(1,:),...
-             results{di}.ReflectedDynamicMTOfFxAndSubregionHist.SubregionIndices, results{di}.ReflectedDynamicMTOfFxAndSubregionHist.SubregionCollisions(2,:));
-        title(figname);xlabel('tissue region index');ylabel('Collisions');legend('static','dynamic');
-    end
-    if isfield(results{di}, 'TransmittedDynamicMTOfRhoAndSubregionHist') && show.TransmittedDynamicMTOfRhoAndSubregionHist
-        numrhos = length(results{di}.TransmittedDynamicMTOfRhoAndSubregionHist.Rho) - 1;
-        figname = sprintf('log10(%s)',results{di}.TransmittedDynamicMTOfRhoAndSubregionHist.Name); 
-        figure; imagesc(results{di}.TransmittedDynamicMTOfRhoAndSubregionHist.Rho_Midpoints, results{di}.TransmittedDynamicMTOfRhoAndSubregionHist.MTBins_Midpoints, log10(results{di}.TransmittedDynamicMTOfRhoAndSubregionHist.Mean));...        
-           colorbar; title(figname); xlabel('\rho [mm]'); ylabel('Dynamic MT'); set(gcf,'Name', figname);
-        color=char('r-','g-','b-','c-','m-','r:','g:','b:','c:','m:');
-        % note results array has dimensions [numFractionalMTBins,numMTBins, numRhos] due to column major json reading
-        for i=1:20:41 % customized, general form: i=1:numrhos
-            %figure; plot(results{di}.TransmittedDynamicMTOfRhoAndSubregionHist.MTBins_Midpoints,results{di}.TransmittedDynamicMTOfRhoAndSubregionHist.Mean(i,:)); % debug plots
-            figure;figname = sprintf('Transmitted Fractional Dynamic MT, Rho = %5.3f mm',results{di}.TransmittedDynamicMTOfRhoAndSubregionHist.Rho_Midpoints(i));
-            MT=results{di}.TransmittedDynamicMTOfRhoAndSubregionHist.MTBins_Midpoints;
-            layerfrac=squeeze(results{di}.TransmittedDynamicMTOfRhoAndSubregionHist.FractionalMT(:,:,i));
-            bar(MT,layerfrac','stacked'); title(figname);xlabel('Dynamic MT'),ylabel('photon weight');
-%           stack=zeros(size(results{di}.TransmittedDynamicMTOfRhoAndSubregionHist.FractionalMT(1,j,:,i)));
-%             for k=1:size(results{di}.TransmittedDynamicMTOfRhoAndSubregionHist.FractionalMT,1)                
-%                 %stack=stack+results{di}.TransmittedDynamicMTOfRhoAndSubregionHist.FractionalMT(i,:,j,k);
-%                 stack=stack+results{di}.TransmittedDynamicMTOfRhoAndSubregionHist.FractionalMT(k,j,:,i);
-%                 semilogy(X,squeeze(stack),color(k,:),'LineWidth',3);axis([0 max(X) 1e-7 1]);title(figname);xlabel('DynamicMT'),ylabel('stacked log10(photon weight)'); hold on;
-%             end
-            % variable size legend based on layerfrac size
-            numfracs=size(layerfrac,1);
-            ar{1}='=0';ar{numfracs}='=1';
-            for k=2:numfracs-1
-                ar{k}=sprintf('[%3.2f-%3.2f]',(1.0/(numfracs-2))*(k-2),(1.0/(numfracs-2))*(k-1));
-            end
-            legend(ar); 
-            figure;figname = sprintf('Transmitted Total MT of Z, Rho = %5.3f mm',results{di}.TransmittedDynamicMTOfRhoAndSubregionHist.Rho_Midpoints(i));      
-            plot(results{di}.TransmittedDynamicMTOfRhoAndSubregionHist.Z_Midpoints,results{di}.TransmittedDynamicMTOfRhoAndSubregionHist.TotalMTOfZ(:,i));
-            title(figname);xlabel('z (mm)');ylabel('Total MT');
-            figure;figname = sprintf('Transmitted Dynamic MT of Z, Rho = %5.3f mm',results{di}.TransmittedDynamicMTOfRhoAndSubregionHist.Rho_Midpoints(i));
-            plot(results{di}.TransmittedDynamicMTOfRhoAndSubregionHist.Z_Midpoints,results{di}.TransmittedDynamicMTOfRhoAndSubregionHist.DynamicMTOfZ(:,i));
-            title(figname);xlabel('z (mm)');ylabel('Dynamic MT');
-        end
-        figure;figname='Transmitted Dynamic MT Of Rho: Subregion Collisions';
-        plot(results{di}.TransmittedDynamicMTOfRhoAndSubregionHist.SubregionIndices, results{di}.TransmittedDynamicMTOfRhoAndSubregionHist.SubregionCollisions(1,:),...
-             results{di}.TransmittedDynamicMTOfRhoAndSubregionHist.SubregionIndices, results{di}.TransmittedDynamicMTOfRhoAndSubregionHist.SubregionCollisions(2,:));
-        title(figname);xlabel('tissue region index');ylabel('Collisions');legend('static','dynamic');
-    end
-    if isfield(results{di}, 'TransmittedDynamicMTOfXAndYAndSubregionHist') && show.TransmittedDynamicMTOfXAndYAndSubregionHist
-        numxs = length(results{di}.TransmittedDynamicMTOfXAndYAndSubregionHist.X) - 1;
-        numys = length(results{di}.TransmittedDynamicMTOfXAndYAndSubregionHist.Y) - 1;
-        figname = sprintf('log10(%s) at y=0',results{di}.TransmittedDynamicMTOfXAndYAndSubregionHist.Name); 
-        % plot results summed over y indices
-        figure; imagesc(results{di}.TransmittedDynamicMTOfXAndYAndSubregionHist.X_Midpoints, results{di}.TransmittedDynamicMTOfXAndYAndSubregionHist.MTBins_Midpoints, log10(squeeze(sum(results{di}.TransmittedDynamicMTOfXAndYAndSubregionHist.Mean,2))));...        
-           colorbar; title(figname); xlabel('x [mm]'); ylabel('Dynamic MT'); set(gcf,'Name', figname);
-        color=char('r-','g-','b-','c-','m-','r:','g:','b:','c:','m:');
-        % note results array has dimensions [numFractionalMTBins,numMTBins,numYs,numXs] due to column major json reading
-        xcenter=floor(numxs/2);
-        ycenter=floor(numys/2);
-        for i=xcenter:xcenter+1 % customized, general form: i=1:numxs
-            %figure; plot(results{di}.TransmittedDynamicMTOfXAndYAndSubregionHist.MTBins_Midpoints,results{di}.TransmittedDynamicMTOfXAndYAndSubregionHist.Mean(i,1,:)); % debug plots
-            figure;figname = sprintf('Transmitted Fractional Dynamic MT, X = %5.3f mm, Y = %5.3f mm',results{di}.TransmittedDynamicMTOfXAndYAndSubregionHist.X_Midpoints(i),...
-                results{di}.TransmittedDynamicMTOfXAndYAndSubregionHist.Y_Midpoints(ycenter));
-            MT=results{di}.TransmittedDynamicMTOfXAndYAndSubregionHist.MTBins_Midpoints;
-            layerfrac=squeeze(results{di}.TransmittedDynamicMTOfXAndYAndSubregionHist.FractionalMT(:,:,ycenter,i));
-            bar(MT,layerfrac','stacked'); title(figname);xlabel('Dynamic MT'),ylabel('photon weight');
-            % variable size legend based on layerfrac size
-            numfracs=size(layerfrac,1);
-            ar{1}='=0';ar{numfracs}='=1';
-            for k=2:numfracs-1
-                ar{k}=sprintf('[%3.2f-%3.2f]',(1.0/(numfracs-2))*(k-2),(1.0/(numfracs-2))*(k-1));
-            end
-            legend(ar); 
-            figure;figname = sprintf('Transmitted Total MT of Z, X = %5.3f mm, Y = %5.3f mm',results{di}.TransmittedDynamicMTOfXAndYAndSubregionHist.X_Midpoints(i),...
-                results{di}.TransmittedDynamicMTOfXAndYAndSubregionHist.Y_Midpoints(ycenter));
-            plot(results{di}.TransmittedDynamicMTOfXAndYAndSubregionHist.Z_Midpoints,results{di}.TransmittedDynamicMTOfXAndYAndSubregionHist.TotalMTOfZ(:,ycenter,i));
-            title(figname);xlabel('z (mm)');ylabel('Total MT');
-            figure;figname = sprintf('Transmitted Dynamic MT of Z, X = %5.3f mm, Y = %5.3f mm',results{di}.TransmittedDynamicMTOfXAndYAndSubregionHist.X_Midpoints(i),...
-                results{di}.TransmittedDynamicMTOfXAndYAndSubregionHist.Y_Midpoints(ycenter));
-            plot(results{di}.TransmittedDynamicMTOfXAndYAndSubregionHist.Z_Midpoints,results{di}.TransmittedDynamicMTOfXAndYAndSubregionHist.DynamicMTOfZ(:,ycenter,i));
-            title(figname);xlabel('z (mm)');ylabel('Dynamic MT');
-        end
-        figure;figname='Transmitted Dynamic MT Of X and Y: Subregion Collisions';
-        plot(results{di}.TransmittedDynamicMTOfXAndYAndSubregionHist.SubregionIndices, results{di}.TransmittedDynamicMTOfXAndYAndSubregionHist.SubregionCollisions(1,:),...
-             results{di}.TransmittedDynamicMTOfXAndYAndSubregionHist.SubregionIndices, results{di}.TransmittedDynamicMTOfXAndYAndSubregionHist.SubregionCollisions(2,:));
-        title(figname);xlabel('tissue region index');ylabel('Collisions');legend('static','dynamic');
-    end   
-    if isfield(results{di}, 'TransmittedDynamicMTOfFxAndSubregionHist') && show.TransmittedDynamicMTOfFxAndSubregionHist
-        numFxs = length(results{di}.TransmittedDynamicMTOfFxAndSubregionHist.Fx);
-        figname = sprintf('log10(%s)',results{di}.TransmittedDynamicMTOfFxAndSubregionHist.Name); 
-        figure; 
-        imagesc(results{di}.TransmittedDynamicMTOfFxAndSubregionHist.Fx_Midpoints, results{di}.TransmittedDynamicMTOfFxAndSubregionHist.MTBins_Midpoints,...
-            log10(abs(results{di}.TransmittedDynamicMTOfFxAndSubregionHist.Mean)));...        
-        colorbar; title(figname); xlabel('Fx [/mm]'); ylabel('Dynamic MT'); set(gcf,'Name', figname);colormap(jet);
-        color=char('r-','g-','b-','c-','m-','r:','g:','b:','c:','m:');
-        % note results array has dimensions [numFractionalMTBins,numMTBins, numFxs] due to column major json reading
-        for i=1:10:numFxs
-            %figure; plot(results{di}.TransmittedDynamicMTOfFxAndSubregionHist.MTBins_Midpoints,results{di}.TransmittedDynamicMTOfFxAndSubregionHist.Mean(i,:)); % debug plots
-            figure;figname = sprintf('Transmitted Fractional Dynamic MT, Fx = %5.3f mm',results{di}.TransmittedDynamicMTOfFxAndSubregionHist.Fx_Midpoints(i));
-            MT=results{di}.TransmittedDynamicMTOfFxAndSubregionHist.MTBins_Midpoints;
-            layerfrac=squeeze(abs(results{di}.TransmittedDynamicMTOfFxAndSubregionHist.FractionalMT(:,:,i)));
-            bar(MT,layerfrac','stacked'); title(figname);xlabel('Dynamic MT'),ylabel('photon weight');
-%           stack=zeros(size(results{di}.TransmittedDynamicMTOfFxAndSubregionHist.FractionalMT(1,j,:,i)));
-%             for k=1:size(results{di}.TransmittedDynamicMTOfFxAndSubregionHist.FractionalMT,1)                
-%                 %stack=stack+results{di}.TransmittedDynamicMTOfFxAndSubregionHist.FractionalMT(i,:,j,k);
-%                 stack=stack+results{di}.TransmittedDynamicMTOfFxAndSubregionHist.FractionalMT(k,j,:,i);
-%                 semilogy(X,squeeze(stack),color(k,:),'LineWidth',3);axis([0 max(X) 1e-7 1]);title(figname);xlabel('MT'),ylabel('stacked log10(photon weight)'); hold on;
-%             end
-            % variable size legend based on layerfrac size
-            numfracs=size(layerfrac,1);
-            ar{1}='=0';ar{numfracs}='=1';
-            for k=2:numfracs-1
-                ar{k}=sprintf('[%3.2f-%3.2f]',(1.0/(numfracs-2))*(k-2),(1.0/(numfracs-2))*(k-1));
-            end
-            legend(ar);
-            figure;figname = sprintf('Transmitted Total MT of Z, Fx = %5.3f mm',results{di}.TransmittedDynamicMTOfFxAndSubregionHist.Fx_Midpoints(i));
-            errorbar(results{di}.TransmittedDynamicMTOfFxAndSubregionHist.Z_Midpoints,abs(results{di}.TransmittedDynamicMTOfFxAndSubregionHist.TotalMTOfZ(:,i)),...
-                abs(results{di}.TransmittedDynamicMTOfFxAndSubregionHist.TotalMTOfZStdev(:,i)));
-            title(figname);xlabel('z (mm)');ylabel('Total MT');
-            figure;figname = sprintf('Transmitted Dynamic MT of Z, Fx = %5.3f mm',results{di}.TransmittedDynamicMTOfFxAndSubregionHist.Fx_Midpoints(i));
-            errorbar(results{di}.TransmittedDynamicMTOfFxAndSubregionHist.Z_Midpoints,results{di}.TransmittedDynamicMTOfFxAndSubregionHist.DynamicMTOfZ(:,i),...
-                results{di}.TransmittedDynamicMTOfFxAndSubregionHist.DynamicMTOfZStdev(:,i));
-            title(figname);xlabel('z (mm)');ylabel('Dynamic MT');
-        end
-        figure;figname='Transmitted Dynamic MT Of Fx: Subregion Collisions';
-        plot(results{di}.TransmittedDynamicMTOfFxAndSubregionHist.SubregionIndices, results{di}.TransmittedDynamicMTOfFxAndSubregionHist.SubregionCollisions(1,:),...
-             results{di}.TransmittedDynamicMTOfFxAndSubregionHist.SubregionIndices, results{di}.TransmittedDynamicMTOfFxAndSubregionHist.SubregionCollisions(2,:));
-        title(figname);xlabel('tissue region index');ylabel('Collisions');legend('static','dynamic');
-    end    
-    if isfield(results{di}, 'ReflectedTimeOfRhoAndSubregionHist') && show.ReflectedTimeOfRhoAndSubregionHist
-        numtissueregions = length(results{di}.ReflectedTimeOfRhoAndSubregionHist.SubregionIndices);
-        for i=1:numtissueregions
-            figname = sprintf('log10(%s) Region Index %d',results{di}.ReflectedTimeOfRhoAndSubregionHist.Name, i-1); 
-            figure; imagesc(results{di}.ReflectedTimeOfRhoAndSubregionHist.Rho_Midpoints, results{di}.ReflectedTimeOfRhoAndSubregionHist.Time_Midpoints, log10(squeeze(results{di}.ReflectedTimeOfRhoAndSubregionHist.Mean(:,i,:)')));       
-               colorbar; caxis([-15 0]);title(figname); set(gcf,'Name', figname); ylabel('time [ns]'); xlabel('\rho [mm]');
-        end
-        figname = sprintf('%s Fractional Time',results{di}.ReflectedTimeOfRhoAndSubregionHist.Name); 
-        figure; imagesc(results{di}.ReflectedTimeOfRhoAndSubregionHist.Rho_Midpoints, results{di}.ReflectedTimeOfRhoAndSubregionHist.SubregionIndices-1, results{di}.ReflectedTimeOfRhoAndSubregionHist.FractionalTime');       
-               colorbar; title(figname); set(gcf,'Name', figname); ylabel('subregion index'); xlabel('\rho [mm]')
-        disp(['Time in Subregion captured by ReflectedTimeOfRhoAndSubregionHist detector: ' num2str(sum(results{di}.ReflectedTimeOfRhoAndSubregionHist.Mean(:)))]);
-    end
-    if isfield(results{di}, 'pMCROfRho') && show.pMCROfRho
-        figname = sprintf('log10(%s)',results{di}.pMCROfRho.Name); figure; plot(results{di}.pMCROfRho.Rho_Midpoints, log10(results{di}.pMCROfRho.Mean)); title(figname); set(gcf,'Name', figname); xlabel('\rho [mm]'); ylabel('pMC R(\rho) [mm^-^2]');
-        disp(['Total reflectance captured by pMCROfRho detector: ' num2str(sum(results{di}.pMCROfRho.Mean(:)))]);
-    end
-    if isfield(results{di}, 'pMCROfRhoAndTime') && show.pMCROfRhoAndTime
-        figname = sprintf('log10(%s)',results{di}.pMCROfRhoAndTime.Name); figure; imagesc(results{di}.pMCROfRhoAndTime.Rho_Midpoints, results{di}.pMCROfRhoAndTime.Time_Midpoints,log10(results{di}.pMCROfRhoAndTime.Mean)); colorbar; title(figname); set(gcf,'Name', figname);ylabel('time [ns]'); xlabel('\rho [mm]');
-        disp(['Total reflectance captured by pMCROfRhoAndTime detector: ' num2str(sum(results{di}.pMCROfRhoAndTime.Mean(:)))]);
-    end       
-    if isfield(results{di}, 'pMCROfXAndY') && show.pMCROfXAndY
-        figname = sprintf('log10(%s)',results{di}.pMCROfXAndY.Name); figure; imagesc(results{di}.pMCROfXAndY.X_Midpoints, results{di}.pMCROfXAndY.Y_Midpoints,log10(results{di}.pMCROfXAndY.Mean)); colorbar; title(figname); set(gcf,'Name', figname);ylabel('y [mm]'); xlabel('x [mm]');
-        disp(['Total reflectance captured by pMCROfXAndY detector: ' num2str(sum(results{di}.pMCROfXAndY.Mean(:)))]);
-    end
-    if isfield(results{di}, 'pMCROfFx') && show.pMCROfFx
-        figname = sprintf('%s - Amplitude',results{di}.pMCROfFx.Name);figure;plot(results{di}.pMCROfFx.Fx_Midpoints, abs(results{di}.pMCROfFx.Mean));title(figname);set(gcf,'Name', figname);xlabel('f_x [/mm]');ylabel('R(f_x) [unitless]');
-        Fxdelta = results{di}.pMCROfFx.Fx(2)-results{di}.pMCROfFx.Fx(1);
-        Fxnorm = 2 * pi * (results{di}.pMCROfFx.Fx_Midpoints * Fxdelta);
-        disp(['Total reflectance captured by ROfFx detector: ' num2str(sum(results{di}.pMCROfFx.Mean.*Fxnorm'))]);
-     end
-  end
->>>>>>> da9f2f8d
+% script for loading Monte Carlo results
+clear variables;
+dbstop if error;
+slash = filesep;  % get correct path delimiter for platform
+
+% script to parse results from MC simulation
+% addpath([cd slash 'xml_toolbox']);
+addpath([cd slash 'jsonlab']);
+
+% names of individual MC simulations
+datanames = { 'one_layer_all_detectors' };
+% datanames = { 'results_mua0.1musp1.0' 'results_mua0.1musp1.1' }; %...etc
+
+% outdir = 'C:\Projects\vts\src\Vts.MonteCarlo.CommandLineApplication\bin\Release';
+outdir = '.';
+
+show.SurfaceFiber =             1;
+show.RDiffuse =                 1;
+show.ROfRho =                   1;
+show.ROfAngle =                 1;
+show.ROfXAndY =                 1;
+show.ROfRhoAndTime =            1;
+show.ROfRhoAndMaxDepth =        1;
+show.ROfRhoAndAngle =           1;
+show.ROfRhoAndOmega =           1;
+show.ROfFx =                    1;
+show.ROfFxAndTime =             1;
+show.ROfFxAndAngle =            1;
+show.RSpecular =                1;
+show.TDiffuse =                 1;
+show.TOfRho =                   1;
+show.TOfRhoAndAngle =           1;
+show.TOfAngle =                 1;
+show.TOfXAndY =                 1;
+show.TOfFx =					1;
+show.ATotal =                   1;
+show.AOfRhoAndZ =               1;
+show.AOfXAndYAndZ = 			1;
+show.ATotalBoundingVolume =     1;
+show.FluenceOfRhoAndZ =         1;
+show.FluenceOfRhoAndZAndTime =  1;
+show.FluenceOfRhoAndZAndOmega = 1;
+show.FluenceOfXAndYAndZ =       1;
+show.FluenceOfXAndYAndZAndTime =  1;
+show.FluenceOfXAndYAndZAndOmega =  1;
+show.FluenceOfXAndYAndZAndStartingXAndY = 1;
+show.FluenceOfFxAndZ =          1;
+show.RadianceOfRhoAndZAndAngle = 1;
+show.RadianceOfFxAndZAndAngle = 1;
+show.RadianceOfXAndYAndZAndThetaAndPhi = 1;
+show.pMCROfRho =                1;
+show.pMCROfRhoAndTime =         1;
+show.pMCROfRhoAndMaxDepth =     1;
+show.pMCROfXAndY =              1; 
+show.pMCROfFx =                 1;
+show.ReflectedMTOfRhoAndSubregionHist = 1;
+show.ReflectedMTOfXAndYAndSubregionHist = 1;
+show.TransmittedMTOfRhoAndSubregionHist = 1;
+show.TransmittedMTOfXAndYAndSubregionHist = 1;
+show.ReflectedDynamicMTOfRhoAndSubregionHist = 1;
+show.ReflectedDynamicMTOfXAndYAndSubregionHist = 1;
+show.ReflectedDynamicMTOfFxAndSubregionHist = 1;
+show.TransmittedDynamicMTOfRhoAndSubregionHist = 1;
+show.TransmittedDynamicMTOfXAndYAndSubregionHist = 1;
+show.TransmittedDynamicMTOfFxAndSubregionHist = 1;
+show.ReflectedTimeOfRhoAndSubregionHist = 1;
+
+for mci = 1:length(datanames)
+  dataname = datanames{mci};
+  results = loadMCResults(outdir, dataname);  
+  for di = 1:size(results, 2)
+      
+    if isfield(results{di}, 'SurfaceFiber') && show.SurfaceFiber
+        disp(['Total reflectance captured by SurfaceFiber detector: ' num2str(results{di}.SurfaceFiber.Mean)]);
+        disp(['Standard Deviation captured by SurfaceFiber detector: ' num2str(results{di}.SurfaceFiber.Stdev)]);
+        disp(['+/- 3sigma by SurfaceFiber detector: ' ...
+            num2str(results{di}.SurfaceFiber.Mean - 3 * results{di}.SurfaceFiber.Stdev) ' - ' ...
+            num2str(results{di}.SurfaceFiber.Mean + 3 * results{di}.SurfaceFiber.Stdev)]);
+    end
+    
+    if isfield(results{di}, 'RDiffuse') && show.RDiffuse
+        disp(['Total reflectance captured by RDiffuse detector: ' num2str(results{di}.RDiffuse.Mean)]);
+    end
+    
+    if isfield(results{di}, 'RSpecular') && show.RSpecular
+        disp(['Total reflectance captured by RSpecular detector: ' num2str(results{di}.RSpecular.Mean)]);
+    end
+    
+    if isfield(results{di}, 'ROfRho') && show.ROfRho
+        figname = sprintf('log10(%s)',results{di}.ROfRho.Name); figure; plot(results{di}.ROfRho.Rho_Midpoints, log10(results{di}.ROfRho.Mean)); title(figname); set(gcf,'Name', figname); xlabel('\rho [mm]'); ylabel('R(\rho) [mm^-^2]');
+        rhodelta = results{di}.ROfRho.Rho(2)-results{di}.ROfRho.Rho(1);
+        rhonorm = 2 * pi * results{di}.ROfRho.Rho_Midpoints * rhodelta;
+        disp(['Total reflectance captured by ROfRho detector: ' num2str(sum(results{di}.ROfRho.Mean.*rhonorm'))]);
+    end
+
+    if isfield(results{di}, 'ROfAngle') && show.ROfAngle
+        figname = sprintf('log10(%s)',results{di}.ROfAngle.Name); figure; plot(results{di}.ROfAngle.Angle_Midpoints, log10(results{di}.ROfAngle.Mean)); title(figname); set(gcf,'Name', figname); xlabel('\angle [rad]'); ylabel('R(angle) [rad^-^1]');
+        angledelta = results{di}.ROfAngle.Angle(2)-results{di}.ROfAngle.Angle(1);
+        anglenorm = 2 * pi * sin(results{di}.ROfAngle.Angle_Midpoints) * angledelta;
+        disp(['Total reflectance captured by ROfAngle detector: ' num2str(sum(results{di}.ROfAngle.Mean.*anglenorm'))]);
+    end
+
+    if isfield(results{di}, 'ROfXAndY') && show.ROfXAndY
+        figname = sprintf('log10(%s)',results{di}.ROfXAndY.Name); figure; imagesc(results{di}.ROfXAndY.Y_Midpoints, results{di}.ROfXAndY.X_Midpoints, log10(results{di}.ROfXAndY.Mean)); colorbar; title(figname); set(gcf,'Name', figname); ylabel('Y [mm]'); xlabel('X [mm]');
+        xynorm = (results{di}.ROfXAndY.X(2)-results{di}.ROfXAndY.X(1))*(results{di}.ROfXAndY.Y(2)-results{di}.ROfXAndY.Y(1));
+        disp(['Total reflectance captured by ROfXAndY detector: ' num2str(sum(results{di}.ROfXAndY.Mean(:)*xynorm))]);
+        % determine range of x, y midpoints that have non-zero data
+        [r,c]=find(results{di}.ROfXAndY.Mean);
+        disp(sprintf('ROfXAndY: x non-zero span [%d %d]',min(r),max(r))); disp(sprintf('ROfXAndY: y non-zero span [%d %d]',min(c),max(c)));
+    end
+
+    if isfield(results{di}, 'ROfRhoAndTime') && show.ROfRhoAndTime
+        numtimes = length(results{di}.ROfRhoAndTime.Time)-1;
+        figname = sprintf('log10(%s)',results{di}.ROfRhoAndTime.Name); figure; imagesc(results{di}.ROfRhoAndTime.Rho_Midpoints, results{di}.ROfRhoAndTime.Time_Midpoints,log10(results{di}.ROfRhoAndTime.Mean)); colorbar; title(figname); set(gcf,'Name', figname); ylabel('time [ns]'); xlabel('\rho [mm]');
+        rhodelta = results{di}.ROfRhoAndTime.Rho(2)-results{di}.ROfRhoAndTime.Rho(1);
+        timedelta = results{di}.ROfRhoAndTime.Time(2)-results{di}.ROfRhoAndTime.Time(1);
+        rhonorm = 2 * pi * results{di}.ROfRhoAndTime.Rho_Midpoints * rhodelta;
+        disp(['Total reflectance captured by ROfRhoAndTime detector: ' num2str(sum(sum(timedelta*results{di}.ROfRhoAndTime.Mean.*repmat(rhonorm,[numtimes,1]))))]);
+    end
+
+    if isfield(results{di}, 'ROfRhoAndMaxDepth') && show.ROfRhoAndMaxDepth
+        numrhos = length(results{di}.ROfRhoAndMaxDepth.Rho)-1;
+        numdepths = length(results{di}.ROfRhoAndMaxDepth.MaxDepth)-1;
+        figname = sprintf('log10(%s)',results{di}.ROfRhoAndMaxDepth.Name); figure; imagesc(results{di}.ROfRhoAndMaxDepth.Rho_Midpoints, results{di}.ROfRhoAndMaxDepth.MaxDepth_Midpoints,log10(results{di}.ROfRhoAndMaxDepth.Mean)); colorbar; title(figname); set(gcf,'Name', figname); ylabel('max depths [mm]'); xlabel('\rho [mm]');
+        rhodelta = results{di}.ROfRhoAndMaxDepth.Rho(2)-results{di}.ROfRhoAndMaxDepth.Rho(1);
+        depthdelta = results{di}.ROfRhoAndMaxDepth.MaxDepth(2)-results{di}.ROfRhoAndMaxDepth.MaxDepth(1);
+        rhonorm = 2 * pi * results{di}.ROfRhoAndMaxDepth.Rho_Midpoints * rhodelta;
+        % plot distribution for select rhow
+        figname = 'Max Depth Distribution';figure;
+        k=1; % index for legend
+        for i=1:10:numrhos % do every 10 rhos
+            plot(results{di}.ROfRhoAndMaxDepth.MaxDepth_Midpoints,results{di}.ROfRhoAndMaxDepth.Mean(:,i));
+            br{k}=sprintf('rho=%s',results{di}.ROfRhoAndMaxDepth.Rho_Midpoints(i));
+            hold on;
+            k=k+1;
+        end
+        legend(br);
+        title(figname);xlabel('z [mm]');ylabel('max depth');
+        disp(['Total reflectance captured by ROfRhoAndMaxDepth detector: ' num2str(sum(sum(results{di}.ROfRhoAndMaxDepth.Mean.*repmat(rhonorm,[numdepths,1]))))]);
+    end
+    
+    if isfield(results{di}, 'ROfRhoAndAngle') && show.ROfRhoAndAngle        
+        figname = sprintf('log10(%s)',results{di}.ROfRhoAndAngle.Name); figure; imagesc(results{di}.ROfRhoAndAngle.Rho_Midpoints, results{di}.ROfRhoAndAngle.Angle_Midpoints, log10(results{di}.ROfRhoAndAngle.Mean)); colorbar; title(figname); set(gcf,'Name', figname);ylabel('\angle [rad]'); xlabel('\rho [mm]'); 
+        rhodelta = results{di}.ROfRhoAndAngle.Rho(2)-results{di}.ROfRhoAndAngle.Rho(1);
+        angledelta = results{di}.ROfRhoAndAngle.Angle(2)-results{di}.ROfRhoAndAngle.Angle(1);
+        rhonorm = 2 * pi * results{di}.ROfRhoAndAngle.Rho_Midpoints * rhodelta;
+        anglenorm = 2 * pi * sin(results{di}.ROfRhoAndAngle.Angle_Midpoints) * angledelta;
+        disp(['Total reflectance captured by ROfRhoAndAngle detector: ' num2str(sum(sum(results{di}.ROfRhoAndAngle.Mean.*repmat(anglenorm',[1,size(rhonorm,2)]).*repmat(rhonorm,[size(anglenorm,2),1]))))]);
+    end
+
+    if isfield(results{di}, 'ROfRhoAndOmega') && show.ROfRhoAndOmega
+        figname = sprintf('%s - log10(Amplitude)',results{di}.ROfRhoAndOmega.Name); figure; imagesc(results{di}.ROfRhoAndOmega.Rho_Midpoints, results{di}.ROfRhoAndOmega.Omega_Midpoints, log10(results{di}.ROfRhoAndOmega.Amplitude)); colorbar; title(figname); set(gcf,'Name', figname); ylabel('\omega [GHz]'); xlabel('\rho [mm]');
+        figname = sprintf('%s - Phase',results{di}.ROfRhoAndOmega.Name); figure; imagesc(results{di}.ROfRhoAndOmega.Rho_Midpoints, results{di}.ROfRhoAndOmega.Omega_Midpoints, results{di}.ROfRhoAndOmega.Phase); colorbar; title(figname); set(gcf,'Name', figname); ylabel('\omega [GHz]'); xlabel('\rho [mm]');
+        rhodelta = results{di}.ROfRhoAndOmega.Rho(2)-results{di}.ROfRhoAndOmega.Rho(1);
+        rhonorm = 2 * pi * results{di}.ROfRhoAndOmega.Rho_Midpoints * rhodelta;
+        disp(['Total reflectance captured by ROfRhoAndOmega detector: ' num2str(sum(results{di}.ROfRhoAndOmega.Amplitude(1,:).*rhonorm))]);
+    end
+
+    if isfield(results{di}, 'ROfFx') && show.ROfFx
+        figname = sprintf('%s',results{di}.ROfFx.Name); figure; plot(results{di}.ROfFx.Fx_Midpoints, abs(results{di}.ROfFx.Mean)); title(figname); set(gcf,'Name', figname); 
+        xlabel('f_x [/mm]'); ylabel('R(f_x) [unitless]');
+        disp(['Total reflectance captured by ROfFx detector: ' num2str(results{di}.ROfFx.Amplitude(1))]);
+    end
+
+    if isfield(results{di}, 'ROfFxAndTime') && show.ROfFxAndTime
+        figname = sprintf('%s - log10(Amplitude)',results{di}.ROfFxAndTime.Name); 
+        figure; imagesc(results{di}.ROfFxAndTime.Time_Midpoints, results{di}.ROfFxAndTime.Fx_Midpoints, log10(results{di}.ROfFxAndTime.Amplitude')); 
+        title(figname); set(gcf,'Name', figname);colorbar; xlabel('time [ns]'); ylabel('f_x [/mm]');
+        timedelta = results{di}.ROfFxAndTime.Time(2)-results{di}.ROfFxAndTime.Time(1);
+        disp(['Total reflectance captured by ROfFxAndTime detector: ' num2str(sum(timedelta*results{di}.ROfFxAndTime.Amplitude(:,1)))]);
+        end
+ 
+    if isfield(results{di}, 'ROfFxAndAngle') && show.ROfFxAndAngle
+        figname = sprintf('%s - log10(Amplitude)',results{di}.ROfFxAndAngle.Name); 
+        figure; imagesc(results{di}.ROfFxAndAngle.Angle_Midpoints, results{di}.ROfFxAndAngle.Fx_Midpoints, log10(results{di}.ROfFxAndAngle.Amplitude')); 
+        title(figname); set(gcf,'Name', figname);colorbar; xlabel('angle [rad]'); ylabel('f_x [/mm]');
+        angledelta = results{di}.ROfFxAndAngle.Angle(2)-results{di}.ROfFxAndAngle.Angle(1);
+        disp(['Total reflectance captured by ROfFxAndAngle detector: ' num2str(sum(angledelta*results{di}.ROfFxAndAngle.Amplitude(:,1)))]);
+    end
+        
+    if isfield(results{di}, 'TDiffuse') && show.TDiffuse
+        disp(['Total transmittance captured by TDiffuse detector: ' num2str(results{di}.TDiffuse.Mean)]);
+    end
+    if isfield(results{di}, 'TOfRho') && show.TOfRho
+         figname = sprintf('log10(%s)',results{di}.TOfRho.Name); figure; plot(results{di}.TOfRho.Rho_Midpoints, log10(results{di}.TOfRho.Mean)); title(figname); set(gcf,'Name', figname); xlabel('\rho [mm]'); ylabel('T(\rho) [mm^-^2]');
+         rhodelta = results{di}.TOfRho.Rho(2)-results{di}.TOfRho.Rho(1);
+         rhonorm = 2 * pi * results{di}.TOfRho.Rho_Midpoints * rhodelta;
+         disp(['Total transmittance captured by TOfRho detector: ' num2str(sum(results{di}.TOfRho.Mean.*rhonorm'))]);
+    end
+    if isfield(results{di}, 'TOfAngle') && show.TOfAngle
+        figname = sprintf('log10(%s)',results{di}.TOfAngle.Name); figure; plot(results{di}.TOfAngle.Angle_Midpoints, log10(results{di}.TOfAngle.Mean)); title(figname); set(gcf,'Name', figname); xlabel('\angle [rad]'); ylabel('T(angle) [rad^-^1]');
+        angledelta = results{di}.TOfAngle.Angle(2)-results{di}.TOfAngle.Angle(1);
+        anglenorm = 2 * pi * sin(results{di}.TOfAngle.Angle_Midpoints) * angledelta;
+        disp(['Total transmittance captured by TOfAngle detector: ' num2str(sum(results{di}.TOfAngle.Mean.*anglenorm'))]);
+    end
+    if isfield(results{di}, 'TOfRhoAndAngle') && show.TOfRhoAndAngle
+        figname = sprintf('log10(%s)',results{di}.TOfRhoAndAngle.Name); figure; imagesc(results{di}.TOfRhoAndAngle.Rho_Midpoints, results{di}.TOfRhoAndAngle.Angle_Midpoints, log10(results{di}.TOfRhoAndAngle.Mean)); colorbar; title(figname); set(gcf,'Name', figname);ylabel('\angle [rad]');xlabel('\rho [mm]');
+        rhodelta = results{di}.TOfRhoAndAngle.Rho(2)-results{di}.TOfRhoAndAngle.Rho(1);
+        angledelta = results{di}.TOfRhoAndAngle.Angle(2)-results{di}.TOfRhoAndAngle.Angle(1);
+        rhonorm = 2 * pi * results{di}.TOfRhoAndAngle.Rho_Midpoints * rhodelta;
+        anglenorm = 2 * pi * sin(results{di}.TOfRhoAndAngle.Angle_Midpoints) * angledelta;
+        disp(['Total transmittance captured by TOfRhoAndAngle detector: ' num2str(sum(sum(results{di}.TOfRhoAndAngle.Mean.*repmat(anglenorm',[1,size(rhonorm,2)]).*repmat(rhonorm,[size(anglenorm,2),1]))))]);
+    end    
+    if isfield(results{di}, 'TOfXAndY') && show.TOfXAndY
+        figname = sprintf('log10(%s)',results{di}.TOfXAndY.Name); figure; imagesc(results{di}.TOfXAndY.Y_Midpoints, results{di}.TOfXAndY.X_Midpoints, log10(results{di}.TOfXAndY.Mean)); colorbar; title(figname); set(gcf,'Name', figname); ylabel('Y [mm]'); xlabel('X [mm]');
+        xynorm = (results{di}.TOfXAndY.X(2)-results{di}.TOfXAndY.X(1))*(results{di}.TOfXAndY.Y(2)-results{di}.TOfXAndY.Y(1));
+        disp(['Total transmittance captured by TOfXAndY detector: ' num2str(sum(results{di}.TOfXAndY.Mean(:)*xynorm))]);
+        % determine range of x, y midpoints that have non-zero data
+        [r,c]=find(results{di}.TOfXAndY.Mean);
+        disp(sprintf('TOfXAndY: x non-zero span [%d %d]',min(r),max(r))); disp(sprintf('TOfXAndY: y non-zero span [%d %d]',min(c),max(c)));
+    end
+    if isfield(results{di}, 'TOfFx') && show.TOfFx
+        figname = sprintf('log10(%s)',results{di}.TOfFx.Name); figure; plot(results{di}.TOfFx.Fx_Midpoints, abs(results{di}.TOfFx.Mean)); title(figname); set(gcf,'Name', figname); 
+        xlabel('f_x [/mm]'); ylabel('T(f_x) [unitless]');
+        disp(['Total transmittance captured by TOfFx detector: ' num2str(results{di}.TOfFx.Amplitude(1))]);
+    end
+    if isfield(results{di}, 'ATotal') && show.ATotal
+        disp(['Total absorption captured by ATotal detector: ' num2str(results{di}.ATotal.Mean)]);
+    end
+    if isfield(results{di}, 'AOfRhoAndZ') && show.AOfRhoAndZ
+        numzs = length(results{di}.AOfRhoAndZ.Z)-1;
+        figname = sprintf('log10(%s)',results{di}.AOfRhoAndZ.Name); figure; imagesc(results{di}.AOfRhoAndZ.Rho_Midpoints, results{di}.AOfRhoAndZ.Z_Midpoints, log10(results{di}.AOfRhoAndZ.Mean)); colorbar; title(figname); set(gcf,'Name', figname);ylabel('z [mm]');xlabel('\rho mm]');
+        rhodelta = results{di}.AOfRhoAndZ.Rho(2)-results{di}.AOfRhoAndZ.Rho(1);
+        zdelta = results{di}.AOfRhoAndZ.Z(2)-results{di}.AOfRhoAndZ.Z(1);
+        rhonorm = 2 * pi * results{di}.AOfRhoAndZ.Rho_Midpoints * rhodelta;
+        disp(['Absorbed energy captured by AOfRhoAndZ detector: ' num2str(sum(sum(zdelta*results{di}.AOfRhoAndZ.Mean.*repmat(rhonorm,[numzs,1]))))]);
+    end
+    if isfield(results{di}, 'AOfXAndYAndZ') && show.AOfXAndYAndZ
+        numY = length(results{di}.AOfXAndYAndZ.Y) - 1;
+        center=floor(numY/2);
+        for i=center+1:center+1  % 1:numY
+            figname = sprintf('log10(%s) y=%5.3f mm',results{di}.AOfXAndYAndZ.Name,results{di}.AOfXAndYAndZ.Y_Midpoints(i)); figure; imagesc(results{di}.AOfXAndYAndZ.X_Midpoints, results{di}.AOfXAndYAndZ.Z_Midpoints, log10(squeeze(results{di}.AOfXAndYAndZ.Mean(:,i,:)))); 
+            colorbar; title(figname); set(gcf,'Name', figname);ylabel('z [mm]'); xlabel('x [mm]');
+            xyznorm = (results{di}.AOfXAndYAndZ.X(2)-results{di}.AOfXAndYAndZ.X(1))*(results{di}.AOfXAndYAndZ.Y(2)-results{di}.AOfXAndYAndZ.Y(1))*(results{di}.AOfXAndYAndZ.Z(2)-results{di}.AOfXAndYAndZ.Z(1));
+            disp(['Absorbed Energy captured by AOfXAndYAndZ detector: ' num2str(sum(results{di}.AOfXAndYAndZ.Mean(:)*xyznorm))]);
+        end
+    end
+    if isfield(results{di}, 'ATotalBoundingVolume') && show.ATotalBoundingVolume
+        disp(['Total absorption captured by ATotalBoundingVolume detector: ' num2str(results{di}.ATotalBoundingVolume.Mean)]);
+    end
+    if isfield(results{di}, 'FluenceOfRhoAndZ') && show.FluenceOfRhoAndZ
+        numzs = length(results{di}.FluenceOfRhoAndZ.Z)-1;
+        figname = sprintf('log10(%s)',results{di}.FluenceOfRhoAndZ.Name); figure; imagesc(results{di}.FluenceOfRhoAndZ.Rho_Midpoints, results{di}.FluenceOfRhoAndZ.Z_Midpoints, log10(results{di}.FluenceOfRhoAndZ.Mean)); colorbar; title(figname); set(gcf,'Name', figname);ylabel('z [mm]'); xlabel('\rho [mm]');colormap(jet);
+        rhodelta = results{di}.FluenceOfRhoAndZ.Rho(2)-results{di}.FluenceOfRhoAndZ.Rho(1);
+        zdelta = results{di}.FluenceOfRhoAndZ.Z(2)-results{di}.FluenceOfRhoAndZ.Z(1);
+        rhonorm = 2 * pi * results{di}.FluenceOfRhoAndZ.Rho_Midpoints * rhodelta;
+        disp(['Fluence captured by FluenceOfRhoAndZ detector: ' num2str(sum(sum(zdelta*results{di}.FluenceOfRhoAndZ.Mean.*repmat(rhonorm,[numzs,1]))))]);
+    end
+    if isfield(results{di}, 'FluenceOfRhoAndZAndTime') && show.FluenceOfRhoAndZAndTime
+        numtimes = length(results{di}.FluenceOfRhoAndZAndTime.Time)-1;
+        numzs = length(results{di}.FluenceOfRhoAndZAndTime.Z)-1;
+        for i=1:10:numtimes % do every 10 time bins
+            figname = sprintf('log10(%s) time=%5.3f ns',results{di}.FluenceOfRhoAndZAndTime.Name,results{di}.FluenceOfRhoAndZAndTime.Time_Midpoints(i)); figure; imagesc(results{di}.FluenceOfRhoAndZAndTime.Rho_Midpoints, results{di}.FluenceOfRhoAndZAndTime.Z_Midpoints, log10(squeeze(results{di}.FluenceOfRhoAndZAndTime.Mean(i,:,:)))); colormap(jet);
+            colorbar; title(figname); set(gcf,'Name', figname);ylabel('z [mm]'); xlabel('\rho [mm]'); 
+        end
+        rhodelta = results{di}.FluenceOfRhoAndZAndTime.Rho(2)-results{di}.FluenceOfRhoAndZAndTime.Rho(1);
+        timedelta = results{di}.FluenceOfRhoAndZAndTime.Time(2)-results{di}.FluenceOfRhoAndZAndTime.Time(1);
+        zdelta = results{di}.FluenceOfRhoAndZAndTime.Z(2)-results{di}.FluenceOfRhoAndZAndTime.Z(1);
+        rhonorm = 2 * pi * results{di}.FluenceOfRhoAndZAndTime.Rho_Midpoints * rhodelta;
+        rhomatrix = repmat(rhonorm',[1,numzs,numtimes]);
+        disp(['Fluence captured by FluenceOfRhoAndZAndTime detector: ' num2str(sum(sum(sum(timedelta*zdelta*results{di}.FluenceOfRhoAndZAndTime.Mean.*permute(rhomatrix,[3,2,1])))))]);
+    end
+    if isfield(results{di}, 'FluenceOfRhoAndZAndOmega') && show.FluenceOfRhoAndZAndOmega
+        numomegas = length(results{di}.FluenceOfRhoAndZAndOmega.Omega);
+        numrhos = length(results{di}.FluenceOfRhoAndZAndOmega.Rho)-1;
+        numzs = length(results{di}.FluenceOfRhoAndZAndOmega.Z)-1;
+        for i=1:10:numomegas % do every 10 omegas
+            figname = sprintf('log10(%s:amplitude) omega=%5.3f GHz',results{di}.FluenceOfRhoAndZAndOmega.Name,results{di}.FluenceOfRhoAndZAndOmega.Omega_Midpoints(i)); 
+            figure; imagesc(results{di}.FluenceOfRhoAndZAndOmega.Rho_Midpoints, results{di}.FluenceOfRhoAndZAndOmega.Z_Midpoints, log10(squeeze(results{di}.FluenceOfRhoAndZAndOmega.Amplitude(i,:,:)))); 
+            colormap(jet);
+            colorbar; title(figname); set(gcf,'Name', figname);ylabel('z [mm]'); xlabel('\rho [mm]'); 
+        end
+        rhodelta = results{di}.FluenceOfRhoAndZAndOmega.Rho(2)-results{di}.FluenceOfRhoAndZAndOmega.Rho(1);
+        zdelta = results{di}.FluenceOfRhoAndZAndOmega.Z(2)-results{di}.FluenceOfRhoAndZAndOmega.Z(1);
+        rhonorm = 2 * pi * results{di}.FluenceOfRhoAndZAndOmega.Rho_Midpoints * rhodelta;
+        rhomatrix = repmat(rhonorm',[1,numzs]); % calculate total fluence at single omega
+        disp(sprintf('Fluence captured by FluenceOfRhoAndZAndOmega detector at omega=%5.3f GHz: %5.3f',...
+            results{di}.FluenceOfRhoAndZAndOmega.Omega_Midpoints(1),sum(sum(zdelta*squeeze(results{di}.FluenceOfRhoAndZAndOmega.Amplitude(1,:,:)).*permute(rhomatrix,[2,1]))))); %#ok<*DSPS>
+    end
+    if isfield(results{di}, 'FluenceOfXAndYAndZ') && show.FluenceOfXAndYAndZ
+        numY = length(results{di}.FluenceOfXAndYAndZ.Y) - 1;
+        center = floor(numY/2);
+        for i=center+1:center+1 % 1:numY
+            figname = sprintf('log10(%s) y=%5.3f mm',results{di}.FluenceOfXAndYAndZ.Name,results{di}.FluenceOfXAndYAndZ.Y_Midpoints(i)); figure; imagesc(results{di}.FluenceOfXAndYAndZ.X_Midpoints, results{di}.FluenceOfXAndYAndZ.Z_Midpoints, log10(squeeze(results{di}.FluenceOfXAndYAndZ.Mean(:,i,:)))); colormap(jet);
+            colorbar; title(figname); set(gcf,'Name', figname);ylabel('z [mm]'); xlabel('x [mm]');
+            xyznorm = (results{di}.FluenceOfXAndYAndZ.X(2)-results{di}.FluenceOfXAndYAndZ.X(1))*(results{di}.FluenceOfXAndYAndZ.Y(2)-results{di}.FluenceOfXAndYAndZ.Y(1))*(results{di}.FluenceOfXAndYAndZ.Z(2)-results{di}.FluenceOfXAndYAndZ.Z(1));
+            disp(['Fluence captured by FluenceOfXAndYAndZ detector: ' num2str(sum(results{di}.FluenceOfXAndYAndZ.Mean(:)*xyznorm))]);
+        end
+    end    
+    if isfield(results{di}, 'FluenceOfXAndYAndZAndTime') && show.FluenceOfXAndYAndZAndTime
+        numtimes = length(results{di}.FluenceOfXAndYAndZAndTime.Time)-1;
+        numxs = length(results{di}.FluenceOfXAndYAndZAndTime.X)-1;
+        numys = length(results{di}.FluenceOfXAndYAndZAndTime.Y)-1;
+        numzs = length(results{di}.FluenceOfXAndYAndZAndTime.Z)-1;
+        center = floor(numys/2)+1;
+        for i=1:10:numtimes % do every 10 Times
+            figname = sprintf('log10(%s) y=0 time=%5.3f ns',results{di}.FluenceOfXAndYAndZAndTime.Name,results{di}.FluenceOfXAndYAndZAndTime.Time_Midpoints(i)); 
+            figure; imagesc(results{di}.FluenceOfXAndYAndZAndTime.X_Midpoints, results{di}.FluenceOfXAndYAndZAndTime.Z_Midpoints, log10(squeeze(results{di}.FluenceOfXAndYAndZAndTime.Mean(i,:,center,:)))); 
+            colormap(jet);
+            colorbar; title(figname); set(gcf,'Name', figname);ylabel('z [mm]'); xlabel('x [mm]'); 
+        end
+        xdelta = results{di}.FluenceOfXAndYAndZAndTime.X(2)-results{di}.FluenceOfXAndYAndZAndTime.X(1);
+        ydelta = results{di}.FluenceOfXAndYAndZAndTime.Y(2)-results{di}.FluenceOfXAndYAndZAndTime.Y(1);
+        zdelta = results{di}.FluenceOfXAndYAndZAndTime.Z(2)-results{di}.FluenceOfXAndYAndZAndTime.Z(1);
+        voxnorm = xdelta * ydelta * zdelta;
+        disp(sprintf('Fluence captured by FluenceOfXAndYAndZAndTime detector at Time=%5.3f ns: %5.3f',...
+            results{di}.FluenceOfXAndYAndZAndTime.Time_Midpoints(1),sum(sum(sum(voxnorm*results{di}.FluenceOfXAndYAndZAndTime.Mean(1,:,:,:))))));
+    end   
+    if isfield(results{di}, 'FluenceOfXAndYAndZAndOmega') && show.FluenceOfXAndYAndZAndOmega
+        numomegas = length(results{di}.FluenceOfXAndYAndZAndOmega.Omega);
+        numxs = length(results{di}.FluenceOfXAndYAndZAndOmega.X)-1;
+        numys = length(results{di}.FluenceOfXAndYAndZAndOmega.Y)-1;
+        numzs = length(results{di}.FluenceOfXAndYAndZAndOmega.Z)-1;
+        center = floor(numys/2)+1;
+        for i=1:10:numomegas % do every 10 omegas
+            figname = sprintf('log10(%s:amplitude) y=0 omega=%5.3f GHz',results{di}.FluenceOfXAndYAndZAndOmega.Name,results{di}.FluenceOfXAndYAndZAndOmega.Omega_Midpoints(i)); 
+            figure; imagesc(results{di}.FluenceOfXAndYAndZAndOmega.X_Midpoints, results{di}.FluenceOfXAndYAndZAndOmega.Z_Midpoints, log10(squeeze(results{di}.FluenceOfXAndYAndZAndOmega.Amplitude(i,:,center,:)))); 
+            colormap(jet);
+            colorbar; title(figname); set(gcf,'Name', figname);ylabel('z [mm]'); xlabel('x [mm]'); 
+        end
+        xdelta = results{di}.FluenceOfXAndYAndZAndOmega.X(2)-results{di}.FluenceOfXAndYAndZAndOmega.X(1);
+        ydelta = results{di}.FluenceOfXAndYAndZAndOmega.Y(2)-results{di}.FluenceOfXAndYAndZAndOmega.Y(1);
+        zdelta = results{di}.FluenceOfXAndYAndZAndOmega.Z(2)-results{di}.FluenceOfXAndYAndZAndOmega.Z(1);
+        voxnorm = xdelta * ydelta * zdelta;
+        disp(sprintf('Fluence captured by FluenceOfXAndYAndZAndOmega detector at omega=%5.3f GHz: %5.3f',...
+            results{di}.FluenceOfXAndYAndZAndOmega.Omega_Midpoints(1),sum(sum(sum(voxnorm*results{di}.FluenceOfXAndYAndZAndOmega.Amplitude(1,:,:,:))))));
+    end
+    if isfield(results{di}, 'FluenceOfXAndYAndZAndStartingXAndY') && show.FluenceOfXAndYAndZAndStartingXAndY
+        numxs = length(results{di}.FluenceOfXAndYAndZAndStartingXAndY.X)-1;
+        numys = length(results{di}.FluenceOfXAndYAndZAndStartingXAndY.Y)-1;
+        numzs = length(results{di}.FluenceOfXAndYAndZAndStartingXAndY.Z)-1;
+        numsxs = length(results{di}.FluenceOfXAndYAndZAndStartingXAndY.StartingX)-1;        
+        numsys = length(results{di}.FluenceOfXAndYAndZAndStartingXAndY.StartingY)-1;
+        center = floor(numys/2)+1;
+        % do for 1st Starting X=1,Y=1
+        figname = sprintf('log10(Fluence(X,Y,Z)) StartingX=%5.3f StartingY=%5.3f',...
+            results{di}.FluenceOfXAndYAndZAndStartingXAndY.StartingX_Midpoints(1),results{di}.FluenceOfXAndYAndZAndStartingXAndY.StartingY_Midpoints(1)); 
+        figure; imagesc(results{di}.FluenceOfXAndYAndZAndStartingXAndY.X_Midpoints, results{di}.FluenceOfXAndYAndZAndStartingXAndY.Z_Midpoints, ...
+            log10(squeeze(results{di}.FluenceOfXAndYAndZAndStartingXAndY.Mean(:,center,:,1,1)))); 
+        colormap(jet);
+        colorbar; title(figname); set(gcf,'Name', figname);ylabel('z [mm]'); xlabel('x [mm]');
+        disp(sprintf('# photons starting in X=3, Y=1: %d',results{di}.FluenceOfXAndYAndZAndStartingXAndY.StartingXYCount(1,1)));
+        xdelta = results{di}.FluenceOfXAndYAndZAndStartingXAndY.X(2)-results{di}.FluenceOfXAndYAndZAndStartingXAndY.X(1);
+        ydelta = results{di}.FluenceOfXAndYAndZAndStartingXAndY.Y(2)-results{di}.FluenceOfXAndYAndZAndStartingXAndY.Y(1);
+        zdelta = results{di}.FluenceOfXAndYAndZAndStartingXAndY.Z(2)-results{di}.FluenceOfXAndYAndZAndStartingXAndY.Z(1);
+        voxnorm = xdelta * ydelta * zdelta;
+        disp(sprintf('Fluence captured by FluenceOfXAndYAndZAndStartingXAndY: %5.3f',sum(voxnorm*results{di}.FluenceOfXAndYAndZAndStartingXAndY.Mean(:))));
+    end
+    if isfield(results{di}, 'FluenceOfFxAndZ') && show.FluenceOfFxAndZ
+        numfxs = length(results{di}.FluenceOfFxAndZ.Fx);
+        numzs = length(results{di}.FluenceOfFxAndZ.Z)-1;
+        figname = sprintf('log10(%s:amplitude)',results{di}.FluenceOfFxAndZ.Name); 
+        figure; imagesc(results{di}.FluenceOfFxAndZ.Fx_Midpoints, results{di}.FluenceOfFxAndZ.Z_Midpoints, log10(results{di}.FluenceOfFxAndZ.Amplitude)); 
+        colormap(jet);
+        colorbar; title(figname); set(gcf,'Name', figname);ylabel('z [mm]'); xlabel('fx [/mm]');   
+        zdelta = results{di}.FluenceOfFxAndZ.Z(2)-results{di}.FluenceOfFxAndZ.Z(1);
+        disp(sprintf('Fluence captured by FluenceOfFxAndZ detector at fx=0: %5.3f',...
+            sum(zdelta*results{di}.FluenceOfFxAndZ.Amplitude(:,1))));
+    end
+    if isfield(results{di}, 'RadianceOfRhoAndZAndAngle') && show.RadianceOfRhoAndZAndAngle
+        numrhos = length(results{di}.RadianceOfRhoAndZAndAngle.Rho) - 1;
+        numangles = length(results{di}.RadianceOfRhoAndZAndAngle.Angle) - 1;
+        numzs = length(results{di}.RadianceOfRhoAndZAndAngle.Z) - 1;
+        % create colorbar based on max, min values 
+        minRadiance = min(results{di}.RadianceOfRhoAndZAndAngle.Mean(:));
+        if minRadiance==0 % make sure don't take log of 0
+            minRadiance=1e-5;
+        end
+        maxRadiance = max(results{di}.RadianceOfRhoAndZAndAngle.Mean(:));
+        for i=1:numangles
+            figname = sprintf('log10(%s) %5.3f<angle<%5.3f',results{di}.RadianceOfRhoAndZAndAngle.Name,(i-1)*pi/numangles,i*pi/numangles); 
+            figure; imagesc(results{di}.RadianceOfRhoAndZAndAngle.Rho_Midpoints, results{di}.RadianceOfRhoAndZAndAngle.Z_Midpoints, log10(squeeze(results{di}.RadianceOfRhoAndZAndAngle.Mean(i,:,:)))); colorbar; title(figname); set(gcf,'Name', figname);ylabel('z [mm]'); xlabel('\rho [mm]'); colormap(jet);
+            caxis([log10(minRadiance),log10(maxRadiance)]);
+        end
+        % plot diff if two hemispheres
+        if (numangles==2)
+            figname = 'log10(lower./upper)'; 
+            figure; imagesc(results{di}.RadianceOfRhoAndZAndAngle.Rho_Midpoints, results{di}.RadianceOfRhoAndZAndAngle.Z_Midpoints, ...
+                squeeze(log10(results{di}.RadianceOfRhoAndZAndAngle.Mean(1,:,:)./results{di}.RadianceOfRhoAndZAndAngle.Mean(2,:,:)))); colorbar; title(figname); set(gcf,'Name', figname);ylabel('z [mm]'); xlabel('\rho [mm]');
+        end
+        rhodelta = results{di}.RadianceOfRhoAndZAndAngle.Rho(2)-results{di}.RadianceOfRhoAndZAndAngle.Rho(1);
+        zdelta = results{di}.RadianceOfRhoAndZAndAngle.Z(2)-results{di}.RadianceOfRhoAndZAndAngle.Z(1);
+        angledelta = results{di}.RadianceOfRhoAndZAndAngle.Angle(2)-results{di}.RadianceOfRhoAndZAndAngle.Angle(1);
+        rhonorm = 2 * pi * results{di}.RadianceOfRhoAndZAndAngle.Rho_Midpoints * rhodelta;
+        anglenorm = 2 * pi * sin(results{di}.RadianceOfRhoAndZAndAngle.Angle_Midpoints) * angledelta;
+        rhomatrix = repmat(rhonorm',[1,numzs,numangles]);
+        anglematrix = repmat(anglenorm',[1,numzs,numrhos]);
+        disp(['Radiance captured by RadianceOfRhoAndZAndAngle detector: ' num2str(sum(sum(sum(zdelta*results{di}.RadianceOfRhoAndZAndAngle.Mean.*anglematrix.*permute(rhomatrix,[3,2,1])))))]);
+    end
+    if isfield(results{di}, 'RadianceOfFxAndZAndAngle') && show.RadianceOfFxAndZAndAngle
+        numfxs = length(results{di}.RadianceOfFxAndZAndAngle.Fx);
+        numangles = length(results{di}.RadianceOfFxAndZAndAngle.Angle) - 1;
+        numzs = length(results{di}.RadianceOfFxAndZAndAngle.Z) - 1;
+        % create colorbar based on max, min values 
+        minRadiance = min(abs(results{di}.RadianceOfFxAndZAndAngle.Mean(:)));
+        if minRadiance==0 % make sure don't take log of 0
+            minRadiance=1e-5;
+        end
+        maxRadiance = max(abs(results{di}.RadianceOfFxAndZAndAngle.Mean(:)));
+        for i=1:numangles
+            figname = sprintf('log10(%s) amplitude %5.3f<angle<%5.3f',results{di}.RadianceOfFxAndZAndAngle.Name,(i-1)*pi/numangles,i*pi/numangles); 
+            figure; imagesc(results{di}.RadianceOfFxAndZAndAngle.Fx_Midpoints, results{di}.RadianceOfFxAndZAndAngle.Z_Midpoints, log10(squeeze(results{di}.RadianceOfFxAndZAndAngle.Amplitude(i,:,:)))); colormap(jet);
+            colorbar; title(figname); set(gcf,'Name', figname);ylabel('z [mm]'); xlabel('fx [/mm]');
+            %caxis([log10(minRadiance),log10(maxRadiance)]);
+            % plot line scan of radiance at select fxs
+            figure;
+            k=1;
+            for j=1:10:51
+                plot(results{di}.RadianceOfFxAndZAndAngle.Z_Midpoints(1:end-1), log10(results{di}.RadianceOfFxAndZAndAngle.Amplitude(i,1:end-1,j)));
+                title(sprintf('%5.3f<angle<%5.3f',(i-1)*pi/numangles,i*pi/numangles));
+                ylabel('log Radiance amplitude');xlabel('z [mm]');
+                hold on;
+                ar{k}=sprintf('f_x = %s',num2str(results{di}.RadianceOfFxAndZAndAngle.Fx_Midpoints(j)));
+                k=k+1;
+                colormap(jet);
+            end
+            legend(ar);
+%             % plot relative error
+%             figure; imagesc(results{di}.RadianceOfFxAndZAndAngle.Fx_Midpoints, results{di}.RadianceOfFxAndZAndAngle.Z_Midpoints, ...
+%             (squeeze(abs(results{di}.RadianceOfFxAndZAndAngle.Stdev(i,:,:))./results{di}.RadianceOfFxAndZAndAngle.Amplitude(i,:,:))));
+%             colorbar; caxis([0 1]);title(sprintf('Relative Error Amplitude %5.3f<angle<%5.3f',(i-1)*pi/numangles,i*pi/numangles));ylabel('z [mm]');xlabel('fx [/mm]');
+%             % plot line scan of relative error at select fxs
+%             f=figure;
+%             k=1;
+%             for j=1:10:51
+%                 plot(results{di}.RadianceOfFxAndZAndAngle.Z_Midpoints(1:end-1), ...
+%                     results{di}.RadianceOfFxAndZAndAngle.Stdev(i,1:end-1,j)./results{di}.RadianceOfFxAndZAndAngle.Amplitude(i,1:end-1,j));
+%                 title(sprintf('%5.3f<angle<%5.3f',(i-1)*pi/numangles,i*pi/numangles));
+%                 ylabel('Relative Error');xlabel('z [mm]'); axis([0 results{di}.RadianceOfFxAndZAndAngle.Z(end), 0 0.4]);
+%                 hold on;
+%                 ar{k}=sprintf('f_x = %s',num2str(results{di}.RadianceOfFxAndZAndAngle.Fx_Midpoints(j)));
+%                 k=k+1;
+%             end
+%             legend(ar);
+%             line([0 10.0],[0.05 0.05],'Color',[0 0 0],'LineStyle',':');
+        end
+        zdelta = results{di}.RadianceOfFxAndZAndAngle.Z(2)-results{di}.RadianceOfFxAndZAndAngle.Z(1);
+        angledelta = results{di}.RadianceOfFxAndZAndAngle.Angle(2)-results{di}.RadianceOfFxAndZAndAngle.Angle(1);
+        anglenorm = 2 * pi * sin(results{di}.RadianceOfFxAndZAndAngle.Angle_Midpoints) * angledelta; 
+        anglematrix = repmat(anglenorm',[1,numzs]);
+        disp(['Radiance captured by RadianceOfFxAndZAndAngle detector for fx=0: ' num2str(sum(sum(sum(zdelta*results{di}.RadianceOfFxAndZAndAngle.Amplitude(:,:,1).*anglematrix))))]);
+    end
+    if isfield(results{di}, 'RadianceOfXAndYAndZAndThetaAndPhi') && show.RadianceOfXAndYAndZAndThetaAndPhi
+        numxs = length(results{di}.RadianceOfXAndYAndZAndThetaAndPhi.X) - 1;
+        numys = length(results{di}.RadianceOfXAndYAndZAndThetaAndPhi.Y) - 1;
+        numzs = length(results{di}.RadianceOfXAndYAndZAndThetaAndPhi.Z) - 1;
+        numphis = length(results{di}.RadianceOfXAndYAndZAndThetaAndPhi.Phi) - 1;
+        numthetas = length(results{di}.RadianceOfXAndYAndZAndThetaAndPhi.Theta) - 1;      
+        % plot radiance vs x and z for each theta (polar angle from Uz=[-1:1]
+        for i=1:numthetas % note results array has dimensions [numphis, numthetas, numzs, numys, numxs] due to column major json reading
+            figname = sprintf('log10(%s) %5.3f<Theta<%5.3f',results{di}.RadianceOfXAndYAndZAndThetaAndPhi.Name,(i-1)*pi/numthetas,i*pi/numthetas); 
+            figure; imagesc(results{di}.RadianceOfXAndYAndZAndThetaAndPhi.X_Midpoints, results{di}.RadianceOfXAndYAndZAndThetaAndPhi.Z_Midpoints, log10(squeeze(results{di}.RadianceOfXAndYAndZAndThetaAndPhi.Mean(1,i,:,1,:))), [-20 -5]); colorbar; title(figname); set(gcf,'Name', figname);ylabel('z [mm]'); xlabel('x [mm]');colormap(jet);
+        end
+        xyzphinorm = (results{di}.RadianceOfXAndYAndZAndThetaAndPhi.X(2)-results{di}.RadianceOfXAndYAndZAndThetaAndPhi.X(1))...
+                         *(results{di}.RadianceOfXAndYAndZAndThetaAndPhi.Y(2)-results{di}.RadianceOfXAndYAndZAndThetaAndPhi.Y(1))...
+                         *(results{di}.RadianceOfXAndYAndZAndThetaAndPhi.Z(2)-results{di}.RadianceOfXAndYAndZAndThetaAndPhi.Z(1))...
+                         *(results{di}.RadianceOfXAndYAndZAndThetaAndPhi.Phi(2)-results{di}.RadianceOfXAndYAndZAndThetaAndPhi.Phi(1)); 
+        partialsum=xyzphinorm*sum(results{di}.RadianceOfXAndYAndZAndThetaAndPhi.Mean,[1,3,4,5]);
+        thetadelta = results{di}.RadianceOfXAndYAndZAndThetaAndPhi.Theta(2)-results{di}.RadianceOfXAndYAndZAndThetaAndPhi.Theta(1);
+        thetanorm = sin(results{di}.RadianceOfXAndYAndZAndThetaAndPhi.Theta_Midpoints) * thetadelta;  
+        disp(['Radiance captured by RadianceOfXAndYAndZAndThetaAndPhi detector: ' num2str(sum(partialsum.*thetanorm))]);
+    end
+    if isfield(results{di}, 'ReflectedMTOfRhoAndSubregionHist') && show.ReflectedMTOfRhoAndSubregionHist
+        numrhos = length(results{di}.ReflectedMTOfRhoAndSubregionHist.Rho) - 1;
+        numsubregions = length(results{di}.ReflectedMTOfRhoAndSubregionHist.SubregionIndices)
+        figname = sprintf('log10(%s)',results{di}.ReflectedMTOfRhoAndSubregionHist.Name); 
+        figure; imagesc(results{di}.ReflectedMTOfRhoAndSubregionHist.Rho_Midpoints, results{di}.ReflectedMTOfRhoAndSubregionHist.MTBins_Midpoints, log10(results{di}.ReflectedMTOfRhoAndSubregionHist.Mean));...        
+           colorbar; title(figname); xlabel('\rho [mm]'); ylabel('MT'); set(gcf,'Name', figname);colormap(jet);
+        color=char('r-','g-','b-','c-','m-','r:','g:','b:','c:','m:');
+        % note results array has dimensions [numFractionalMTBins,numSubregions, numMTBins, numRhos] due to column major json reading
+        for j=2:3 % customized, general form: j=1:numsubregions
+        for i=1:20:numrhos
+            %figure; plot(results{di}.ReflectedMTOfRhoAndSubregionHist.MTBins_Midpoints,results{di}.ReflectedMTOfRhoAndSubregionHist.Mean(i,:)); % debug plots
+            figure;figname = sprintf('Reflected Fractional MT in Region %2d, Rho = %5.3f mm',j-1,results{di}.ReflectedMTOfRhoAndSubregionHist.Rho_Midpoints(i));
+            MT=results{di}.ReflectedMTOfRhoAndSubregionHist.MTBins_Midpoints;
+            layerfrac=squeeze(results{di}.ReflectedMTOfRhoAndSubregionHist.FractionalMT(:,j,:,i));
+            bar(MT,layerfrac','stacked'); title(figname);xlabel('MT'),ylabel('photon weight');
+%           stack=zeros(size(results{di}.ReflectedMTOfRhoAndSubregionHist.FractionalMT(1,j,:,i)));
+%             for k=1:size(results{di}.ReflectedMTOfRhoAndSubregionHist.FractionalMT,1)                
+%                 %stack=stack+results{di}.ReflectedMTOfRhoAndSubregionHist.FractionalMT(i,:,j,k);
+%                 stack=stack+results{di}.ReflectedMTOfRhoAndSubregionHist.FractionalMT(k,j,:,i);
+%                 semilogy(X,squeeze(stack),color(k,:),'LineWidth',3);axis([0 max(X) 1e-7 1]);title(figname);xlabel('MT'),ylabel('stacked log10(photon weight)'); hold on;
+%             end
+            % variable size legend based on layerfrac size
+            numfracs=size(layerfrac,1);
+            ar{1}='=0';ar{numfracs}='=1';
+            for k=2:numfracs-1
+                ar{k}=sprintf('[%3.2f-%3.2f]',(1.0/(numfracs-2))*(k-2),(1.0/(numfracs-2))*(k-1));
+            end
+            legend(ar);   
+        end
+        end
+    end
+    if isfield(results{di}, 'ReflectedMTOfXAndYAndSubregionHist') && show.ReflectedMTOfXAndYAndSubregionHist
+        numxs = length(results{di}.ReflectedMTOfXAndYAndSubregionHist.X) - 1;
+        numys = length(results{di}.ReflectedMTOfXAndYAndSubregionHist.Y) - 1;
+        numsubregions = length(results{di}.ReflectedMTOfXAndYAndSubregionHist.SubregionIndices);
+        figname = sprintf('log10(%s) summed over y',results{di}.ReflectedMTOfXAndYAndSubregionHist.Name); 
+        % plot results summed over y indices
+        figure; imagesc(results{di}.ReflectedMTOfXAndYAndSubregionHist.X_Midpoints, results{di}.ReflectedMTOfXAndYAndSubregionHist.MTBins_Midpoints, log10(squeeze(sum(results{di}.ReflectedMTOfXAndYAndSubregionHist.Mean,2))));...        
+           colorbar; title(figname); xlabel('x [mm]'); ylabel('MT'); set(gcf,'Name', figname);colormap(jet);
+        color=char('r-','g-','b-','c-','m-','r:','g:','b:','c:','m:');
+        % note results array has dimensions [numFractionalMTBins,numSubregions, numMTBins, numRhos] due to column major json reading
+        for j=2:3 % customized, general form: j=1:numsubregions
+        center=floor(numxs/2);
+        for i=center:center+1 % customized for just those x near source, general form: i=1:numxs for every x bin
+            %figure; plot(results{di}.ReflectedMTOfXAndYAndSubregionHist.MTBins_Midpoints,results{di}.ReflectedMTOfXAndYAndSubregionHist.Mean(i,1,:)); % debug plots
+            figure;figname = sprintf('Reflected Fractional MT in Region %2d, X = %5.3f mm',j-1,results{di}.ReflectedMTOfXAndYAndSubregionHist.X_Midpoints(i));
+            MT=results{di}.ReflectedMTOfXAndYAndSubregionHist.MTBins_Midpoints;
+            layerfrac=squeeze(results{di}.ReflectedMTOfXAndYAndSubregionHist.FractionalMT(:,j,:,1,i));
+            bar(MT,layerfrac','stacked'); title(figname);xlabel('MT'),ylabel('photon weight');
+            % variable size legend based on layerfrac size
+            numfracs=size(layerfrac,1);
+            ar{1}='=0';ar{numfracs}='=1';
+            for k=2:numfracs-1
+                ar{k}=sprintf('[%3.2f-%3.2f]',(1.0/(numfracs-2))*(k-2),(1.0/(numfracs-2))*(k-1));
+            end
+            legend(ar);  
+        end
+        end
+    end
+    if isfield(results{di}, 'TransmittedMTOfRhoAndSubregionHist') && show.TransmittedMTOfRhoAndSubregionHist
+        numrhos = length(results{di}.TransmittedMTOfRhoAndSubregionHist.Rho) - 1;
+        numsubregions = length(results{di}.TransmittedMTOfRhoAndSubregionHist.SubregionIndices);
+        figname = sprintf('log10(%s)',results{di}.TransmittedMTOfRhoAndSubregionHist.Name); 
+        figure; imagesc(results{di}.TransmittedMTOfRhoAndSubregionHist.Rho_Midpoints, results{di}.TransmittedMTOfRhoAndSubregionHist.MTBins_Midpoints, log10(results{di}.TransmittedMTOfRhoAndSubregionHist.Mean));...        
+           colorbar; title(figname); xlabel('\rho [mm]'); ylabel('MT'); set(gcf,'Name', figname);colormap(jet);
+        color=char('r-','g-','b-','c-','m-','r:','g:','b:','c:','m:');
+        % note results array has dimensions [numFractionalMTBins,numSubregions, numMTBins, numRhos] due to column major json reading
+        for j=2:3 % customized, general form: j=1:numsubregions
+        for i=1:20:numrhos
+            %figure; plot(results{di}.TransmittedMTOfRhoAndSubregionHist.MTBins_Midpoints,results{di}.TransmittedMTOfRhoAndSubregionHist.Mean(i,:)); % debug plots
+            figure;figname = sprintf('Transmitted Fractional MT in Region %2d, Rho = %5.3f mm',j-1,results{di}.TransmittedMTOfRhoAndSubregionHist.Rho_Midpoints(i));
+            MT=results{di}.TransmittedMTOfRhoAndSubregionHist.MTBins_Midpoints;
+            layerfrac=squeeze(results{di}.TransmittedMTOfRhoAndSubregionHist.FractionalMT(:,j,:,i));
+            bar(MT,layerfrac','stacked'); title(figname);xlabel('MT'),ylabel('photon weight');
+%           stack=zeros(size(results{di}.TransmittedMTOfRhoAndSubregionHist.FractionalMT(1,j,:,i)));
+%             for k=1:size(results{di}.TransmittedMTOfRhoAndSubregionHist.FractionalMT,1)                
+%                 %stack=stack+results{di}.TransmittedMTOfRhoAndSubregionHist.FractionalMT(i,:,j,k);
+%                 stack=stack+results{di}.TransmittedMTOfRhoAndSubregionHist.FractionalMT(k,j,:,i);
+%                 semilogy(X,squeeze(stack),color(k,:),'LineWidth',3);axis([0 max(X) 1e-7 1]);title(figname);xlabel('MT'),ylabel('stacked log10(photon weight)'); hold on;
+%             end
+            % variable size legend based on layerfrac size
+            numfracs=size(layerfrac,1);
+            ar{1}='=0';ar{numfracs}='=1';
+            for k=2:numfracs-1
+                ar{k}=sprintf('[%3.2f-%3.2f]',(1.0/(numfracs-2))*(k-2),(1.0/(numfracs-2))*(k-1));
+            end
+            legend(ar);
+        end
+        end
+    end
+    if isfield(results{di}, 'TransmittedMTOfXAndYAndSubregionHist') && show.TransmittedMTOfXAndYAndSubregionHist
+        numxs = length(results{di}.TransmittedMTOfXAndYAndSubregionHist.X) - 1;
+        numys = length(results{di}.TransmittedMTOfXAndYAndSubregionHist.Y) - 1;
+        numsubregions = length(results{di}.TransmittedMTOfXAndYAndSubregionHist.SubregionIndices);
+        figname = sprintf('log10(%s) at y=0',results{di}.TransmittedMTOfXAndYAndSubregionHist.Name); 
+        % plot results summed over y indices
+        figure; imagesc(results{di}.TransmittedMTOfXAndYAndSubregionHist.X_Midpoints, results{di}.TransmittedMTOfXAndYAndSubregionHist.MTBins_Midpoints, log10(squeeze(sum(results{di}.TransmittedMTOfXAndYAndSubregionHist.Mean,2))));...        
+           colorbar; title(figname); xlabel('x [mm]'); ylabel('MT'); set(gcf,'Name', figname);colormap(jet);
+        color=char('r-','g-','b-','c-','m-','r:','g:','b:','c:','m:');
+        % note results array has dimensions [numFractionalMTBins,numSubregions, numMTBins, numRhos] due to column major json reading
+        for j=2:3 % customized, general form: j=1:numsubregions
+        center=floor(numxs/2);
+        for i=center:center+1 % customized, general form: i=1:numxs
+            %figure; plot(results{di}.TransmittedMTOfXAndYAndSubregionHist.MTBins_Midpoints,results{di}.TransmittedMTOfXAndYAndSubregionHist.Mean(i,1,:)); % debug plots
+            figure;figname = sprintf('Reflected Fractional MT in Region %2d, X = %5.3f mm',j-1,results{di}.TransmittedMTOfXAndYAndSubregionHist.X_Midpoints(i));
+            MT=results{di}.TransmittedMTOfXAndYAndSubregionHist.MTBins_Midpoints;
+            layerfrac=squeeze(results{di}.TransmittedMTOfXAndYAndSubregionHist.FractionalMT(:,j,:,1,i));
+            bar(MT,layerfrac','stacked'); title(figname);xlabel('MT'),ylabel('photon weight');
+            % variable size legend based on layerfrac size
+            numfracs=size(layerfrac,1);
+            ar{1}='=0';ar{numfracs}='=1';
+            for k=2:numfracs-1
+                ar{k}=sprintf('[%3.2f-%3.2f]',(1.0/(numfracs-2))*(k-2),(1.0/(numfracs-2))*(k-1));
+            end
+            legend(ar); 
+        end
+        end
+    end
+    if isfield(results{di}, 'ReflectedDynamicMTOfRhoAndSubregionHist') && show.ReflectedDynamicMTOfRhoAndSubregionHist
+        numrhos = length(results{di}.ReflectedDynamicMTOfRhoAndSubregionHist.Rho) - 1;
+        figname = sprintf('log10(%s)',results{di}.ReflectedDynamicMTOfRhoAndSubregionHist.Name); 
+        figure; imagesc(results{di}.ReflectedDynamicMTOfRhoAndSubregionHist.Rho_Midpoints, results{di}.ReflectedDynamicMTOfRhoAndSubregionHist.MTBins_Midpoints, log10(results{di}.ReflectedDynamicMTOfRhoAndSubregionHist.Mean));...        
+           colorbar; title(figname); xlabel('\rho [mm]'); ylabel('Dynamic MT'); set(gcf,'Name', figname);colormap(jet);
+        color=char('r-','g-','b-','c-','m-','r:','g:','b:','c:','m:');
+        % note results array has dimensions [numFractionalMTBins,numMTBins, numRhos] due to column major json reading
+        for i=1:20:numrhos
+            %figure; plot(results{di}.ReflectedDynamicMTOfRhoAndSubregionHist.MTBins_Midpoints,results{di}.ReflectedDynamicMTOfRhoAndSubregionHist.Mean(i,:)); % debug plots
+            figure;figname = sprintf('Reflected Fractional Dynamic MT, Rho = %5.3f mm',results{di}.ReflectedDynamicMTOfRhoAndSubregionHist.Rho_Midpoints(i));
+            MT=results{di}.ReflectedDynamicMTOfRhoAndSubregionHist.MTBins_Midpoints;
+            layerfrac=squeeze(results{di}.ReflectedDynamicMTOfRhoAndSubregionHist.FractionalMT(:,:,i));
+            bar(MT,layerfrac','stacked'); title(figname);xlabel('Dynamic MT'),ylabel('photon weight');
+%           stack=zeros(size(results{di}.ReflectedDynamicMTOfRhoAndSubregionHist.FractionalMT(1,j,:,i)));
+%             for k=1:size(results{di}.ReflectedDynamicMTOfRhoAndSubregionHist.FractionalMT,1)                
+%                 %stack=stack+results{di}.ReflectedDynamicMTOfRhoAndSubregionHist.FractionalMT(i,:,j,k);
+%                 stack=stack+results{di}.ReflectedDynamicMTOfRhoAndSubregionHist.FractionalMT(k,j,:,i);
+%                 semilogy(X,squeeze(stack),color(k,:),'LineWidth',3);axis([0 max(X) 1e-7 1]);title(figname);xlabel('MT'),ylabel('stacked log10(photon weight)'); hold on;
+%             end
+            % variable size legend based on layerfrac size
+            numfracs=size(layerfrac,1);
+            ar{1}='=0';ar{numfracs}='=1';
+            for k=2:numfracs-1
+                ar{k}=sprintf('[%3.2f-%3.2f]',(1.0/(numfracs-2))*(k-2),(1.0/(numfracs-2))*(k-1));
+            end
+            legend(ar);
+            figure;figname = sprintf('Reflected Total MT of Z, Rho = %5.3f mm',results{di}.ReflectedDynamicMTOfRhoAndSubregionHist.Rho_Midpoints(i));
+            errorbar(results{di}.ReflectedDynamicMTOfRhoAndSubregionHist.Z_Midpoints,results{di}.ReflectedDynamicMTOfRhoAndSubregionHist.TotalMTOfZ(:,i),...
+                results{di}.ReflectedDynamicMTOfRhoAndSubregionHist.TotalMTOfZStdev(:,i));
+            title(figname);xlabel('z (mm)');ylabel('Total MT');
+            figure;figname = sprintf('Reflected Dynamic MT of Z, Rho = %5.3f mm',results{di}.ReflectedDynamicMTOfRhoAndSubregionHist.Rho_Midpoints(i));
+            errorbar(results{di}.ReflectedDynamicMTOfRhoAndSubregionHist.Z_Midpoints,results{di}.ReflectedDynamicMTOfRhoAndSubregionHist.DynamicMTOfZ(:,i),...
+                results{di}.ReflectedDynamicMTOfRhoAndSubregionHist.DynamicMTOfZStdev(:,i));
+            title(figname);xlabel('z (mm)');ylabel('Dynamic MT');
+        end
+        figure;figname='Reflected Dynamic MT Of Rho: Subregion Collisions';
+        plot(results{di}.ReflectedDynamicMTOfRhoAndSubregionHist.SubregionIndices, results{di}.ReflectedDynamicMTOfRhoAndSubregionHist.SubregionCollisions(1,:),...
+             results{di}.ReflectedDynamicMTOfRhoAndSubregionHist.SubregionIndices, results{di}.ReflectedDynamicMTOfRhoAndSubregionHist.SubregionCollisions(2,:));
+        title(figname);xlabel('tissue region index');ylabel('Collisions');legend('static','dynamic');
+    end
+    if isfield(results{di}, 'ReflectedDynamicMTOfXAndYAndSubregionHist') && show.ReflectedDynamicMTOfXAndYAndSubregionHist
+        numxs = length(results{di}.ReflectedDynamicMTOfXAndYAndSubregionHist.X) - 1;
+        numys = length(results{di}.ReflectedDynamicMTOfXAndYAndSubregionHist.Y) - 1;
+        figname = sprintf('log10(%s) summed over y',results{di}.ReflectedDynamicMTOfXAndYAndSubregionHist.Name); 
+        % plot results summed over y indices
+        figure; imagesc(results{di}.ReflectedDynamicMTOfXAndYAndSubregionHist.X_Midpoints, results{di}.ReflectedDynamicMTOfXAndYAndSubregionHist.MTBins_Midpoints, log10(squeeze(sum(results{di}.ReflectedDynamicMTOfXAndYAndSubregionHist.Mean,2))));...        
+           colorbar; title(figname); xlabel('x [mm]'); ylabel('Dynamic MT'); set(gcf,'Name', figname);
+        color=char('r-','g-','b-','c-','m-','r:','g:','b:','c:','m:');
+        % note results array has dimensions [numFractionalMTBins,numMTBins,numYs,numXs] due to column major json reading
+        xcenter=floor(numxs/2);
+        ycenter=floor(numys/2);
+        for i=xcenter:xcenter+1 % customized for just those x near source, general form: i=1:numxs for every x bin
+            %figure; plot(results{di}.ReflectedDynamicMTOfXAndYAndSubregionHist.MTBins_Midpoints,results{di}.ReflectedDynamicMTOfXAndYAndSubregionHist.Mean(i,1,:)); % debug plots
+            figure;figname = sprintf('Reflected Fractional Dynamic MT, X = %5.3f mm, Y = %5.3f mm',results{di}.ReflectedDynamicMTOfXAndYAndSubregionHist.X_Midpoints(i),...
+                results{di}.ReflectedDynamicMTOfXAndYAndSubregionHist.Y_Midpoints(ycenter));
+            MT=results{di}.ReflectedDynamicMTOfXAndYAndSubregionHist.MTBins_Midpoints;
+            layerfrac=squeeze(results{di}.ReflectedDynamicMTOfXAndYAndSubregionHist.FractionalMT(:,:,1,i));
+            bar(MT,layerfrac','stacked'); title(figname);xlabel('MT'),ylabel('photon weight');
+            % variable size legend based on layerfrac size
+            numfracs=size(layerfrac,1);
+            ar{1}='=0';ar{numfracs}='=1';
+            for k=2:numfracs-1
+                ar{k}=sprintf('[%3.2f-%3.2f]',(1.0/(numfracs-2))*(k-2),(1.0/(numfracs-2))*(k-1));
+            end
+            legend(ar); 
+            figure;figname = sprintf('Reflected Total MT of Z, X = %5.3f mm, Y = %5.3f mm',results{di}.ReflectedDynamicMTOfXAndYAndSubregionHist.X_Midpoints(i),...
+                results{di}.ReflectedDynamicMTOfXAndYAndSubregionHist.Y_Midpoints(ycenter));
+            plot(results{di}.ReflectedDynamicMTOfXAndYAndSubregionHist.Z_Midpoints,results{di}.ReflectedDynamicMTOfXAndYAndSubregionHist.TotalMTOfZ(:,1,i));
+            title(figname);xlabel('z (mm)');ylabel('Total MT');
+            figure;figname = sprintf('Reflected Dynamic MT of Z, X = %5.3f mm, Y = %5.3f mm',results{di}.ReflectedDynamicMTOfXAndYAndSubregionHist.X_Midpoints(i),...
+                results{di}.ReflectedDynamicMTOfXAndYAndSubregionHist.Y_Midpoints(ycenter));
+            plot(results{di}.ReflectedDynamicMTOfXAndYAndSubregionHist.Z_Midpoints,results{di}.ReflectedDynamicMTOfXAndYAndSubregionHist.DynamicMTOfZ(:,1,i));
+            title(figname);xlabel('z (mm)');ylabel('Dynamic MT');
+        end
+        figure;figname='Reflected Dynamic MT Of X and Y: Subregion Collisions';
+        plot(results{di}.ReflectedDynamicMTOfXAndYAndSubregionHist.SubregionIndices, results{di}.ReflectedDynamicMTOfXAndYAndSubregionHist.SubregionCollisions(1,:),...
+             results{di}.ReflectedDynamicMTOfXAndYAndSubregionHist.SubregionIndices, results{di}.ReflectedDynamicMTOfXAndYAndSubregionHist.SubregionCollisions(2,:));
+        title(figname);xlabel('tissue region index');ylabel('Collisions');legend('static','dynamic');
+    end
+    if isfield(results{di}, 'ReflectedDynamicMTOfFxAndSubregionHist') && show.ReflectedDynamicMTOfFxAndSubregionHist
+        numFxs = length(results{di}.ReflectedDynamicMTOfFxAndSubregionHist.Fx);
+        figname = sprintf('log10(%s)',results{di}.ReflectedDynamicMTOfFxAndSubregionHist.Name); 
+        figure; 
+        imagesc(results{di}.ReflectedDynamicMTOfFxAndSubregionHist.Fx_Midpoints, results{di}.ReflectedDynamicMTOfFxAndSubregionHist.MTBins_Midpoints, ...
+            log10(abs(results{di}.ReflectedDynamicMTOfFxAndSubregionHist.Mean)));       
+        colorbar; title(figname); xlabel('Fx [/mm]'); ylabel('Dynamic MT'); set(gcf,'Name', figname);colormap(jet);
+        color=char('r-','g-','b-','c-','m-','r:','g:','b:','c:','m:');
+        % note results array has dimensions [numFractionalMTBins,numMTBins, numFxs] due to column major json reading
+        for i=1:10:numFxs
+            %figure; plot(results{di}.ReflectedDynamicMTOfFxAndSubregionHist.MTBins_Midpoints,results{di}.ReflectedDynamicMTOfFxAndSubregionHist.Mean(i,:)); % debug plots
+            figure;figname = sprintf('Reflected Fractional Dynamic MT, Fx = %5.3f mm',results{di}.ReflectedDynamicMTOfFxAndSubregionHist.Fx_Midpoints(i));
+            MT=results{di}.ReflectedDynamicMTOfFxAndSubregionHist.MTBins_Midpoints;
+            layerfrac=squeeze(abs(results{di}.ReflectedDynamicMTOfFxAndSubregionHist.FractionalMT(:,:,i)));
+            bar(MT,layerfrac','stacked'); title(figname);xlabel('Dynamic MT'),ylabel('photon weight');
+%           stack=zeros(size(results{di}.ReflectedDynamicMTOfFxAndSubregionHist.FractionalMT(1,j,:,i)));
+%             for k=1:size(results{di}.ReflectedDynamicMTOfFxAndSubregionHist.FractionalMT,1)                
+%                 %stack=stack+results{di}.ReflectedDynamicMTOfFxAndSubregionHist.FractionalMT(i,:,j,k);
+%                 stack=stack+results{di}.ReflectedDynamicMTOfFxAndSubregionHist.FractionalMT(k,j,:,i);
+%                 semilogy(X,squeeze(stack),color(k,:),'LineWidth',3);axis([0 max(X) 1e-7 1]);title(figname);xlabel('MT'),ylabel('stacked log10(photon weight)'); hold on;
+%             end
+            % variable size legend based on layerfrac size
+            numfracs=size(layerfrac,1);
+            ar{1}='=0';ar{numfracs}='=1';
+            for k=2:numfracs-1
+                ar{k}=sprintf('[%3.2f-%3.2f]',(1.0/(numfracs-2))*(k-2),(1.0/(numfracs-2))*(k-1));
+            end
+            legend(ar);
+            figure;figname = sprintf('Reflected Total MT of Z, Fx = %5.3f mm',results{di}.ReflectedDynamicMTOfFxAndSubregionHist.Fx_Midpoints(i));
+            errorbar(results{di}.ReflectedDynamicMTOfFxAndSubregionHist.Z_Midpoints,abs(results{di}.ReflectedDynamicMTOfFxAndSubregionHist.TotalMTOfZ(:,i)),...
+                abs(results{di}.ReflectedDynamicMTOfFxAndSubregionHist.TotalMTOfZStdev(:,i)));
+            title(figname);xlabel('z (mm)');ylabel('Total MT');
+            figure;figname = sprintf('Reflected Dynamic MT of Z, Fx = %5.3f mm',results{di}.ReflectedDynamicMTOfFxAndSubregionHist.Fx_Midpoints(i));
+            errorbar(results{di}.ReflectedDynamicMTOfFxAndSubregionHist.Z_Midpoints,abs(results{di}.ReflectedDynamicMTOfFxAndSubregionHist.DynamicMTOfZ(:,i)),...
+                abs(results{di}.ReflectedDynamicMTOfFxAndSubregionHist.DynamicMTOfZStdev(:,i)));
+            title(figname);xlabel('z (mm)');ylabel('Dynamic MT');
+        end
+        figure;figname='Reflected Dynamic MT Of Fx: Subregion Collisions';
+        plot(results{di}.ReflectedDynamicMTOfFxAndSubregionHist.SubregionIndices, results{di}.ReflectedDynamicMTOfFxAndSubregionHist.SubregionCollisions(1,:),...
+             results{di}.ReflectedDynamicMTOfFxAndSubregionHist.SubregionIndices, results{di}.ReflectedDynamicMTOfFxAndSubregionHist.SubregionCollisions(2,:));
+        title(figname);xlabel('tissue region index');ylabel('Collisions');legend('static','dynamic');
+    end
+    if isfield(results{di}, 'TransmittedDynamicMTOfRhoAndSubregionHist') && show.TransmittedDynamicMTOfRhoAndSubregionHist
+        numrhos = length(results{di}.TransmittedDynamicMTOfRhoAndSubregionHist.Rho) - 1;
+        figname = sprintf('log10(%s)',results{di}.TransmittedDynamicMTOfRhoAndSubregionHist.Name); 
+        figure; imagesc(results{di}.TransmittedDynamicMTOfRhoAndSubregionHist.Rho_Midpoints, results{di}.TransmittedDynamicMTOfRhoAndSubregionHist.MTBins_Midpoints, log10(results{di}.TransmittedDynamicMTOfRhoAndSubregionHist.Mean));...        
+           colorbar; title(figname); xlabel('\rho [mm]'); ylabel('Dynamic MT'); set(gcf,'Name', figname);
+        color=char('r-','g-','b-','c-','m-','r:','g:','b:','c:','m:');
+        % note results array has dimensions [numFractionalMTBins,numMTBins, numRhos] due to column major json reading
+        for i=1:20:41 % customized, general form: i=1:numrhos
+            %figure; plot(results{di}.TransmittedDynamicMTOfRhoAndSubregionHist.MTBins_Midpoints,results{di}.TransmittedDynamicMTOfRhoAndSubregionHist.Mean(i,:)); % debug plots
+            figure;figname = sprintf('Transmitted Fractional Dynamic MT, Rho = %5.3f mm',results{di}.TransmittedDynamicMTOfRhoAndSubregionHist.Rho_Midpoints(i));
+            MT=results{di}.TransmittedDynamicMTOfRhoAndSubregionHist.MTBins_Midpoints;
+            layerfrac=squeeze(results{di}.TransmittedDynamicMTOfRhoAndSubregionHist.FractionalMT(:,:,i));
+            bar(MT,layerfrac','stacked'); title(figname);xlabel('Dynamic MT'),ylabel('photon weight');
+%           stack=zeros(size(results{di}.TransmittedDynamicMTOfRhoAndSubregionHist.FractionalMT(1,j,:,i)));
+%             for k=1:size(results{di}.TransmittedDynamicMTOfRhoAndSubregionHist.FractionalMT,1)                
+%                 %stack=stack+results{di}.TransmittedDynamicMTOfRhoAndSubregionHist.FractionalMT(i,:,j,k);
+%                 stack=stack+results{di}.TransmittedDynamicMTOfRhoAndSubregionHist.FractionalMT(k,j,:,i);
+%                 semilogy(X,squeeze(stack),color(k,:),'LineWidth',3);axis([0 max(X) 1e-7 1]);title(figname);xlabel('DynamicMT'),ylabel('stacked log10(photon weight)'); hold on;
+%             end
+            % variable size legend based on layerfrac size
+            numfracs=size(layerfrac,1);
+            ar{1}='=0';ar{numfracs}='=1';
+            for k=2:numfracs-1
+                ar{k}=sprintf('[%3.2f-%3.2f]',(1.0/(numfracs-2))*(k-2),(1.0/(numfracs-2))*(k-1));
+            end
+            legend(ar); 
+            figure;figname = sprintf('Transmitted Total MT of Z, Rho = %5.3f mm',results{di}.TransmittedDynamicMTOfRhoAndSubregionHist.Rho_Midpoints(i));      
+            plot(results{di}.TransmittedDynamicMTOfRhoAndSubregionHist.Z_Midpoints,results{di}.TransmittedDynamicMTOfRhoAndSubregionHist.TotalMTOfZ(:,i));
+            title(figname);xlabel('z (mm)');ylabel('Total MT');
+            figure;figname = sprintf('Transmitted Dynamic MT of Z, Rho = %5.3f mm',results{di}.TransmittedDynamicMTOfRhoAndSubregionHist.Rho_Midpoints(i));
+            plot(results{di}.TransmittedDynamicMTOfRhoAndSubregionHist.Z_Midpoints,results{di}.TransmittedDynamicMTOfRhoAndSubregionHist.DynamicMTOfZ(:,i));
+            title(figname);xlabel('z (mm)');ylabel('Dynamic MT');
+        end
+        figure;figname='Transmitted Dynamic MT Of Rho: Subregion Collisions';
+        plot(results{di}.TransmittedDynamicMTOfRhoAndSubregionHist.SubregionIndices, results{di}.TransmittedDynamicMTOfRhoAndSubregionHist.SubregionCollisions(1,:),...
+             results{di}.TransmittedDynamicMTOfRhoAndSubregionHist.SubregionIndices, results{di}.TransmittedDynamicMTOfRhoAndSubregionHist.SubregionCollisions(2,:));
+        title(figname);xlabel('tissue region index');ylabel('Collisions');legend('static','dynamic');
+    end
+    if isfield(results{di}, 'TransmittedDynamicMTOfXAndYAndSubregionHist') && show.TransmittedDynamicMTOfXAndYAndSubregionHist
+        numxs = length(results{di}.TransmittedDynamicMTOfXAndYAndSubregionHist.X) - 1;
+        numys = length(results{di}.TransmittedDynamicMTOfXAndYAndSubregionHist.Y) - 1;
+        figname = sprintf('log10(%s) at y=0',results{di}.TransmittedDynamicMTOfXAndYAndSubregionHist.Name); 
+        % plot results summed over y indices
+        figure; imagesc(results{di}.TransmittedDynamicMTOfXAndYAndSubregionHist.X_Midpoints, results{di}.TransmittedDynamicMTOfXAndYAndSubregionHist.MTBins_Midpoints, log10(squeeze(sum(results{di}.TransmittedDynamicMTOfXAndYAndSubregionHist.Mean,2))));...        
+           colorbar; title(figname); xlabel('x [mm]'); ylabel('Dynamic MT'); set(gcf,'Name', figname);
+        color=char('r-','g-','b-','c-','m-','r:','g:','b:','c:','m:');
+        % note results array has dimensions [numFractionalMTBins,numMTBins,numYs,numXs] due to column major json reading
+        xcenter=floor(numxs/2);
+        ycenter=floor(numys/2);
+        for i=xcenter:xcenter+1 % customized, general form: i=1:numxs
+            %figure; plot(results{di}.TransmittedDynamicMTOfXAndYAndSubregionHist.MTBins_Midpoints,results{di}.TransmittedDynamicMTOfXAndYAndSubregionHist.Mean(i,1,:)); % debug plots
+            figure;figname = sprintf('Transmitted Fractional Dynamic MT, X = %5.3f mm, Y = %5.3f mm',results{di}.TransmittedDynamicMTOfXAndYAndSubregionHist.X_Midpoints(i),...
+                results{di}.TransmittedDynamicMTOfXAndYAndSubregionHist.Y_Midpoints(ycenter));
+            MT=results{di}.TransmittedDynamicMTOfXAndYAndSubregionHist.MTBins_Midpoints;
+            layerfrac=squeeze(results{di}.TransmittedDynamicMTOfXAndYAndSubregionHist.FractionalMT(:,:,ycenter,i));
+            bar(MT,layerfrac','stacked'); title(figname);xlabel('Dynamic MT'),ylabel('photon weight');
+            % variable size legend based on layerfrac size
+            numfracs=size(layerfrac,1);
+            ar{1}='=0';ar{numfracs}='=1';
+            for k=2:numfracs-1
+                ar{k}=sprintf('[%3.2f-%3.2f]',(1.0/(numfracs-2))*(k-2),(1.0/(numfracs-2))*(k-1));
+            end
+            legend(ar); 
+            figure;figname = sprintf('Transmitted Total MT of Z, X = %5.3f mm, Y = %5.3f mm',results{di}.TransmittedDynamicMTOfXAndYAndSubregionHist.X_Midpoints(i),...
+                results{di}.TransmittedDynamicMTOfXAndYAndSubregionHist.Y_Midpoints(ycenter));
+            plot(results{di}.TransmittedDynamicMTOfXAndYAndSubregionHist.Z_Midpoints,results{di}.TransmittedDynamicMTOfXAndYAndSubregionHist.TotalMTOfZ(:,ycenter,i));
+            title(figname);xlabel('z (mm)');ylabel('Total MT');
+            figure;figname = sprintf('Transmitted Dynamic MT of Z, X = %5.3f mm, Y = %5.3f mm',results{di}.TransmittedDynamicMTOfXAndYAndSubregionHist.X_Midpoints(i),...
+                results{di}.TransmittedDynamicMTOfXAndYAndSubregionHist.Y_Midpoints(ycenter));
+            plot(results{di}.TransmittedDynamicMTOfXAndYAndSubregionHist.Z_Midpoints,results{di}.TransmittedDynamicMTOfXAndYAndSubregionHist.DynamicMTOfZ(:,ycenter,i));
+            title(figname);xlabel('z (mm)');ylabel('Dynamic MT');
+        end
+        figure;figname='Transmitted Dynamic MT Of X and Y: Subregion Collisions';
+        plot(results{di}.TransmittedDynamicMTOfXAndYAndSubregionHist.SubregionIndices, results{di}.TransmittedDynamicMTOfXAndYAndSubregionHist.SubregionCollisions(1,:),...
+             results{di}.TransmittedDynamicMTOfXAndYAndSubregionHist.SubregionIndices, results{di}.TransmittedDynamicMTOfXAndYAndSubregionHist.SubregionCollisions(2,:));
+        title(figname);xlabel('tissue region index');ylabel('Collisions');legend('static','dynamic');
+    end   
+    if isfield(results{di}, 'TransmittedDynamicMTOfFxAndSubregionHist') && show.TransmittedDynamicMTOfFxAndSubregionHist
+        numFxs = length(results{di}.TransmittedDynamicMTOfFxAndSubregionHist.Fx);
+        figname = sprintf('log10(%s)',results{di}.TransmittedDynamicMTOfFxAndSubregionHist.Name); 
+        figure; 
+        imagesc(results{di}.TransmittedDynamicMTOfFxAndSubregionHist.Fx_Midpoints, results{di}.TransmittedDynamicMTOfFxAndSubregionHist.MTBins_Midpoints,...
+            log10(abs(results{di}.TransmittedDynamicMTOfFxAndSubregionHist.Mean)));...        
+        colorbar; title(figname); xlabel('Fx [/mm]'); ylabel('Dynamic MT'); set(gcf,'Name', figname);colormap(jet);
+        color=char('r-','g-','b-','c-','m-','r:','g:','b:','c:','m:');
+        % note results array has dimensions [numFractionalMTBins,numMTBins, numFxs] due to column major json reading
+        for i=1:10:numFxs
+            %figure; plot(results{di}.TransmittedDynamicMTOfFxAndSubregionHist.MTBins_Midpoints,results{di}.TransmittedDynamicMTOfFxAndSubregionHist.Mean(i,:)); % debug plots
+            figure;figname = sprintf('Transmitted Fractional Dynamic MT, Fx = %5.3f mm',results{di}.TransmittedDynamicMTOfFxAndSubregionHist.Fx_Midpoints(i));
+            MT=results{di}.TransmittedDynamicMTOfFxAndSubregionHist.MTBins_Midpoints;
+            layerfrac=squeeze(abs(results{di}.TransmittedDynamicMTOfFxAndSubregionHist.FractionalMT(:,:,i)));
+            bar(MT,layerfrac','stacked'); title(figname);xlabel('Dynamic MT'),ylabel('photon weight');
+%           stack=zeros(size(results{di}.TransmittedDynamicMTOfFxAndSubregionHist.FractionalMT(1,j,:,i)));
+%             for k=1:size(results{di}.TransmittedDynamicMTOfFxAndSubregionHist.FractionalMT,1)                
+%                 %stack=stack+results{di}.TransmittedDynamicMTOfFxAndSubregionHist.FractionalMT(i,:,j,k);
+%                 stack=stack+results{di}.TransmittedDynamicMTOfFxAndSubregionHist.FractionalMT(k,j,:,i);
+%                 semilogy(X,squeeze(stack),color(k,:),'LineWidth',3);axis([0 max(X) 1e-7 1]);title(figname);xlabel('MT'),ylabel('stacked log10(photon weight)'); hold on;
+%             end
+            % variable size legend based on layerfrac size
+            numfracs=size(layerfrac,1);
+            ar{1}='=0';ar{numfracs}='=1';
+            for k=2:numfracs-1
+                ar{k}=sprintf('[%3.2f-%3.2f]',(1.0/(numfracs-2))*(k-2),(1.0/(numfracs-2))*(k-1));
+            end
+            legend(ar);
+            figure;figname = sprintf('Transmitted Total MT of Z, Fx = %5.3f mm',results{di}.TransmittedDynamicMTOfFxAndSubregionHist.Fx_Midpoints(i));
+            errorbar(results{di}.TransmittedDynamicMTOfFxAndSubregionHist.Z_Midpoints,abs(results{di}.TransmittedDynamicMTOfFxAndSubregionHist.TotalMTOfZ(:,i)),...
+                abs(results{di}.TransmittedDynamicMTOfFxAndSubregionHist.TotalMTOfZStdev(:,i)));
+            title(figname);xlabel('z (mm)');ylabel('Total MT');
+            figure;figname = sprintf('Transmitted Dynamic MT of Z, Fx = %5.3f mm',results{di}.TransmittedDynamicMTOfFxAndSubregionHist.Fx_Midpoints(i));
+            errorbar(results{di}.TransmittedDynamicMTOfFxAndSubregionHist.Z_Midpoints,results{di}.TransmittedDynamicMTOfFxAndSubregionHist.DynamicMTOfZ(:,i),...
+                results{di}.TransmittedDynamicMTOfFxAndSubregionHist.DynamicMTOfZStdev(:,i));
+            title(figname);xlabel('z (mm)');ylabel('Dynamic MT');
+        end
+        figure;figname='Transmitted Dynamic MT Of Fx: Subregion Collisions';
+        plot(results{di}.TransmittedDynamicMTOfFxAndSubregionHist.SubregionIndices, results{di}.TransmittedDynamicMTOfFxAndSubregionHist.SubregionCollisions(1,:),...
+             results{di}.TransmittedDynamicMTOfFxAndSubregionHist.SubregionIndices, results{di}.TransmittedDynamicMTOfFxAndSubregionHist.SubregionCollisions(2,:));
+        title(figname);xlabel('tissue region index');ylabel('Collisions');legend('static','dynamic');
+    end    
+    if isfield(results{di}, 'ReflectedTimeOfRhoAndSubregionHist') && show.ReflectedTimeOfRhoAndSubregionHist
+        numtissueregions = length(results{di}.ReflectedTimeOfRhoAndSubregionHist.SubregionIndices);
+        for i=1:numtissueregions
+            figname = sprintf('log10(%s) Region Index %d',results{di}.ReflectedTimeOfRhoAndSubregionHist.Name, i-1); 
+            figure; imagesc(results{di}.ReflectedTimeOfRhoAndSubregionHist.Rho_Midpoints, results{di}.ReflectedTimeOfRhoAndSubregionHist.Time_Midpoints, log10(squeeze(results{di}.ReflectedTimeOfRhoAndSubregionHist.Mean(:,i,:)')));       
+               colorbar; caxis([-15 0]);title(figname); set(gcf,'Name', figname); ylabel('time [ns]'); xlabel('\rho [mm]');
+        end
+        figname = sprintf('%s Fractional Time',results{di}.ReflectedTimeOfRhoAndSubregionHist.Name); 
+        figure; imagesc(results{di}.ReflectedTimeOfRhoAndSubregionHist.Rho_Midpoints, results{di}.ReflectedTimeOfRhoAndSubregionHist.SubregionIndices-1, results{di}.ReflectedTimeOfRhoAndSubregionHist.FractionalTime');       
+               colorbar; title(figname); set(gcf,'Name', figname); ylabel('subregion index'); xlabel('\rho [mm]')
+        disp(['Time in Subregion captured by ReflectedTimeOfRhoAndSubregionHist detector: ' num2str(sum(results{di}.ReflectedTimeOfRhoAndSubregionHist.Mean(:)))]);
+    end
+    if isfield(results{di}, 'pMCROfRho') && show.pMCROfRho
+        figname = sprintf('log10(%s)',results{di}.pMCROfRho.Name); figure; plot(results{di}.pMCROfRho.Rho_Midpoints, log10(results{di}.pMCROfRho.Mean)); title(figname); set(gcf,'Name', figname); xlabel('\rho [mm]'); ylabel('pMC R(\rho) [mm^-^2]');
+        disp(['Total reflectance captured by pMCROfRho detector: ' num2str(sum(results{di}.pMCROfRho.Mean(:)))]);
+    end
+    if isfield(results{di}, 'pMCROfRhoAndTime') && show.pMCROfRhoAndTime
+        figname = sprintf('log10(%s)',results{di}.pMCROfRhoAndTime.Name); figure; imagesc(results{di}.pMCROfRhoAndTime.Rho_Midpoints, results{di}.pMCROfRhoAndTime.Time_Midpoints,log10(results{di}.pMCROfRhoAndTime.Mean)); colorbar; title(figname); set(gcf,'Name', figname);ylabel('time [ns]'); xlabel('\rho [mm]');
+        disp(['Total reflectance captured by pMCROfRhoAndTime detector: ' num2str(sum(results{di}.pMCROfRhoAndTime.Mean(:)))]);
+    end   
+    if isfield(results{di}, 'pMCROfXAndY') && show.pMCROfXAndY
+        figname = sprintf('log10(%s)',results{di}.pMCROfXAndY.Name); figure; imagesc(results{di}.pMCROfXAndY.X_Midpoints, results{di}.pMCROfXAndY.Y_Midpoints,log10(results{di}.pMCROfXAndY.Mean)); colorbar; title(figname); set(gcf,'Name', figname);ylabel('y [mm]'); xlabel('x [mm]');
+        disp(['Total reflectance captured by pMCROfXAndY detector: ' num2str(sum(results{di}.pMCROfXAndY.Mean(:)))]);
+    end
+    if isfield(results{di}, 'pMCROfFx') && show.pMCROfFx
+        figname = sprintf('%s - Amplitude',results{di}.pMCROfFx.Name);figure;plot(results{di}.pMCROfFx.Fx_Midpoints, abs(results{di}.pMCROfFx.Mean));title(figname);set(gcf,'Name', figname);xlabel('f_x [/mm]');ylabel('R(f_x) [unitless]');
+        Fxdelta = results{di}.pMCROfFx.Fx(2)-results{di}.pMCROfFx.Fx(1);
+        Fxnorm = 2 * pi * (results{di}.pMCROfFx.Fx_Midpoints * Fxdelta);
+        disp(['Total reflectance captured by ROfFx detector: ' num2str(sum(results{di}.pMCROfFx.Mean.*Fxnorm'))]);
+     end
+  end
 end